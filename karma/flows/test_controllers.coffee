--- conflicted
+++ resolved
@@ -193,14 +193,8 @@
 
       $timeout.flush()
 
-<<<<<<< HEAD
-    it 'should save airtime rulesets', ->
-      # load a flow
-=======
-
     it 'should save subflow rulesets', ->
        # load a flow
->>>>>>> 13edbf77
       flowService.fetch(flows.favorites.id)
       flowService.contactFieldSearch = []
       $http.flush()
@@ -216,13 +210,6 @@
       $scope.dialog.opened.then ->
         modalScope = $modalStack.getTop().value.modalScope
 
-<<<<<<< HEAD
-        # simulate selecting airtime ruleset
-        modalScope.ruleset.ruleset_type = 'airtime'
-        modalScope.formData.rulesetConfig = getRuleConfig('airtime')
-
-        modalScope.okRules()
-=======
         # simulate selecting a child flow
         modalScope.ruleset.ruleset_type = 'subflow'
         modalScope.formData.rulesetConfig = getRuleConfig('subflow')
@@ -232,24 +219,48 @@
             selected:[{id: 'cf785f12-658a-4821-ae62-7735ea5c6cef', text: 'Child Flow'}]
         
         modalScope.okRules(splitEditor)
->>>>>>> 13edbf77
-
-      $timeout.flush()
-
-      ruleset = flowService.flow.rule_sets[0]
-
-<<<<<<< HEAD
-      # our ruleset should have 2 rules
-      expect(ruleset.ruleset_type).toBe('airtime')
-      expect(ruleset.rules.length).toBe(2)
-=======
+
+      $timeout.flush()
+
+      ruleset = flowService.flow.rule_sets[0]
+
       # our ruleset should be
       expect(ruleset.ruleset_type).toBe('subflow')
       expect(ruleset.rules.length).toBe(2)
       config = JSON.stringify(ruleset.config)
 
       expect(JSON.stringify(ruleset.config)).toBe('{"flow":{"name":"Child Flow","uuid":"cf785f12-658a-4821-ae62-7735ea5c6cef"}}')
->>>>>>> 13edbf77
+
+     it 'should save airtime rulesets', ->
+      # load a flow
+      flowService.fetch(flows.favorites.id)
+      flowService.contactFieldSearch = []
+      $http.flush()
+
+      getRuleConfig = (type) ->
+        for ruleset in flowService.rulesets
+          if ruleset.type == type
+            return ruleset
+
+      ruleset = flowService.flow.rule_sets[0]
+      $scope.clickRuleset(ruleset)
+
+      $scope.dialog.opened.then ->
+        modalScope = $modalStack.getTop().value.modalScope
+
+        # simulate selecting airtime ruleset
+        modalScope.ruleset.ruleset_type = 'airtime'
+        modalScope.formData.rulesetConfig = getRuleConfig('airtime')
+
+        modalScope.okRules()
+
+      $timeout.flush()
+
+      ruleset = flowService.flow.rule_sets[0]
+
+      # our ruleset should have 2 rules
+      expect(ruleset.ruleset_type).toBe('airtime')
+      expect(ruleset.rules.length).toBe(2)
 
     it 'should filter action options based on flow type', ->
 
