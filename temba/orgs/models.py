from __future__ import unicode_literals

import calendar
import json
import logging
from urlparse import urlparse
import os
import pytz
import random
import re
import stripe
import traceback

from dateutil.relativedelta import relativedelta
from datetime import datetime, timedelta
from decimal import Decimal
from django.core.urlresolvers import reverse
from django.db import models
from django.db.models import Sum, Count, F
from django.utils import timezone
from django.conf import settings
from django.core.exceptions import ValidationError
from django.utils.translation import ugettext_lazy as _
from django.utils.text import slugify
from django.contrib.auth.models import User, Group
from enum import Enum
from redis_cache import get_redis_connection
from smartmin.models import SmartModel
from temba.locations.models import AdminBoundary, BoundaryAlias
from temba.nexmo import NexmoClient
from temba.temba_email import send_temba_email
from temba.utils import analytics, str_to_datetime, get_datetime_format, datetime_to_str, datetime_to_ms, random_string
from temba.utils import timezone_to_country_code
from temba.utils.cache import get_cacheable_result, incrby_existing
from twilio.rest import TwilioRestClient
from uuid import uuid4
from .bundles import BUNDLE_MAP, WELCOME_TOPUP_SIZE

<<<<<<< HEAD
CURRENT_EXPORT_VERSION = 5
=======
UNREAD_INBOX_MSGS = 'unread_inbox_msgs'
UNREAD_FLOW_MSGS = 'unread_flow_msgs'

CURRENT_EXPORT_VERSION = 4
>>>>>>> 0d46d3cd
EARLIEST_IMPORT_VERSION = 3

MT_SMS_EVENTS = 1 << 0
MO_SMS_EVENTS = 1 << 1
MT_CALL_EVENTS = 1 << 2
MO_CALL_EVENTS = 1 << 3
ALARM_EVENTS = 1 << 4

ALL_EVENTS = MT_SMS_EVENTS | MO_SMS_EVENTS | MT_CALL_EVENTS | MO_CALL_EVENTS | ALARM_EVENTS

# number of credits before they get special features
# such as adding extra users
PRO_CREDITS_THRESHOLD = 100000

FREE_PLAN = 'FREE'
TRIAL_PLAN = 'TRIAL'
TIER1_PLAN = 'TIER1'
TIER2_PLAN = 'TIER2'
TIER3_PLAN = 'TIER3'

TIER_39_PLAN = 'TIER_39'
TIER_249_PLAN = 'TIER_249'
TIER_449_PLAN = 'TIER_449'

DAYFIRST = 'D'
MONTHFIRST = 'M'

PLANS = ((FREE_PLAN, _("Free Plan")),
         (TRIAL_PLAN, _("Trial")),
         (TIER_39_PLAN, _("Bronze")),
         (TIER1_PLAN, _("Silver")),
         (TIER2_PLAN, _("Gold (Legacy)")),
         (TIER3_PLAN, _("Platinum (Legacy)")),
         (TIER_249_PLAN, _("Gold")),
         (TIER_449_PLAN, _("Platinum")))

DATE_PARSING = ((DAYFIRST, "DD-MM-YYYY"),
                (MONTHFIRST, "MM-DD-YYYY"))

APPLICATION_SID = 'APPLICATION_SID'
ACCOUNT_SID = 'ACCOUNT_SID'
ACCOUNT_TOKEN = 'ACCOUNT_TOKEN'

NEXMO_KEY = 'NEXMO_KEY'
NEXMO_SECRET = 'NEXMO_SECRET'
NEXMO_UUID = 'NEXMO_UUID'

ORG_LOW_CREDIT_THRESHOLD = 500

# cache keys and TTLs
ORG_LOCK_KEY = 'org:%d:lock:%s'
ORG_FOLDER_COUNT_CACHE_KEY = 'org:%d:cache:folder_count:%s'
ORG_CREDITS_TOTAL_CACHE_KEY = 'org:%d:cache:credits_total'
ORG_CREDITS_PURCHASED_CACHE_KEY = 'org:%d:cache:credits_purchased'
ORG_CREDITS_USED_CACHE_KEY = 'org:%d:cache:credits_used'

ORG_LOCK_TTL = 60  # 1 minute
ORG_CREDITS_CACHE_TTL = 7 * 24 * 60 * 60  # 1 week
ORG_DISPLAY_CACHE_TTL = 7 * 24 * 60 * 60  # 1 week


class OrgFolder(Enum):
    # used on the contacts page
    contacts_all = 1
    contacts_failed = 2
    contacts_blocked = 3

    # used on the messages page
    msgs_inbox = 4
    msgs_archived = 5
    msgs_outbox = 6
    broadcasts_outbox = 7
    calls_all = 8
    msgs_flows = 9
    broadcasts_scheduled = 10
    msgs_failed = 11


class OrgEvent(Enum):
    """
    Represents an internal org event
    """
    contact_new = 1
    contact_blocked = 2
    contact_unblocked = 3
    contact_failed = 4
    contact_unfailed = 5
    contact_deleted = 6
    broadcast_new = 7
    msg_new_incoming = 8
    msg_new_outgoing = 9
    msg_handled = 10
    msg_failed = 11
    msg_archived = 12
    msg_restored = 13
    msg_deleted = 14
    call_new = 15
    topup_new = 16
    topup_updated = 17


class OrgLock(Enum):
    """
    Org-level lock types
    """
    contacts = 1
    channels = 2
    credits = 3
    field = 4


class OrgCache(Enum):
    """
    Org-level cache types
    """
    display = 1
    credits = 2


class OrgModelMixin(object):
    """
    Mixin for objects like contacts, messages which are owned by orgs and affect org caches
    """
    def _update_state(self, required_state, new_state, event):
        """
        Updates the state of this org-owned asset and triggers an org event, if it is currently in another state
        """
        qs = type(self).objects.filter(pk=self.pk)

        # required state is either provided explicitly, or is inverse of new_state
        if required_state:
            qs = qs.filter(**required_state)
        else:
            qs = qs.exclude(**new_state)

        # tells us if object state was actually changed at a db-level
        rows_updated = qs.update(**new_state)
        if rows_updated:
            # update current object to new state
            for attr_name, value in new_state.iteritems():
                setattr(self, attr_name, value)

            self.org.update_caches(event, self)

        return bool(rows_updated)


class Org(SmartModel):
    """
    An Org can have several users and is the main component that holds all Flows, Messages, Contacts, etc. Orgs
    know their country so they can deal with locally formatted numbers (numbers provided without a country code). As such,
    each org can only add phone channels from one country.

    Users will create new Org for Flows that should be kept separate (say for distinct projects), or for
    each country where they are deploying messaging applications.
    """
    name = models.CharField(verbose_name=_("Name"), max_length=128)
    plan = models.CharField(verbose_name=_("Plan"), max_length=16, choices=PLANS, default=FREE_PLAN,
                            help_text=_("What plan your organization is on"))
    plan_start = models.DateTimeField(verbose_name=_("Plan Start"), auto_now_add=True,
                                      help_text=_("When the user switched to this plan"))

    stripe_customer = models.CharField(verbose_name=_("Stripe Customer"), max_length=32, null=True, blank=True,
                                       help_text=_("Our Stripe customer id for your organization"))

    administrators = models.ManyToManyField(User, verbose_name=_("Administrators"), related_name="org_admins",
                                            help_text=_("The administrators in your organization"))

    viewers = models.ManyToManyField(User, verbose_name=_("Viewers"), related_name="org_viewers",
                                     help_text=_("The viewers in your organization"))

    editors = models.ManyToManyField(User, verbose_name=_("Editors"), related_name="org_editors",
                                     help_text=_("The editors in your organization"))
    language = models.CharField(verbose_name=_("Language"), max_length=64, null=True, blank=True,
                                choices=settings.LANGUAGES, help_text=_("The main language used by this organization"))
    timezone = models.CharField(verbose_name=_("Timezone"), max_length=64)
    date_format = models.CharField(verbose_name=_("Date Format"), max_length=1, choices=DATE_PARSING, default=DAYFIRST,
                                   help_text=_("Whether day comes first or month comes first in dates"))

    webhook = models.TextField(null=True, verbose_name=_("Webhook"),
                              help_text=_("Webhook endpoint and configuration"))

    webhook_events = models.IntegerField(default=0, verbose_name=_("Webhook Events"),
                                         help_text=_("Which type of actions will trigger webhook events."))

    country = models.ForeignKey('locations.AdminBoundary', null=True, blank=True, on_delete=models.SET_NULL,
                                help_text="The country this organization should map results for.")

    msg_last_viewed = models.DateTimeField(verbose_name=_("Message Last Viewed"), auto_now_add=True)

    flows_last_viewed = models.DateTimeField(verbose_name=_("Flows Last Viewed"), auto_now_add=True)

    config = models.TextField(null=True, verbose_name=_("Configuration"),
                              help_text=_("More Organization specific configuration"))

    slug = models.SlugField(verbose_name=_("Slug"), max_length=255, null=True, blank=True, unique=True, error_messages=dict(unique=_("This slug is not available")))

    is_anon = models.BooleanField(default=False,
                                  help_text=_("Whether this organization anonymizes the phone numbers of contacts within it"))

    primary_language = models.ForeignKey('orgs.Language', null=True, blank=True, related_name='orgs',
                                         help_text=_('The primary language will be used for contacts with no language preference.'), on_delete=models.SET_NULL)


    @classmethod
    def get_unique_slug(cls, name):
        slug = slugify(name)

        unique_slug = slug
        if unique_slug:
            existing = Org.objects.filter(slug=unique_slug).exists()
            count = 2
            while existing:
                unique_slug = "%s-%d" % (slug, count)
                existing = Org.objects.filter(slug=unique_slug).exists()
                count += 1

            return unique_slug

    def lock_on(self, lock, qualifier=None):
        """
        Creates the requested type of org-level lock
        """
        r = get_redis_connection()
        lock_key = ORG_LOCK_KEY % (self.pk, lock.name)
        if qualifier:
            lock_key += (":%s" % qualifier)

        return r.lock(lock_key, ORG_LOCK_TTL)

    def get_folder_queryset(self, folder):
        """
        Gets the queryset for the given contact or message folder for this org
        """
        from temba.msgs.models import Broadcast, Call, Msg, INCOMING, INBOX, OUTGOING, FLOW, FAILED as M_FAILED
        from temba.contacts.models import ALL_CONTACTS_GROUP, BLOCKED_CONTACTS_GROUP, FAILED_CONTACTS_GROUP

        if folder == OrgFolder.contacts_all:
            return self.all_groups.get(group_type=ALL_CONTACTS_GROUP).contacts.all()
        elif folder == OrgFolder.contacts_failed:
            return self.all_groups.get(group_type=FAILED_CONTACTS_GROUP).contacts.all()
        elif folder == OrgFolder.contacts_blocked:
            return self.all_groups.get(group_type=BLOCKED_CONTACTS_GROUP).contacts.all()
        elif folder == OrgFolder.msgs_inbox:
            return Msg.get_messages(self, direction=INCOMING, is_archived=False, msg_type=INBOX)
        elif folder == OrgFolder.msgs_archived:
            return Msg.get_messages(self, direction=INCOMING, is_archived=True)
        elif folder == OrgFolder.msgs_outbox:
            return Msg.get_messages(self, direction=OUTGOING, is_archived=False)
        elif folder == OrgFolder.broadcasts_outbox:
            return Broadcast.get_broadcasts(self, scheduled=False)
        elif folder == OrgFolder.calls_all:
            return Call.get_calls(self)
        elif folder == OrgFolder.msgs_flows:
            return Msg.get_messages(self, direction=INCOMING, is_archived=False, msg_type=FLOW)
        elif folder == OrgFolder.broadcasts_scheduled:
            return Broadcast.get_broadcasts(self, scheduled=True)
        elif folder == OrgFolder.msgs_failed:
            return Msg.get_messages(self, direction=OUTGOING, is_archived=False).filter(status=M_FAILED)

    def get_folder_count(self, folder):
        """
        Gets the (cached) count for the given contact folder
        """
        from temba.contacts.models import ALL_CONTACTS_GROUP, BLOCKED_CONTACTS_GROUP, FAILED_CONTACTS_GROUP

        if folder == OrgFolder.contacts_all:
            return self.all_groups.get(group_type=ALL_CONTACTS_GROUP).count
        elif folder == OrgFolder.contacts_blocked:
            return self.all_groups.get(group_type=BLOCKED_CONTACTS_GROUP).count
        elif folder == OrgFolder.contacts_failed:
            return self.all_groups.get(group_type=FAILED_CONTACTS_GROUP).count
        else:
            def calculate(_folder):
                return self.get_folder_queryset(_folder).count()

            cache_key = self._get_folder_count_cache_key(folder)
            return get_cacheable_result(cache_key, ORG_DISPLAY_CACHE_TTL, lambda: calculate(folder))

    def _get_folder_count_cache_key(self, folder):
        return ORG_FOLDER_COUNT_CACHE_KEY % (self.pk, folder.name)

    def patch_folder_queryset(self, queryset, folder, request):
        """
        Patches the given queryset so that it's count function fetches from our folder count cache
        """
        def patched_count():
            cached_count = self.get_folder_count(folder)
            # if our cache calculations are wrong we might have a negative value that will crash a paginator
            if cached_count >= 0:
                return cached_count
            else:
                logger = logging.getLogger(__name__)
                msg = 'Cached count for folder %s in org #%d is negative (%d)' % (folder.name, self.id, cached_count)
                logger.error(msg, exc_info=True, extra=dict(request=request))
                return queryset._real_count()  # defer to the real count function

        queryset._real_count = queryset.count  # backup the real count function
        queryset.count = patched_count

    def has_contacts(self):
        """
        Gets whether this org has any contacts
        """
        return (self.get_folder_count(OrgFolder.contacts_all) + self.get_folder_count(OrgFolder.contacts_blocked)) > 0

    def has_messages(self):
        """
        Gets whether this org has any messages (or calls)
        """
        return (self.get_folder_count(OrgFolder.msgs_inbox)
                + self.get_folder_count(OrgFolder.msgs_outbox)
                + self.get_folder_count(OrgFolder.calls_all)) > 0

    def update_caches(self, event, entity):
        """
        Update org-level caches in response to an event
        """
        from temba.msgs.models import INCOMING, INBOX, FAILED as M_FAILED

        #print "ORG EVENT: %s for %s #%d" % (event.name, type(entity).__name__, entity.pk)

        r = get_redis_connection()

        def update_folder_count(folder, delta):
            #print " > %d to folder %s" % (delta, folder.name)

            cache_key = self._get_folder_count_cache_key(folder)
            incrby_existing(cache_key, delta, r)

        # helper methods for modifying all the keys
        clear_value = lambda key: r.delete(key)
        increment_count = lambda folder: update_folder_count(folder, 1)
        decrement_count = lambda folder: update_folder_count(folder, -1)

        if event == OrgEvent.broadcast_new:
            if entity.schedule:
                increment_count(OrgFolder.broadcasts_scheduled)
            else:
                increment_count(OrgFolder.broadcasts_outbox)

        elif event == OrgEvent.msg_new_incoming:
            pass  # message will be pending and won't appear in the inbox

        elif event == OrgEvent.msg_new_outgoing:
            increment_count(OrgFolder.msgs_outbox)

        elif event == OrgEvent.msg_handled:
            increment_count(OrgFolder.msgs_inbox if entity.msg_type == INBOX else OrgFolder.msgs_flows)

        elif event == OrgEvent.msg_failed:
            increment_count(OrgFolder.msgs_failed)

        elif event == OrgEvent.msg_archived:
            if entity.direction == INCOMING:
                decrement_count(OrgFolder.msgs_inbox if entity.msg_type == INBOX else OrgFolder.msgs_flows)
            else:
                decrement_count(OrgFolder.msgs_outbox)
            increment_count(OrgFolder.msgs_archived)
            if entity.status == M_FAILED:
                decrement_count(OrgFolder.msgs_failed)

        elif event == OrgEvent.msg_restored:
            increment_count(OrgFolder.msgs_inbox if entity.direction == INCOMING else OrgFolder.msgs_outbox)
            decrement_count(OrgFolder.msgs_archived)
            if entity.status == M_FAILED:
                increment_count(OrgFolder.msgs_failed)

        elif event == OrgEvent.msg_deleted:
            decrement_count(OrgFolder.msgs_archived)

        elif event == OrgEvent.call_new:
            increment_count(OrgFolder.calls_all)

        elif event in [OrgEvent.topup_new, OrgEvent.topup_updated]:
            clear_value(ORG_CREDITS_TOTAL_CACHE_KEY % self.pk)
            clear_value(ORG_CREDITS_PURCHASED_CACHE_KEY % self.pk)

    def clear_caches(self, caches):
        """
        Clears the given cache types (display, credits) for this org. Returns number of keys actually deleted
        """
        keys = []
        if OrgCache.display in caches:
            for folder in OrgFolder.__members__.values():
                keys.append(self._get_folder_count_cache_key(folder))

        if OrgCache.credits in caches:
            keys.append(ORG_CREDITS_TOTAL_CACHE_KEY % self.pk)
            keys.append(ORG_CREDITS_USED_CACHE_KEY % self.pk)
            keys.append(ORG_CREDITS_PURCHASED_CACHE_KEY % self.pk)

        r = get_redis_connection()
        return r.delete(*keys)

    def import_app(self, data, user, site=None):
        from temba.flows.models import Flow
        from temba.campaigns.models import Campaign
        from temba.triggers.models import Trigger

        # determine if this app is being imported from the same site
        data_site = data.get('site', None)
        same_site = False

        # compare the hosts of the sites to see if they are the same
        if data_site and site:
            same_site = urlparse(data_site).netloc == urlparse(site).netloc

        # we need to import flows first, they will resolve to
        # the appropriate ids and update our definition accordingly
        Flow.import_flows(data, self, user, same_site)
        Campaign.import_campaigns(data, self, user, same_site)
        Trigger.import_triggers(data, self, user, same_site)

    def config_json(self):
        if self.config:
            return json.loads(self.config)
        else:
            return dict()

    def can_add_sender(self):
        """
        If an org's telephone send channel is an Android device, let them add a bulk sender
        """
        from temba.contacts.models import TEL_SCHEME
        from temba.channels.models import ANDROID

        send_channel = self.get_send_channel(TEL_SCHEME)
        return send_channel and send_channel.channel_type == ANDROID

    def can_add_caller(self):
        return not self.supports_ivr() and self.is_connected_to_twilio()

    def supports_ivr(self):
        return self.get_call_channel() or self.get_answer_channel()

    def get_channel(self, scheme, role):
        """
        Gets a channel for this org which supports the given scheme and role
        """
        from temba.channels.models import Channel, SEND, CALL

        types = Channel.types_for_scheme(scheme)
        channel = self.channels.filter(is_active=True, channel_type__in=types,
                                       role__contains=role).order_by('-pk').first()

        if channel and (role == SEND or role == CALL):
            return channel.get_delegate(role)
        else:
            return channel

    def get_send_channel(self, scheme=None, contact_urn=None):
        from temba.contacts.models import TEL_SCHEME
        from temba.channels.models import SEND

        if not scheme and not contact_urn:
            raise ValueError("Must specify scheme or contact URN")

        if contact_urn:
            scheme = contact_urn.scheme

            # if URN has a previously used channel that is still active, use that
            if contact_urn.channel and contact_urn.channel.is_active:
                previous_sender = self.get_channel_delegate(contact_urn.channel, SEND)
                if previous_sender:
                    return previous_sender

            if contact_urn.scheme == TEL_SCHEME:
                # we don't have a channel for this contact yet, let's try to pick one from the same carrier
                # we need at least one digit to overlap to infer a channel
                contact_number = contact_urn.path.strip('+')
                prefix = 1
                channel = None

                # filter the (possibly) pre-fetched channels in Python to reduce database hits as this method is called
                # for every message in a broadcast
                senders = [r for r in self.channels.all() if SEND in r.role and not r.parent_id and r.is_active and r.address]
                senders.sort(key=lambda r: r.id)

                for r in senders:
                    channel_number = r.address.strip('+')

                    for idx in range(prefix, len(channel_number)):
                        if idx >= prefix and channel_number[0:idx] == contact_number[0:idx]:
                            prefix = idx
                            channel = r
                        else:
                            break

                if channel:
                    return self.get_channel_delegate(channel, SEND)

        return self.get_channel(scheme, SEND)

    def get_receive_channel(self, scheme):
        from temba.channels.models import RECEIVE
        return self.get_channel(scheme, RECEIVE)

    def get_call_channel(self):
        from temba.contacts.models import TEL_SCHEME
        from temba.channels.models import CALL
        return self.get_channel(TEL_SCHEME, CALL)

    def get_answer_channel(self):
        from temba.contacts.models import TEL_SCHEME
        from temba.channels.models import ANSWER
        return self.get_channel(TEL_SCHEME, ANSWER)

    def get_channel_delegate(self, channel, role):
        """
        Gets a channel's delegate for the given role with caching on the org object
        """
        cache_attr = '__%d__delegate_%s' % (channel.id, role)
        if hasattr(self, cache_attr):
            return getattr(self, cache_attr)

        delegate = channel.get_delegate(role)
        setattr(self, cache_attr, delegate)
        return delegate

    def get_schemes(self, role):
        """
        Gets all URN schemes which this org has org has channels configured for
        """
        cache_attr = '__schemes__%s' % role
        if hasattr(self, cache_attr):
            return getattr(self, cache_attr)

        schemes = set()
        for channel in self.channels.filter(is_active=True, role__contains=role):
            schemes.add(channel.get_scheme())

        setattr(self, cache_attr, schemes)
        return schemes

    def get_webhook_url(self):
        """
        Returns a string with webhook url.
        """
        return json.loads(self.webhook).get('url') if self.webhook else None

    def get_webhook_headers(self):
        """
        Returns a dictionary of any webhook headers, e.g.:
        {'Authorization': 'Authorization: Basic QWxhZGRpbjpvcGVuIHNlc2FtZQ==',
         'X-My-Special-Header': 'woo'}
        """
        return json.loads(self.webhook).get('headers', dict()) if self.webhook else dict()

    @classmethod
    def get_possible_countries(cls):
        return AdminBoundary.objects.filter(level=0).order_by('name')

    def trigger_send(self, msgs=None):
        """
        Triggers either our Android channels to sync, or for all our pending messages to be queued
        to send.
        """
        from temba.msgs.models import Msg
        from temba.channels.models import Channel, ANDROID

        # if we have msgs, then send just those
        if msgs:
            ids = [m.id for m in msgs]

            # trigger syncs for our android channels
            for channel in self.channels.filter(is_active=True, channel_type=ANDROID, msgs__id__in=ids):
                channel.trigger_sync()

            # and send those messages
            Msg.send_messages(msgs)

        # otherwise, sync all pending messages and channels
        else:
            for channel in self.channels.filter(is_active=True, channel_type=ANDROID):
                channel.trigger_sync()

            # otherwise, send any pending messages on our channels
            r = get_redis_connection()

            with r.lock('trigger_send_%d' % self.pk, timeout=60):
                pending = Channel.get_pending_messages(self)
                Msg.send_messages(pending)

    def connect_nexmo(self, api_key, api_secret):
        nexmo_uuid = str(uuid4())
        nexmo_config = {NEXMO_KEY: api_key.strip(), NEXMO_SECRET: api_secret.strip(), NEXMO_UUID: nexmo_uuid}

        config = self.config_json()
        config.update(nexmo_config)
        self.config = json.dumps(config)

        # update the mo and dl URL for our account
        client = NexmoClient(api_key, api_secret)

        mo_path = reverse('api.nexmo_handler', args=['receive', nexmo_uuid])
        dl_path = reverse('api.nexmo_handler', args=['status', nexmo_uuid])

        from temba.settings import TEMBA_HOST
        client.update_account('http://%s%s' % (TEMBA_HOST, mo_path), 'http://%s%s' % (TEMBA_HOST, dl_path))

        # clear all our channel configurations
        self.save(update_fields=['config'])
        self.clear_channel_caches()

    def nexmo_uuid(self):
        config = self.config_json()
        return config.get(NEXMO_UUID, None)

    def connect_twilio(self, account_sid, account_token):
        client = TwilioRestClient(account_sid, account_token)
        app_name = "%s/%d" % (settings.TEMBA_HOST.lower(), self.pk)
        apps = client.applications.list(friendly_name=app_name)
        if apps:
            temba_app = apps[0]
        else:
            app_url = "https://" + settings.TEMBA_HOST + "%s" % reverse('api.twilio_handler')

            # the the twiml to run when the voice app fails
            fallback_url = "https://" + settings.AWS_STORAGE_BUCKET_NAME + "/voice_unavailable.xml"

            temba_app = client.applications.create(friendly_name=app_name,
                                                   voice_url=app_url,
                                                   voice_fallback_url=fallback_url,
                                                   voice_fallback_method='GET',
                                                   sms_url=app_url,
                                                   sms_method="POST")

        application_sid = temba_app.sid
        twilio_config = {ACCOUNT_SID: account_sid, ACCOUNT_TOKEN: account_token, APPLICATION_SID: application_sid}

        config = self.config_json()
        config.update(twilio_config)
        self.config = json.dumps(config)

        # clear all our channel configurations
        self.save(update_fields=['config'])
        self.clear_channel_caches()

    def is_connected_to_nexmo(self):
        if self.config:
            config = self.config_json()
            nexmo_key = config.get(NEXMO_KEY, None)
            nexmo_secret = config.get(NEXMO_SECRET, None)
            nexmo_uuid = config.get(NEXMO_UUID, None)

            return nexmo_key and nexmo_secret and nexmo_uuid
        else:
            return False

    def is_connected_to_twilio(self):
        if self.config:
            config = self.config_json()
            account_sid = config.get(ACCOUNT_SID, None)
            account_token = config.get(ACCOUNT_TOKEN, None)
            application_sid = config.get(APPLICATION_SID, None)
            if account_sid and account_token and application_sid:
                return True
        return False

    def remove_nexmo_account(self):
        if self.config:
            config = self.config_json()
            config[NEXMO_KEY] = ''
            config[NEXMO_SECRET] = ''
            self.config = json.dumps(config)
            self.save()

            # release any nexmo channels
            from temba.channels.models import NEXMO
            channels = self.channels.filter(is_active=True, channel_type=NEXMO)
            for channel in channels:
                channel.release()

            # clear all our channel configurations
            self.clear_channel_caches()

    def remove_twilio_account(self):
        if self.config:
            config = self.config_json()
            config[ACCOUNT_SID] = ''
            config[ACCOUNT_TOKEN] = ''
            config[APPLICATION_SID] = ''
            self.config = json.dumps(config)
            self.save()

            # release any twilio channels
            from temba.channels.models import TWILIO
            channels = self.channels.filter(is_active=True, channel_type=TWILIO)
            for channel in channels:
                channel.release()

            # clear all our channel configurations
            self.clear_channel_caches()

    def get_verboice_client(self):
        from temba.ivr.clients import VerboiceClient
        channel = self.get_call_channel()
        from temba.channels.models import VERBOICE
        if channel.channel_type == VERBOICE:
            return VerboiceClient(channel)
        return None

    def get_twilio_client(self):
        config = self.config_json()
        from temba.ivr.clients import TwilioClient

        if config:
            account_sid = config.get(ACCOUNT_SID, None)
            auth_token = config.get(ACCOUNT_TOKEN, None)
            if account_sid and auth_token:
                return TwilioClient(account_sid, auth_token)
        return None

    def get_nexmo_client(self):
        config = self.config_json()
        if config:
            api_key = config.get(NEXMO_KEY, None)
            api_secret = config.get(NEXMO_SECRET, None)
            if api_key and api_secret:
                return NexmoClient(api_key, api_secret)

        return None

    def clear_channel_caches(self):
        """
        Clears any cached configurations we have for any of our channels.
        """
        from temba.channels.models import Channel
        for channel in self.channels.exclude(channel_type='A'):
            Channel.clear_cached_channel(channel.pk)

    def get_dayfirst(self):
        return self.date_format == DAYFIRST

    def get_tzinfo(self):
        # we have to build the timezone based on an actual date
        # see: https://bugs.launchpad.net/pytz/+bug/1319939
        return timezone.now().astimezone(pytz.timezone(self.timezone)).tzinfo

    def format_date(self, datetime, show_time=True):
        """
        Formats a datetime with or without time using this org's date format
        """
        formats = get_datetime_format(self.get_dayfirst())
        format = formats[1] if show_time else formats[0]
        return datetime_to_str(datetime, format, False, self.get_tzinfo())

    def parse_date(self, date_string):
        if isinstance(date_string, datetime):
            return date_string

        return str_to_datetime(date_string, self.get_tzinfo(), self.get_dayfirst())

    def parse_decimal(self, decimal_string):
        try:
            return Decimal(decimal_string)
        except:
            return None

    def find_boundary_by_name(self, name, level, parent):
        # first check if we have a direct name match
        if parent:
            boundary = parent.children.filter(name__iexact=name, level=level).first()
        elif level == 1:
            boundary = AdminBoundary.objects.filter(parent=self.country, name__iexact=name, level=level).first()
        elif level == 2:
            boundary = AdminBoundary.objects.filter(parent__parent=self.country, name__iexact=name, level=level).first()

        # not found by name, try looking up by alias
        if not boundary:
            if parent:
                alias = BoundaryAlias.objects.filter(name__iexact=name, boundary__level=level,
                                                     boundary__parent=parent).first()
            elif level == 1:
                alias = BoundaryAlias.objects.filter(name__iexact=name, boundary__level=level,
                                                     boundary__parent=self.country).first()
            elif level == 2:
                alias = BoundaryAlias.objects.filter(name__iexact=name, boundary__level=level,
                                                     boundary__parent__parent=self.country).first()

            if alias:
                boundary = alias.boundary

        return boundary

    def parse_location(self, location_string, level, parent=None):
        # no country? bail
        if not self.country or not isinstance(location_string, basestring):
            return None

        # now look up the boundary by full name
        boundary = self.find_boundary_by_name(location_string, level, parent)

        if not boundary:
            # try removing punctuation and try that
            bare_name = re.sub(r"\W+", " ", location_string, flags=re.UNICODE).strip()
            boundary = self.find_boundary_by_name(bare_name, level, parent)

        # if we didn't find it, tokenize it
        if not boundary:
            words = re.split(r"\W+", location_string.lower(), flags=re.UNICODE)
            if len(words) > 1:
                for word in words:
                    boundary = self.find_boundary_by_name(word, level, parent)
                    if boundary:
                        break

                if not boundary:
                    # still no boundary? try n-gram of 2
                    for i in range(0, len(words)-1):
                        bigram = " ".join(words[i:i+2])
                        boundary = self.find_boundary_by_name(bigram, level, parent)
                        if boundary:
                            break

        return boundary

    def get_org_admins(self):
        return self.administrators.all()

    def get_org_editors(self):
        return self.editors.all()

    def get_org_viewers(self):
        return self.viewers.all()

    def get_org_users(self):
        org_users = self.get_org_admins() | self.get_org_editors() | self.get_org_viewers()
        return org_users.distinct()

    def latest_admin(self):
        admin = self.get_org_admins().last()

        # no admins? try editors
        if not admin:
            admin = self.get_org_editors().last()

        # no editors? try viewers
        if not admin:
            admin = self.get_org_viewers().last()

        return admin

    def is_free_plan(self):
        return self.plan == FREE_PLAN or self.plan == TRIAL_PLAN

    def is_pro(self):
        return self.get_purchased_credits() >= PRO_CREDITS_THRESHOLD

    def has_added_credits(self):
        return self.get_credits_total() > WELCOME_TOPUP_SIZE

    def get_credits_until_pro(self):
        return max(PRO_CREDITS_THRESHOLD - self.get_purchased_credits(), 0)

    def get_user_org_group(self, user):
        if user in self.get_org_admins():
            user._org_group = Group.objects.get(name="Administrators")
        elif user in self.get_org_editors():
            user._org_group = Group.objects.get(name="Editors")
        elif user in self.get_org_viewers():
            user._org_group = Group.objects.get(name="Viewers")
        elif user.is_staff:
            user._org_group = Group.objects.get(name="Administrators")
        else:
            user._org_group = None

        return getattr(user, '_org_group', None)

    def has_twilio_number(self):
        from temba.channels.models import TWILIO
        return self.channels.filter(channel_type=TWILIO)

    def has_nexmo_number(self):
        from temba.channels.models import NEXMO
        return self.channels.filter(channel_type=NEXMO)

    def create_welcome_topup(self, topup_size=WELCOME_TOPUP_SIZE):
        return TopUp.create(self.created_by, price=0, credits=topup_size, org=self)

    def create_system_groups(self):
        """
        Initializes our system groups for this organization so that we can keep track of counts etc..
        """
        from temba.contacts.models import ALL_CONTACTS_GROUP, BLOCKED_CONTACTS_GROUP, FAILED_CONTACTS_GROUP

        self.all_groups.create(name='All Contacts', group_type=ALL_CONTACTS_GROUP,
                               created_by=self.created_by, modified_by=self.modified_by)
        self.all_groups.create(name='Blocked Contacts', group_type=BLOCKED_CONTACTS_GROUP,
                               created_by=self.created_by, modified_by=self.modified_by)
        self.all_groups.create(name='Failed Contacts', group_type=FAILED_CONTACTS_GROUP,
                               created_by=self.created_by, modified_by=self.modified_by)

    def create_sample_flows(self, api_url):
        from temba.flows.models import Flow
        import json

        # get our sample dir
        examples_dir = os.path.join(settings.STATICFILES_DIRS[0], 'examples', 'flows')

        # for each of our samples
        for filename in sorted(os.listdir(examples_dir), reverse=True):
            if filename.endswith(".json") and filename.startswith("0"):
                with open(os.path.join(examples_dir, filename), 'r') as example_file:
                    example = example_file.read()

                # transform our filename into our flow name
                flow_name = " ".join(f.capitalize() for f in filename[2:-5].split('_'))
                flow_name = "%s - %s" % (_("Sample Flow"), flow_name)

                user = self.get_user()
                if user:
                    # some some substitutions
                    org_example = example.replace("{{EMAIL}}", user.username)
                    org_example = org_example.replace("{{API_URL}}", api_url)

                    if not Flow.objects.filter(name=flow_name, org=self):
                        try:
                            flow = Flow.create(self, user, flow_name)
                            flow.import_definition(json.loads(org_example))
                            flow.save()

                        except Exception as e:
                            import traceback
                            traceback.print_exc()

    def is_notified_of_mt_sms(self):
        return self.webhook_events & MT_SMS_EVENTS > 0

    def is_notified_of_mo_sms(self):
        return self.webhook_events & MO_SMS_EVENTS > 0

    def is_notified_of_mt_call(self):
        return self.webhook_events & MT_CALL_EVENTS > 0

    def is_notified_of_mo_call(self):
        return self.webhook_events & MO_CALL_EVENTS > 0

    def is_notified_of_alarms(self):
        return self.webhook_events & ALARM_EVENTS > 0

    def get_user(self):
        user = self.administrators.filter(is_active=True).first()
        if user:
            org_user = user
            org_user.set_org(self)
            return org_user
        else:
            return None

    def has_low_credits(self):
        return self.get_credits_remaining() <= ORG_LOW_CREDIT_THRESHOLD

    def get_credits_total(self):
        """
        Gets the total number of credits purchased or assigned to this org
        """
        return get_cacheable_result(ORG_CREDITS_TOTAL_CACHE_KEY % self.pk, ORG_CREDITS_CACHE_TTL,
                                    self._calculate_credits_total)

    def get_purchased_credits(self):
        """
        Returns the total number of credits purchased
        :return:
        """
        return get_cacheable_result(ORG_CREDITS_PURCHASED_CACHE_KEY % self.pk, ORG_CREDITS_CACHE_TTL,
                                    self._calculate_purchased_credits)

    def _calculate_purchased_credits(self):
        purchased_credits = self.topups.filter(is_active=True).aggregate(Sum('credits')).get('credits__sum')
        return purchased_credits if purchased_credits else 0

    def _calculate_credits_total(self):
        # these are the credits that are still active
        active_credits = self.topups.filter(is_active=True, expires_on__gte=timezone.now()).aggregate(Sum('credits')).get('credits__sum')
        active_credits = active_credits if active_credits else 0

        # these are the credits that have been used in expired topups
        expired_credits = self.topups.filter(is_active=True, expires_on__lte=timezone.now()).aggregate(Sum('used')).get('used__sum')
        expired_credits = expired_credits if expired_credits else 0

        return active_credits + expired_credits

    def get_credits_used(self):
        """
        Gets the number of credits used by this org
        """
        return get_cacheable_result(ORG_CREDITS_USED_CACHE_KEY % self.pk, ORG_CREDITS_CACHE_TTL,
                                    self._calculate_credits_used)

    def _calculate_credits_used(self):
        used_credits_sum = self.topups.filter(is_active=True).aggregate(Sum('used')).get('used__sum')
        used_credits_sum = used_credits_sum if used_credits_sum else 0

        unassigned_sum = self.msgs.filter(contact__is_test=False, topup=None).count()

        return used_credits_sum + unassigned_sum

    def _calculate_credit_caches(self):
        """
        Calculates both our total as well as our active topup
        """
        get_cacheable_result(ORG_CREDITS_TOTAL_CACHE_KEY % self.pk, ORG_CREDITS_CACHE_TTL,
                             self._calculate_credits_total, force_dirty=True)
        get_cacheable_result(ORG_CREDITS_USED_CACHE_KEY % self.pk, ORG_CREDITS_CACHE_TTL,
                             self._calculate_credits_used, force_dirty=True)

    def get_credits_remaining(self):
        """
        Gets the number of credits remaining for this org
        """
        return self.get_credits_total() - self.get_credits_used()

    def decrement_credit(self):
        """
        Decrements this orgs credit by 1. Returns the id of the active topup which can then be assigned to the message
        or IVR action which is being paid for with this credit
        """
        total_used_key = ORG_CREDITS_USED_CACHE_KEY % self.pk
        incrby_existing(total_used_key, 1)

        active_topup = self._calculate_active_topup()
        return active_topup.pk if active_topup else None

    def _calculate_active_topup(self):
        """
        Calculates the oldest non-expired topup that still has credits
        """
        non_expired_topups = self.topups.filter(is_active=True, expires_on__gte=timezone.now())
        active_topups = non_expired_topups.filter(credits__gt=F('used')).order_by('expires_on')
        return active_topups.first()

    def apply_topups(self):
        """
        We allow users to receive messages even if they're out of credit. Once they re-add credit, this function
        retro-actively applies topups to any messages or IVR actions that don't have a topup
        """
        from temba.msgs.models import Msg

        with self.lock_on(OrgLock.credits):
            # get all items that haven't been credited
            msg_uncredited = self.msgs.filter(topup=None, contact__is_test=False).order_by('created_on')
            all_uncredited = list(msg_uncredited)

            # get all topups that haven't expired
            unexpired_topups = list(self.topups.filter(is_active=True, expires_on__gte=timezone.now()).order_by('-expires_on'))

            # dict of topups to lists of their newly assigned items
            new_topup_items = {topup: [] for topup in unexpired_topups}

            # assign topup with credits to items...
            current_topup = None
            current_topup_remaining = 0

            for item in all_uncredited:
                # find a topup with remaining credit
                while current_topup_remaining <= 0:
                    if not unexpired_topups:
                        break

                    current_topup = unexpired_topups.pop()
                    current_topup_remaining = current_topup.credits - current_topup.used

                if current_topup_remaining:
                    # if we found some credit, assign the item to the current topup
                    new_topup_items[current_topup].append(item)
                    current_topup_remaining -= 1
                else:
                    # if not, then stop processing items
                    break

            # update items in the database with their new topups
            for topup, items in new_topup_items.iteritems():
                Msg.objects.filter(id__in=[item.pk for item in items if isinstance(item, Msg)]).update(topup=topup)

        # deactive all our credit alerts
        CreditAlert.reset_for_org(self)

    def current_plan_start(self):
        today = timezone.now().date()

        # move it to the same day our plan started (taking into account short months)
        plan_start = today.replace(day=min(self.plan_start.day, calendar.monthrange(today.year, today.month)[1]))

        if plan_start > today:
            plan_start -= relativedelta(months=1)

        return plan_start

    def current_plan_end(self):
        plan_start = self.current_plan_start()
        plan_end = plan_start + relativedelta(months=1)
        return plan_end

    def get_stripe_customer(self):  # pragma: no cover
        # We can't test stripe in unit tests since it requires javascript tokens to be generated
        if not self.stripe_customer:
            return None

        try:
            stripe.api_key = get_stripe_credentials()[1]
            customer = stripe.Customer.retrieve(self.stripe_customer)
            return customer
        except Exception as e:
            traceback.print_exc()
            return None

    def add_credits(self, bundle, token, user): # pragma: no cover
        # look up our bundle
        if not bundle in BUNDLE_MAP:
            raise ValidationError(_("Invalid bundle: %s, cannot upgrade.") % bundle)

        bundle = BUNDLE_MAP[bundle]

        # adds credits to this org
        stripe.api_key = get_stripe_credentials()[1]

        # our stripe customer and the card to use
        stripe_customer = None
        stripe_card = None

        # our actual customer object
        customer = self.get_stripe_customer()

        # 3 possible cases
        # 1. we already have a stripe customer and the token matches it
        # 2. we already have a stripe customer, but they have just added a new card, we need to use that one
        # 3. we don't have a customer, so we need to create a new customer and use that card

        # for our purposes, #1 and #2 are treated the same, we just always update the default card

        try:
            if not customer:
                # then go create a customer object for this user
                customer = stripe.Customer.create(card=token, email=user,
                                                  description="{ org: %d }" % self.pk)

                stripe_customer = customer.id
                self.stripe_customer = stripe_customer
                self.save()

            # update the stripe card to the one they just entered
            else:
                # remove existing cards
                # TODO: this is all a bit wonky because we are using the Stripe JS widget..
                # if we instead used on our mechanism to display / edit cards we could be a bit smarter
                existing_cards = [c for c in customer.cards.all().data]
                for card in existing_cards:
                    card.delete()

                card = customer.cards.create(card=token)

                customer.default_card = card.id
                customer.save()

                stripe_customer = customer.id

            charge = stripe.Charge.create(amount=bundle['cents'],
                                          currency='usd',
                                          customer=stripe_customer,
                                          description=bundle['description'])

            remaining = self.get_credits_remaining()

            # create our top up
            topup = TopUp.create(user, price=bundle['cents'], credits=bundle['credits'],
                                 stripe_charge=charge.id, org=self)

            context = dict(description=bundle['description'],
                           charge_id=charge.id,
                           charge_date=timezone.now().strftime("%b %e, %Y"),
                           amount=bundle['dollars'],
                           credits=bundle['credits'],
                           remaining=remaining,
                           org=self.name,
                           cc_last4=charge.card.last4,
                           cc_type=charge.card.type,
                           cc_name=charge.card.name)

            print context

            analytics.track(user.email, "temba.topup_purchased", context)

            # apply our new topups
            self.apply_topups()

            return topup

        except Exception as e:
            traceback.print_exc(e)
            raise ValidationError(_("Sorry, we were unable to charge your card, please try again later or contact us."))

    def account_value(self):
        """
        How much has this org paid to date in dollars?
        """
        paid = TopUp.objects.filter(org=self).aggregate(paid=Sum('price'))['paid']
        if not paid:
            paid = 0
        return paid / 100

    def update_plan(self, new_plan, token, user):  # pragma: no cover
        # We can't test stripe in unit tests since it requires javascript tokens to be generated
        stripe.api_key = get_stripe_credentials()[1]

        # no plan change?  do nothing
        if new_plan == self.plan:
            return None

        # this is our stripe customer id
        stripe_customer = None

        # our actual customer object
        customer = self.get_stripe_customer()
        if customer:
            stripe_customer = customer.id

        # cancel our plan on our stripe customer
        if new_plan == FREE_PLAN:
            if customer:
                analytics.track(user.username, 'temba.plan_cancelled', dict(cancelledPlan=self.plan))

                try:
                    subscription = customer.cancel_subscription(at_period_end=True)
                except Exception as e:
                    traceback.print_exc(e)
                    raise ValidationError(_("Sorry, we are unable to cancel your plan at this time.  Please contact us."))
            else:
                raise ValidationError(_("Sorry, we are unable to cancel your plan at this time.  Please contact us."))

        else:
            # we have a customer, try to upgrade them
            if customer:
                try:
                    subscription = customer.update_subscription(plan=new_plan)

                    analytics.track(user.username, 'temba.plan_upgraded', dict(previousPlan=self.plan, plan=new_plan))

                except Exception as e:
                    # can't load it, oh well, we'll try to create one dynamically below
                    traceback.print_exc(e)
                    customer = None

            # if we don't have a customer, go create one
            if not customer:
                try:
                    # then go create a customer object for this user
                    customer = stripe.Customer.create(card=token, plan=new_plan, email=user,
                                                      description="{ org: %d }" % self.pk)

                    stripe_customer = customer.id
                    subscription = customer['subscription']

                    analytics.track(user.username, 'temba.plan_upgraded', dict(previousPlan=self.plan, plan=new_plan))

                except Exception as e:
                    traceback.print_exc(e)
                    raise ValidationError(_("Sorry, we were unable to charge your card, please try again later or contact us."))

        # update our org
        self.stripe_customer = stripe_customer

        if subscription['status'] != 'active':
            self.plan = FREE_PLAN
        else:
            self.plan = new_plan

        self.plan_start = datetime.fromtimestamp(subscription['start'])
        self.save()

        return subscription

    def get_export_flows(self, include_archived=False):
        from temba.flows.models import Flow
        flows = self.flows.all().exclude(flow_type=Flow.MESSAGE).order_by('-modified_on')
        if not include_archived:
            flows = flows.filter(is_archived=False)
        return flows

    def get_recommended_channel(self):
        from temba.channels.views import TWILIO_SEARCH_COUNTRIES
        NEXMO_RECOMMEND_COUNTRIES = ['US', 'CA', 'GB', 'AU', 'AT', 'FI', 'DE', 'HK', 'HU',
                                     'LT', 'NL', 'NO', 'PL', 'SE', 'CH', 'BE', 'ES', 'ZA']

        countrycode = timezone_to_country_code(self.timezone)

        recommended = 'android'
        if countrycode in NEXMO_RECOMMEND_COUNTRIES:
            recommended = 'nexmo'
        if countrycode in [country[0] for country in TWILIO_SEARCH_COUNTRIES]:
            recommended = 'twilio'
        if countrycode == 'KE':
            recommended = 'africastalking'
        if countrycode == 'ID':
            recommended = 'hub9'
        if countrycode == 'SO':
            recommended = 'shaqodoon'
        if countrycode == 'NP':
            recommended = 'blackmyna'

        return recommended

    def increment_unread_msg_count(self, type):
        """
        Increments our redis cache of how many unread messages exist for this org and type.
        @param type: either UNREAD_INBOX_MSGS or UNREAD_FLOW_MSGS
        """
        r = get_redis_connection()
        r.hincrby(type, self.id, 1)

    def get_unread_msg_count(self, msg_type):
        """
        Gets the value of our redis cache of how many unread messages exist for this org and type.
        @param msg_type: either UNREAD_INBOX_MSGS or UNREAD_FLOW_MSGS
        """
        r = get_redis_connection()
        count = r.hget(msg_type, self.id)
        return 0 if count is None else int(count)

    def clear_unread_msg_count(self, msg_type):
        """
        Clears our redis cache of how many unread messages exist for this org and type.
        @param msg_type: either UNREAD_INBOX_MSGS or UNREAD_FLOW_MSGS
        """
        r = get_redis_connection()
        r.hdel(msg_type, self.id)

    def initialize(self, brand=None, topup_size=WELCOME_TOPUP_SIZE):
        """
        Initializes an organization, creating all the dependent objects we need for it to work properly.
        """
        from temba.middleware import BrandingMiddleware

        if not brand:
            brand = BrandingMiddleware.get_branding_for_host('')

        self.create_system_groups()
        self.create_sample_flows(brand['api_link'])
        self.create_welcome_topup(topup_size)

    @classmethod
    def create_user(cls, email, password):
        user = User.objects.create_user(username=email, email=email, password=password)
        return user

    @classmethod
    def get_org(cls, user):
        if not user:
            return None

        if not hasattr(user, '_org'):
            org = Org.objects.filter(administrators=user, is_active=True).first()
            if org:
                user._org = org

        return getattr(user, '_org', None)

    def __unicode__(self):
        return self.name


############ monkey patch User class with a few extra functions ##############

def get_user_orgs(user):
    if user.is_superuser:
        return Org.objects.all()
    user_orgs = user.org_admins.all() | user.org_editors.all() | user.org_viewers.all()
    return user_orgs.distinct().order_by('name')


def get_org(obj):
    return getattr(obj, '_org', None)


def is_alpha_user(user):
    return user.groups.filter(name='Alpha')


def is_beta_user(user):
    return user.groups.filter(name='Beta')


def get_settings(user):
    if not user:
        return None

    settings = UserSettings.objects.filter(user=user).first()

    if not settings:
        settings = UserSettings.objects.create(user=user)

    return settings


def set_org(obj, org):
    obj._org = org


def get_org_group(obj):
    org_group = None
    org = obj.get_org()
    if org:
        org_group = org.get_user_org_group(obj)
    return org_group


def _user_has_org_perm(user, org, permission):
    """
    Determines if a user has the given permission in this org
    """
    if user.is_superuser:
        return True

    if user.is_anonymous():
        return False

    # has it innately? (customer support)
    if user.has_perm(permission):
        return True

    org_group = org.get_user_org_group(user)

    if not org_group:
        return False

    (app_label, codename) = permission.split(".")

    return org_group.permissions.filter(content_type__app_label=app_label, codename=codename).exists()


User.get_org = get_org
User.set_org = set_org
User.is_alpha = is_alpha_user
User.is_beta = is_beta_user
User.get_settings = get_settings
User.get_user_orgs = get_user_orgs
User.get_org_group = get_org_group
User.has_org_perm = _user_has_org_perm


USER_GROUPS = (('A', _("Administrator")),
               ('E', _("Editor")),
               ('V', _("Viewer")))


def get_stripe_credentials():
    public_key = os.environ.get('STRIPE_PUBLIC_KEY', getattr(settings, 'STRIPE_PUBLIC_KEY', 'MISSING_STRIPE_PUBLIC_KEY'))
    private_key = os.environ.get('STRIPE_PRIVATE_KEY', getattr(settings, 'STRIPE_PRIVATE_KEY', 'MISSING_STRIPE_PRIVATE_KEY'))
    return (public_key, private_key)


class Language(SmartModel):
    """
    A Language that has been added to the org. In the end and language is just an iso_code and name
    and it is not really restricted to real-world languages at this level. Instead we restrict the
    language selection options to real-world languages.
    """
    name = models.CharField(max_length=128)
    iso_code = models.CharField(max_length=4)
    org = models.ForeignKey(Org, verbose_name=_("Org"), related_name="languages")

    def as_json(self):
        return dict(name=self.name, iso_code=self.iso_code)

    @classmethod
    def get_localized_text(cls, default_text, text_translations, preferred_languages, contact=None):
        """
        Returns the appropriate translation to use.
        @param default_text: The default text to use if no match is found
        @param text_translations: A dictionary (or plain text) which contains our message indexed by language iso code
        @param preferred_languages: The prioritized list of language preferences (list of iso codes)
        @param contact (optional): The contact this message is being localized for
        """
        # No translations, return our default text
        if not text_translations:
            return default_text

        # If we are handed raw text without translations, just return that
        if not isinstance(text_translations, dict):
            return text_translations

        # first priority is our contact's language
        if contact and contact.language:
            localized = text_translations.get(contact.language, None)
            if localized:
                return localized

        # otherwise, find the first preferred language
        for lang in preferred_languages:
            localized = text_translations.get(lang, None)
            if localized:
                return localized

        return default_text

    def __unicode__(self):
        return '%s' % self.name

class Invitation(SmartModel):
    """
    An Invitation to an e-mail address to join an Org with specific roles.
    """
    org = models.ForeignKey(Org, verbose_name=_("Org"), related_name="invitations",
                            help_text=_("The organization to which the account is invited to view"))

    email = models.EmailField(verbose_name=_("Email"), help_text=_("The email to which we send the invitation of the viewer"))

    secret = models.CharField(verbose_name=_("Secret"), max_length=64, unique=True,
                              help_text=_("a unique code associated with this invitation"))

    host = models.CharField(max_length=32, help_text=_("The host this invitation was created on"))

    user_group = models.CharField(max_length=1, choices=USER_GROUPS, default='V', verbose_name=_("User Role"))

    def save(self, *args, **kwargs):
        if not self.secret:
            secret = random_string(64)

            while Invitation.objects.filter(secret=secret):
                secret = random_string(64)

            self.secret = secret

        return super(Invitation, self).save(*args, **kwargs)

    @classmethod
    def generate_random_string(cls, length):
        """
        Generates a [length] characters alpha numeric secret
        """
        letters="23456789ABCDEFGHJKLMNPQRSTUVWXYZ" # avoid things that could be mistaken ex: 'I' and '1'
        return ''.join([random.choice(letters) for _ in range(length)])

    def send_invitation(self):
        from .tasks import send_invitation_email_task
        send_invitation_email_task(self.id)

    def send_email(self):
        # no=op if we do not know the email
        if not self.email:
            return

        from temba.middleware import BrandingMiddleware
        branding = BrandingMiddleware.get_branding_for_host(self.host)

        subject = _("%(name)s Invitation") % branding
        template = "orgs/email/invitation_email"
        to_email = self.email

        context = dict(org=self.org, now=timezone.now(), branding=branding, invitation=self)
        context['subject'] = subject

        send_temba_email(to_email, subject, template, context, branding)


class UserSettings(models.Model):
    """
    User specific configuration
    """
    user = models.ForeignKey(User, related_name='settings')
    language = models.CharField(max_length=8, choices=settings.LANGUAGES, default="en-us",
                                help_text=_('Your preferred language'))
    tel = models.CharField(verbose_name=_("Phone Number"), max_length=16, null=True, blank=True,
                           help_text=_("Phone number for testing and recording voice flows"))

    def get_tel_formatted(self):
        if self.tel:
            import phonenumbers
            normalized = phonenumbers.parse(self.tel, None)
            return phonenumbers.format_number(normalized, phonenumbers.PhoneNumberFormat.INTERNATIONAL)


class TopUp(SmartModel):
    """
    TopUps are used to track usage across the platform. Each TopUp represents a certain number of
    credits that can be consumed by messages.
    """
    org = models.ForeignKey(Org, related_name='topups',
                            help_text="The organization that was toppped up")
    price = models.IntegerField(verbose_name=_("Price Paid"),
                                help_text=_("The price paid for the messages in this top up (in cents)"))
    credits = models.IntegerField(verbose_name=_("Number of Credits"),
                                  help_text=_("The number of credits bought in this top up"))
    used = models.IntegerField(verbose_name=_("Number of Credits used"), default=0,
                               help_text=_("The number of credits used in this top up"))
    expires_on = models.DateTimeField(verbose_name=("Expiration Date"),
                                      help_text=_("The date that this top up will expire"))
    stripe_charge = models.CharField(verbose_name=_("Stripe Charge Id"), max_length=32, null=True, blank=True,
                                     help_text=_("The Stripe charge id for this charge"))
    comment = models.CharField(max_length=255, null=True, blank=True,
                               help_text="Any comment associated with this topup, used when we credit accounts")

    @classmethod
    def create(cls, user, price, credits, stripe_charge=None, org=None):
        """
        Creates a new topup
        """
        if not org:
            org = user.get_org()

        expires_on = timezone.now() + timedelta(days=365)  # credits last 1 year

        topup = TopUp.objects.create(org=org, price=price, credits=credits, expires_on=expires_on,
                                     stripe_charge=stripe_charge, created_by=user, modified_by=user)

        org.update_caches(OrgEvent.topup_new, topup)
        return topup

    def dollars(self):
        if self.price == 0:
            return 0
        else:
            return Decimal(self.price) / Decimal(100)

    def revert_topup(self):
        # unwind any items that were assigned to this topup
        self.msgs.update(topup=None)

        # mark this topup as inactive
        self.is_active = False
        self.save()

    def get_stripe_charge(self):
        try:
            stripe.api_key = get_stripe_credentials()[1]
            return stripe.Charge.retrieve(self.stripe_charge)
        except Exception as e:
            traceback.print_exc()
            return None

    def __unicode__(self):
        return "%s Credits" % self.credits


class CreditAlert(SmartModel):
    """
    Tracks when we have sent alerts to organization admins about low credits.
    """
    org = models.ForeignKey(Org, help_text="The organization this alert was triggered for")
    threshold = models.IntegerField(help_text="The threshold this alert was sent for")

    @classmethod
    def trigger_credit_alert(cls, org, threshold):
        # is there already an active alert at this threshold? if so, exit
        if CreditAlert.objects.filter(is_active=True, org=org, threshold__lte=threshold):
            return None

        print "triggering alert at %d for %s" % (threshold, org.name)

        admin = org.get_org_admins().first()

        if admin:
            # Otherwise, create our alert objects and trigger our event
            CreditAlert.objects.create(org=org, threshold=threshold,
                                       created_by=admin, modified_by=admin)

            properties = dict(remaining=org.get_credits_remaining(),
                              threshold=threshold,
                              org=org.name)

            if threshold == 0:
                analytics.track(admin.username, 'temba.credits_over', properties)
            else:
                analytics.track(admin.username, 'temba.credits_low', properties)

    @classmethod
    def reset_for_org(cls, org):
        CreditAlert.objects.filter(org=org).update(is_active=False)

    @classmethod
    def check_org_credits(cls):
        from temba.msgs.models import Msg

        # all active orgs in the last hour
        active_orgs = Msg.objects.filter(created_on__gte=timezone.now()-timedelta(hours=1)).order_by('org').distinct('org')

        for msg in active_orgs:
            org = msg.org

            # does this org have less than 0 messages?
            remaining = org.get_credits_remaining()
            if remaining <= 0:
                CreditAlert.trigger_credit_alert(org, 0)
            elif remaining <= 500:
                CreditAlert.trigger_credit_alert(org, 500)<|MERGE_RESOLUTION|>--- conflicted
+++ resolved
@@ -36,14 +36,11 @@
 from uuid import uuid4
 from .bundles import BUNDLE_MAP, WELCOME_TOPUP_SIZE
 
-<<<<<<< HEAD
-CURRENT_EXPORT_VERSION = 5
-=======
+
 UNREAD_INBOX_MSGS = 'unread_inbox_msgs'
 UNREAD_FLOW_MSGS = 'unread_flow_msgs'
 
-CURRENT_EXPORT_VERSION = 4
->>>>>>> 0d46d3cd
+CURRENT_EXPORT_VERSION = 5
 EARLIEST_IMPORT_VERSION = 3
 
 MT_SMS_EVENTS = 1 << 0
