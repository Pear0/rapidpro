from __future__ import unicode_literals

import json

import nexmo
import pytz
import six
import stripe

from bs4 import BeautifulSoup
from context_processors import GroupPermWrapper
from datetime import timedelta
from dateutil.relativedelta import relativedelta
from decimal import Decimal
from django.conf import settings
from django.contrib.auth.models import User, Group
from django.core import mail
from django.core.exceptions import ValidationError
from django.core.urlresolvers import reverse
from django.http import HttpRequest
from django.test.utils import override_settings
from django.utils import timezone
from mock import patch, Mock
from smartmin.tests import SmartminTest
from temba.airtime.models import AirtimeTransfer
from temba.api.models import APIToken, Resthook
from temba.campaigns.models import Campaign, CampaignEvent
from temba.channels.models import Channel
from temba.contacts.models import Contact, ContactGroup, ContactURN, TEL_SCHEME, TWITTER_SCHEME, TWITTERID_SCHEME
from temba.flows.models import Flow, ActionSet
from temba.locations.models import AdminBoundary
from temba.middleware import BrandingMiddleware
from temba.msgs.models import Label, Msg, INCOMING
from temba.orgs.models import UserSettings, NEXMO_SECRET, NEXMO_KEY
from temba.tests import TembaTest, MockResponse, MockTwilioClient, MockRequestValidator, FlowFileTest
from temba.triggers.models import Trigger
from temba.utils.email import link_components
from temba.utils import languages, dict_to_struct
from .models import Org, OrgEvent, TopUp, Invitation, Language, DAYFIRST, MONTHFIRST, CURRENT_EXPORT_VERSION
from .models import CreditAlert, ORG_CREDIT_OVER, ORG_CREDIT_LOW, ORG_CREDIT_EXPIRING
from .models import UNREAD_FLOW_MSGS, UNREAD_INBOX_MSGS, TopUpCredits
from .models import WHITELISTED, SUSPENDED, RESTORED
from .tasks import squash_topupcredits


class OrgContextProcessorTest(TembaTest):

    def test_group_perms_wrapper(self):
        administrators = Group.objects.get(name="Administrators")
        editors = Group.objects.get(name="Editors")
        viewers = Group.objects.get(name="Viewers")

        administrators_wrapper = GroupPermWrapper(administrators)
        self.assertTrue(administrators_wrapper['msgs']['msg_api'])
        self.assertTrue(administrators_wrapper["msgs"]["msg_inbox"])

        editors_wrapper = GroupPermWrapper(editors)
        self.assertFalse(editors_wrapper["msgs"]["org_plan"])
        self.assertTrue(editors_wrapper["msgs"]["msg_inbox"])

        viewers_wrapper = GroupPermWrapper(viewers)
        self.assertFalse(viewers_wrapper["msgs"]["msg_api"])
        self.assertTrue(viewers_wrapper["msgs"]["msg_inbox"])


class OrgTest(TembaTest):

    def test_get_org_users(self):
        org_users = self.org.get_org_users()
        self.assertTrue(self.user in org_users)
        self.assertTrue(self.surveyor in org_users)
        self.assertTrue(self.editor in org_users)
        self.assertTrue(self.admin in org_users)

        # should be ordered by email
        self.assertEqual(self.admin, org_users[0])
        self.assertEqual(self.editor, org_users[1])
        self.assertEqual(self.surveyor, org_users[2])
        self.assertEqual(self.user, org_users[3])

    def test_get_unique_slug(self):
        self.org.slug = 'allo'
        self.org.save()

        self.assertEqual(Org.get_unique_slug('foo'), 'foo')
        self.assertEqual(Org.get_unique_slug('Which part?'), 'which-part')
        self.assertEqual(Org.get_unique_slug('Allo'), 'allo-2')

    def test_languages(self):
        self.assertEqual(self.org.get_language_codes(), set())

        self.org.set_languages(self.admin, ['eng', 'fre'], 'eng')
        self.org.refresh_from_db()

        self.assertEqual({l.name for l in self.org.languages.all()}, {"English", "French"})
        self.assertEqual(self.org.primary_language.name, "English")
        self.assertEqual(self.org.get_language_codes(), {'eng', 'fre'})

        self.org.set_languages(self.admin, ['eng', 'kin'], 'kin')
        self.org.refresh_from_db()

        self.assertEqual({l.name for l in self.org.languages.all()}, {"English", "Kinyarwanda"})
        self.assertEqual(self.org.primary_language.name, "Kinyarwanda")
        self.assertEqual(self.org.get_language_codes(), {'eng', 'kin'})

    def test_get_channel_countries(self):
        self.assertEqual(self.org.get_channel_countries(), [])

        self.org.connect_transferto('mylogin', 'api_token', self.admin)

        self.assertEqual(self.org.get_channel_countries(), [dict(code='RW', name='Rwanda', currency_name='Rwanda Franc',
                                                                 currency_code='RWF')])

        Channel.create(self.org, self.user, 'US', 'A', None, "+12001112222", gcm_id="asdf", secret="asdf")

        self.assertEqual(self.org.get_channel_countries(), [dict(code='RW', name='Rwanda', currency_name='Rwanda Franc',
                                                                 currency_code='RWF'),
                                                            dict(code='US', name='United States',
                                                                 currency_name='US Dollar', currency_code='USD')])

        Channel.create(self.org, self.user, None, 'TT', name="Twitter Channel",
                       address="billy_bob", role="SR")

        self.assertEqual(self.org.get_channel_countries(), [dict(code='RW', name='Rwanda', currency_name='Rwanda Franc',
                                                                 currency_code='RWF'),
                                                            dict(code='US', name='United States',
                                                                 currency_name='US Dollar', currency_code='USD')])

        Channel.create(self.org, self.user, 'US', 'A', None, "+12001113333", gcm_id="qwer", secret="qwer")

        self.assertEqual(self.org.get_channel_countries(), [dict(code='RW', name='Rwanda', currency_name='Rwanda Franc',
                                                                 currency_code='RWF'),
                                                            dict(code='US', name='United States',
                                                                 currency_name='US Dollar', currency_code='USD')])

    def test_edit(self):
        # use a manager now
        self.login(self.admin)

        # can we see the edit page
        response = self.client.get(reverse('orgs.org_edit'))
        self.assertEqual(200, response.status_code)

        # update the name and slug of the organization
        data = dict(name="Temba", timezone="Africa/Kigali", date_format=DAYFIRST, slug="nice temba")
        response = self.client.post(reverse('orgs.org_edit'), data)
        self.assertTrue('slug' in response.context['form'].errors)

        data = dict(name="Temba", timezone="Africa/Kigali", date_format=MONTHFIRST, slug="nice-temba")
        response = self.client.post(reverse('orgs.org_edit'), data)
        self.assertEqual(302, response.status_code)

        org = Org.objects.get(pk=self.org.pk)
        self.assertEqual("Temba", org.name)
        self.assertEqual("nice-temba", org.slug)

    def test_recommended_channel(self):
        self.org.timezone = pytz.timezone('Africa/Nairobi')
        self.org.save()
        self.assertEqual(self.org.get_recommended_channel(), 'AT')

        self.org.timezone = pytz.timezone('America/Phoenix')
        self.org.save()
        self.assertEqual(self.org.get_recommended_channel(), 'T')

        self.org.timezone = pytz.timezone('Asia/Jakarta')
        self.org.save()
        self.assertEqual(self.org.get_recommended_channel(), 'H9')

        self.org.timezone = pytz.timezone('Africa/Mogadishu')
        self.org.save()
        self.assertEqual(self.org.get_recommended_channel(), 'SQ')

        self.org.timezone = pytz.timezone('Europe/Amsterdam')
        self.org.save()
        self.assertEqual(self.org.get_recommended_channel(), 'NX')

        self.org.timezone = pytz.timezone('Africa/Kigali')
        self.org.save()
        self.assertEqual(self.org.get_recommended_channel(), 'A')

    def test_country(self):
        country_url = reverse('orgs.org_country')

        # can't see this page if not logged in
        self.assertLoginRedirect(self.client.get(country_url))

        # login as admin instead
        self.login(self.admin)
        response = self.client.get(country_url)
        self.assertEqual(200, response.status_code)

        # save with Rwanda as a country
        response = self.client.post(country_url, dict(country=AdminBoundary.objects.get(name='Rwanda').pk))

        # assert it has changed
        org = Org.objects.get(pk=self.org.pk)
        self.assertEqual("Rwanda", six.text_type(org.country))
        self.assertEqual("RW", org.get_country_code())

        # set our admin boundary name to something invalid
        org.country.name = 'Fantasia'
        org.country.save()

        # getting our country code show now back down to our channel
        self.assertEqual('RW', org.get_country_code())

        # clear it out
        self.client.post(country_url, dict(country=''))

        # assert it has been
        org = Org.objects.get(pk=self.org.pk)
        self.assertFalse(org.country)
        self.assertEqual('RW', org.get_country_code())

        # remove all our channels so we no longer have a backdown
        org.channels.all().delete()
        org = Org.objects.get(pk=self.org.pk)

        # now really don't have a clue of our country code
        self.assertIsNone(org.get_country_code())

    def test_plans(self):
        self.contact = self.create_contact("Joe", "+250788123123")

        self.create_msg(direction=INCOMING, contact=self.contact, text="Orange")

        # check start and end date for this plan
        self.assertEqual(timezone.now().date(), self.org.current_plan_start())
        self.assertEqual(timezone.now().date() + relativedelta(months=1), self.org.current_plan_end())

        # check our credits
        self.login(self.admin)
        response = self.client.get(reverse('orgs.org_home'))
        self.assertContains(response, "999")

        # view our topups
        response = self.client.get(reverse('orgs.topup_list'))

        # should say we have a 1,000 credits too
        self.assertContains(response, "999")

        # and that we have 999 credits left on our topup
        self.assertContains(response, "1 of 1,000 Credits Used")

        # our receipt should show that the topup was free
        with patch('stripe.Charge.retrieve') as stripe:
            stripe.return_value = ''
            response = self.client.get(reverse('orgs.topup_read', args=[TopUp.objects.filter(org=self.org).first().pk]))
            self.assertContains(response, '1000 Credits')

    def test_user_update(self):
        update_url = reverse('orgs.user_edit')
        login_url = reverse('users.user_login')

        # no access if anonymous
        response = self.client.get(update_url)
        self.assertRedirect(response, login_url)

        self.login(self.admin)

        # change the user language
        post_data = dict(language='pt-br', first_name='Admin', last_name='User', email='administrator@temba.com', current_password='Administrator')
        response = self.client.post(update_url, post_data)
        self.assertRedirect(response, reverse('orgs.org_home'))

        # check that our user settings have changed
        settings = self.admin.get_settings()
        self.assertEqual('pt-br', settings.language)

    def test_usersettings(self):
        self.login(self.admin)

        post_data = dict(tel='+250788382382')
        self.client.post(reverse('orgs.usersettings_phone'), post_data)
        self.assertEqual('+250 788 382 382', UserSettings.objects.get(user=self.admin).get_tel_formatted())

        post_data = dict(tel='bad number')
        response = self.client.post(reverse('orgs.usersettings_phone'), post_data)
        self.assertEqual(response.context['form'].errors['tel'][0], 'Invalid phone number, try again.')

    def test_org_suspension(self):
        from temba.flows.models import FlowRun

        self.login(self.admin)
        self.org.set_suspended()
        self.org.refresh_from_db()

        self.assertEqual(True, self.org.is_suspended())

        self.assertEqual(0, Msg.objects.all().count())
        self.assertEqual(0, FlowRun.objects.all().count())

        # while we are suspended, we can't send broadcasts
        send_url = reverse('msgs.broadcast_send')
        mark = self.create_contact('Mark', number='+12065551212')
        post_data = dict(text="send me ur bank account login im ur friend.", omnibox="c-%s" % mark.uuid)
        response = self.client.post(send_url, post_data, follow=True)

        self.assertEqual('Sorry, your account is currently suspended. To enable sending messages, please contact support.',
                         response.context['form'].errors['__all__'][0])

        # we also can't start flows
        flow = self.create_flow()
        post_data = dict(omnibox="c-%s" % mark.uuid, restart_participants='on')
        response = self.client.post(reverse('flows.flow_broadcast', args=[flow.pk]), post_data, follow=True)

        self.assertEqual('Sorry, your account is currently suspended. To enable sending messages, please contact support.',
                         response.context['form'].errors['__all__'][0])

        # or use the api to do either
        def postAPI(url, data):
            response = self.client.post(url + ".json", json.dumps(data), content_type="application/json", HTTP_X_FORWARDED_HTTPS='https')
            if response.content:
                response.json = response.json()
            return response

        url = reverse('api.v2.broadcasts')
        response = postAPI(url, dict(contacts=[mark.uuid], text="You are a distant cousin to a wealthy person."))
        self.assertContains(response, "Sorry, your account is currently suspended. To enable sending messages, please contact support.", status_code=400)

        url = reverse('api.v2.flow_starts')
        response = postAPI(url, dict(flow=flow.uuid, urns=["tel:+250788123123"]))
        self.assertContains(response, "Sorry, your account is currently suspended. To enable sending messages, please contact support.", status_code=400)

        # still no messages or runs
        self.assertEqual(0, Msg.objects.all().count())
        self.assertEqual(0, FlowRun.objects.all().count())

        # unsuspend our org and start a flow
        self.org.set_restored()
        post_data = dict(omnibox="c-%s" % mark.uuid, restart_participants='on')
        response = self.client.post(reverse('flows.flow_broadcast', args=[flow.pk]), post_data, follow=True)
        self.assertEqual(1, FlowRun.objects.all().count())

    def test_webhook_headers(self):
        update_url = reverse('orgs.org_webhook')
        login_url = reverse('users.user_login')

        # no access if anonymous
        response = self.client.get(update_url)
        self.assertRedirect(response, login_url)

        self.login(self.admin)

        response = self.client.get(update_url)
        self.assertEqual(200, response.status_code)

        # set a webhook with headers
        post_data = response.context['form'].initial
        post_data['webhook'] = 'http://webhooks.uniceflabs.org'
        post_data['header_1_key'] = 'Authorization'
        post_data['header_1_value'] = 'Authorization: Basic QWxhZGRpbjpvcGVuIHNlc2FtZQ=='

        response = self.client.post(update_url, post_data)
        self.assertEqual(302, response.status_code)
        self.assertRedirect(response, reverse('orgs.org_home'))

        # check that our webhook settings have changed
        org = Org.objects.get(pk=self.org.pk)
        self.assertEqual('http://webhooks.uniceflabs.org', org.get_webhook_url())
        self.assertDictEqual({'Authorization': 'Authorization: Basic QWxhZGRpbjpvcGVuIHNlc2FtZQ=='}, org.get_webhook_headers())

    def test_org_administration(self):
        manage_url = reverse('orgs.org_manage')
        update_url = reverse('orgs.org_update', args=[self.org.pk])
        login_url = reverse('users.user_login')

        # no access to anon
        response = self.client.get(manage_url)
        self.assertRedirect(response, login_url)

        response = self.client.get(update_url)
        self.assertRedirect(response, login_url)

        # or admins
        self.login(self.admin)

        response = self.client.get(manage_url)
        self.assertRedirect(response, login_url)

        response = self.client.get(update_url)
        self.assertRedirect(response, login_url)

        # only superuser
        self.login(self.superuser)

        response = self.client.get(manage_url)
        self.assertEqual(200, response.status_code)
        self.assertNotContains(response, "(Suspended)")

        self.org.set_suspended()
        response = self.client.get(manage_url)
        self.assertContains(response, "(Suspended)")

        # should contain our test org
        self.assertContains(response, "Temba")

        # and can go to that org
        response = self.client.get(update_url)
        self.assertEqual(200, response.status_code)

        # change to the trial plan
        post_data = {
            'name': 'Temba',
            'brand': 'rapidpro.io',
            'plan': 'TRIAL',
            'language': '',
            'country': '',
            'primary_language': '',
            'timezone': pytz.timezone("Africa/Kigali"),
            'config': '{}',
            'date_format': 'D',
            'webhook': None,
            'webhook_events': 0,
            'parent': '',
            'viewers': [self.user.id],
            'editors': [self.editor.id],
            'administrators': [self.admin.id],
            'surveyors': [self.surveyor.id],
            'surveyor_password': None
        }

        response = self.client.post(update_url, post_data)
        self.assertEqual(302, response.status_code)

        # restore
        post_data['status'] = RESTORED
        response = self.client.post(update_url, post_data)
        self.org.refresh_from_db()
        self.assertFalse(self.org.is_suspended())

        # white list
        post_data['status'] = WHITELISTED
        response = self.client.post(update_url, post_data)
        self.org.refresh_from_db()
        self.assertTrue(self.org.is_whitelisted())

        # suspend
        post_data['status'] = SUSPENDED
        response = self.client.post(update_url, post_data)
        self.org.refresh_from_db()
        self.assertTrue(self.org.is_suspended())

    def test_accounts(self):
        url = reverse('orgs.org_accounts')
        self.login(self.admin)
        response = self.client.get(url)
        self.assertEqual(response.status_code, 200)
        self.assertContains(response, 'If you use the RapidPro Surveyor application to run flows offline')

        Org.objects.create(name="Another Org", timezone="Africa/Kigali", country=self.country,
                           brand='rapidpro.io', created_by=self.user, modified_by=self.user,
                           surveyor_password='nyaruka')

        response = self.client.post(url, dict(surveyor_password='nyaruka'))
        self.org.refresh_from_db()
        self.assertContains(response, 'This password is not valid. Choose a new password and try again.')
        self.assertIsNone(self.org.surveyor_password)

        # now try again, but with a unique password
        response = self.client.post(url, dict(surveyor_password='unique password'))
        self.org.refresh_from_db()
        self.assertEqual('unique password', self.org.surveyor_password)

        # add an extra editor
        editor = self.create_user('EditorTwo')
        self.org.editors.add(editor)
        self.surveyor.delete()

        # fetch it as a formax so we can inspect the summary
        response = self.client.get(url, HTTP_X_FORMAX=1, HTTP_X_PJAX=1)
        self.assertContains(response, '1 Administrator')
        self.assertContains(response, '2 Editors')
        self.assertContains(response, '1 Viewer')
        self.assertContains(response, '0 Surveyors')

    def test_refresh_tokens(self):
        self.login(self.admin)
        url = reverse('orgs.org_home')
        response = self.client.get(url)

        # admin should have a token
        token = APIToken.objects.get(user=self.admin)

        # and it should be on the page
        self.assertContains(response, token.key)

        # let's refresh it
        self.client.post(reverse('api.apitoken_refresh'))

        # visit our account page again
        response = self.client.get(url)

        # old token no longer there
        self.assertNotContains(response, token.key)

        # old token now inactive
        token.refresh_from_db()
        self.assertFalse(token.is_active)

        # there is a new token for this user
        new_token = APIToken.objects.get(user=self.admin, is_active=True)
        self.assertNotEqual(new_token.key, token.key)
        self.assertContains(response, new_token.key)

        # can't refresh if logged in as viewer
        self.login(self.user)
        response = self.client.post(reverse('api.apitoken_refresh'))
        self.assertLoginRedirect(response)

        # or just not an org user
        self.login(self.non_org_user)
        response = self.client.post(reverse('api.apitoken_refresh'))
        self.assertLoginRedirect(response)

    @override_settings(SEND_EMAILS=True)
    def test_manage_accounts(self):
        url = reverse('orgs.org_manage_accounts')

        self.login(self.admin)

        response = self.client.get(url)
        self.assertEqual(response.status_code, 200)

        # give users an API token and give admin and editor an additional surveyor-role token
        APIToken.get_or_create(self.org, self.admin)
        APIToken.get_or_create(self.org, self.editor)
        APIToken.get_or_create(self.org, self.surveyor)
        APIToken.get_or_create(self.org, self.admin, role=Group.objects.get(name="Surveyors"))
        APIToken.get_or_create(self.org, self.editor, role=Group.objects.get(name="Surveyors"))

        # we have 19 fields in the form including 16 checkboxes for the four users, an email field, a user group field
        # and 'loc' field.
        expected_fields = {'invite_emails', 'invite_group', 'loc'}
        for user in (self.surveyor, self.user, self.editor, self.admin):
            for group in ('administrators', 'editors', 'viewers', 'surveyors'):
                expected_fields.add(group + '_%d' % user.pk)

        self.assertEqual(set(response.context['form'].fields.keys()), expected_fields)
        self.assertEqual(response.context['form'].initial, {
            'administrators_%d' % self.admin.pk: True,
            'editors_%d' % self.editor.pk: True,
            'viewers_%d' % self.user.pk: True,
            'surveyors_%d' % self.surveyor.pk: True
        })
        self.assertEqual(response.context['form'].fields['invite_emails'].initial, None)
        self.assertEqual(response.context['form'].fields['invite_group'].initial, 'V')

        # keep admin as admin, editor as editor, but make user an editor too, and remove surveyor
        post_data = {
            'administrators_%d' % self.admin.pk: 'on',
            'editors_%d' % self.editor.pk: 'on',
            'editors_%d' % self.user.pk: 'on',
            'invite_emails': "",
            'invite_group': "V"
        }
        response = self.client.post(url, post_data)
        self.assertRedirect(response, reverse('orgs.org_manage_accounts'))

        self.org.refresh_from_db()
        self.assertEqual(set(self.org.administrators.all()), {self.admin})
        self.assertEqual(set(self.org.editors.all()), {self.user, self.editor})
        self.assertFalse(set(self.org.viewers.all()), set())
        self.assertEqual(set(self.org.surveyors.all()), set())

        # our surveyor's API token will have been deleted
        self.assertEqual(self.admin.api_tokens.filter(is_active=True).count(), 2)
        self.assertEqual(self.editor.api_tokens.filter(is_active=True).count(), 2)
        self.assertEqual(self.surveyor.api_tokens.filter(is_active=True).count(), 0)

        # next we leave existing roles unchanged, but try to invite new user to be admin with invalid email address
        post_data['invite_emails'] = "norkans7gmail.com"
        post_data['invite_group'] = 'A'
        response = self.client.post(url, post_data)

        self.assertFormError(response, 'form', 'invite_emails', "One of the emails you entered is invalid.")

        # try again with valid email
        post_data['invite_emails'] = "norkans7@gmail.com"
        response = self.client.post(url, post_data)
        self.assertRedirect(response, reverse('orgs.org_manage_accounts'))

        # an invitation is created
        invitation = Invitation.objects.get()
        self.assertEqual(invitation.org, self.org)
        self.assertEqual(invitation.email, "norkans7@gmail.com")
        self.assertEqual(invitation.user_group, "A")

        # and sent by email
        self.assertTrue(len(mail.outbox) == 1)

        # pretend our invite was acted on
        invitation.is_active = False
        invitation.save()

        # send another invitation, different group
        post_data['invite_emails'] = "norkans7@gmail.com"
        post_data['invite_group'] = 'E'
        self.client.post(url, post_data)

        # old invite should be updated
        invitation.refresh_from_db()
        self.assertEqual(invitation.user_group, 'E')
        self.assertTrue(invitation.is_active)

        # and new email sent
        self.assertEqual(len(mail.outbox), 2)

        # include multiple emails on the form
        post_data['invite_emails'] = "norbert@temba.com,code@temba.com"
        post_data['invite_group'] = 'A'
        self.client.post(url, post_data)

        # now 2 new invitations are created and sent
        self.assertEqual(Invitation.objects.all().count(), 3)
        self.assertEqual(len(mail.outbox), 4)

        response = self.client.get(url)

        # user ordered by email
        self.assertEqual(list(response.context['org_users']), [self.admin, self.editor, self.user])

        # invites ordered by email as well
        self.assertEqual(response.context['invites'][0].email, 'code@temba.com')
        self.assertEqual(response.context['invites'][1].email, 'norbert@temba.com')
        self.assertEqual(response.context['invites'][2].email, 'norkans7@gmail.com')

        # finally downgrade the editor to a surveyor and remove ourselves entirely from this org
        response = self.client.post(url, {
            'editors_%d' % self.user.pk: 'on',
            'surveyors_%d' % self.editor.pk: 'on',
            'invite_emails': "",
            'invite_group': 'V'
        })

        # we should be redirected to chooser page
        self.assertRedirect(response, reverse('orgs.org_choose'))

        # and removed from this org
        self.org.refresh_from_db()
        self.assertEqual(set(self.org.administrators.all()), set())
        self.assertEqual(set(self.org.editors.all()), {self.user})
        self.assertEqual(set(self.org.viewers.all()), set())
        self.assertEqual(set(self.org.surveyors.all()), {self.editor})

        # editor will have lost their editor API token, but not their surveyor token
        self.editor.refresh_from_db()
        self.assertEqual([t.role.name for t in self.editor.api_tokens.filter(is_active=True)], ["Surveyors"])

        # and all our API tokens for the admin are deleted
        self.admin.refresh_from_db()
        self.assertEqual(self.admin.api_tokens.filter(is_active=True).count(), 0)

    @patch('temba.utils.email.send_temba_email')
    def test_join(self, mock_send_temba_email):

        def create_invite(group):
            return Invitation.objects.create(org=self.org,
                                             user_group=group,
                                             email="norkans7@gmail.com",
                                             created_by=self.admin,
                                             modified_by=self.admin)

        editor_invitation = create_invite('E')
        editor_invitation.send_invitation()
        email_args = mock_send_temba_email.call_args[0]  # all positional args

        self.assertEqual(email_args[0], "RapidPro Invitation")
        self.assertIn('https://app.rapidpro.io/org/join/%s/' % editor_invitation.secret, email_args[1])
        self.assertNotIn('{{', email_args[1])
        self.assertIn('https://app.rapidpro.io/org/join/%s/' % editor_invitation.secret, email_args[2])
        self.assertNotIn('{{', email_args[2])

        editor_join_url = reverse('orgs.org_join', args=[editor_invitation.secret])
        self.client.logout()

        # if no user is logged we redirect to the create_login page
        response = self.client.get(editor_join_url)
        self.assertEqual(302, response.status_code)
        response = self.client.get(editor_join_url, follow=True)
        self.assertEqual(response.request['PATH_INFO'], reverse('orgs.org_create_login', args=[editor_invitation.secret]))

        # a user is already logged in
        self.invited_editor = self.create_user("InvitedEditor")
        self.login(self.invited_editor)

        response = self.client.get(editor_join_url)
        self.assertEqual(200, response.status_code)

        self.assertEqual(self.org.pk, response.context['org'].pk)
        # we have a form without field except one 'loc'
        self.assertEqual(1, len(response.context['form'].fields))

        post_data = dict()
        response = self.client.post(editor_join_url, post_data, follow=True)
        self.assertEqual(200, response.status_code)

        self.assertIn(self.invited_editor, self.org.editors.all())
        self.assertFalse(Invitation.objects.get(pk=editor_invitation.pk).is_active)

        roles = (('V', self.org.viewers), ('S', self.org.surveyors),
                 ('A', self.org.administrators), ('E', self.org.editors))

        # test it for each role
        for role in roles:
            invite = create_invite(role[0])
            user = self.create_user('User%s' % role[0])
            self.login(user)
            response = self.client.post(reverse('orgs.org_join', args=[invite.secret]), follow=True)
            self.assertEqual(200, response.status_code)
            self.assertIsNotNone(role[1].filter(pk=user.pk).first())

        # try an expired invite
        invite = create_invite('S')
        invite.is_active = False
        invite.save()
        expired_user = self.create_user("InvitedExpired")
        self.login(expired_user)
        response = self.client.post(reverse('orgs.org_join', args=[invite.secret]), follow=True)
        self.assertEqual(200, response.status_code)
        self.assertIsNone(self.org.surveyors.filter(pk=expired_user.pk).first())

    def test_create_login(self):
        admin_invitation = Invitation.objects.create(org=self.org,
                                                     user_group="A",
                                                     email="norkans7@gmail.com",
                                                     created_by=self.admin,
                                                     modified_by=self.admin)

        admin_create_login_url = reverse('orgs.org_create_login', args=[admin_invitation.secret])
        self.client.logout()

        response = self.client.get(admin_create_login_url)
        self.assertEqual(200, response.status_code)

        self.assertEqual(self.org.pk, response.context['org'].pk)

        # we have a form with 4 fields and one hidden 'loc'
        self.assertEqual(5, len(response.context['form'].fields))
        self.assertTrue('first_name' in response.context['form'].fields)
        self.assertTrue('last_name' in response.context['form'].fields)
        self.assertTrue('email' in response.context['form'].fields)
        self.assertTrue('password' in response.context['form'].fields)

        post_data = dict()
        post_data['first_name'] = "Norbert"
        post_data['last_name'] = "Kwizera"
        post_data['email'] = "norkans7@gmail.com"
        post_data['password'] = "norbertkwizeranorbert"

        response = self.client.post(admin_create_login_url, post_data, follow=True)
        self.assertEqual(200, response.status_code)

        new_invited_user = User.objects.get(email="norkans7@gmail.com")
        self.assertTrue(new_invited_user in self.org.administrators.all())
        self.assertFalse(Invitation.objects.get(pk=admin_invitation.pk).is_active)

    def test_surveyor_invite(self):
        surveyor_invite = Invitation.objects.create(org=self.org,
                                                    user_group="S",
                                                    email="surveyor@gmail.com",
                                                    created_by=self.admin,
                                                    modified_by=self.admin)

        admin_create_login_url = reverse('orgs.org_create_login', args=[surveyor_invite.secret])
        self.client.logout()

        post_data = dict(first_name='Surveyor', last_name='User', email='surveyor@gmail.com', password='password')
        response = self.client.post(admin_create_login_url, post_data, follow=True)
        self.assertEqual(200, response.status_code)

        # as a surveyor we should have been rerourted
        self.assertEqual(reverse('orgs.org_surveyor'), response._request.path)
        self.assertFalse(Invitation.objects.get(pk=surveyor_invite.pk).is_active)

        # make sure we are a surveyor
        new_invited_user = User.objects.get(email="surveyor@gmail.com")
        self.assertTrue(new_invited_user in self.org.surveyors.all())

        # if we login, we should be rerouted too
        self.client.logout()
        response = self.client.post('/users/login/', {'username': 'surveyor@gmail.com', 'password': 'password'}, follow=True)
        self.assertEqual(200, response.status_code)
        self.assertEqual(reverse('orgs.org_surveyor'), response._request.path)

    def test_surveyor(self):
        self.client.logout()
        url = '%s?mobile=true' % reverse('orgs.org_surveyor')

        # try creating a surveyor account with a bogus password
        post_data = dict(surveyor_password='badpassword')
        response = self.client.post(url, post_data)
        self.assertContains(response, 'Invalid surveyor password, please check with your project leader and try again.')

        # save a surveyor password
        self.org.surveyor_password = 'nyaruka'
        self.org.save()

        # now lets try again
        post_data = dict(surveyor_password='nyaruka')
        response = self.client.post(url, post_data)
        self.assertContains(response, 'Enter your details below to create your account.')

        # now try creating an account on the second step without and surveyor_password
        post_data = dict(first_name='Marshawn', last_name='Lynch',
                         password='beastmode24', email='beastmode@seahawks.com')
        response = self.client.post(url, post_data)
        self.assertContains(response, 'Enter your details below to create your account.')

        # now do the same but with a valid surveyor_password
        post_data = dict(first_name='Marshawn', last_name='Lynch',
                         password='beastmode24', email='beastmode@seahawks.com',
                         surveyor_password='nyaruka')
        response = self.client.post(url, post_data)
        self.assertTrue('token' in response.url)
        self.assertTrue('beastmode' in response.url)
        self.assertTrue('Temba' in response.url)

        # try with a login that already exists
        post_data = dict(first_name='Resused', last_name='Email',
                         password='mypassword1', email='beastmode@seahawks.com',
                         surveyor_password='nyaruka')
        response = self.client.post(url, post_data)
        self.assertContains(response, 'That email address is already used')

        # try with a login that already exists
        post_data = dict(first_name='Short', last_name='Password',
                         password='short', email='thomasrawls@seahawks.com',
                         surveyor_password='nyaruka')
        response = self.client.post(url, post_data)
        self.assertContains(response, 'Passwords must contain at least 8 letters')

        # finally make sure our login works
        success = self.client.login(username='beastmode@seahawks.com', password='beastmode24')
        self.assertTrue(success)

        # and that we only have the surveyor role
        self.assertIsNotNone(self.org.surveyors.filter(username='beastmode@seahawks.com').first())
        self.assertIsNone(self.org.administrators.filter(username='beastmode@seahawks.com').first())
        self.assertIsNone(self.org.editors.filter(username='beastmode@seahawks.com').first())
        self.assertIsNone(self.org.viewers.filter(username='beastmode@seahawks.com').first())

    def test_choose(self):
        self.client.logout()

        choose_url = reverse('orgs.org_choose')

        # have a second org
        self.create_secondary_org()
        self.login(self.admin)

        response = self.client.get(reverse('orgs.org_home'))
        self.assertEqual(response.context['org'], self.org)

        # add self.manager to self.org2 viewers
        self.org2.viewers.add(self.admin)

        response = self.client.get(choose_url)
        self.assertEqual(200, response.status_code)

        self.assertTrue('organization' in response.context['form'].fields)

        post_data = dict()
        post_data['organization'] = self.org2.pk

        response = self.client.post(choose_url, post_data, follow=True)
        self.assertEqual(200, response.status_code)
        response = self.client.get(reverse('orgs.org_home'))
        self.assertEqual(response.context_data['org'], self.org2)

        # a non org user get's logged out
        self.login(self.non_org_user)
        response = self.client.get(choose_url)
        self.assertRedirect(response, reverse('users.user_login'))

        # superuser gets redirected to user management page
        self.login(self.superuser)
        response = self.client.get(choose_url, follow=True)
        self.assertContains(response, "Organizations")

    def test_topup_admin(self):
        self.login(self.admin)

        topup = TopUp.objects.get()

        # admins shouldn't be able to see the create / manage / update pages
        manage_url = reverse('orgs.topup_manage') + "?org=%d" % self.org.id
        self.assertRedirect(self.client.get(manage_url), '/users/login/')

        create_url = reverse('orgs.topup_create') + "?org=%d" % self.org.id
        self.assertRedirect(self.client.get(create_url), '/users/login/')

        update_url = reverse('orgs.topup_update', args=[topup.pk])
        self.assertRedirect(self.client.get(update_url), '/users/login/')

        # log in as root
        self.login(self.superuser)

        # should list our one topup
        response = self.client.get(manage_url)
        self.assertEqual(1, len(response.context['object_list']))

        # create a new one
        post_data = dict(price='1000', credits='500', comment="")
        response = self.client.post(create_url, post_data)
        self.assertEqual(2, TopUp.objects.filter(org=self.org).count())
        self.assertEqual(1500, self.org.get_credits_remaining())

        # update one of our topups
        post_data = dict(is_active=True, price='0', credits='5000', comment="", expires_on="2025-04-03 13:47:46")
        response = self.client.post(update_url, post_data)

        self.assertEqual(5500, self.org.get_credits_remaining())

    def test_topup_model(self):
        topup = TopUp.create(self.admin, price=None, credits=1000)

        self.assertEqual(topup.get_price_display(), "")

        topup.price = 0
        topup.save()

        self.assertEqual(topup.get_price_display(), "Free")

        topup.price = 100
        topup.save()

        self.assertEqual(topup.get_price_display(), "$1.00")

    def test_topups(self):

        settings.BRANDING[settings.DEFAULT_BRAND]['tiers'] = dict(multi_user=100000, multi_org=1000000)

        contact = self.create_contact("Michael Shumaucker", "+250788123123")
        test_contact = Contact.get_test_contact(self.user)
        welcome_topup = TopUp.objects.get()

        def create_msgs(recipient, count):
            for m in range(count):
                self.create_msg(contact=recipient, direction='I', text="Test %d" % m)

        create_msgs(contact, 10)

        with self.assertNumQueries(1):
            self.assertEqual(150, self.org.get_low_credits_threshold())

        with self.assertNumQueries(0):
            self.assertEqual(150, self.org.get_low_credits_threshold())

        # we should have 1000 minus 10 credits for this org
        with self.assertNumQueries(4):
            self.assertEqual(990, self.org.get_credits_remaining())  # from db

        with self.assertNumQueries(0):
            self.assertEqual(1000, self.org.get_credits_total())  # from cache
            self.assertEqual(10, self.org.get_credits_used())
            self.assertEqual(990, self.org.get_credits_remaining())

        self.assertEqual(10, welcome_topup.msgs.count())
        self.assertEqual(10, TopUp.objects.get(pk=welcome_topup.pk).get_used())

        # at this point we shouldn't have squashed any topupcredits, so should have the same number as our used
        self.assertEqual(10, TopUpCredits.objects.all().count())

        # now squash
        squash_topupcredits()

        # should only have one remaining
        self.assertEqual(1, TopUpCredits.objects.all().count())

        # reduce our credits on our topup to 15
        TopUp.objects.filter(pk=welcome_topup.pk).update(credits=15)
        self.org.update_caches(OrgEvent.topup_updated, None)  # invalidates our credits remaining cache

        self.assertEqual(15, self.org.get_credits_total())
        self.assertEqual(5, self.org.get_credits_remaining())

        # create 10 more messages, only 5 of which will get a topup
        create_msgs(contact, 10)

        self.assertEqual(15, TopUp.objects.get(pk=welcome_topup.pk).msgs.count())
        self.assertEqual(15, TopUp.objects.get(pk=welcome_topup.pk).get_used())

        self.assertFalse(self.org._calculate_active_topup())

        with self.assertNumQueries(0):
            self.assertEqual(15, self.org.get_credits_total())
            self.assertEqual(20, self.org.get_credits_used())
            self.assertEqual(-5, self.org.get_credits_remaining())

        # again create 10 more messages, none of which will get a topup
        create_msgs(contact, 10)

        with self.assertNumQueries(0):
            self.assertEqual(15, self.org.get_credits_total())
            self.assertEqual(30, self.org.get_credits_used())
            self.assertEqual(-15, self.org.get_credits_remaining())

        self.assertEqual(15, TopUp.objects.get(pk=welcome_topup.pk).get_used())

        # raise our topup to take 20 and create another for 5
        TopUp.objects.filter(pk=welcome_topup.pk).update(credits=20)
        new_topup = TopUp.create(self.admin, price=0, credits=5)
        self.org.update_caches(OrgEvent.topup_updated, None)

        # apply topups which will max out both and reduce debt to 5
        self.org.apply_topups()

        self.assertEqual(20, welcome_topup.msgs.count())
        self.assertEqual(20, TopUp.objects.get(pk=welcome_topup.pk).get_used())
        self.assertEqual(5, new_topup.msgs.count())
        self.assertEqual(5, TopUp.objects.get(pk=new_topup.pk).get_used())
        self.assertEqual(25, self.org.get_credits_total())
        self.assertEqual(30, self.org.get_credits_used())
        self.assertEqual(-5, self.org.get_credits_remaining())

        # create a message from our test contact, should not count against our totals
        test_msg = self.create_msg(contact=test_contact, direction='I', text="Test")

        self.assertIsNone(test_msg.topup_id)
        self.assertEqual(30, self.org.get_credits_used())

        # test special status
        self.assertFalse(self.org.is_multi_user_tier())
        self.assertFalse(self.org.is_multi_org_tier())

        # add new topup with lots of credits
        mega_topup = TopUp.create(self.admin, price=0, credits=100000)
        self.org.update_caches(OrgEvent.topup_updated, None)

        # after applying this, no non-test messages should be without a topup
        self.org.apply_topups()
        self.assertFalse(Msg.objects.filter(org=self.org, contact__is_test=False, topup=None))
        self.assertFalse(Msg.objects.filter(org=self.org, contact__is_test=True).exclude(topup=None))
        self.assertEqual(5, TopUp.objects.get(pk=mega_topup.pk).get_used())

        # we aren't yet multi user since this topup was free
        self.assertEqual(0, self.org.get_purchased_credits())
        self.assertFalse(self.org.is_multi_user_tier())

        self.assertEqual(100025, self.org.get_credits_total())
        self.assertEqual(30, self.org.get_credits_used())
        self.assertEqual(99995, self.org.get_credits_remaining())

        # and new messages use the mega topup
        msg = self.create_msg(contact=contact, direction='I', text="Test")
        self.assertEqual(msg.topup, mega_topup)

        self.assertEqual(6, TopUp.objects.get(pk=mega_topup.pk).get_used())

        # but now it expires
        yesterday = timezone.now() - relativedelta(days=1)
        mega_topup.expires_on = yesterday
        mega_topup.save(update_fields=['expires_on'])
        self.org.update_caches(OrgEvent.topup_updated, None)

        # new incoming messages should not be assigned a topup
        msg = self.create_msg(contact=contact, direction='I', text="Test")
        self.assertIsNone(msg.topup)

        # check our totals
        self.org.update_caches(OrgEvent.topup_updated, None)

        with self.assertNumQueries(3):
            self.assertEqual(0, self.org.get_purchased_credits())
            self.assertEqual(31, self.org.get_credits_total())
            self.assertEqual(32, self.org.get_credits_used())
            self.assertEqual(-1, self.org.get_credits_remaining())

        # all top up expired
        TopUp.objects.all().update(expires_on=yesterday)

        # we have expiring credits, and no more active
        gift_topup = TopUp.create(self.admin, price=0, credits=100)
        next_week = timezone.now() + relativedelta(days=7)
        gift_topup.expires_on = next_week
        gift_topup.save(update_fields=['expires_on'])
        self.org.update_caches(OrgEvent.topup_updated, None)
        self.org.apply_topups()

        with self.assertNumQueries(3):
            self.assertEqual(99, self.org.get_credits_expiring_soon())

        with self.assertNumQueries(1):
            self.assertEqual(15, self.org.get_low_credits_threshold())

        with self.assertNumQueries(0):
            self.assertEqual(99, self.org.get_credits_expiring_soon())
            self.assertEqual(15, self.org.get_low_credits_threshold())

        # some cedits expires but more credits will remain active
        later_active_topup = TopUp.create(self.admin, price=0, credits=200)
        five_week_ahead = timezone.now() + relativedelta(days=35)
        later_active_topup.expires_on = five_week_ahead
        later_active_topup.save(update_fields=['expires_on'])
        self.org.update_caches(OrgEvent.topup_updated, None)
        self.org.apply_topups()

        with self.assertNumQueries(3):
            self.assertEqual(0, self.org.get_credits_expiring_soon())

        with self.assertNumQueries(1):
            self.assertEqual(45, self.org.get_low_credits_threshold())

        with self.assertNumQueries(0):
            self.assertEqual(0, self.org.get_credits_expiring_soon())
            self.assertEqual(45, self.org.get_low_credits_threshold())

        # no expiring credits
        gift_topup.expires_on = five_week_ahead
        gift_topup.save(update_fields=['expires_on'])
        self.org.update_caches(OrgEvent.topup_updated, None)
        self.org.apply_topups()

        with self.assertNumQueries(3):
            self.assertEqual(0, self.org.get_credits_expiring_soon())

        with self.assertNumQueries(1):
            self.assertEqual(45, self.org.get_low_credits_threshold())

        with self.assertNumQueries(0):
            self.assertEqual(0, self.org.get_credits_expiring_soon())
            self.assertEqual(45, self.org.get_low_credits_threshold())

        # do not consider expired topup
        gift_topup.expires_on = yesterday
        gift_topup.save(update_fields=['expires_on'])
        self.org.update_caches(OrgEvent.topup_updated, None)
        self.org.apply_topups()

        with self.assertNumQueries(3):
            self.assertEqual(0, self.org.get_credits_expiring_soon())

        with self.assertNumQueries(1):
            self.assertEqual(30, self.org.get_low_credits_threshold())

        with self.assertNumQueries(0):
            self.assertEqual(0, self.org.get_credits_expiring_soon())
            self.assertEqual(30, self.org.get_low_credits_threshold())

        TopUp.objects.all().update(is_active=False)
        self.org.update_caches(OrgEvent.topup_updated, None)
        self.org.apply_topups()

        with self.assertNumQueries(1):
            self.assertEqual(0, self.org.get_low_credits_threshold())

        with self.assertNumQueries(0):
            self.assertEqual(0, self.org.get_low_credits_threshold())

        # now buy some credits to make us multi user
        TopUp.create(self.admin, price=100, credits=100000)
        self.org.update_caches(OrgEvent.topup_updated, None)
        self.assertTrue(self.org.is_multi_user_tier())
        self.assertFalse(self.org.is_multi_org_tier())

        # good deal!
        TopUp.create(self.admin, price=100, credits=1000000)
        self.org.update_caches(OrgEvent.topup_updated, None)
        self.assertTrue(self.org.is_multi_user_tier())
        self.assertTrue(self.org.is_multi_org_tier())

    @patch('temba.orgs.views.TwilioRestClient', MockTwilioClient)
    @patch('twilio.util.RequestValidator', MockRequestValidator)
    def test_twilio_connect(self):
        with patch('temba.tests.MockTwilioClient.MockAccounts.get') as mock_get:
            mock_get.return_value = MockTwilioClient.MockAccount('Full')

            connect_url = reverse("orgs.org_twilio_connect")

            self.login(self.admin)
            self.admin.set_org(self.org)

            response = self.client.get(connect_url)
            self.assertEqual(200, response.status_code)
            self.assertEqual(list(response.context['form'].fields.keys()), ['account_sid', 'account_token', 'loc'])

            # try posting without an account token
            post_data = {'account_sid': "AccountSid"}
            response = self.client.post(connect_url, post_data)
            self.assertFormError(response, 'form', 'account_token', 'This field is required.')

            # now add the account token and try again
            post_data['account_token'] = "AccountToken"

            # but with an unexpected exception
            with patch('temba.tests.MockTwilioClient.__init__') as mock:
                mock.side_effect = Exception('Unexpected')
                response = self.client.post(connect_url, post_data)
                self.assertFormError(response, 'form', '__all__', 'The Twilio account SID and Token seem invalid. '
                                                                  'Please check them again and retry.')

            self.client.post(connect_url, post_data)

            self.org.refresh_from_db()
            self.assertEqual(self.org.config_json()['ACCOUNT_SID'], "AccountSid")
            self.assertEqual(self.org.config_json()['ACCOUNT_TOKEN'], "AccountToken")

            # when the user submit the secondary token, we use it to get the primary one from the rest API
            with patch('temba.tests.MockTwilioClient.MockAccounts.get') as mock_get_primary:
                mock_get_primary.return_value = MockTwilioClient.MockAccount('Full', 'PrimaryAccountToken')

                self.client.post(connect_url, post_data)
                self.org.refresh_from_db()
                self.assertEqual(self.org.config_json()['ACCOUNT_SID'], "AccountSid")
                self.assertEqual(self.org.config_json()['ACCOUNT_TOKEN'], "PrimaryAccountToken")

                twilio_account_url = reverse('orgs.org_twilio_account')
                response = self.client.get(twilio_account_url)
                self.assertEqual("AccountSid", response.context['account_sid'])

                self.org.refresh_from_db()
                config = self.org.config_json()
                self.assertEqual('AccountSid', config['ACCOUNT_SID'])
                self.assertEqual('PrimaryAccountToken', config['ACCOUNT_TOKEN'])

                # post without a sid or token, should get a form validation error
                response = self.client.post(twilio_account_url, dict(disconnect='false'), follow=True)
                self.assertEqual('[{"message": "You must enter your Twilio Account SID", "code": ""}]',
                                 response.context['form'].errors['__all__'].as_json())

                # all our twilio creds should remain the same
                self.org.refresh_from_db()
                config = self.org.config_json()
                self.assertEqual(config['ACCOUNT_SID'], "AccountSid")
                self.assertEqual(config['ACCOUNT_TOKEN'], "PrimaryAccountToken")

                # now try with all required fields, and a bonus field we shouldn't change
                self.client.post(twilio_account_url, dict(account_sid='AccountSid',
                                                          account_token='SecondaryToken',
                                                          disconnect='false',
                                                          name='DO NOT CHANGE ME'), follow=True)
                # name shouldn't change
                self.org.refresh_from_db()
                self.assertEqual(self.org.name, "Temba")

                # now disconnect our twilio connection
                self.assertTrue(self.org.is_connected_to_twilio())
                self.client.post(twilio_account_url, dict(disconnect='true', follow=True))

                self.org.refresh_from_db()
                self.assertFalse(self.org.is_connected_to_twilio())

    def test_has_airtime_transfers(self):
        AirtimeTransfer.objects.filter(org=self.org).delete()
        self.assertFalse(self.org.has_airtime_transfers())
        contact = self.create_contact('Bob', number='+250788123123')

        AirtimeTransfer.objects.create(org=self.org, recipient='+250788123123', amount='100',
                                       contact=contact, created_by=self.admin, modified_by=self.admin)

        self.assertTrue(self.org.has_airtime_transfers())

    def test_transferto_model_methods(self):
        org = self.org

        org.refresh_from_db()
        self.assertFalse(org.is_connected_to_transferto())

        org.connect_transferto('login', 'token', self.admin)

        org.refresh_from_db()
        self.assertTrue(org.is_connected_to_transferto())
        self.assertEqual(org.modified_by, self.admin)

        org.remove_transferto_account(self.admin)

        org.refresh_from_db()
        self.assertFalse(org.is_connected_to_transferto())
        self.assertEqual(org.modified_by, self.admin)

    def test_transferto_account(self):
        self.login(self.admin)

        # connect transferTo
        transferto_account_url = reverse('orgs.org_transfer_to_account')

        with patch('temba.airtime.models.AirtimeTransfer.post_transferto_api_response') as mock_post_transterto_request:
            mock_post_transterto_request.return_value = MockResponse(200, 'Unexpected content')
            response = self.client.post(transferto_account_url, dict(account_login='login', airtime_api_token='token',
                                                                     disconnect='false'))

            self.assertContains(response, "Your TransferTo API key and secret seem invalid.")
            self.assertFalse(self.org.is_connected_to_transferto())

            mock_post_transterto_request.return_value = MockResponse(200, 'authentication_key=123\r\n'
                                                                          'error_code=400\r\n'
                                                                          'error_txt=Failed Authentication\r\n')

            response = self.client.post(transferto_account_url, dict(account_login='login', airtime_api_token='token',
                                                                     disconnect='false'))

            self.assertContains(response, "Connecting to your TransferTo account failed "
                                          "with error text: Failed Authentication")

            self.assertFalse(self.org.is_connected_to_transferto())

            mock_post_transterto_request.return_value = MockResponse(200, 'info_txt=pong\r\n'
                                                                          'authentication_key=123\r\n'
                                                                          'error_code=0\r\n'
                                                                          'error_txt=Transaction successful\r\n')

            response = self.client.post(transferto_account_url, dict(account_login='login', airtime_api_token='token',
                                                                     disconnect='false'))
            self.assertNoFormErrors(response)
            # transferTo should be connected
            self.org = Org.objects.get(pk=self.org.pk)
            self.assertTrue(self.org.is_connected_to_transferto())
            self.assertEqual(self.org.config_json()['TRANSFERTO_ACCOUNT_LOGIN'], 'login')
            self.assertEqual(self.org.config_json()['TRANSFERTO_AIRTIME_API_TOKEN'], 'token')

            response = self.client.get(transferto_account_url)
            self.assertEqual(response.context['transferto_account_login'], 'login')

            # and disconnect
            response = self.client.post(transferto_account_url, dict(account_login='login', airtime_api_token='token',
                                                                     disconnect='true'))

            self.assertNoFormErrors(response)
            self.org = Org.objects.get(pk=self.org.pk)
            self.assertFalse(self.org.is_connected_to_transferto())
            self.assertFalse(self.org.config_json()['TRANSFERTO_ACCOUNT_LOGIN'])
            self.assertFalse(self.org.config_json()['TRANSFERTO_AIRTIME_API_TOKEN'])

            mock_post_transterto_request.side_effect = Exception('foo')
            response = self.client.post(transferto_account_url, dict(account_login='login', airtime_api_token='token',
                                                                     disconnect='false'))
            self.assertContains(response, "Your TransferTo API key and secret seem invalid.")
            self.assertFalse(self.org.is_connected_to_transferto())

        # No account connected, do not show the button to Transfer logs
        response = self.client.get(transferto_account_url, HTTP_X_FORMAX=True)
        self.assertNotContains(response, reverse('airtime.airtimetransfer_list'))
        self.assertNotContains(response, "%s?disconnect=true" % reverse('orgs.org_transfer_to_account'))

        response = self.client.get(transferto_account_url)
        self.assertNotContains(response, reverse('airtime.airtimetransfer_list'))
        self.assertNotContains(response, "%s?disconnect=true" % reverse('orgs.org_transfer_to_account'))

        self.org.connect_transferto('login', 'token', self.admin)

        # links not show if request is not from formax
        response = self.client.get(transferto_account_url)
        self.assertNotContains(response, reverse('airtime.airtimetransfer_list'))
        self.assertNotContains(response, "%s?disconnect=true" % reverse('orgs.org_transfer_to_account'))

        # link show for formax requests
        response = self.client.get(transferto_account_url, HTTP_X_FORMAX=True)
        self.assertContains(response, reverse('airtime.airtimetransfer_list'))
        self.assertContains(response, "%s?disconnect=true" % reverse('orgs.org_transfer_to_account'))

    def test_chatbase_account(self):
        self.login(self.admin)

        self.org.refresh_from_db()
        self.assertEqual((None, None), self.org.get_chatbase_credentials())

        chatbase_account_url = reverse('orgs.org_chatbase')
        response = self.client.get(chatbase_account_url)
        self.assertContains(response, 'Chatbase')

        payload = dict(version='1.0', not_handled=True, feedback=False, disconnect='false')

        response = self.client.post(chatbase_account_url, payload, follow=True)
        self.assertContains(response, "Missing data: Agent Name or API Key.Please check them again and retry.")
        self.assertEqual((None, None), self.org.get_chatbase_credentials())

        payload.update(dict(api_key='api_key', agent_name='chatbase_agent', type='user'))

        self.client.post(chatbase_account_url, payload, follow=True)

        self.org.refresh_from_db()
        self.assertEqual(('api_key', '1.0'), self.org.get_chatbase_credentials())

        self.assertEqual(self.org.config_json()['CHATBASE_API_KEY'], 'api_key')
        self.assertEqual(self.org.config_json()['CHATBASE_AGENT_NAME'], 'chatbase_agent')
        self.assertEqual(self.org.config_json()['CHATBASE_VERSION'], '1.0')

        with self.assertRaises(Exception):
            contact = self.create_contact('Anakin Skywalker', '+12067791212')
            msg = self.create_msg(contact=contact, text="favs")
            Msg.process_message(msg)

        with self.settings(SEND_CHATBASE=True):
            contact = self.create_contact('Anakin Skywalker', '+12067791212')
            msg = self.create_msg(contact=contact, text="favs")
            Msg.process_message(msg)

        org_home_url = reverse('orgs.org_home')

        response = self.client.get(org_home_url)
        self.assertContains(response, self.org.config_json()['CHATBASE_AGENT_NAME'])

        payload.update(dict(disconnect='true'))

        self.client.post(chatbase_account_url, payload, follow=True)

        self.org.refresh_from_db()
        self.assertEqual((None, None), self.org.get_chatbase_credentials())

        with self.settings(SEND_CHATBASE=True):
            contact = self.create_contact('Anakin Skywalker', '+12067791212')
            msg = self.create_msg(contact=contact, text="favs")
            Msg.process_message(msg)

    def test_resthooks(self):
        # no hitting this page without auth
        resthook_url = reverse('orgs.org_resthooks')
        response = self.client.get(resthook_url)
        self.assertLoginRedirect(response)

        self.login(self.admin)

        # get our resthook management page
        response = self.client.get(resthook_url)

        # shouldn't have any resthooks listed yet
        self.assertFalse(response.context['current_resthooks'])

        # ok, let's create one
        self.client.post(resthook_url, dict(resthook='mother-registration'))

        # should now have a resthook
        resthook = Resthook.objects.get()
        self.assertEqual(resthook.slug, 'mother-registration')
        self.assertEqual(resthook.org, self.org)
        self.assertEqual(resthook.created_by, self.admin)

        # fetch our read page, should have have our resthook
        response = self.client.get(resthook_url)
        self.assertTrue(response.context['current_resthooks'])

        # let's try to create a repeat, should fail due to duplicate slug
        response = self.client.post(resthook_url, dict(resthook='Mother-Registration'))
        self.assertTrue(response.context['form'].errors)

        # hit our list page used by select2, checking it lists our resthook
        response = self.client.get(reverse('api.resthook_list') + "?_format=select2")
        results = response.json()['results']
        self.assertEqual(len(results), 1)
        self.assertEqual(results[0], dict(text='mother-registration', id='mother-registration'))

        # finally, let's remove that resthook
        self.client.post(resthook_url, {'resthook_%d' % resthook.id: 'checked'})
        resthook.refresh_from_db()
        self.assertFalse(resthook.is_active)

        # no more resthooks!
        response = self.client.get(resthook_url)
        self.assertFalse(response.context['current_resthooks'])

    def test_smtp_server(self):
        self.login(self.admin)

        smtp_server_url = reverse('orgs.org_smtp_server')

        self.org.refresh_from_db()
        self.assertFalse(self.org.has_smtp_config())

        response = self.client.post(smtp_server_url, dict(disconnect='false'), follow=True)
        self.assertEqual('[{"message": "You must enter a from email", "code": ""}]',
                         response.context['form'].errors['__all__'].as_json())

        response = self.client.post(smtp_server_url, dict(smtp_from_email='foobar.com',
                                                          disconnect='false'), follow=True)
        self.assertEqual('[{"message": "Please enter a valid email address", "code": ""}]',
                         response.context['form'].errors['__all__'].as_json())

        response = self.client.post(smtp_server_url, dict(smtp_from_email='foo@bar.com',
                                                          disconnect='false'), follow=True)
        self.assertEqual('[{"message": "You must enter the SMTP host", "code": ""}]',
                         response.context['form'].errors['__all__'].as_json())

        response = self.client.post(smtp_server_url, dict(smtp_from_email='foo@bar.com',
                                                          smtp_host='smtp.example.com',
                                                          disconnect='false'), follow=True)
        self.assertEqual('[{"message": "You must enter the SMTP username", "code": ""}]',
                         response.context['form'].errors['__all__'].as_json())

        response = self.client.post(smtp_server_url, dict(smtp_from_email='foo@bar.com',
                                                          smtp_host='smtp.example.com',
                                                          smtp_username='support@example.com',
                                                          disconnect='false'), follow=True)
        self.assertEqual('[{"message": "You must enter the SMTP password", "code": ""}]',
                         response.context['form'].errors['__all__'].as_json())

        response = self.client.post(smtp_server_url, dict(smtp_from_email='foo@bar.com',
                                                          smtp_host='smtp.example.com',
                                                          smtp_username='support@example.com',
                                                          smtp_password='secret',
                                                          disconnect='false'), follow=True)
        self.assertEqual('[{"message": "You must enter the SMTP port", "code": ""}]',
                         response.context['form'].errors['__all__'].as_json())

        response = self.client.post(smtp_server_url, dict(smtp_from_email='foo@bar.com',
                                                          smtp_host='smtp.example.com',
                                                          smtp_username='support@example.com',
                                                          smtp_password='secret',
                                                          smtp_port='465',
                                                          smtp_encryption='',
                                                          disconnect='false'), follow=True)

        self.org.refresh_from_db()
        self.assertTrue(self.org.has_smtp_config())
        self.assertEqual(self.org.config_json()['SMTP_FROM_EMAIL'], 'foo@bar.com')
        self.assertEqual(self.org.config_json()['SMTP_HOST'], 'smtp.example.com')
        self.assertEqual(self.org.config_json()['SMTP_USERNAME'], 'support@example.com')
        self.assertEqual(self.org.config_json()['SMTP_PASSWORD'], 'secret')
        self.assertEqual(self.org.config_json()['SMTP_PORT'], '465')
        self.assertEqual(self.org.config_json()['SMTP_ENCRYPTION'], '')

        response = self.client.get(smtp_server_url)
        self.assertEqual('foo@bar.com', response.context['flow_from_email'])

        self.client.post(smtp_server_url, dict(smtp_from_email='support@example.com',
                                               smtp_host='smtp.example.com',
                                               smtp_username='support@example.com',
                                               smtp_password='secret',
                                               smtp_port='465',
                                               smtp_encryption='T',
                                               name="DO NOT CHANGE ME",
                                               disconnect='false'), follow=True)

        # name shouldn't change
        self.org.refresh_from_db()
        self.assertEqual(self.org.name, "Temba")
        self.assertTrue(self.org.has_smtp_config())

        self.client.post(smtp_server_url, dict(smtp_from_email='support@example.com',
                                               smtp_host='smtp.example.com',
                                               smtp_username='support@example.com',
                                               smtp_password='',
                                               smtp_port='465',
                                               smtp_encryption='T',
                                               disconnect='false'), follow=True)

        # password shouldn't change
        self.org.refresh_from_db()
        self.assertTrue(self.org.has_smtp_config())
        self.assertEqual(self.org.config_json()['SMTP_PASSWORD'], 'secret')

        response = self.client.post(smtp_server_url, dict(smtp_from_email='support@example.com',
                                                          smtp_host='smtp.example.com',
                                                          smtp_username='help@example.com',
                                                          smtp_password='',
                                                          smtp_port='465',
                                                          smtp_encryption='T',
                                                          disconnect='false'), follow=True)

        # should have error for blank password
        self.assertEqual('[{"message": "You must enter the SMTP password", "code": ""}]',
                         response.context['form'].errors['__all__'].as_json())

        self.client.post(smtp_server_url, dict(disconnect='true'), follow=True)

        self.org.refresh_from_db()
        self.assertFalse(self.org.has_smtp_config())

        response = self.client.post(smtp_server_url, dict(smtp_from_email=' support@example.com',
                                                          smtp_host=' smtp.example.com  ',
                                                          smtp_username=' support@example.com ',
                                                          smtp_password='secret ',
                                                          smtp_port='465 ',
                                                          smtp_encryption='T',
                                                          disconnect='false'), follow=True)

        self.org.refresh_from_db()
        self.assertTrue(self.org.has_smtp_config())
        self.assertEqual(self.org.config_json()['SMTP_FROM_EMAIL'], 'support@example.com')
        self.assertEqual(self.org.config_json()['SMTP_HOST'], 'smtp.example.com')
        self.assertEqual(self.org.config_json()['SMTP_USERNAME'], 'support@example.com')
        self.assertEqual(self.org.config_json()['SMTP_PASSWORD'], 'secret')
        self.assertEqual(self.org.config_json()['SMTP_PORT'], '465')
        self.assertEqual(self.org.config_json()['SMTP_ENCRYPTION'], 'T')

    @patch('nexmo.Client.create_application')
    def test_connect_nexmo(self, mock_create_application):
        mock_create_application.return_value = dict(id='app-id', keys=dict(private_key='private-key'))
        self.login(self.admin)

        # connect nexmo
        connect_url = reverse('orgs.org_nexmo_connect')

        # simulate invalid credentials
        with patch('requests.get') as nexmo:
            nexmo.return_value = MockResponse(401, '{"error-code": "401"}')
            response = self.client.post(connect_url, dict(api_key='key', api_secret='secret'))
            self.assertContains(response, "Your Nexmo API key and secret seem invalid.")
            self.assertFalse(self.org.is_connected_to_nexmo())

        # ok, now with a success
        with patch('requests.get') as nexmo_get:
            with patch('requests.post') as nexmo_post:
                # believe it or not nexmo returns 'error-code' 200
                nexmo_get.return_value = MockResponse(200, '{"error-code": "200"}')
                nexmo_post.return_value = MockResponse(200, '{"error-code": "200"}')
                self.client.post(connect_url, dict(api_key='key', api_secret='secret'))

                # nexmo should now be connected
                self.org = Org.objects.get(pk=self.org.pk)
                self.assertTrue(self.org.is_connected_to_nexmo())
                self.assertEqual(self.org.config_json()['NEXMO_KEY'], 'key')
                self.assertEqual(self.org.config_json()['NEXMO_SECRET'], 'secret')

                nexmo_uuid = self.org.config_json()['NEXMO_UUID']

                self.assertEqual(mock_create_application.call_args_list[0][1]['params']['answer_url'],
                                 "https://%s%s" % (settings.TEMBA_HOST.lower(),
                                                   reverse('handlers.nexmo_call_handler', args=['answer',
                                                                                                nexmo_uuid])))

                self.assertEqual(mock_create_application.call_args_list[0][1]['params']['event_url'],
                                 "https://%s%s" % (settings.TEMBA_HOST.lower(),
                                                   reverse('handlers.nexmo_call_handler', args=['event',
                                                                                                nexmo_uuid])))

                self.assertEqual(mock_create_application.call_args_list[0][1]['params']['answer_method'], 'POST')
                self.assertEqual(mock_create_application.call_args_list[0][1]['params']['event_method'], 'POST')

                self.assertEqual(mock_create_application.call_args_list[0][1]['params']['type'], 'voice')
                self.assertEqual(mock_create_application.call_args_list[0][1]['params']['name'],
                                 "%s/%s" % (settings.TEMBA_HOST.lower(), nexmo_uuid))

                nexmo_account_url = reverse('orgs.org_nexmo_account')
                response = self.client.get(nexmo_account_url)
                self.assertEqual("key", response.context['api_key'])

                self.org.refresh_from_db()
                config = self.org.config_json()
                self.assertEqual('key', config[NEXMO_KEY])
                self.assertEqual('secret', config[NEXMO_SECRET])

                # post without api token, should get validation error
                response = self.client.post(nexmo_account_url, dict(disconnect='false'), follow=True)
                self.assertEqual('[{"message": "You must enter your Nexmo Account API Key", "code": ""}]',
                                 response.context['form'].errors['__all__'].as_json())

                # nexmo config should remain the same
                self.org.refresh_from_db()
                config = self.org.config_json()
                self.assertEqual('key', config[NEXMO_KEY])
                self.assertEqual('secret', config[NEXMO_SECRET])

                # now try with all required fields, and a bonus field we shouldn't change
                self.client.post(nexmo_account_url, dict(api_key='other_key',
                                                         api_secret='secret-too',
                                                         disconnect='false',
                                                         name='DO NOT CHNAGE ME'), follow=True)
                # name shouldn't change
                self.org.refresh_from_db()
                self.assertEqual(self.org.name, "Temba")

                # should change nexmo config
                with patch('nexmo.Client.get_balance') as mock_get_balance:
                    mock_get_balance.return_value = 120
                    self.client.post(nexmo_account_url, dict(api_key='other_key',
                                                             api_secret='secret-too',
                                                             disconnect='false'), follow=True)

                    self.org.refresh_from_db()
                    config = self.org.config_json()
                    self.assertEqual('other_key', config[NEXMO_KEY])
                    self.assertEqual('secret-too', config[NEXMO_SECRET])

                self.assertTrue(self.org.is_connected_to_nexmo())
                self.client.post(nexmo_account_url, dict(disconnect='true'), follow=True)

                self.org.refresh_from_db()
                self.assertFalse(self.org.is_connected_to_nexmo())

        # and disconnect
        self.org.remove_nexmo_account(self.admin)
        self.assertFalse(self.org.is_connected_to_nexmo())
        self.assertFalse(self.org.config_json()['NEXMO_KEY'])
        self.assertFalse(self.org.config_json()['NEXMO_SECRET'])

    @patch('nexmo.Client.create_application')
    def test_nexmo_configuration(self, mock_create_application):
        mock_create_application.return_value = dict(id='app-id', keys=dict(private_key='private-key'))

        self.login(self.admin)

        nexmo_configuration_url = reverse('orgs.org_nexmo_configuration')

        # try nexmo not connected
        response = self.client.get(nexmo_configuration_url)

        self.assertEqual(response.status_code, 302)
        response = self.client.get(nexmo_configuration_url, follow=True)

        self.assertEqual(response.request['PATH_INFO'], reverse('orgs.org_nexmo_connect'))

        self.org.connect_nexmo('key', 'secret', self.admin)

        with patch('temba.utils.nexmo.NexmoClient.update_account') as mock_update_account:
            # try automatic nexmo settings update
            mock_update_account.return_value = True

            response = self.client.get(nexmo_configuration_url)
            self.assertEqual(response.status_code, 302)

            response = self.client.get(nexmo_configuration_url, follow=True)
            self.assertEqual(response.request['PATH_INFO'], reverse('channels.claim_nexmo'))

        with patch('temba.utils.nexmo.NexmoClient.update_account') as mock_update_account:
            mock_update_account.side_effect = [nexmo.Error, nexmo.Error]

            response = self.client.get(nexmo_configuration_url)
            self.assertEqual(response.status_code, 200)

            response = self.client.get(nexmo_configuration_url, follow=True)
            self.assertEqual(response.request['PATH_INFO'], reverse('orgs.org_nexmo_configuration'))

    def test_connect_plivo(self):
        self.login(self.admin)

        # connect plivo
        connect_url = reverse('orgs.org_plivo_connect')

        # simulate invalid credentials
        with patch('requests.get') as plivo_mock:
            plivo_mock.return_value = MockResponse(401,
                                                   'Could not verify your access level for that URL.'
                                                   '\nYou have to login with proper credentials')
            response = self.client.post(connect_url, dict(auth_id='auth-id', auth_token='auth-token'))
            self.assertContains(response,
                                "Your Plivo AUTH ID and AUTH TOKEN seem invalid. Please check them again and retry.")
            self.assertFalse(Channel.CONFIG_PLIVO_AUTH_ID in self.client.session)
            self.assertFalse(Channel.CONFIG_PLIVO_AUTH_TOKEN in self.client.session)

        # ok, now with a success
        with patch('requests.get') as plivo_mock:
            plivo_mock.return_value = MockResponse(200, json.dumps(dict()))
            self.client.post(connect_url, dict(auth_id='auth-id', auth_token='auth-token'))

            # plivo should be added to the session
            self.assertEqual(self.client.session[Channel.CONFIG_PLIVO_AUTH_ID], 'auth-id')
            self.assertEqual(self.client.session[Channel.CONFIG_PLIVO_AUTH_TOKEN], 'auth-token')

    def test_tiers(self):

        # default is no tiers, everything is allowed, go crazy!
        self.assertTrue(self.org.is_import_flows_tier())
        self.assertTrue(self.org.is_multi_user_tier())
        self.assertTrue(self.org.is_multi_org_tier())

        # same when tiers are missing completely
        del settings.BRANDING[settings.DEFAULT_BRAND]['tiers']
        self.assertTrue(self.org.is_import_flows_tier())
        self.assertTrue(self.org.is_multi_user_tier())
        self.assertTrue(self.org.is_multi_org_tier())

        # not enough credits with tiers enabled
        settings.BRANDING[settings.DEFAULT_BRAND]['tiers'] = dict(import_flows=1, multi_user=100000, multi_org=1000000)
        self.assertIsNone(self.org.create_sub_org('Sub Org A'))
        self.assertFalse(self.org.is_import_flows_tier())
        self.assertFalse(self.org.is_multi_user_tier())
        self.assertFalse(self.org.is_multi_org_tier())

        # not enough credits, but tiers disabled
        settings.BRANDING[settings.DEFAULT_BRAND]['tiers'] = dict(import_flows=0, multi_user=0, multi_org=0)
        self.assertIsNotNone(self.org.create_sub_org('Sub Org A'))
        self.assertTrue(self.org.is_import_flows_tier())
        self.assertTrue(self.org.is_multi_user_tier())
        self.assertTrue(self.org.is_multi_org_tier())

        # tiers enabled, but enough credits
        settings.BRANDING[settings.DEFAULT_BRAND]['tiers'] = dict(import_flows=1, multi_user=100000, multi_org=1000000)
        TopUp.create(self.admin, price=100, credits=1000000)
        self.org.update_caches(OrgEvent.topup_updated, None)
        self.assertIsNotNone(self.org.create_sub_org('Sub Org B'))
        self.assertTrue(self.org.is_import_flows_tier())
        self.assertTrue(self.org.is_multi_user_tier())
        self.assertTrue(self.org.is_multi_org_tier())

    def test_sub_orgs(self):

        from temba.orgs.models import Debit
        settings.BRANDING[settings.DEFAULT_BRAND]['tiers'] = dict(multi_org=1000000)

        # lets start with two topups
        expires = timezone.now() + timedelta(days=400)
        first_topup = TopUp.objects.filter(org=self.org).first()
        second_topup = TopUp.create(self.admin, price=0, credits=1000, org=self.org, expires_on=expires)

        sub_org = self.org.create_sub_org('Sub Org')

        # we won't create sub orgs if the org isn't the proper level
        self.assertIsNone(sub_org)

        # lower the tier and try again
        settings.BRANDING[settings.DEFAULT_BRAND]['tiers'] = dict(multi_org=0)
        sub_org = self.org.create_sub_org('Sub Org')

        # suborgs can't create suborgs
        self.assertIsNone(sub_org.create_sub_org('Grandchild Org'))

        # we should be linked to our parent with the same brand
        self.assertEqual(self.org, sub_org.parent)
        self.assertEqual(self.org.brand, sub_org.brand)

        # our sub account should have zero credits
        self.assertEqual(0, sub_org.get_credits_remaining())

        Channel.create(sub_org, self.user, 'RW', 'A', name="Test Channel", address="+250785551212",
                       device="Nexus 5X", secret="12355", gcm_id="145")
        contact = self.create_contact("Joe", "+250788383444", org=sub_org)
        msg = Msg.create_outgoing(sub_org, self.admin, contact, "How is it going?")
        self.assertFalse(msg.topup)

        # default values should be the same as parent
        self.assertEqual(self.org.timezone, sub_org.timezone)
        self.assertEqual(self.org.created_by, sub_org.created_by)

        # now allocate some credits to our sub org
        self.assertTrue(self.org.allocate_credits(self.admin, sub_org, 700))

        msg.refresh_from_db()
        self.assertTrue(msg.topup)
        self.assertEqual(699, sub_org.get_credits_remaining())
        self.assertEqual(1300, self.org.get_credits_remaining())

        # we should have a debit to track this transaction
        debits = Debit.objects.filter(topup__org=self.org)
        self.assertEqual(1, len(debits))

        debit = debits.first()
        self.assertEqual(700, debit.amount)
        self.assertEqual(Debit.TYPE_ALLOCATION, debit.debit_type)
        self.assertEqual(first_topup.expires_on, debit.beneficiary.expires_on)

        # try allocating more than we have
        self.assertFalse(self.org.allocate_credits(self.admin, sub_org, 1301))
        self.assertEqual(699, sub_org.get_credits_remaining())
        self.assertEqual(1300, self.org.get_credits_remaining())
        self.assertEqual(700, self.org._calculate_credits_used())

        # now allocate across our remaining topups
        self.assertTrue(self.org.allocate_credits(self.admin, sub_org, 1200))
        self.assertEqual(1899, sub_org.get_credits_remaining())
        self.assertEqual(1900, self.org.get_credits_used())
        self.assertEqual(100, self.org.get_credits_remaining())

        # now clear our cache, we ought to have proper amount still
        self.org._calculate_credit_caches()
        sub_org._calculate_credit_caches()

        self.assertEqual(1899, sub_org.get_credits_remaining())
        self.assertEqual(100, self.org.get_credits_remaining())

        # this creates two more debits, for a total of three
        debits = Debit.objects.filter(topup__org=self.org).order_by('id')
        self.assertEqual(3, len(debits))

        # the last two debits should expire at same time as topup they were funded by
        self.assertEqual(first_topup.expires_on, debits[1].topup.expires_on)
        self.assertEqual(second_topup.expires_on, debits[2].topup.expires_on)

        # allocate the exact number of credits remaining
        self.org.allocate_credits(self.admin, sub_org, 100)
        self.assertEqual(1999, sub_org.get_credits_remaining())
        self.assertEqual(0, self.org.get_credits_remaining())

    def test_sub_org_ui(self):

        self.login(self.admin)

        settings.BRANDING[settings.DEFAULT_BRAND]['tiers'] = dict(multi_org=1000000)

        # set our org on the session
        session = self.client.session
        session['org_id'] = self.org.id
        session.save()

        response = self.client.get(reverse('orgs.org_home'))
        self.assertNotContains(response, 'Manage Organizations')

        # attempting to manage orgs should redirect
        response = self.client.get(reverse('orgs.org_sub_orgs'))
        self.assertRedirect(response, reverse('orgs.org_home'))

        # creating a new sub org should also redirect
        response = self.client.get(reverse('orgs.org_create_sub_org'))
        self.assertRedirect(response, reverse('orgs.org_home'))

        # make sure posting is gated too
        new_org = dict(name='Sub Org', timezone=self.org.timezone, date_format=self.org.date_format)
        response = self.client.post(reverse('orgs.org_create_sub_org'), new_org)
        self.assertRedirect(response, reverse('orgs.org_home'))

        # same thing with trying to transfer credits
        response = self.client.get(reverse('orgs.org_transfer_credits'))
        self.assertRedirect(response, reverse('orgs.org_home'))

        # cant manage users either
        response = self.client.get(reverse('orgs.org_manage_accounts_sub_org'))
        self.assertRedirect(response, reverse('orgs.org_home'))

        # zero out our tier
        settings.BRANDING[settings.DEFAULT_BRAND]['tiers'] = dict(multi_org=0)
        self.assertTrue(self.org.is_multi_org_tier())
        response = self.client.get(reverse('orgs.org_home'))
        self.assertContains(response, 'Manage Organizations')

        # now we can manage our orgs
        response = self.client.get(reverse('orgs.org_sub_orgs'))
        self.assertEqual(200, response.status_code)
        self.assertContains(response, 'Organizations')

        # add a sub org
        response = self.client.post(reverse('orgs.org_create_sub_org'), new_org)
        self.assertRedirect(response, reverse('orgs.org_sub_orgs'))
        sub_org = Org.objects.filter(name='Sub Org').first()
        self.assertIsNotNone(sub_org)
        self.assertIn(self.admin, sub_org.administrators.all())

        # load the transfer credit page
        response = self.client.get(reverse('orgs.org_transfer_credits'))
        self.assertEqual(200, response.status_code)

        # try to transfer more than we have
        post_data = dict(from_org=self.org.id, to_org=sub_org.id, amount=1500)
        response = self.client.post(reverse('orgs.org_transfer_credits'), post_data)
        self.assertContains(response, "Pick a different organization to transfer from")

        # now transfer some creditos
        post_data = dict(from_org=self.org.id, to_org=sub_org.id, amount=600)
        response = self.client.post(reverse('orgs.org_transfer_credits'), post_data)

        self.assertEqual(400, self.org.get_credits_remaining())
        self.assertEqual(600, sub_org.get_credits_remaining())

        # we can reach the manage accounts page too now
        response = self.client.get('%s?org=%d' % (reverse('orgs.org_manage_accounts_sub_org'), sub_org.id))
        self.assertEqual(200, response.status_code)

        # edit our sub org's name
        new_org['name'] = 'New Sub Org Name'
        new_org['slug'] = 'new-sub-org-name'
        response = self.client.post('%s?org=%s' % (reverse('orgs.org_edit_sub_org'), sub_org.pk), new_org)
        self.assertIsNotNone(Org.objects.filter(name='New Sub Org Name').first())

        # now we should see new topups on our sub org
        session['org_id'] = sub_org.id
        session.save()

        response = self.client.get(reverse('orgs.topup_list'))
        self.assertContains(response, '600 Credits')


class AnonOrgTest(TembaTest):
    """
    Tests the case where our organization is marked as anonymous, that is the phone numbers are masked
    for users.
    """

    def setUp(self):
        super(AnonOrgTest, self).setUp()

        self.org.is_anon = True
        self.org.save()

    def test_contacts(self):
        # are there real phone numbers on the contact list page?
        contact = self.create_contact(None, "+250788123123")
        self.login(self.admin)

        masked = "%010d" % contact.pk

        response = self.client.get(reverse('contacts.contact_list'))

        # phone not in the list
        self.assertNotContains(response, "788 123 123")

        # but the id is
        self.assertContains(response, masked)
        self.assertContains(response, ContactURN.ANON_MASK_HTML)

        # can't search for it
        response = self.client.get(reverse('contacts.contact_list') + "?search=788")

        # can't look for 788 as that is in the search box..
        self.assertNotContains(response, "123123")

        # create a flow
        flow = self.create_flow(definition=self.COLOR_FLOW_DEFINITION)

        # start the contact down it
        flow.start([], [contact])

        # should have one SMS
        self.assertEqual(1, Msg.objects.all().count())

        # shouldn't show the number on the outgoing page
        response = self.client.get(reverse('msgs.msg_outbox'))

        self.assertNotContains(response, "788 123 123")

        # create an incoming SMS, check our flow page
        Msg.create_incoming(self.channel, six.text_type(contact.get_urn()), "Blue")
        response = self.client.get(reverse('msgs.msg_flow'))
        self.assertNotContains(response, "788 123 123")
        self.assertContains(response, masked)

        # send another, this will be in our inbox this time
        Msg.create_incoming(self.channel, six.text_type(contact.get_urn()), "Where's the beef?")
        response = self.client.get(reverse('msgs.msg_flow'))
        self.assertNotContains(response, "788 123 123")
        self.assertContains(response, masked)

        # contact detail page
        response = self.client.get(reverse('contacts.contact_read', args=[contact.uuid]))
        self.assertNotContains(response, "788 123 123")
        self.assertContains(response, masked)


class OrgCRUDLTest(TembaTest):

    def test_org_grant(self):
        grant_url = reverse('orgs.org_grant')
        response = self.client.get(grant_url)
        self.assertRedirect(response, '/users/login/')

        self.user = self.create_user(username="tito")

        self.login(self.user)
        response = self.client.get(grant_url)
        self.assertRedirect(response, '/users/login/')

        granters = Group.objects.get(name='Granters')
        self.user.groups.add(granters)

        response = self.client.get(grant_url)
        self.assertEqual(200, response.status_code)

        # fill out the form
        post_data = dict(email='john@carmack.com', first_name="John", last_name="Carmack",
                         name="Oculus", timezone="Africa/Kigali", credits="100000", password='dukenukem')
        response = self.client.post(grant_url, post_data, follow=True)

        self.assertContains(response, "created")

        org = Org.objects.get(name="Oculus")
        self.assertEqual(100000, org.get_credits_remaining())

        # check user exists and is admin
        User.objects.get(username="john@carmack.com")
        self.assertTrue(org.administrators.filter(username="john@carmack.com"))
        self.assertTrue(org.administrators.filter(username="tito"))

        # try a new org with a user that already exists instead
        del post_data['password']
        post_data['name'] = "id Software"

        response = self.client.post(grant_url, post_data, follow=True)

        self.assertContains(response, "created")

        org = Org.objects.get(name="id Software")
        self.assertEqual(100000, org.get_credits_remaining())

        self.assertTrue(org.administrators.filter(username="john@carmack.com"))
        self.assertTrue(org.administrators.filter(username="tito"))

    @patch("temba.orgs.views.OrgCRUDL.Signup.pre_process")
    def test_new_signup_with_user_logged_in(self, mock_pre_process):
        mock_pre_process.return_value = None
        signup_url = reverse('orgs.org_signup')
        self.user = self.create_user(username="tito")

        self.login(self.user)

        response = self.client.get(signup_url)
        self.assertEqual(response.status_code, 200)

        post_data = dict(first_name="Kellan", last_name="Alexander", email="kellan@example.com",
                         password="HeyThere", name="AlexCom", timezone="Africa/Kigali")

        response = self.client.post(signup_url, post_data)
        self.assertEqual(response.status_code, 302)

        # should have a new user
        user = User.objects.get(username="kellan@example.com")
        self.assertEqual(user.first_name, "Kellan")
        self.assertEqual(user.last_name, "Alexander")
        self.assertEqual(user.email, "kellan@example.com")
        self.assertTrue(user.check_password("HeyThere"))
        self.assertTrue(user.api_token)  # should be able to generate an API token

        # should have a new org
        org = Org.objects.get(name="AlexCom")
        self.assertEqual(org.timezone, pytz.timezone("Africa/Kigali"))

        # of which our user is an administrator
        self.assertTrue(org.get_org_admins().filter(pk=user.pk))

        # not the logged in user at the signup time
        self.assertFalse(org.get_org_admins().filter(pk=self.user.pk))

    def test_org_signup(self):
        signup_url = reverse('orgs.org_signup')
        response = self.client.get(signup_url)
        self.assertEqual(response.status_code, 200)
        self.assertIn('name', response.context['form'].fields)

        # submit with missing fields
        response = self.client.post(signup_url, {})
        self.assertFormError(response, 'form', 'name', "This field is required.")
        self.assertFormError(response, 'form', 'first_name', "This field is required.")
        self.assertFormError(response, 'form', 'last_name', "This field is required.")
        self.assertFormError(response, 'form', 'email', "This field is required.")
        self.assertFormError(response, 'form', 'password', "This field is required.")
        self.assertFormError(response, 'form', 'timezone', "This field is required.")

        # submit with invalid password and email
        post_data = dict(first_name="Eugene", last_name="Rwagasore", email="bad_email",
                         password="badpass", name="Your Face", timezone="Africa/Kigali")
        response = self.client.post(signup_url, post_data)
        self.assertFormError(response, 'form', 'email', "Enter a valid email address.")
        self.assertFormError(response, 'form', 'password', "Passwords must contain at least 8 letters.")

        # submit with valid data (long email)
        post_data = dict(first_name="Eugene", last_name="Rwagasore", email="myal12345678901234567890@relieves.org",
                         password="HelloWorld1", name="Relieves World", timezone="Africa/Kigali")
        response = self.client.post(signup_url, post_data)
        self.assertEqual(response.status_code, 302)

        # should have a new user
        user = User.objects.get(username="myal12345678901234567890@relieves.org")
        self.assertEqual(user.first_name, "Eugene")
        self.assertEqual(user.last_name, "Rwagasore")
        self.assertEqual(user.email, "myal12345678901234567890@relieves.org")
        self.assertTrue(user.check_password("HelloWorld1"))
        self.assertTrue(user.api_token)  # should be able to generate an API token

        # should have a new org
        org = Org.objects.get(name="Relieves World")
        self.assertEqual(org.timezone, pytz.timezone("Africa/Kigali"))
        self.assertEqual(str(org), "Relieves World")
        self.assertEqual(org.slug, "relieves-world")

        # of which our user is an administrator
        self.assertTrue(org.get_org_admins().filter(pk=user.pk))

        # org should have 1000 credits
        self.assertEqual(org.get_credits_remaining(), 1000)

        # from a single welcome topup
        topup = TopUp.objects.get(org=org)
        self.assertEqual(topup.credits, 1000)
        self.assertEqual(topup.price, 0)

        # fake session set_org to make the test work
        user.set_org(org)

        # should now be able to go to channels page
        response = self.client.get(reverse('channels.channel_claim'))
        self.assertEqual(200, response.status_code)

        # check that we have all the tabs
        self.assertContains(response, reverse('msgs.msg_inbox'))
        self.assertContains(response, reverse('flows.flow_list'))
        self.assertContains(response, reverse('contacts.contact_list'))
        self.assertContains(response, reverse('channels.channel_list'))
        self.assertContains(response, reverse('orgs.org_home'))

        post_data['name'] = "Relieves World Rwanda"
        response = self.client.post(signup_url, post_data)
        self.assertTrue('email' in response.context['form'].errors)

        # if we hit /login we'll be taken back to the channel page
        response = self.client.get(reverse('users.user_check_login'))
        self.assertRedirect(response, reverse('orgs.org_choose'))

        # but if we log out, same thing takes us to the login page
        self.client.logout()

        response = self.client.get(reverse('users.user_check_login'))
        self.assertRedirect(response, reverse('users.user_login'))

        # try going to the org home page, no dice
        response = self.client.get(reverse('orgs.org_home'))
        self.assertRedirect(response, reverse('users.user_login'))

        # log in as the user
        self.client.login(username="myal12345678901234567890@relieves.org", password="HelloWorld1")
        response = self.client.get(reverse('orgs.org_home'))

        self.assertEqual(200, response.status_code)

        # try setting our webhook and subscribe to one of the events
        response = self.client.post(reverse('orgs.org_webhook'), dict(webhook='http://fake.com/webhook.php', mt_sms=1))
        self.assertRedirect(response, reverse('orgs.org_home'))

        org = Org.objects.get(name="Relieves World")
        self.assertEqual("http://fake.com/webhook.php", org.get_webhook_url())
        self.assertTrue(org.is_notified_of_mt_sms())
        self.assertFalse(org.is_notified_of_mo_sms())
        self.assertFalse(org.is_notified_of_mt_call())
        self.assertFalse(org.is_notified_of_mo_call())
        self.assertFalse(org.is_notified_of_alarms())

        # try changing our username, wrong password
        post_data = dict(email='myal@wr.org', current_password='HelloWorld')
        response = self.client.post(reverse('orgs.user_edit'), post_data)
        self.assertEqual(200, response.status_code)
        self.assertTrue('current_password' in response.context['form'].errors)

        # bad new password
        post_data = dict(email='myal@wr.org', current_password='HelloWorld1', new_password='passwor')
        response = self.client.post(reverse('orgs.user_edit'), post_data)
        self.assertEqual(200, response.status_code)
        self.assertTrue('new_password' in response.context['form'].errors)

        User.objects.create(username='bill@msn.com', email='bill@msn.com')

        # dupe user
        post_data = dict(email='bill@msn.com', current_password='HelloWorld1')
        response = self.client.post(reverse('orgs.user_edit'), post_data)
        self.assertEqual(200, response.status_code)
        self.assertTrue('email' in response.context['form'].errors)

        post_data = dict(email='myal@wr.org', first_name="Myal", last_name="Greene", language="en-us", current_password='HelloWorld1')
        response = self.client.post(reverse('orgs.user_edit'), post_data)
        self.assertRedirect(response, reverse('orgs.org_home'))

        self.assertTrue(User.objects.get(username='myal@wr.org'))
        self.assertTrue(User.objects.get(email='myal@wr.org'))
        self.assertFalse(User.objects.filter(username='myal@relieves.org'))
        self.assertFalse(User.objects.filter(email='myal@relieves.org'))

        post_data['current_password'] = 'HelloWorld1'
        post_data['new_password'] = 'Password123'
        response = self.client.post(reverse('orgs.user_edit'), post_data)
        self.assertRedirect(response, reverse('orgs.org_home'))

        user = User.objects.get(username='myal@wr.org')
        self.assertTrue(user.check_password('Password123'))

    def test_org_timezone(self):
        self.assertEqual(self.org.timezone, pytz.timezone('Africa/Kigali'))

        Msg.create_incoming(self.channel, "tel:250788382382", "My name is Frank")

        self.login(self.admin)
        response = self.client.get(reverse('msgs.msg_inbox'), follow=True)

        # Check the message datetime
        created_on = response.context['object_list'][0].created_on.astimezone(self.org.timezone)
        self.assertIn(created_on.strftime("%I:%M %p").lower().lstrip('0'), response.content)

        # change the org timezone to "Africa/Nairobi"
        self.org.timezone = pytz.timezone('Africa/Nairobi')
        self.org.save()

        response = self.client.get(reverse('msgs.msg_inbox'), follow=True)

        # checkout the message should have the datetime changed by timezone
        created_on = response.context['object_list'][0].created_on.astimezone(self.org.timezone)
        self.assertIn(created_on.strftime("%I:%M %p").lower().lstrip('0'), response.content)

    def test_urn_schemes(self):
        # remove existing channels
        Channel.objects.all().update(is_active=False, org=None)

        self.assertEqual(set(), self.org.get_schemes(Channel.ROLE_SEND))
        self.assertEqual(set(), self.org.get_schemes(Channel.ROLE_RECEIVE))

        # add a receive only tel channel
        Channel.create(self.org, self.user, 'RW', Channel.TYPE_TWILIO, "Nexmo", "0785551212", role="R", secret="45678", gcm_id="123")

        self.org = Org.objects.get(pk=self.org.pk)
        self.assertEqual(set(), self.org.get_schemes(Channel.ROLE_SEND))
        self.assertEqual({TEL_SCHEME}, self.org.get_schemes(Channel.ROLE_RECEIVE))

        # add a send/receive tel channel
        Channel.create(self.org, self.user, 'RW', Channel.TYPE_TWILIO, "Twilio", "0785553434", role="SR", secret="56789", gcm_id="456")
        self.org = Org.objects.get(pk=self.org.id)
        self.assertEqual({TEL_SCHEME}, self.org.get_schemes(Channel.ROLE_SEND))
        self.assertEqual({TEL_SCHEME}, self.org.get_schemes(Channel.ROLE_RECEIVE))

        # add a twitter channel
        Channel.create(self.org, self.user, None, 'TT', "Twitter")
        self.org = Org.objects.get(pk=self.org.id)
        self.assertEqual({TEL_SCHEME, TWITTER_SCHEME, TWITTERID_SCHEME}, self.org.get_schemes(Channel.ROLE_SEND))
        self.assertEqual({TEL_SCHEME, TWITTER_SCHEME, TWITTERID_SCHEME}, self.org.get_schemes(Channel.ROLE_RECEIVE))

    def test_login_case_not_sensitive(self):
        login_url = reverse('users.user_login')

        User.objects.create_superuser("superuser", "superuser@group.com", "superuser")

        response = self.client.post(login_url, dict(username="superuser", password="superuser"))
        self.assertEqual(response.status_code, 302)

        response = self.client.post(login_url, dict(username="superuser", password="superuser"), follow=True)
        self.assertEqual(response.request['PATH_INFO'], reverse('orgs.org_manage'))

        response = self.client.post(login_url, dict(username="SUPeruser", password="superuser"))
        self.assertEqual(response.status_code, 302)

        response = self.client.post(login_url, dict(username="SUPeruser", password="superuser"), follow=True)
        self.assertEqual(response.request['PATH_INFO'], reverse('orgs.org_manage'))

        User.objects.create_superuser("withCAPS", "with_caps@group.com", "thePASSWORD")

        response = self.client.post(login_url, dict(username="withcaps", password="thePASSWORD"))
        self.assertEqual(response.status_code, 302)

        response = self.client.post(login_url, dict(username="withcaps", password="thePASSWORD"), follow=True)
        self.assertEqual(response.request['PATH_INFO'], reverse('orgs.org_manage'))

        # passwords stay case sensitive
        response = self.client.post(login_url, dict(username="withcaps", password="thepassword"), follow=True)
        self.assertTrue('form' in response.context)
        self.assertTrue(response.context['form'].errors)

    def test_org_service(self):
        # create a customer service user
        self.csrep = self.create_user("csrep")
        self.csrep.groups.add(Group.objects.get(name="Customer Support"))
        self.csrep.is_staff = True
        self.csrep.save()

        service_url = reverse('orgs.org_service')

        # without logging in, try to service our main org
        response = self.client.post(service_url, dict(organization=self.org.id))
        self.assertRedirect(response, '/users/login/')

        # try logging in with a normal user
        self.login(self.admin)

        # same thing, no permission
        response = self.client.post(service_url, dict(organization=self.org.id))
        self.assertRedirect(response, '/users/login/')

        # ok, log in as our cs rep
        self.login(self.csrep)

        # then service our org
        response = self.client.post(service_url, dict(organization=self.org.id))
        self.assertRedirect(response, '/msg/inbox/')

        # create a new contact
        response = self.client.post(reverse('contacts.contact_create'), data=dict(name='Ben Haggerty',
                                                                                  urn__tel__0='0788123123'))
        self.assertNoFormErrors(response)

        # make sure that contact's created on is our cs rep
        contact = Contact.objects.get(urns__path='+250788123123', org=self.org)
        self.assertEqual(self.csrep, contact.created_by)

        # make sure we can manage topups as well
        TopUp.objects.create(org=self.org, price=100, credits=1000, expires_on=timezone.now() + timedelta(days=30),
                             created_by=self.admin, modified_by=self.admin)

        response = self.client.get(reverse('orgs.topup_manage') + "?org=%d" % self.org.id)

        # i'd buy that for a dollar!
        self.assertContains(response, '$1.00')
        self.assertNotRedirect(response, '/users/login/')

        # ok, now end our session
        response = self.client.post(service_url, dict())
        self.assertRedirect(response, '/org/manage/')

        # can no longer go to inbox, asked to log in
        response = self.client.get(reverse('msgs.msg_inbox'))
        self.assertRedirect(response, '/users/login/')


class LanguageTest(TembaTest):

    def test_languages(self):
        url = reverse('orgs.org_languages')

        self.login(self.admin)

        # update our org with some language settings
        response = self.client.post(url, dict(primary_lang='fre', languages='hat,arc'))
        self.assertEqual(response.status_code, 302)
        self.org.refresh_from_db()

        self.assertEqual(self.org.primary_language.name, 'French')
        self.assertIsNotNone(self.org.languages.filter(name='French'))

        # everything after the paren should be stripped for aramaic
        self.assertIsNotNone(self.org.languages.filter(name='Official Aramaic'))

        # everything after the semi should be stripped for haitian
        self.assertIsNotNone(self.org.languages.filter(name='Haitian'))

        # check that the last load shows our new languages
        response = self.client.get(url)
        self.assertEqual(response.context['languages'], 'Haitian and Official Aramaic')
        self.assertContains(response, 'fre')
        self.assertContains(response, 'hat,arc')

        # three translation languages
        self.client.post(url, dict(primary_lang='fre', languages='hat,arc,spa'))
        response = self.client.get(reverse('orgs.org_languages'))
        self.assertEqual(response.context['languages'], 'Haitian, Official Aramaic and Spanish')

        # one translation language
        self.client.post(url, dict(primary_lang='fre', languages='hat'))
        response = self.client.get(reverse('orgs.org_languages'))
        self.assertEqual(response.context['languages'], 'Haitian')

        # remove all languages
        self.client.post(url, dict())
        self.org.refresh_from_db()
        self.assertIsNone(self.org.primary_language)
        self.assertFalse(self.org.languages.all())

        # search languages
        response = self.client.get('%s?search=fre' % url)
        results = response.json()['results']
        self.assertEqual(len(results), 4)

        # initial should do a match on code only
        response = self.client.get('%s?initial=fre' % url)
        results = response.json()['results']
        self.assertEqual(len(results), 1)

    def test_language_codes(self):
        self.assertEqual('French', languages.get_language_name('fre'))
        self.assertEqual('Creoles and pidgins, English based', languages.get_language_name('cpe'))

        # should strip off anything after an open paren or semicolon
        self.assertEqual('Official Aramaic', languages.get_language_name('arc'))
        self.assertEqual('Haitian', languages.get_language_name('hat'))

        # check that search returns results and in the proper order
        matches = languages.search_language_names('Fre')
        self.assertEqual(4, len(matches))
        self.assertEqual('Creoles and pidgins, French-based', matches[0]['text'])
        self.assertEqual('French', matches[1]['text'])
        self.assertEqual('French, Middle (ca.1400-1600)', matches[2]['text'])
        self.assertEqual('French, Old (842-ca.1400)', matches[3]['text'])

        # try a language that doesn't exist
        self.assertEqual(None, languages.get_language_name('xyz'))

    def test_get_localized_text(self):
        text_translations = dict(eng="Hello", esp="Hola")

        # null case
        self.assertEqual(Language.get_localized_text(None, None, "Hi"), "Hi")

        # simple dictionary case
        self.assertEqual(Language.get_localized_text(text_translations, ['eng'], "Hi"), "Hello")

        # missing language case
        self.assertEqual(Language.get_localized_text(text_translations, ['fre'], "Hi"), "Hi")

        # secondary option
        self.assertEqual(Language.get_localized_text(text_translations, ['fre', 'esp'], "Hi"), "Hola")


class BulkExportTest(TembaTest):

    def test_get_dependencies(self):

        # import a flow that triggers another flow
        contact1 = self.create_contact("Marshawn", "+14255551212")
        substitutions = dict(contact_id=contact1.id)
        flow = self.get_flow('triggered', substitutions)

        # read in the old version 8 raw json
        old_json = json.loads(self.get_import_json('triggered', substitutions))
        old_actions = old_json['flows'][1]['action_sets'][0]['actions']

        # splice our actionset with old bits
        actionset = flow.action_sets.all()[0]
        actionset.actions = json.dumps(old_actions)
        actionset.save()

        # fake our version number back to 8
        flow.version_number = 8
        flow.save()

        # now make sure a call to get dependencies succeeds and shows our flow
        triggeree = Flow.objects.filter(name='Triggeree').first()
        self.assertIn(triggeree, flow.get_dependencies())

    def test_trigger_flow(self):
        self.import_file('triggered_flow')

        flow = Flow.objects.filter(name='Trigger a Flow', org=self.org).first()
        definition = flow.as_json()
        actions = definition[Flow.ACTION_SETS][0]['actions']
        self.assertEqual(1, len(actions))
        self.assertEqual('Triggered Flow', actions[0]['flow']['name'])

    def test_trigger_dependency(self):
        # tests the case of us doing an export of only a single flow (despite dependencies) and making sure we
        # don't include the triggers of our dependent flows (which weren't exported)
        self.import_file('parent_child_trigger')

        parent = Flow.objects.filter(name='Parent Flow').first()

        self.login(self.admin)

        # export only the parent
        post_data = dict(flows=[parent.pk], campaigns=[])
        response = self.client.post(reverse('orgs.org_export'), post_data)

        exported = response.json()

        # shouldn't have any triggers
        self.assertFalse(exported['triggers'])

    def test_subflow_dependencies(self):
        self.import_file('subflow')

        parent = Flow.objects.filter(name='Parent Flow').first()
        child = Flow.objects.filter(name='Child Flow').first()
        self.assertIn(child, parent.get_dependencies())

        self.login(self.admin)
        response = self.client.get(reverse('orgs.org_export'))

        soup = BeautifulSoup(response.content, "html.parser")
        group = str(soup.findAll("div", {"class": "exportables bucket"})[0])

        self.assertIn('Parent Flow', group)
        self.assertIn('Child Flow', group)

    def test_flow_export_dynamic_group(self):
        flow = self.get_flow('favorites')

        # get one of our flow actionsets, change it to an AddToGroupAction
        actionset = ActionSet.objects.filter(flow=flow).order_by('y').first()

        # replace the actions
        from temba.flows.models import AddToGroupAction
        actionset.set_actions_dict([AddToGroupAction('3a5af012-9cb8-4b68-9324-6383d0d10457', [dict(uuid='123', name="Other Group"), '@contact.name']).as_json()])
        actionset.save()

        # now let's export!
        self.login(self.admin)
        post_data = dict(flows=[flow.pk], campaigns=[])
        response = self.client.post(reverse('orgs.org_export'), post_data)
        exported = response.json()

        # try to import the flow
        flow.delete()
        response.json()
        Flow.import_flows(exported, self.org, self.admin)

        # make sure the created flow has the same action set
        flow = Flow.objects.filter(name="%s" % flow.name).first()
        actionset = ActionSet.objects.filter(flow=flow).order_by('y').first()
        self.assertTrue('@contact.name' in actionset.get_actions()[0].groups)

    def test_import_voice_flows_expiration_time(self):
        # all imported voice flows should have a max expiration time of 15 min
        self.get_flow('ivr_child_flow')

        self.assertEqual(Flow.objects.filter(flow_type=Flow.VOICE).count(), 1)
        voice_flow = Flow.objects.get(flow_type=Flow.VOICE)
        self.assertEqual(voice_flow.name, 'Voice Flow')
        self.assertEqual(voice_flow.expires_after_minutes, 15)

    def test_missing_flows_on_import(self):
        # import a flow that starts a missing flow
        self.import_file('start_missing_flow')

        # the flow that kicks off our missing flow
        flow = Flow.objects.get(name='Start Missing Flow')

        # make sure our missing flow is indeed not there
        self.assertIsNone(Flow.objects.filter(name='Missing Flow').first())

        # these two actionsets only have a single action that starts the missing flow
        # therefore they should not be created on import
        self.assertIsNone(ActionSet.objects.filter(flow=flow, y=160, x=90).first())
        self.assertIsNone(ActionSet.objects.filter(flow=flow, y=233, x=395).first())

        # should have this actionset, but only one action now since one was removed
        other_actionset = ActionSet.objects.filter(flow=flow, y=145, x=731).first()
        self.assertEqual(1, len(other_actionset.get_actions()))

        # now make sure it does the same thing from an actionset
        self.import_file('start_missing_flow_from_actionset')
        self.assertIsNotNone(Flow.objects.filter(name='Start Missing Flow').first())
        self.assertIsNone(Flow.objects.filter(name='Missing Flow').first())

    def test_import(self):

        self.login(self.admin)

        # try importing without having purchased credits
        settings.BRANDING[settings.DEFAULT_BRAND]['tiers'] = dict(import_flows=1, multi_user=100000, multi_org=1000000)
        post_data = dict(import_file=open('%s/test_flows/new_mother.json' % settings.MEDIA_ROOT, 'rb'))
        response = self.client.post(reverse('orgs.org_import'), post_data)
        self.assertEqual(response.context['form'].errors['import_file'][0], 'Sorry, import is a premium feature')

        # now purchase some credits and try again
        TopUp.objects.create(org=self.org, price=1, credits=10000,
                             expires_on=timezone.now() + timedelta(days=30),
                             created_by=self.admin, modified_by=self.admin)

        # force our cache to reload
        self.org.get_credits_total(force_dirty=True)
        self.org.update_caches(OrgEvent.topup_updated, None)
        self.assertTrue(self.org.get_purchased_credits() > 0)

        # now try again with purchased credits, but our file is too old
        post_data = dict(import_file=open('%s/test_flows/too_old.json' % settings.MEDIA_ROOT, 'rb'))
        response = self.client.post(reverse('orgs.org_import'), post_data)
<<<<<<< HEAD
        self.assertEquals('This file is no longer valid. Please export a new version and try again.', response.context['form'].errors['import_file'][0])
=======
        self.assertEqual(response.context['form'].errors['import_file'][0], 'This file is no longer valid. Please export a new version and try again.')
>>>>>>> a620d96c

        # simulate an unexpected exception during import
        with patch('temba.triggers.models.Trigger.import_triggers') as validate:
            validate.side_effect = Exception('Unexpected Error')
            post_data = dict(import_file=open('%s/test_flows/new_mother.json' % settings.MEDIA_ROOT, 'rb'))
            response = self.client.post(reverse('orgs.org_import'), post_data)
<<<<<<< HEAD
            self.assertEquals('Sorry, your import file is invalid.', response.context['form'].errors['import_file'][0])
=======
            self.assertEqual(response.context['form'].errors['import_file'][0], 'Sorry, your import file is invalid.')
>>>>>>> a620d96c

            # trigger import failed, new flows that were added should get rolled back
            self.assertIsNone(Flow.objects.filter(org=self.org, name='New Mother').first())

    def test_import_campaign_with_translations(self):
        self.import_file('campaign_import_with_translations')

        campaign = Campaign.objects.all().first()
        event = campaign.events.all().first()

        action_set = event.flow.action_sets.order_by('-y').first()
        actions = action_set.get_actions_dict()
        action_msg = actions[0]['msg']

        self.assertEqual(event.message['swa'], 'hello')
        self.assertEqual(event.message['eng'], 'Hey')

        # base language for this flow is 'swa' despite our org languages being unset
        self.assertEqual(event.flow.base_language, 'swa')

        self.assertEqual(action_msg['swa'], 'hello')
        self.assertEqual(action_msg['eng'], 'Hey')

    def test_export_import(self):

        def assert_object_counts():
            self.assertEqual(8, Flow.objects.filter(org=self.org, is_active=True, is_archived=False, flow_type='F').count())
            self.assertEqual(2, Flow.objects.filter(org=self.org, is_active=True, is_archived=False, flow_type='M').count())
            self.assertEqual(1, Campaign.objects.filter(org=self.org, is_archived=False).count())
            self.assertEqual(4, CampaignEvent.objects.filter(campaign__org=self.org, event_type='F').count())
            self.assertEqual(2, CampaignEvent.objects.filter(campaign__org=self.org, event_type='M').count())
            self.assertEqual(2, Trigger.objects.filter(org=self.org, trigger_type='K', is_archived=False).count())
            self.assertEqual(1, Trigger.objects.filter(org=self.org, trigger_type='C', is_archived=False).count())
            self.assertEqual(1, Trigger.objects.filter(org=self.org, trigger_type='M', is_archived=False).count())
            self.assertEqual(3, ContactGroup.user_groups.filter(org=self.org).count())
            self.assertEqual(1, Label.label_objects.filter(org=self.org).count())

        # import all our bits
        self.import_file('the_clinic')

        # check that the right number of objects successfully imported for our app
        assert_object_counts()

        # let's update some stuff
        confirm_appointment = Flow.objects.get(name='Confirm Appointment')
        confirm_appointment.expires_after_minutes = 60
        confirm_appointment.save()

        action_set = confirm_appointment.action_sets.order_by('-y').first()
        actions = action_set.get_actions_dict()
        actions[0]['msg']['base'] = 'Thanks for nothing'
        action_set.set_actions_dict(actions)
        action_set.save()

        trigger = Trigger.objects.filter(keyword='patient').first()
        trigger.flow = confirm_appointment
        trigger.save()

        message_flow = Flow.objects.filter(flow_type='M', events__offset=-1).order_by('pk').first()
        action_set = message_flow.action_sets.order_by('-y').first()
        actions = action_set.get_actions_dict()
        self.assertEqual("Hi there, just a quick reminder that you have an appointment at The Clinic at @contact.next_appointment. If you can't make it please call 1-888-THE-CLINIC.", actions[0]['msg']['base'])
        actions[0]['msg'] = 'No reminders for you!'
        action_set.set_actions_dict(actions)
        action_set.save()

        # now reimport
        self.import_file('the_clinic')

        # our flow should get reset from the import
        confirm_appointment = Flow.objects.get(pk=confirm_appointment.pk)
        action_set = confirm_appointment.action_sets.order_by('-y').first()
        actions = action_set.get_actions_dict()
        self.assertEqual("Thanks, your appointment at The Clinic has been confirmed for @contact.next_appointment. See you then!", actions[0]['msg']['base'])

        # same with our trigger
        trigger = Trigger.objects.filter(keyword='patient').first()
        self.assertEqual(Flow.objects.filter(name='Register Patient').first(), trigger.flow)

        # our old campaign message flow should be inactive now
        self.assertTrue(Flow.objects.filter(pk=message_flow.pk, is_active=False))

        # find our new message flow, and see that the original message is there
        message_flow = Flow.objects.filter(flow_type='M', events__offset=-1, is_active=True).order_by('pk').first()
        action_set = Flow.objects.get(pk=message_flow.pk).action_sets.order_by('-y').first()
        actions = action_set.get_actions_dict()
        self.assertEqual("Hi there, just a quick reminder that you have an appointment at The Clinic at @contact.next_appointment. If you can't make it please call 1-888-THE-CLINIC.", actions[0]['msg']['base'])

        # and we should have the same number of items as after the first import
        assert_object_counts()

        # see that everything shows up properly on our export page
        self.login(self.admin)
        response = self.client.get(reverse('orgs.org_export'))
        self.assertContains(response, 'Register Patient')
        self.assertContains(response, 'Catch All')
        self.assertContains(response, 'Missed Call')
        self.assertContains(response, 'Start Notifications')
        self.assertContains(response, 'Stop Notifications')
        self.assertContains(response, 'Confirm Appointment')
        self.assertContains(response, 'Appointment Followup')

        # our campaign
        self.assertContains(response, 'Appointment Schedule')

        # now let's export!
        post_data = dict(flows=[f.pk for f in Flow.objects.filter(flow_type='F')],
                         campaigns=[c.pk for c in Campaign.objects.all()])

        response = self.client.post(reverse('orgs.org_export'), post_data)
        exported = response.json()
        self.assertEqual(CURRENT_EXPORT_VERSION, exported.get('version', 0))
        self.assertEqual('https://app.rapidpro.io', exported.get('site', None))

        self.assertEqual(8, len(exported.get('flows', [])))
        self.assertEqual(4, len(exported.get('triggers', [])))
        self.assertEqual(1, len(exported.get('campaigns', [])))

        # set our org language to english
        self.org.set_languages(self.admin, ['eng', 'fre'], 'eng')

        # finally let's try importing our exported file
        self.org.import_app(exported, self.admin, site='http://app.rapidpro.io')
        assert_object_counts()

        message_flow = Flow.objects.filter(flow_type='M', events__offset=-1, is_active=True).order_by('pk').first()

        # make sure the base language is set to 'base', not 'eng'
        self.assertEqual(message_flow.base_language, 'base')

        # let's rename a flow and import our export again
        flow = Flow.objects.get(name='Confirm Appointment')
        flow.name = "A new flow"
        flow.save()

        campaign = Campaign.objects.all().first()
        campaign.name = "A new campagin"
        campaign.save()

        group = ContactGroup.user_groups.filter(name='Pending Appointments').first()
        group.name = "A new group"
        group.save()

        # it should fall back on ids and not create new objects even though the names changed
        self.org.import_app(exported, self.admin, site='http://app.rapidpro.io')
        assert_object_counts()

        # and our objets should have the same names as before
        self.assertEqual('Confirm Appointment', Flow.objects.get(pk=flow.pk).name)
        self.assertEqual('Appointment Schedule', Campaign.objects.all().first().name)
        self.assertEqual('Pending Appointments', ContactGroup.user_groups.get(pk=group.pk).name)

        # let's rename our objects again
        flow.name = "A new name"
        flow.save()

        campaign.name = "A new campagin"
        campaign.save()

        group.name = "A new group"
        group.save()

        # now import the same import but pretend its from a different site
        self.org.import_app(exported, self.admin, site='http://temba.io')

        # the newly named objects won't get updated in this case and we'll create new ones instead
        self.assertEqual(9, Flow.objects.filter(org=self.org, is_archived=False, flow_type='F').count())
        self.assertEqual(2, Campaign.objects.filter(org=self.org, is_archived=False).count())
        self.assertEqual(4, ContactGroup.user_groups.filter(org=self.org).count())

        # now archive a flow
        register = Flow.objects.filter(name='Register Patient').first()
        register.is_archived = True
        register.save()

        # default view shouldn't show archived flows
        response = self.client.get(reverse('orgs.org_export'))
        self.assertNotContains(response, 'Register Patient')

        # with the archived flag one, it should be there
        response = self.client.get("%s?archived=1" % reverse('orgs.org_export'))
        self.assertContains(response, 'Register Patient')

        # delete our flow, and reimport
        confirm_appointment.delete()
        self.org.import_app(exported, self.admin, site='https://app.rapidpro.io')

        # make sure we have the previously exported expiration
        confirm_appointment = Flow.objects.get(name='Confirm Appointment')
        self.assertEqual(60, confirm_appointment.expires_after_minutes)

        # now delete a flow
        register = Flow.objects.filter(name='Register Patient').first()
        register.is_active = False
        register.save()

        # default view shouldn't show deleted flows
        response = self.client.get(reverse('orgs.org_export'))
        self.assertNotContains(response, 'Register Patient')

        # even with the archived flag one deleted flows should not show up
        response = self.client.get("%s?archived=1" % reverse('orgs.org_export'))
        self.assertNotContains(response, 'Register Patient')


class CreditAlertTest(TembaTest):
    def test_check_org_credits(self):
        self.joe = self.create_contact("Joe Blow", "123")
        self.create_msg(contact=self.joe)
        with self.settings(HOSTNAME="rapidpro.io", SEND_EMAILS=True):
            with patch('temba.orgs.models.Org.get_credits_remaining') as mock_get_credits_remaining:
                mock_get_credits_remaining.return_value = -1

                # no alert yet
                self.assertFalse(CreditAlert.objects.all())

                CreditAlert.check_org_credits()

                # one alert created and sent
                self.assertEqual(1, CreditAlert.objects.filter(is_active=True, org=self.org,
                                                               alert_type=ORG_CREDIT_OVER).count())
                self.assertEqual(1, len(mail.outbox))

                # alert email is for out of credits type
                sent_email = mail.outbox[0]
                self.assertEqual(len(sent_email.to), 1)
                self.assertTrue('RapidPro account for Temba' in sent_email.body)
                self.assertTrue('is out of credit.' in sent_email.body)

                # no new alert if one is sent and no new email
                CreditAlert.check_org_credits()
                self.assertEqual(1, CreditAlert.objects.filter(is_active=True, org=self.org,
                                                               alert_type=ORG_CREDIT_OVER).count())
                self.assertEqual(1, len(mail.outbox))

                # reset alerts
                CreditAlert.reset_for_org(self.org)
                self.assertFalse(CreditAlert.objects.filter(org=self.org, is_active=True))

                # can resend a new alert
                CreditAlert.check_org_credits()
                self.assertEqual(1, CreditAlert.objects.filter(is_active=True, org=self.org,
                                                               alert_type=ORG_CREDIT_OVER).count())
                self.assertEqual(2, len(mail.outbox))

                mock_get_credits_remaining.return_value = 10

                with patch('temba.orgs.models.Org.has_low_credits') as mock_has_low_credits:
                    mock_has_low_credits.return_value = True

                    self.assertFalse(CreditAlert.objects.filter(org=self.org, alert_type=ORG_CREDIT_LOW))

                    CreditAlert.check_org_credits()

                    # low credit alert created and email sent
                    self.assertEqual(1, CreditAlert.objects.filter(is_active=True, org=self.org,
                                                                   alert_type=ORG_CREDIT_LOW).count())
                    self.assertEqual(3, len(mail.outbox))

                    # email sent
                    sent_email = mail.outbox[2]
                    self.assertEqual(len(sent_email.to), 1)
                    self.assertTrue('RapidPro account for Temba' in sent_email.body)
                    self.assertTrue('is running low on credits' in sent_email.body)

                    # no new alert if one is sent and no new email
                    CreditAlert.check_org_credits()
                    self.assertEqual(1, CreditAlert.objects.filter(is_active=True, org=self.org,
                                                                   alert_type=ORG_CREDIT_LOW).count())
                    self.assertEqual(3, len(mail.outbox))

                    # reset alerts
                    CreditAlert.reset_for_org(self.org)
                    self.assertFalse(CreditAlert.objects.filter(org=self.org, is_active=True))

                    # can resend a new alert
                    CreditAlert.check_org_credits()
                    self.assertEqual(1, CreditAlert.objects.filter(is_active=True, org=self.org,
                                                                   alert_type=ORG_CREDIT_LOW).count())
                    self.assertEqual(4, len(mail.outbox))

                    mock_has_low_credits.return_value = False

                    with patch('temba.orgs.models.Org.get_credits_expiring_soon') as mock_get_credits_exipiring_soon:
                        mock_get_credits_exipiring_soon.return_value = 0

                        self.assertFalse(CreditAlert.objects.filter(org=self.org, alert_type=ORG_CREDIT_EXPIRING))

                        CreditAlert.check_org_credits()

                        # no alert since no expiring credits
                        self.assertFalse(CreditAlert.objects.filter(org=self.org, alert_type=ORG_CREDIT_EXPIRING))

                        mock_get_credits_exipiring_soon.return_value = 200

                        CreditAlert.check_org_credits()

                        # expiring credit alert created and email sent
                        self.assertEqual(1, CreditAlert.objects.filter(is_active=True, org=self.org,
                                                                       alert_type=ORG_CREDIT_EXPIRING).count())
                        self.assertEqual(5, len(mail.outbox))

                        # email sent
                        sent_email = mail.outbox[4]
                        self.assertEqual(len(sent_email.to), 1)
                        self.assertTrue('RapidPro account for Temba' in sent_email.body)
                        self.assertTrue('expiring credits in less than one month.' in sent_email.body)

                        # no new alert if one is sent and no new email
                        CreditAlert.check_org_credits()
                        self.assertEqual(1, CreditAlert.objects.filter(is_active=True, org=self.org,
                                                                       alert_type=ORG_CREDIT_EXPIRING).count())
                        self.assertEqual(5, len(mail.outbox))

                        # reset alerts
                        CreditAlert.reset_for_org(self.org)
                        self.assertFalse(CreditAlert.objects.filter(org=self.org, is_active=True))

                        # can resend a new alert
                        CreditAlert.check_org_credits()
                        self.assertEqual(1, CreditAlert.objects.filter(is_active=True, org=self.org,
                                                                       alert_type=ORG_CREDIT_EXPIRING).count())
                        self.assertEqual(6, len(mail.outbox))


class UnreadCountTest(FlowFileTest):

    def test_unread_count_test(self):
        flow = self.get_flow('favorites')

        # create a trigger for 'favs'
        Trigger.objects.create(org=self.org, flow=flow, keyword='favs', created_by=self.admin, modified_by=self.admin)

        # start our flow by firing an incoming message
        contact = self.create_contact('Anakin Skywalker', '+12067791212')
        msg = self.create_msg(contact=contact, text="favs")

        # process it
        Msg.process_message(msg)

        # our flow unread count should have gone up
        self.assertEqual(1, flow.get_and_clear_unread_responses())

        # cleared by the first call
        self.assertEqual(0, flow.get_and_clear_unread_responses())

        # at this point our flow should have started.. go to our trigger list page to see if our context is correct
        self.login(self.admin)
        trigger_list = reverse('triggers.trigger_list')
        response = self.client.get(trigger_list)

        self.assertEqual(0, response.context['msgs_unread_count'])
        self.assertEqual(1, response.context['flows_unread_count'])

        # answer another question in the flow
        msg = self.create_msg(contact=contact, text="red")
        Msg.process_message(msg)

        response = self.client.get(trigger_list)
        self.assertEqual(0, response.context['msgs_unread_count'])
        self.assertEqual(2, response.context['flows_unread_count'])

        # finish the flow and send a message outside it
        msg = self.create_msg(contact=contact, text="primus")
        Msg.process_message(msg)

        msg = self.create_msg(contact=contact, text="nic")
        Msg.process_message(msg)

        msg = self.create_msg(contact=contact, text="Hello?")
        Msg.process_message(msg)

        response = self.client.get(trigger_list)
        self.assertEqual(4, response.context['flows_unread_count'])
        self.assertEqual(1, response.context['msgs_unread_count'])

        # visit the msg pane
        response = self.client.get(reverse('msgs.msg_inbox'))
        self.assertEqual(4, response.context['flows_unread_count'])
        self.assertEqual(0, response.context['msgs_unread_count'])

        # now the flow list pane
        response = self.client.get(reverse('flows.flow_list'))
        self.assertEqual(0, response.context['flows_unread_count'])
        self.assertEqual(0, response.context['msgs_unread_count'])

        # make sure a test contact doesn't update our counts
        test_contact = self.create_contact("Test Contact", "+12065551214", is_test=True)

        msg = self.create_msg(contact=test_contact, text="favs")
        Msg.process_message(msg)

        # assert our counts weren't updated
        self.assertEqual(0, self.org.get_unread_msg_count(UNREAD_INBOX_MSGS))
        self.assertEqual(0, self.org.get_unread_msg_count(UNREAD_FLOW_MSGS))

        # wasn't counted for the individual flow
        self.assertEqual(0, flow.get_and_clear_unread_responses())


class EmailContextProcessorsTest(SmartminTest):
    def setUp(self):
        super(EmailContextProcessorsTest, self).setUp()
        self.admin = self.create_user("Administrator")
        self.middleware = BrandingMiddleware()

    def test_link_components(self):
        self.request = Mock(spec=HttpRequest)
        self.request.get_host.return_value = "rapidpro.io"
        response = self.middleware.process_request(self.request)
        self.assertIsNone(response)
        self.assertEqual(link_components(self.request, self.admin), dict(protocol="https", hostname="app.rapidpro.io"))

        with self.settings(HOSTNAME="rapidpro.io"):
            forget_url = reverse('users.user_forget')

            post_data = dict()
            post_data['email'] = 'nouser@nouser.com'

            response = self.client.post(forget_url, post_data, follow=True)
            self.assertEqual(1, len(mail.outbox))
            sent_email = mail.outbox[0]
            self.assertEqual(len(sent_email.to), 1)
            self.assertEqual(sent_email.to[0], 'nouser@nouser.com')

            # we have the domain of rapipro.io brand
            self.assertTrue('app.rapidpro.io' in sent_email.body)


class StripeCreditsTest(TembaTest):

    @patch('stripe.Customer.create')
    @patch('stripe.Charge.create')
    @override_settings(SEND_EMAILS=True)
    def test_add_credits(self, charge_create, customer_create):
        customer_create.return_value = dict_to_struct('Customer', dict(id='stripe-cust-1'))
        charge_create.return_value = \
            dict_to_struct('Charge', dict(id='stripe-charge-1',
                                          card=dict_to_struct('Card', dict(last4='1234', type='Visa', name='Rudolph'))))

        settings.BRANDING[settings.DEFAULT_BRAND]['bundles'] = (dict(cents="2000", credits=1000, feature=""),)

        self.org.add_credits('2000', 'stripe-token', self.admin)
        self.assertTrue(2000, self.org.get_credits_total())

        # assert we saved our charge info
        topup = self.org.topups.last()
        self.assertEqual('stripe-charge-1', topup.stripe_charge)

        # and we saved our stripe customer info
        org = Org.objects.get(id=self.org.id)
        self.assertEqual('stripe-cust-1', org.stripe_customer)

        # assert we sent our confirmation emai
        self.assertEqual(1, len(mail.outbox))
        email = mail.outbox[0]
        self.assertEqual("RapidPro Receipt", email.subject)
        self.assertTrue('Rudolph' in email.body)
        self.assertTrue('Visa' in email.body)
        self.assertTrue('$20' in email.body)

    @patch('stripe.Customer.create')
    @patch('stripe.Charge.create')
    @override_settings(SEND_EMAILS=True)
    def test_add_btc_credits(self, charge_create, customer_create):
        customer_create.return_value = dict_to_struct('Customer', dict(id='stripe-cust-1'))
        charge_create.return_value = \
            dict_to_struct('Charge', dict(id='stripe-charge-1', card=None,
                                          source=dict_to_struct('Source',
                                                                dict(bitcoin=dict_to_struct('Bitcoin', dict(address='abcde'))))))

        settings.BRANDING[settings.DEFAULT_BRAND]['bundles'] = (dict(cents="2000", credits=1000, feature=""),)

        self.org.add_credits('2000', 'stripe-token', self.admin)
        self.assertTrue(2000, self.org.get_credits_total())

        # assert we saved our charge info
        topup = self.org.topups.last()
        self.assertEqual('stripe-charge-1', topup.stripe_charge)

        # and we saved our stripe customer info
        org = Org.objects.get(id=self.org.id)
        self.assertEqual('stripe-cust-1', org.stripe_customer)

        # assert we sent our confirmation emai
        self.assertEqual(1, len(mail.outbox))
        email = mail.outbox[0]
        self.assertEqual("RapidPro Receipt", email.subject)
        self.assertTrue('bitcoin' in email.body)
        self.assertTrue('abcde' in email.body)
        self.assertTrue('$20' in email.body)

    @patch('stripe.Customer.create')
    def test_add_credits_fail(self, customer_create):
        customer_create.side_effect = ValueError("Invalid customer token")

        with self.assertRaises(ValidationError):
            self.org.add_credits('2000', 'stripe-token', self.admin)

        # assert no email was sent
        self.assertEqual(0, len(mail.outbox))

        # and no topups created
        self.assertEqual(1, self.org.topups.all().count())
        self.assertEqual(1000, self.org.get_credits_total())

    def test_add_credits_invalid_bundle(self):

        with self.assertRaises(ValidationError):
            self.org.add_credits('-10', 'stripe-token', self.admin)

        # assert no email was sent
        self.assertEqual(0, len(mail.outbox))

        # and no topups created
        self.assertEqual(1, self.org.topups.all().count())
        self.assertEqual(1000, self.org.get_credits_total())

    @patch('stripe.Customer.create')
    @patch('stripe.Customer.retrieve')
    @patch('stripe.Charge.create')
    @override_settings(SEND_EMAILS=True)
    def test_add_credits_existing_customer(self, charge_create, customer_retrieve, customer_create):
        self.admin2 = self.create_user("Administrator 2")
        self.org.administrators.add(self.admin2)

        self.org.stripe_customer = 'stripe-cust-1'
        self.org.save()

        class MockCard(object):
            def __init__(self):
                self.id = 'stripe-card-1'

            def delete(self):
                pass

        class MockCards(object):
            def __init__(self):
                self.throw = False

            def all(self):
                return dict_to_struct('MockCardData', dict(data=[MockCard(), MockCard()]))

            def create(self, card):
                if self.throw:
                    raise stripe.CardError("Card declined", None, 400)
                else:
                    return MockCard()

        class MockCustomer(object):
            def __init__(self, id, email):
                self.id = id
                self.email = email
                self.cards = MockCards()

            def save(self):
                pass

        customer_retrieve.return_value = MockCustomer(id='stripe-cust-1', email=self.admin.email)
        customer_create.return_value = MockCustomer(id='stripe-cust-2', email=self.admin2.email)

        charge_create.return_value = \
            dict_to_struct('Charge', dict(id='stripe-charge-1',
                                          card=dict_to_struct('Card', dict(last4='1234', type='Visa', name='Rudolph'))))

        settings.BRANDING[settings.DEFAULT_BRAND]['bundles'] = (dict(cents="2000", credits=1000, feature=""),)

        self.org.add_credits('2000', 'stripe-token', self.admin)
        self.assertTrue(2000, self.org.get_credits_total())

        # assert we saved our charge info
        topup = self.org.topups.last()
        self.assertEqual('stripe-charge-1', topup.stripe_charge)

        # and we saved our stripe customer info
        org = Org.objects.get(id=self.org.id)
        self.assertEqual('stripe-cust-1', org.stripe_customer)

        # assert we sent our confirmation email
        self.assertEqual(1, len(mail.outbox))
        email = mail.outbox[0]
        self.assertEqual("RapidPro Receipt", email.subject)
        self.assertTrue('Rudolph' in email.body)
        self.assertTrue('Visa' in email.body)
        self.assertTrue('$20' in email.body)

        # try with an invalid card
        customer_retrieve.return_value.cards.throw = True
        try:
            self.org.add_credits('2000', 'stripe-token', self.admin)
            self.fail("should have thrown")
        except ValidationError as e:
            self.assertEqual("Sorry, your card was declined, please contact your provider or try another card.", e.message)

        # do it again with a different user, should create a new stripe customer
        self.org.add_credits('2000', 'stripe-token', self.admin2)
        self.assertTrue(4000, self.org.get_credits_total())

        # should have a different customer now
        org = Org.objects.get(id=self.org.id)
        self.assertEqual('stripe-cust-2', org.stripe_customer)


class ParsingTest(TembaTest):

    def test_parse_decimal(self):
        self.assertEqual(self.org.parse_decimal("Not num"), None)
        self.assertEqual(self.org.parse_decimal("00.123"), Decimal("0.123"))
        self.assertEqual(self.org.parse_decimal("6e33"), None)
        self.assertEqual(self.org.parse_decimal("6e5"), Decimal("600000"))
        self.assertEqual(self.org.parse_decimal("9999999999999999999999999"), None)
        self.assertEqual(self.org.parse_decimal(""), None)
        self.assertEqual(self.org.parse_decimal("NaN"), None)
        self.assertEqual(self.org.parse_decimal("Infinity"), None)<|MERGE_RESOLUTION|>--- conflicted
+++ resolved
@@ -2611,22 +2611,14 @@
         # now try again with purchased credits, but our file is too old
         post_data = dict(import_file=open('%s/test_flows/too_old.json' % settings.MEDIA_ROOT, 'rb'))
         response = self.client.post(reverse('orgs.org_import'), post_data)
-<<<<<<< HEAD
-        self.assertEquals('This file is no longer valid. Please export a new version and try again.', response.context['form'].errors['import_file'][0])
-=======
         self.assertEqual(response.context['form'].errors['import_file'][0], 'This file is no longer valid. Please export a new version and try again.')
->>>>>>> a620d96c
 
         # simulate an unexpected exception during import
         with patch('temba.triggers.models.Trigger.import_triggers') as validate:
             validate.side_effect = Exception('Unexpected Error')
             post_data = dict(import_file=open('%s/test_flows/new_mother.json' % settings.MEDIA_ROOT, 'rb'))
             response = self.client.post(reverse('orgs.org_import'), post_data)
-<<<<<<< HEAD
-            self.assertEquals('Sorry, your import file is invalid.', response.context['form'].errors['import_file'][0])
-=======
             self.assertEqual(response.context['form'].errors['import_file'][0], 'Sorry, your import file is invalid.')
->>>>>>> a620d96c
 
             # trigger import failed, new flows that were added should get rolled back
             self.assertIsNone(Flow.objects.filter(org=self.org, name='New Mother').first())
