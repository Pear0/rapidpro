from __future__ import unicode_literals

import logging
import json

from context_processors import GroupPermWrapper
from dateutil.relativedelta import relativedelta
from django.conf import settings
from django.contrib.auth.models import User, Group
from django.core import mail
from django.core.urlresolvers import reverse
from django.test.utils import override_settings
from django.utils import timezone
from mock import patch
from redis_cache import get_redis_connection
from temba.campaigns.models import Campaign, CampaignEvent
from temba.contacts.models import Contact, ContactGroup, TEL_SCHEME, TWITTER_SCHEME
from temba.orgs.models import Org, OrgCache, OrgEvent, OrgFolder, TopUp, Invitation, DAYFIRST, MONTHFIRST
from temba.orgs.models import UNREAD_FLOW_MSGS, UNREAD_INBOX_MSGS
from temba.channels.models import Channel, RECEIVE, SEND, TWILIO, TWITTER, PLIVO_AUTH_ID, PLIVO_AUTH_TOKEN
from temba.flows.models import Flow, ActionSet
from temba.msgs.models import Broadcast, Call, Label, Msg, Schedule, CALL_IN, INCOMING
from temba.tests import TembaTest, MockResponse, MockTwilioClient, MockRequestValidator, FlowFileTest
from temba.triggers.models import Trigger


class OrgContextProcessorTest(TembaTest):

    def test_group_perms_wrapper(self):
        administrators = Group.objects.get(name="Administrators")
        editors = Group.objects.get(name="Editors")
        viewers = Group.objects.get(name="Viewers")

        administrators_wrapper = GroupPermWrapper(administrators)
        self.assertTrue(administrators_wrapper['msgs']['msg_api'])
        self.assertTrue(administrators_wrapper["msgs"]["msg_inbox"])

        editors_wrapper = GroupPermWrapper(editors)
        self.assertFalse(editors_wrapper["msgs"]["org_plan"])
        self.assertTrue(editors_wrapper["msgs"]["msg_inbox"])

        viewers_wrapper = GroupPermWrapper(viewers)
        self.assertFalse(viewers_wrapper["msgs"]["msg_api"])
        self.assertTrue(viewers_wrapper["msgs"]["msg_inbox"])


class OrgTest(TembaTest):

    def test_edit(self):
        # use a manager now
        self.login(self.admin)

        # can we see the edit page
        response = self.client.get(reverse('orgs.org_edit'))
        self.assertEquals(200, response.status_code)

         # update the name and slug of the organization
        data = dict(name="Temba", timezone="Africa/Kigali", date_format=DAYFIRST, slug="nice temba")
        response = self.client.post(reverse('orgs.org_edit'), data)
        self.assertTrue('slug' in response.context['form'].errors)

        data = dict(name="Temba", timezone="Africa/Kigali", date_format=MONTHFIRST, slug="nice-temba")
        response = self.client.post(reverse('orgs.org_edit'), data)
        self.assertEquals(302, response.status_code)

        org = Org.objects.get(pk=self.org.pk)
        self.assertEquals("Temba", org.name)
        self.assertEquals("nice-temba", org.slug)

    def test_recommended_channel(self):
        self.org.timezone = 'Africa/Nairobi'
        self.org.save()
        self.assertEquals(self.org.get_recommended_channel(), 'africastalking')

        self.org.timezone = 'America/Phoenix'
        self.org.save()
        self.assertEquals(self.org.get_recommended_channel(), 'twilio')

        self.org.timezone = 'Asia/Jakarta'
        self.org.save()
        self.assertEquals(self.org.get_recommended_channel(), 'hub9')

        self.org.timezone = 'Africa/Mogadishu'
        self.org.save()
        self.assertEquals(self.org.get_recommended_channel(), 'shaqodoon')

        self.org.timezone = 'Europe/Amsterdam'
        self.org.save()
        self.assertEquals(self.org.get_recommended_channel(), 'nexmo')

        self.org.timezone = 'Africa/Kigali'
        self.org.save()
        self.assertEquals(self.org.get_recommended_channel(), 'android')

    def test_country(self):
        from temba.locations.models import AdminBoundary
        country_url = reverse('orgs.org_country')

        # can't see this page if not logged in
        self.assertLoginRedirect(self.client.get(country_url))

        # login as admin instead
        self.login(self.admin)
        response = self.client.get(country_url)
        self.assertEquals(200, response.status_code)

        # save with Rwanda as a country
        response = self.client.post(country_url, dict(country=AdminBoundary.objects.get(name='Rwanda').pk))

        # assert it has changed
        org = Org.objects.get(pk=self.org.pk)
        self.assertEquals("Rwanda", str(org.country))

        # clear it out
        response = self.client.post(country_url, dict(country=''))

        # assert it has been
        org = Org.objects.get(pk=self.org.pk)
        self.assertFalse(org.country)

    def test_plans(self):
        self.contact = self.create_contact("Joe", "+250788123123")

        self.create_msg(direction=INCOMING, contact=self.contact, text="Orange")

        # check start and end date for this plan
        self.assertEquals(timezone.now().date(), self.org.current_plan_start())
        self.assertEquals(timezone.now().date() + relativedelta(months=1), self.org.current_plan_end())

        # check our credits
        self.login(self.admin)
        response = self.client.get(reverse('orgs.org_home'))
        self.assertContains(response, "999")

        # view our topups
        response = self.client.get(reverse('orgs.topup_list'))

        # should say we have a 1,000 credits too
        self.assertContains(response, "999")

    def test_user_update(self):
        update_url = reverse('orgs.user_edit')
        login_url = reverse('users.user_login')

        # no access if anonymous
        response = self.client.get(update_url)
        self.assertRedirect(response, login_url)

        self.login(self.admin)

        # change the user language
        post_data = dict(language='pt-br', first_name='Admin', last_name='User', email='administrator@temba.com', current_password='Administrator')
        response = self.client.post(update_url, post_data)
        self.assertRedirect(response, reverse('orgs.org_home'))

        # check that our user settings have changed
        settings = self.admin.get_settings()
        self.assertEquals('pt-br', settings.language)

    def test_webhook_headers(self):
        update_url = reverse('orgs.org_webhook')
        login_url = reverse('users.user_login')

        # no access if anonymous
        response = self.client.get(update_url)
        self.assertRedirect(response, login_url)

        self.login(self.admin)

        response = self.client.get(update_url)
        self.assertEquals(200, response.status_code)

        # set a webhook with headers
        post_data = response.context['form'].initial
        post_data['webhook'] = 'http://webhooks.uniceflabs.org'
        post_data['header_1_key'] = 'Authorization'
        post_data['header_1_value'] = 'Authorization: Basic QWxhZGRpbjpvcGVuIHNlc2FtZQ=='

        response = self.client.post(update_url, post_data)
        self.assertEquals(302, response.status_code)
        self.assertRedirect(response, reverse('orgs.org_home'))

        # check that our webhook settings have changed
        org = Org.objects.get(pk=self.org.pk)
        self.assertEquals('http://webhooks.uniceflabs.org/', org.get_webhook_url())
        self.assertDictEqual({'Authorization': 'Authorization: Basic QWxhZGRpbjpvcGVuIHNlc2FtZQ=='}, org.get_webhook_headers())

    def test_org_administration(self):
        manage_url = reverse('orgs.org_manage')
        update_url = reverse('orgs.org_update', args=[self.org.pk])
        login_url = reverse('users.user_login')

        # no access to anon
        response = self.client.get(manage_url)
        self.assertRedirect(response, login_url)

        response = self.client.get(update_url)
        self.assertRedirect(response, login_url)

        # or admins
        self.login(self.admin)

        response = self.client.get(manage_url)
        self.assertRedirect(response, login_url)

        response = self.client.get(update_url)
        self.assertRedirect(response, login_url)

        # only superuser
        self.login(self.superuser)

        response = self.client.get(manage_url)
        self.assertEquals(200, response.status_code)

        # should contain our test org
        self.assertContains(response, "Temba")

        # and can go to that org
        response = self.client.get(update_url)
        self.assertEquals(200, response.status_code)

        post_data = response.context['form'].initial
        post_data['plan'] = 'TRIAL'
        post_data['language'] = ''
        post_data['country'] = ''
        post_data['primary_language'] = ''

        # change to the trial plan
        response = self.client.post(update_url, post_data)
        self.assertEquals(302, response.status_code)

    @override_settings(SEND_EMAILS=True)
    def test_manage_accounts(self):
        manage_accounts_url = reverse('orgs.org_manage_accounts')

        self.login(self.admin)

        response = self.client.get(manage_accounts_url)
        self.assertEquals(200, response.status_code)

        # we have 12 fields in the form including 9 checkboxes for the three users, an email field, a user group field
        # and 'loc' field.
        self.assertEquals(12, len(response.context['form'].fields))
        self.assertTrue('emails' in response.context['form'].fields)
        self.assertTrue('user_group' in response.context['form'].fields)
        for user in [self.user, self.editor, self.admin]:
            self.assertTrue("administrators_%d" % user.pk in response.context['form'].fields)
            self.assertTrue("editors_%d" % user.pk in response.context['form'].fields)
            self.assertTrue("viewers_%d" % user.pk in response.context['form'].fields)

        self.assertFalse(response.context['form'].fields['emails'].initial)
        self.assertEquals('V', response.context['form'].fields['user_group'].initial)

        # keep admin as admin, editor as editor, but make user an editor too
        post_data = {
            'administrators_%d' % self.admin.pk: 'on',
            'editors_%d' % self.editor.pk: 'on',
            'editors_%d' % self.user.pk: 'on',
            'user_group': 'E'
        }
        response = self.client.post(manage_accounts_url, post_data)
        self.assertEquals(302, response.status_code)

        org = Org.objects.get(pk=self.org.pk)
        self.assertEqual(set(org.administrators.all()), {self.admin})
        self.assertEqual(set(org.editors.all()), {self.user, self.editor})
        self.assertFalse(set(org.viewers.all()), set())

        # add to post_data an email to invite as admin
        post_data['emails'] = "norkans7gmail.com"
        post_data['user_group'] = 'A'
        response = self.client.post(manage_accounts_url, post_data)
        self.assertTrue('emails' in response.context['form'].errors)
        self.assertEquals("One of the emails you entered is invalid.", response.context['form'].errors['emails'][0])

        # now post with right email
        post_data['emails'] = "norkans7@gmail.com"
        post_data['user_group'] = 'A'
        response = self.client.post(manage_accounts_url, post_data)

        # an invitation is created and sent by email
        self.assertEquals(1, Invitation.objects.all().count())
        self.assertTrue(len(mail.outbox) == 1)

        invitation = Invitation.objects.get()

        self.assertEquals(invitation.org, self.org)
        self.assertEquals(invitation.email, "norkans7@gmail.com")
        self.assertEquals(invitation.user_group, "A")

        # pretend our invite was acted on
        Invitation.objects.all().update(is_active=False)

        # send another invitation, different group
        post_data['emails'] = "norkans7@gmail.com"
        post_data['user_group'] = 'E'
        self.client.post(manage_accounts_url, post_data)

        # old invite should be updated
        new_invite = Invitation.objects.all().first()
        self.assertEquals(1, Invitation.objects.all().count())
        self.assertEquals(invitation.pk, new_invite.pk)
        self.assertEquals('E', new_invite.user_group)
        self.assertEquals(2, len(mail.outbox))
        self.assertTrue(new_invite.is_active)

        # post many emails to the form
        post_data['emails'] = "norbert@temba.com,code@temba.com"
        post_data['user_group'] = 'A'
        self.client.post(manage_accounts_url, post_data)

        # now 2 new invitations are created and sent
        self.assertEquals(3, Invitation.objects.all().count())
        self.assertEquals(4, len(mail.outbox))

        # upgrade one of our users to an admin
        self.org.editors.remove(self.user)
        self.org.administrators.add(self.user)

        # now remove ourselves as an admin
        post_data = {
            'administrators_%d' % self.user.pk: 'on',
            'editors_%d' % self.editor.pk: 'on',
            'user_group': 'E'
        }

        response = self.client.post(manage_accounts_url, post_data)

        # should be redirected to chooser page
        self.assertRedirect(response, reverse('orgs.org_choose'))

        # and should no longer be an admin
        self.assertFalse(self.admin in self.org.administrators.all())

    @patch('temba.temba_email.send_multipart_email')
    def test_join(self, mock_send_multipart_email):
        editor_invitation = Invitation.objects.create(org=self.org,
                                                      user_group="E",
                                                      email="norkans7@gmail.com",
                                                      host='app.rapidpro.io',
                                                      created_by=self.admin,
                                                      modified_by=self.admin)

        editor_invitation.send_invitation()
        email_args = mock_send_multipart_email.call_args[0]  # all positional args

        self.assertEqual(email_args[0], "RapidPro Invitation")
        self.assertIn('https://app.rapidpro.io/org/join/%s/' % editor_invitation.secret, email_args[1])
        self.assertNotIn('{{', email_args[1])
        self.assertIn('https://app.rapidpro.io/org/join/%s/' % editor_invitation.secret, email_args[2])
        self.assertNotIn('{{', email_args[2])

        editor_join_url = reverse('orgs.org_join', args=[editor_invitation.secret])
        self.client.logout()

        # if no user is logged we redirect to the create_login page
        response = self.client.get(editor_join_url)
        self.assertEqual(302, response.status_code)
        response = self.client.get(editor_join_url, follow=True)
        self.assertEqual(response.request['PATH_INFO'], reverse('orgs.org_create_login', args=[editor_invitation.secret]))

        # a user is already logged in
        self.invited_editor = self.create_user("InvitedEditor")
        self.login(self.invited_editor)

        response = self.client.get(editor_join_url)
        self.assertEqual(200, response.status_code)

        self.assertEqual(self.org.pk, response.context['org'].pk)
        # we have a form without field except one 'loc'
        self.assertEqual(1, len(response.context['form'].fields))

        post_data = dict()
        response = self.client.post(editor_join_url, post_data, follow=True)
        self.assertEqual(200, response.status_code)

        self.assertIn(self.invited_editor, self.org.editors.all())
        self.assertFalse(Invitation.objects.get(pk=editor_invitation.pk).is_active)

    def test_create_login(self):
        admin_invitation = Invitation.objects.create(org=self.org,
                                                     user_group="A",
                                                     email="norkans7@gmail.com",
                                                     created_by=self.admin,
                                                     modified_by=self.admin)

        admin_create_login_url = reverse('orgs.org_create_login', args=[admin_invitation.secret])
        self.client.logout()

        response = self.client.get(admin_create_login_url)
        self.assertEquals(200, response.status_code)

        self.assertEquals(self.org.pk, response.context['org'].pk)

        # we have a form with 4 fields and one hidden 'loc'
        self.assertEquals(5, len(response.context['form'].fields))
        self.assertTrue('first_name' in response.context['form'].fields)
        self.assertTrue('last_name' in response.context['form'].fields)
        self.assertTrue('email' in response.context['form'].fields)
        self.assertTrue('password' in response.context['form'].fields)

        post_data = dict()
        post_data['first_name'] = "Norbert"
        post_data['last_name'] = "Kwizera"
        post_data['email'] = "norkans7@gmail.com"
        post_data['password'] = "norbertkwizeranorbert"

        response = self.client.post(admin_create_login_url, post_data, follow=True)
        self.assertEquals(200, response.status_code)

        new_invited_user = User.objects.get(email="norkans7@gmail.com")
        self.assertTrue(new_invited_user in self.org.administrators.all())
        self.assertFalse(Invitation.objects.get(pk=admin_invitation.pk).is_active)

    def test_choose(self):
        self.client.logout()

        choose_url = reverse('orgs.org_choose')

        # have a second org
        self.create_secondary_org()
        self.login(self.admin)

        response = self.client.get(reverse('orgs.org_home'))
        self.assertEquals(response.context['org'], self.org)

        # add self.manager to self.org2 viewers
        self.org2.viewers.add(self.admin)

        response = self.client.get(choose_url)
        self.assertEquals(200, response.status_code)

        self.assertTrue('organization' in response.context['form'].fields)

        post_data = dict()
        post_data['organization'] = self.org2.pk

        response = self.client.post(choose_url, post_data, follow=True)
        self.assertEquals(200, response.status_code)
        response = self.client.get(reverse('orgs.org_home'))
        self.assertEquals(response.context_data['org'], self.org2)

        # a non org user get a message to contact their administrator
        self.login(self.non_org_user)
        response = self.client.get(choose_url)
        self.assertEquals(200, response.status_code)
        self.assertEquals(0, len(response.context['orgs']))
        self.assertContains(response, "Your account is not associated with any organization. Please contact your administrator to receive an invitation to an organization.")

        # superuser gets redirected to user management page
        self.login(self.superuser)
        response = self.client.get(choose_url, follow=True)
        self.assertContains(response, "Organizations")

    def test_topup_admin(self):
        self.login(self.admin)

        topup = TopUp.objects.get()

        # admins shouldn't be able to see the create / manage / update pages
        manage_url = reverse('orgs.topup_manage') + "?org=%d" % self.org.id
        self.assertRedirect(self.client.get(manage_url), '/users/login/')

        create_url = reverse('orgs.topup_create') + "?org=%d" % self.org.id
        self.assertRedirect(self.client.get(create_url), '/users/login/')

        update_url = reverse('orgs.topup_update', args=[topup.pk])
        self.assertRedirect(self.client.get(update_url), '/users/login/')

        # log in as root
        self.login(self.superuser)

        # should list our one topup
        response = self.client.get(manage_url)
        self.assertEquals(1, len(response.context['object_list']))

        # create a new one
        post_data = dict(price='1000', credits='500', comment="")
        response = self.client.post(create_url, post_data)
        self.assertEquals(2, TopUp.objects.filter(org=self.org).count())
        self.assertEquals(1500, self.org.get_credits_remaining())

        # update one of our topups
        post_data = dict(is_active=True, price='0', credits='5000', comment="", expires_on="2025-04-03 13:47:46")
        response = self.client.post(update_url, post_data)

        self.assertEquals(5500, self.org.get_credits_remaining())

    def test_topups(self):
        contact = self.create_contact("Michael Shumaucker", "+250788123123")
        test_contact = Contact.get_test_contact(self.user)
        welcome_topup = TopUp.objects.get()

        def create_msgs(recipient, count):
            for m in range(count):
                self.create_msg(contact=recipient, direction='I', text="Test %d" % m)

        create_msgs(contact, 10)

        # we should have 1000 minus 10 credits for this org
        with self.assertNumQueries(4):
            self.assertEquals(990, self.org.get_credits_remaining())  # from db

        with self.assertNumQueries(0):
            self.assertEquals(1000, self.org.get_credits_total())  # from cache
            self.assertEquals(10, self.org.get_credits_used())
            self.assertEquals(990, self.org.get_credits_remaining())

        self.assertEquals(10, welcome_topup.msgs.count())
        self.assertEquals(10, TopUp.objects.get(pk=welcome_topup.pk).used)

        # reduce our credits on our topup to 15
        TopUp.objects.filter(pk=welcome_topup.pk).update(credits=15)
        self.org.update_caches(OrgEvent.topup_updated, None)  # invalidates our credits remaining cache

        self.assertEquals(15, self.org.get_credits_total())
        self.assertEquals(5, self.org.get_credits_remaining())

        # create 10 more messages, only 5 of which will get a topup
        create_msgs(contact, 10)

        self.assertEquals(15, TopUp.objects.get(pk=welcome_topup.pk).msgs.count())
        self.assertEquals(15, TopUp.objects.get(pk=welcome_topup.pk).used)

        self.assertFalse(self.org._calculate_active_topup())

        with self.assertNumQueries(0):
            self.assertEquals(15, self.org.get_credits_total())
            self.assertEquals(20, self.org.get_credits_used())
            self.assertEquals(-5, self.org.get_credits_remaining())

        # again create 10 more messages, none of which will get a topup
        create_msgs(contact, 10)

        with self.assertNumQueries(0):
            self.assertEquals(15, self.org.get_credits_total())
            self.assertEquals(30, self.org.get_credits_used())
            self.assertEquals(-15, self.org.get_credits_remaining())

        self.assertEquals(15, TopUp.objects.get(pk=welcome_topup.pk).used)

        # raise our topup to take 20 and create another for 5
        TopUp.objects.filter(pk=welcome_topup.pk).update(credits=20)
        new_topup = TopUp.create(self.admin, price=0, credits=5)
        self.org.update_caches(OrgEvent.topup_updated, None)

        # apply topups which will max out both and reduce debt to 5
        self.org.apply_topups()

        self.assertEquals(20, welcome_topup.msgs.count())
        self.assertEquals(20, TopUp.objects.get(pk=welcome_topup.pk).used)
        self.assertEquals(5, new_topup.msgs.count())
        self.assertEquals(5, TopUp.objects.get(pk=new_topup.pk).used)
        self.assertEquals(25, self.org.get_credits_total())
        self.assertEquals(30, self.org.get_credits_used())
        self.assertEquals(-5, self.org.get_credits_remaining())

        # create a message from our test contact, should not count against our totals
        test_msg = self.create_msg(contact=test_contact, direction='I', text="Test")

        self.assertIsNone(test_msg.topup_id)
        self.assertEquals(30, self.org.get_credits_used())

        # test pro user status
        self.assertFalse(self.org.is_pro())

        # add new topup with lots of credits
        mega_topup = TopUp.create(self.admin, price=0, credits=100000)
        self.org.update_caches(OrgEvent.topup_updated, None)

        # after applying this, no non-test messages should be without a topup
        self.org.apply_topups()
        self.assertFalse(Msg.objects.filter(org=self.org, contact__is_test=False, topup=None))
        self.assertFalse(Msg.objects.filter(org=self.org, contact__is_test=True).exclude(topup=None))
        self.assertEquals(5, TopUp.objects.get(pk=mega_topup.pk).used)

        # now we're pro
        self.assertTrue(self.org.is_pro())
        self.assertEquals(100025, self.org.get_credits_total())
        self.assertEquals(100025, self.org.get_purchased_credits())
        self.assertEquals(30, self.org.get_credits_used())
        self.assertEquals(99995, self.org.get_credits_remaining())

        # and new messages use the mega topup
        msg = self.create_msg(contact=contact, direction='I', text="Test")
        self.assertEquals(msg.topup, mega_topup)

        self.assertEquals(6, TopUp.objects.get(pk=mega_topup.pk).used)

        # but now it expires
        yesterday = timezone.now() - relativedelta(days=1)
        mega_topup.expires_on = yesterday
        mega_topup.save(update_fields=['expires_on'])

        # new incoming messages should not be assigned a topup
        msg = self.create_msg(contact=contact, direction='I', text="Test")
        self.assertIsNone(msg.topup)

        # check our totals
        self.org.update_caches(OrgEvent.topup_updated, None)

        # we're still pro though
        self.assertTrue(self.org.is_pro())

        with self.assertNumQueries(2):
            self.assertEquals(100025, self.org.get_purchased_credits())
            self.assertEquals(31, self.org.get_credits_total())
            self.assertEquals(32, self.org.get_credits_used())
            self.assertEquals(-1, self.org.get_credits_remaining())

    @patch('temba.orgs.views.TwilioRestClient', MockTwilioClient)
    @patch('temba.orgs.models.TwilioRestClient', MockTwilioClient)
    @patch('twilio.util.RequestValidator', MockRequestValidator)
    def test_twilio_connect(self):
        connect_url = reverse("orgs.org_twilio_connect")

        self.login(self.admin)
        self.admin.set_org(self.org)

        response = self.client.get(connect_url)
        self.assertEquals(200, response.status_code)
        self.assertTrue(response.context['form'])
        self.assertEquals(len(response.context['form'].fields.keys()), 3)
        self.assertIn('account_sid', response.context['form'].fields.keys())
        self.assertIn('account_token', response.context['form'].fields.keys())

        with patch('temba.tests.MockTwilioClient.MockAccounts.get') as mock_get:
            with patch('temba.tests.MockTwilioClient.MockApplications.list') as mock_apps_list:
                mock_get.return_value = MockTwilioClient.MockAccount('Full')
                mock_apps_list.return_value = [MockTwilioClient.MockApplication("%s/%d" % (settings.TEMBA_HOST.lower(),
                                                                                           self.org.pk))]

                post_data = dict()
                post_data['account_sid'] = "AccountSid"
                post_data['account_token'] = "AccountToken"

                response = self.client.post(connect_url, post_data)

                org = Org.objects.get(pk=self.org.pk)
                self.assertEquals(org.config_json()['ACCOUNT_SID'], "AccountSid")
                self.assertEquals(org.config_json()['ACCOUNT_TOKEN'], "AccountToken")
                self.assertTrue(org.config_json()['APPLICATION_SID'])

                # when the user submit the secondary token, we use it to get the primary one from the rest API
                with patch('temba.tests.MockTwilioClient.MockAccounts.get') as mock_get_primary:
                    mock_get_primary.return_value = MockTwilioClient.MockAccount('Full', 'PrimaryAccountToken')

                    response = self.client.post(connect_url, post_data)

                    org = Org.objects.get(pk=self.org.pk)
                    self.assertEquals(org.config_json()['ACCOUNT_SID'], "AccountSid")
                    self.assertEquals(org.config_json()['ACCOUNT_TOKEN'], "PrimaryAccountToken")
                    self.assertTrue(org.config_json()['APPLICATION_SID'])

        twilio_account_url = reverse('orgs.org_twilio_account')
        response = self.client.get(twilio_account_url)
        self.assertEquals("AccountSid", response.context['config']['ACCOUNT_SID'])

        response = self.client.post(twilio_account_url, dict(), follow=True)
        org = Org.objects.get(pk=self.org.pk)
        self.assertEquals(org.config_json()['ACCOUNT_SID'],"" )
        self.assertEquals(org.config_json()['ACCOUNT_TOKEN'], "")
        self.assertEquals(org.config_json()['APPLICATION_SID'], "")

        # we should not update any other field
        response = self.client.post(twilio_account_url, dict(name="DO NOT CHANGE ME"), follow=True)
        org = Org.objects.get(pk=self.org.pk)
        self.assertEquals(org.name, "Temba")

    def test_connect_nexmo(self):
        self.login(self.admin)

        # connect nexmo
        connect_url = reverse('orgs.org_nexmo_connect')

        # simulate invalid credentials
        with patch('requests.get') as nexmo:
            nexmo.return_value = MockResponse(401, '{"error-code": "401"}')
            response = self.client.post(connect_url, dict(api_key='key', api_secret='secret'))
            self.assertContains(response, "Your Nexmo API key and secret seem invalid.")
            self.assertFalse(self.org.is_connected_to_nexmo())

        # ok, now with a success
        with patch('requests.get') as nexmo_get:
            with patch('requests.post') as nexmo_post:
                # believe it or not nexmo returns 'error-code' 200
                nexmo_get.return_value = MockResponse(200, '{"error-code": "200"}')
                nexmo_post.return_value = MockResponse(200, '{"error-code": "200"}')
                self.client.post(connect_url, dict(api_key='key', api_secret='secret'))

                # nexmo should now be connected
                self.org = Org.objects.get(pk=self.org.pk)
                self.assertTrue(self.org.is_connected_to_nexmo())
                self.assertEquals(self.org.config_json()['NEXMO_KEY'], 'key')
                self.assertEquals(self.org.config_json()['NEXMO_SECRET'], 'secret')

        # and disconnect
        self.org.remove_nexmo_account()
        self.assertFalse(self.org.is_connected_to_nexmo())
        self.assertFalse(self.org.config_json()['NEXMO_KEY'])
        self.assertFalse(self.org.config_json()['NEXMO_SECRET'])

    def test_connect_plivo(self):
        self.login(self.admin)

        # connect plivo
        connect_url = reverse('orgs.org_plivo_connect')

        # simulate invalid credentials
        with patch('requests.get') as plivo_mock:
            plivo_mock.return_value = MockResponse(401,
                                                   'Could not verify your access level for that URL.'
                                                   '\nYou have to login with proper credentials')
            response = self.client.post(connect_url, dict(auth_id='auth-id', auth_token='auth-token'))
            self.assertContains(response,
                                "Your Plivo AUTH ID and AUTH TOKEN seem invalid. Please check them again and retry.")
            self.assertFalse(PLIVO_AUTH_ID in self.client.session)
            self.assertFalse(PLIVO_AUTH_TOKEN in self.client.session)

        # ok, now with a success
        with patch('requests.get') as plivo_mock:
            plivo_mock.return_value = MockResponse(200, json.dumps(dict()))
            self.client.post(connect_url, dict(auth_id='auth-id', auth_token='auth-token'))

            # plivo should be added to the session
            self.assertEquals(self.client.session[PLIVO_AUTH_ID], 'auth-id')
            self.assertEquals(self.client.session[PLIVO_AUTH_TOKEN], 'auth-token')


    def test_patch_folder_queryset(self):
        self.create_contact(name="Bob", number="123")
        self.create_contact(name="Jim", number="234")
        self.create_contact(name="Ann", number="345")

        contact_qs = self.org.get_folder_queryset(OrgFolder.contacts_all)

        with self.assertNumQueries(1):
            self.assertEquals(3, contact_qs.count())

        self.org.patch_folder_queryset(contact_qs, OrgFolder.contacts_all, None)

        with self.assertNumQueries(1):
            self.assertEquals(3, contact_qs.count())

    def test_contact_folder_counts(self):
        folders = (OrgFolder.contacts_all, OrgFolder.contacts_failed, OrgFolder.contacts_blocked)
        get_all_counts = lambda org: {key.name: org.get_folder_count(key) for key in folders}

        with self.assertNumQueries(3):
            self.assertEqual(dict(contacts_all=0, contacts_failed=0, contacts_blocked=0), get_all_counts(self.org))

        with self.assertNumQueries(2):
            self.assertFalse(self.org.has_contacts())

        hannibal = self.create_contact("Hannibal", number="0783835001")
        face = self.create_contact("Face", number="0783835002")
        ba = self.create_contact("B.A.", number="0783835003")
        murdock = self.create_contact("Murdock", number="0783835004")

        with self.assertNumQueries(5):
            self.assertTrue(self.org.has_contacts())
            self.assertEqual(dict(contacts_all=4, contacts_failed=0, contacts_blocked=0), get_all_counts(self.org))

        # call methods twice to check counts don't change twice
        murdock.block()
        murdock.block()
        face.block()
        ba.fail()
        ba.fail()

        with self.assertNumQueries(3):
            self.assertEqual(dict(contacts_all=2, contacts_failed=1, contacts_blocked=2), get_all_counts(self.org))

        murdock.release()
        murdock.release()
        face.unblock()
        face.unblock()
        ba.unfail()
        ba.unfail()

        with self.assertNumQueries(3):
            self.assertEqual(dict(contacts_all=3, contacts_failed=0, contacts_blocked=0), get_all_counts(self.org))

        self.org.clear_caches([OrgCache.display])

        with self.assertNumQueries(3):
            self.assertEqual(dict(contacts_all=3, contacts_failed=0, contacts_blocked=0), get_all_counts(self.org))

    def test_message_folder_counts(self):
        r = get_redis_connection()

        folders = (OrgFolder.msgs_inbox, OrgFolder.msgs_archived, OrgFolder.msgs_outbox, OrgFolder.broadcasts_outbox,
                   OrgFolder.calls_all, OrgFolder.msgs_flows, OrgFolder.broadcasts_scheduled, OrgFolder.msgs_failed)
        get_all_counts = lambda org: {key.name: org.get_folder_count(key) for key in folders}

        with self.assertNumQueries(8):  # from db
            self.assertEqual(dict(msgs_inbox=0, msgs_archived=0, msgs_outbox=0, broadcasts_outbox=0, calls_all=0,
                                  msgs_flows=0, broadcasts_scheduled=0, msgs_failed=0), get_all_counts(self.org))
        with self.assertNumQueries(0):  # from cache
            self.assertEqual(dict(msgs_inbox=0, msgs_archived=0, msgs_outbox=0, broadcasts_outbox=0, calls_all=0,
                                  msgs_flows=0, broadcasts_scheduled=0, msgs_failed=0), get_all_counts(self.org))

        with self.assertNumQueries(0):
            self.assertFalse(self.org.has_messages())

        contact1 = self.create_contact("Bob", number="0783835001")
        contact2 = self.create_contact("Jim", number="0783835002")
        msg1 = Msg.create_incoming(self.channel, (TEL_SCHEME, "0783835001"), text="Message 1")
        msg2 = Msg.create_incoming(self.channel, (TEL_SCHEME, "0783835001"), text="Message 2")
        msg3 = Msg.create_incoming(self.channel, (TEL_SCHEME, "0783835001"), text="Message 3")
        msg4 = Msg.create_incoming(self.channel, (TEL_SCHEME, "0783835001"), text="Message 4")
        Call.create_call(self.channel, "0783835001", timezone.now(), 10, CALL_IN)
        bcast1 = Broadcast.create(self.org, self.user, "Broadcast 1", [contact1, contact2])
        bcast2 = Broadcast.create(self.org, self.user, "Broadcast 2", [contact1, contact2],
                                  schedule=Schedule.create_schedule(timezone.now(), 'D', self.user))

        with self.assertNumQueries(0):
            self.assertTrue(self.org.has_messages())
            self.assertEqual(dict(msgs_inbox=4, msgs_archived=0, msgs_outbox=0, broadcasts_outbox=1, calls_all=1,
                                  msgs_flows=0, broadcasts_scheduled=1, msgs_failed=0), get_all_counts(self.org))

        msg3.archive()
        bcast1.send()
        msg5, msg6 = tuple(Msg.objects.filter(broadcast=bcast1))
        Call.create_call(self.channel, "0783835002", timezone.now(), 10, CALL_IN)
        Broadcast.create(self.org, self.user, "Broadcast 3", [contact1],
                         schedule=Schedule.create_schedule(timezone.now(), 'W', self.user))

        with self.assertNumQueries(0):
            self.assertEqual(dict(msgs_inbox=3, msgs_archived=1, msgs_outbox=2, broadcasts_outbox=1, calls_all=2,
                                  msgs_flows=0, broadcasts_scheduled=2, msgs_failed=0), get_all_counts(self.org))

        msg1.archive()
        msg3.release()  # deleting an archived msg
        msg4.release()  # deleting a visible msg
        msg5.fail()

        with self.assertNumQueries(0):
            self.assertEqual(dict(msgs_inbox=1, msgs_archived=1, msgs_outbox=2, broadcasts_outbox=1, calls_all=2,
                                  msgs_flows=0, broadcasts_scheduled=2, msgs_failed=1), get_all_counts(self.org))

        msg1.restore()
        msg3.release()  # already released
        msg5.fail()  # already failed

        with self.assertNumQueries(0):
            self.assertEqual(dict(msgs_inbox=2, msgs_archived=0, msgs_outbox=2, broadcasts_outbox=1, calls_all=2,
                                  msgs_flows=0, broadcasts_scheduled=2, msgs_failed=1), get_all_counts(self.org))

        Msg.mark_error(r, self.channel, msg6)
        Msg.mark_error(r, self.channel, msg6)
        Msg.mark_error(r, self.channel, msg6)
        Msg.mark_error(r, self.channel, msg6)

        with self.assertNumQueries(0):
            self.assertEqual(dict(msgs_inbox=2, msgs_archived=0, msgs_outbox=2, broadcasts_outbox=1, calls_all=2,
                                  msgs_flows=0, broadcasts_scheduled=2, msgs_failed=2), get_all_counts(self.org))

        self.org.clear_caches([OrgCache.display])

        with self.assertNumQueries(8):
            self.assertEqual(dict(msgs_inbox=2, msgs_archived=0, msgs_outbox=2, broadcasts_outbox=1, calls_all=2,
                                  msgs_flows=0, broadcasts_scheduled=2, msgs_failed=2), get_all_counts(self.org))

    def test_download(self):
        response = self.client.get('/org/download/messages/123/')
        self.assertLoginRedirect(response)

        self.login(self.admin)

        response = self.client.get('/org/download/messages/123/')
        self.assertRedirect(response, '/assets/download/message_export/123/')

        response = self.client.get('/org/download/contacts/123/')
        self.assertRedirect(response, '/assets/download/contact_export/123/')

        response = self.client.get('/org/download/flows/123/')
        self.assertRedirect(response, '/assets/download/results_export/123/')


class AnonOrgTest(TembaTest):
    """
    Tests the case where our organization is marked as anonymous, that is the phone numbers are masked
    for users.
    """

    def setUp(self):
        super(AnonOrgTest, self).setUp()

        self.org.is_anon = True
        self.org.save()

    def test_contacts(self):
        # are there real phone numbers on the contact list page?
        contact = self.create_contact(None, "+250788123123")
        self.login(self.admin)

        masked = "%010d" % contact.pk

        response = self.client.get(reverse('contacts.contact_list'))

        # phone not in the list
        self.assertNotContains(response, "788 123 123")

        # but the id is
        self.assertContains(response, masked)

        # can't search for it
        response = self.client.get(reverse('contacts.contact_list') + "?search=788")

        # can't look for 788 as that is in the search box..
        self.assertNotContains(response, "123123")

        # create a flow
        flow = self.create_flow()

        # start the contact down it
        flow.start([], [contact])

        # should have one SMS
        self.assertEquals(1, Msg.objects.all().count())

        # shouldn't show the number on the outgoing page (for now this only shows recipient count)
        response = self.client.get(reverse('msgs.broadcast_outbox'))

        self.assertNotContains(response, "788 123 123")

        # also shouldn't show up on the flow results page
        response = self.client.get(reverse('flows.flow_results', args=[flow.pk]) + "?json=true")
        self.assertNotContains(response, "788 123 123")
        self.assertContains(response, masked)

        # create an incoming SMS, check our flow page
        Msg.create_incoming(self.channel, (TEL_SCHEME, contact.get_urn().path), "Blue")
        response = self.client.get(reverse('msgs.msg_flow'))
        self.assertNotContains(response, "788 123 123")
        self.assertContains(response, masked)

        # send another, this will be in our inbox this time
        Msg.create_incoming(self.channel, (TEL_SCHEME, contact.get_urn().path), "Where's the beef?")
        response = self.client.get(reverse('msgs.msg_flow'))
        self.assertNotContains(response, "788 123 123")
        self.assertContains(response, masked)

        # contact detail page
        response = self.client.get(reverse('contacts.contact_read', args=[contact.uuid]))
        self.assertNotContains(response, "788 123 123")
        self.assertContains(response, masked)


class OrgCRUDLTest(TembaTest):

    def test_org_grant(self):
        grant_url = reverse('orgs.org_grant')
        response = self.client.get(grant_url)
        self.assertRedirect(response, '/users/login/')

        self.user = self.create_user(username="tito")

        self.login(self.user)
        response = self.client.get(grant_url)
        self.assertRedirect(response, '/users/login/')

        granters = Group.objects.get(name='Granters')
        self.user.groups.add(granters)

        response = self.client.get(grant_url)
        self.assertEquals(200, response.status_code)

        # fill out the form
        post_data = dict(email='john@carmack.com', first_name="John", last_name="Carmack",
                         name="Oculus", timezone="Africa/Kigali", credits="100000", password='dukenukem')
        response = self.client.post(grant_url, post_data, follow=True)

        self.assertContains(response, "created")

        org = Org.objects.get(name="Oculus")
        self.assertEquals(100000, org.get_credits_remaining())

        user = User.objects.get(username="john@carmack.com")
        self.assertTrue(org.administrators.filter(username="john@carmack.com"))
        self.assertTrue(org.administrators.filter(username="tito"))

        # try a new org with a user that already exists instead
        del post_data['password']
        post_data['name'] = "id Software"

        response = self.client.post(grant_url, post_data, follow=True)

        self.assertContains(response, "created")

        org = Org.objects.get(name="id Software")
        self.assertEquals(100000, org.get_credits_remaining())

        user = User.objects.get(username="john@carmack.com")
        self.assertTrue(org.administrators.filter(username="john@carmack.com"))
        self.assertTrue(org.administrators.filter(username="tito"))

    def test_org_signup(self):
        signup_url = reverse('orgs.org_signup')
        response = self.client.get(signup_url)
        self.assertEquals(200, response.status_code)
        self.assertTrue('name' in response.context['form'].fields)

        # firstname and lastname are required and bad email
        post_data = dict(email="bad_email", password="HelloWorld1", name="Your Face")
        response = self.client.post(signup_url, post_data)
        self.assertTrue('first_name' in response.context['form'].errors)
        self.assertTrue('last_name' in response.context['form'].errors)
        self.assertTrue('email' in response.context['form'].errors)

        post_data = dict(first_name="Eugene", last_name="Rwagasore", email="myal@relieves.org",
                         password="badpass", name="Your Face")
        response = self.client.post(signup_url, post_data)
        self.assertTrue('password' in response.context['form'].errors)

        post_data = dict(first_name="Eugene", last_name="Rwagasore", email="myal@relieves.org",
                         password="HelloWorld1", name="Relieves World")
        response = self.client.post(signup_url, post_data)
        self.assertTrue('timezone' in response.context['form'].errors)

        post_data = dict(first_name="Eugene", last_name="Rwagasore", email="myal@relieves.org",
                         password="HelloWorld1", name="Relieves World", timezone="Africa/Kigali")
        response = self.client.post(signup_url, post_data)

        # should have a user
        user = User.objects.get(username="myal@relieves.org")
        self.assertTrue(user.check_password("HelloWorld1"))

        # user should be able to get a token
        self.assertTrue(user.api_token())

        # should have an org
        org = Org.objects.get(name="Relieves World")
        self.assertTrue(org.administrators.filter(pk=user.id))
        self.assertEquals("Relieves World", str(org))
        self.assertEquals(org.slug, "relieves-world")

        # should have 1000 credits
        self.assertEquals(1000, org.get_credits_remaining())

        # a single topup
        topup = TopUp.objects.get(org=org)
        self.assertEquals(1000, topup.credits)
        self.assertEquals(0, topup.price)

        # and user should be an administrator on that org
        self.assertTrue(org.get_org_admins().filter(pk=user.pk))

        # fake session set_org to make the test work
        user.set_org(org)

        # should now be able to go to channels page
        response = self.client.get(reverse('channels.channel_claim'))
        self.assertEquals(200, response.status_code)

        # check that we have all the tabs
        self.assertContains(response, reverse('msgs.msg_inbox'))
        self.assertContains(response, reverse('flows.flow_list'))
        self.assertContains(response, reverse('contacts.contact_list'))
        self.assertContains(response, reverse('channels.channel_list'))
        self.assertContains(response, reverse('orgs.org_home'))

        post_data['name'] = "Relieves World Rwanda"
        response = self.client.post(signup_url, post_data)
        self.assertTrue('email' in response.context['form'].errors)

        # if we hit /login we'll be taken back to the channel page
        response = self.client.get(reverse('users.user_check_login'))
        self.assertRedirect(response, reverse('orgs.org_choose'))

        # but if we log out, same thing takes us to the login page
        self.client.logout()

        response = self.client.get(reverse('users.user_check_login'))
        self.assertRedirect(response, reverse('users.user_login'))

        # try going to the org home page, no dice
        response = self.client.get(reverse('orgs.org_home'))
        self.assertRedirect(response, reverse('users.user_login'))

        # log in as the user
        self.client.login(username='myal@relieves.org', password='HelloWorld1')
        response = self.client.get(reverse('orgs.org_home'))

        self.assertEquals(200, response.status_code)

        # try setting our webhook and subscribe to one of the events
        response = self.client.post(reverse('orgs.org_webhook'), dict(webhook='http://fake.com/webhook.php', mt_sms=1))
        self.assertRedirect(response, reverse('orgs.org_home'))

        org = Org.objects.get(name="Relieves World")
        self.assertEquals("http://fake.com/webhook.php", org.get_webhook_url())
        self.assertTrue(org.is_notified_of_mt_sms())
        self.assertFalse(org.is_notified_of_mo_sms())
        self.assertFalse(org.is_notified_of_mt_call())
        self.assertFalse(org.is_notified_of_mo_call())
        self.assertFalse(org.is_notified_of_alarms())

        # try changing our username, wrong password
        post_data = dict(email='myal@wr.org', current_password='HelloWorld')
        response = self.client.post(reverse('orgs.user_edit'), post_data)
        self.assertEquals(200, response.status_code)
        self.assertTrue('current_password' in response.context['form'].errors)

        # bad new password
        post_data = dict(email='myal@wr.org', current_password='HelloWorld1', new_password='passwor')
        response = self.client.post(reverse('orgs.user_edit'), post_data)
        self.assertEquals(200, response.status_code)
        self.assertTrue('new_password' in response.context['form'].errors)

        billg = User.objects.create(username='bill@msn.com', email='bill@msn.com')

        # dupe user
        post_data = dict(email='bill@msn.com', current_password='HelloWorld1')
        response = self.client.post(reverse('orgs.user_edit'), post_data)
        self.assertEquals(200, response.status_code)
        self.assertTrue('email' in response.context['form'].errors)

        post_data = dict(email='myal@wr.org', first_name="Myal", last_name="Greene", language="en-us", current_password='HelloWorld1')
        response = self.client.post(reverse('orgs.user_edit'), post_data)
        self.assertRedirect(response, reverse('orgs.org_home'))

        self.assertTrue(User.objects.get(username='myal@wr.org'))
        self.assertTrue(User.objects.get(email='myal@wr.org'))
        self.assertFalse(User.objects.filter(username='myal@relieves.org'))
        self.assertFalse(User.objects.filter(email='myal@relieves.org'))

        post_data['current_password'] = 'HelloWorld1'
        post_data['new_password'] = 'Password123'
        response = self.client.post(reverse('orgs.user_edit'), post_data)
        self.assertRedirect(response, reverse('orgs.org_home'))

        user = User.objects.get(username='myal@wr.org')
        self.assertTrue(user.check_password('Password123'))

    def test_org_timezone(self):
        self.assertEqual(self.org.timezone, 'Africa/Kigali')

        Msg.create_incoming(self.channel, (TEL_SCHEME, "250788382382"), "My name is Frank")

        self.login(self.admin)
        response = self.client.get(reverse('msgs.msg_inbox'), follow=True)

        # Check the message datetime
        created_on = response.context['object_list'][0].created_on.astimezone(timezone.pytz.timezone(self.org.timezone))
        self.assertIn(created_on.strftime("%I:%M %p").lower().lstrip('0'), response.content)

        # change the org timezone to "Africa/Kenya"
        self.org.timezone = 'Africa/Nairobi'
        self.org.save()

        response = self.client.get(reverse('msgs.msg_inbox'), follow=True)

        # checkout the message should have the datetime changed by timezone
        created_on = response.context['object_list'][0].created_on.astimezone(timezone.pytz.timezone(self.org.timezone))
        self.assertIn(created_on.strftime("%I:%M %p").lower().lstrip('0'), response.content)

    def test_urn_schemes(self):
        # remove existing channels
        Channel.objects.all().update(is_active=False, org=None)

        self.assertEqual(set(), self.org.get_schemes(SEND))
        self.assertEqual(set(), self.org.get_schemes(RECEIVE))

        # add a receive only tel channel
        Channel.objects.create(name="Nexmo", channel_type=TWILIO, address="0785551212", role="R", org=self.org,
                               created_by=self.user, modified_by=self.user, secret="45678", gcm_id="123")
        self.org = Org.objects.get(pk=self.org.id)
        self.assertEqual(set(), self.org.get_schemes(SEND))
        self.assertEqual({TEL_SCHEME}, self.org.get_schemes(RECEIVE))

        # add a send/receive tel channel
        Channel.objects.create(name="Twilio", channel_type=TWILIO, address="0785553434", role="SR", org=self.org,
                               created_by=self.user, modified_by=self.user, secret="56789", gcm_id="456")
        self.org = Org.objects.get(pk=self.org.id)
        self.assertEqual({TEL_SCHEME}, self.org.get_schemes(SEND))
        self.assertEqual({TEL_SCHEME}, self.org.get_schemes(RECEIVE))

        # add a twitter channel
        Channel.objects.create(name="Twitter", channel_type=TWITTER, role="SR", org=self.org,
                               created_by=self.user, modified_by=self.user)
        self.org = Org.objects.get(pk=self.org.id)
        self.assertEqual({TEL_SCHEME, TWITTER_SCHEME}, self.org.get_schemes(SEND))
        self.assertEqual({TEL_SCHEME, TWITTER_SCHEME}, self.org.get_schemes(RECEIVE))

    def test_login_case_not_sensitive(self):
        login_url = reverse('users.user_login')

        User.objects.create_superuser("superuser", "superuser@group.com", "superuser")

        response = self.client.post(login_url, dict(username="superuser", password="superuser"))
        self.assertEquals(response.status_code, 302)

        response = self.client.post(login_url, dict(username="superuser", password="superuser"), follow=True)
        self.assertEquals(response.request['PATH_INFO'], reverse('orgs.org_manage'))

        response = self.client.post(login_url, dict(username="SUPeruser", password="superuser"))
        self.assertEquals(response.status_code, 302)

        response = self.client.post(login_url, dict(username="SUPeruser", password="superuser"), follow=True)
        self.assertEquals(response.request['PATH_INFO'], reverse('orgs.org_manage'))

        User.objects.create_superuser("withCAPS", "with_caps@group.com", "thePASSWORD")

        response = self.client.post(login_url, dict(username="withcaps", password="thePASSWORD"))
        self.assertEquals(response.status_code, 302)

        response = self.client.post(login_url, dict(username="withcaps", password="thePASSWORD"), follow=True)
        self.assertEquals(response.request['PATH_INFO'], reverse('orgs.org_manage'))

        # passwords stay case sensitive
        response = self.client.post(login_url, dict(username="withcaps", password="thepassword"), follow=True)
        self.assertTrue('form' in response.context)
        self.assertTrue(response.context['form'].errors)

    def test_org_service(self):
        # create a customer service user
        self.csrep = self.create_user("csrep")
        self.csrep.groups.add(Group.objects.get(name="Customer Support"))
        self.csrep.is_staff = True
        self.csrep.save()

        service_url = reverse('orgs.org_service')

        # without logging in, try to service our main org
        response = self.client.post(service_url, dict(organization=self.org.id))
        self.assertRedirect(response, '/users/login/')

        # try logging in with a normal user
        self.login(self.admin)

        # same thing, no permission
        response = self.client.post(service_url, dict(organization=self.org.id))
        self.assertRedirect(response, '/users/login/')

        # ok, log in as our cs rep
        self.login(self.csrep)

        # then service our org
        response = self.client.post(service_url, dict(organization=self.org.id))
        self.assertRedirect(response, '/msg/inbox/')

        # create a new contact
        response = self.client.post(reverse('contacts.contact_create'), data=dict(name='Ben Haggerty', __urn__tel='0788123123'))
        self.assertNoFormErrors(response)

        # make sure that contact's created on is our cs rep
        contact = Contact.objects.get(urns__path='+250788123123', org=self.org)
        self.assertEquals(self.csrep, contact.created_by)

        # make sure we can manage topups as well
        response = self.client.get(reverse('orgs.topup_manage') + "?org=%d" % self.org.id)
        self.assertNotRedirect(response, '/users/login/')

        # ok, now end our session
        response = self.client.post(service_url, dict())
        self.assertRedirect(response, '/org/manage/')

        # can no longer go to inbox, asked to log in
        response = self.client.get(reverse('msgs.msg_inbox'))
        self.assertRedirect(response, '/users/login/')

class BulkExportTest(TembaTest):

    def test_trigger_flow(self):

        self.import_file('triggered-flow')

        flow = Flow.objects.filter(name='Trigger a Flow', org=self.org).first()
        definition = flow.as_json()
        actions = definition[Flow.ACTION_SETS][0]['actions']
        self.assertEquals(1, len(actions))
        self.assertEquals('Triggered Flow', actions[0]['name'])

    def test_missing_flows_on_import(self):
        # import a flow that starts a missing flow
        self.import_file('start-missing-flow')

        # the flow that kicks off our missing flow
        flow = Flow.objects.get(name='Start Missing Flow')

        # make sure our missing flow is indeed not there
        self.assertIsNone(Flow.objects.filter(name='Missing Flow').first())

        # these two actionsets only have a single action that starts the missing flow
        # therefore they should not be created on import
        self.assertIsNone(ActionSet.objects.filter(flow=flow, y=160, x=90).first())
        self.assertIsNone(ActionSet.objects.filter(flow=flow, y=233, x=395).first())

        # should have this actionset, but only one action now since one was removed
        other_actionset = ActionSet.objects.filter(flow=flow, y=145, x=731).first()
        self.assertEquals(1, len(other_actionset.get_actions()))


    def test_export_import(self):

        def assert_object_counts():
            self.assertEquals(8, Flow.objects.filter(org=self.org, is_archived=False, flow_type='F').count())
            self.assertEquals(2, Flow.objects.filter(org=self.org, is_archived=False, flow_type='M').count())
            self.assertEquals(1, Campaign.objects.filter(org=self.org, is_archived=False).count())
            self.assertEquals(4, CampaignEvent.objects.filter(campaign__org=self.org, event_type='F').count())
            self.assertEquals(2, CampaignEvent.objects.filter(campaign__org=self.org, event_type='M').count())
            self.assertEquals(2, Trigger.objects.filter(org=self.org, trigger_type='K', is_archived=False).count())
            self.assertEquals(1, Trigger.objects.filter(org=self.org, trigger_type='C', is_archived=False).count())
            self.assertEquals(1, Trigger.objects.filter(org=self.org, trigger_type='M', is_archived=False).count())
            self.assertEquals(3, ContactGroup.user_groups.filter(org=self.org).count())
            self.assertEquals(1, Label.user_labels.filter(org=self.org).count())

        # import all our bits
        self.import_file('the-clinic')

        # check that the right number of objects successfully imported for our app
        assert_object_counts()

        # let's update some stuff
        confirm_appointment = Flow.objects.get(name='Confirm Appointment')
        confirm_appointment.expires_after_minutes = 60
        confirm_appointment.save()

        action_set = confirm_appointment.action_sets.order_by('-y').first()
        actions = action_set.get_actions_dict()
        actions[0]['msg'] = 'Thanks for nothing'
        action_set.set_actions_dict(actions)
        action_set.save()

        trigger = Trigger.objects.filter(keyword='patient').first()
        trigger.flow = confirm_appointment
        trigger.save()

        message_flow = Flow.objects.filter(flow_type='M').order_by('pk').first()
        action_set = message_flow.action_sets.order_by('-y').first()
        actions = action_set.get_actions_dict()
        self.assertEquals("Hi there, just a quick reminder that you have an appointment at The Clinic at @contact.next_appointment. If you can't make it please call 1-888-THE-CLINIC.", actions[0]['msg'])
        actions[0]['msg'] = 'No reminders for you!'
        action_set.set_actions_dict(actions)
        action_set.save()

        # now reimport
        self.import_file('the-clinic')

        # our flow should get reset from the import
        confirm_appointment = Flow.objects.get(pk=confirm_appointment.pk)
        action_set = confirm_appointment.action_sets.order_by('-y').first()
        actions = action_set.get_actions_dict()
        self.assertEquals("Thanks, your appointment at The Clinic has been confirmed for @contact.next_appointment. See you then!", actions[0]['msg'])

        # same with our trigger
        trigger = Trigger.objects.filter(keyword='patient').first()
        self.assertEquals(Flow.objects.filter(name='Register Patient').first(), trigger.flow)

        # our old campaign message flow should be gone now
        self.assertIsNone(Flow.objects.filter(pk=message_flow.pk).first())

        # find our new message flow, and see that the original message is there
        message_flow = Flow.objects.filter(flow_type='M').order_by('pk').first()
        action_set = Flow.objects.get(pk=message_flow.pk).action_sets.order_by('-y').first()
        actions = action_set.get_actions_dict()
        self.assertEquals("Hi there, just a quick reminder that you have an appointment at The Clinic at @contact.next_appointment. If you can't make it please call 1-888-THE-CLINIC.", actions[0]['msg'])

        # and we should have the same number of items as after the first import
        assert_object_counts()

        # see that everything shows up properly on our export page
        self.login(self.admin)
        response = self.client.get(reverse('orgs.org_export'))
        self.assertContains(response, 'Register Patient')
        self.assertContains(response, 'Catch All')
        self.assertContains(response, 'Missed Call')
        self.assertContains(response, 'Start Notifications')
        self.assertContains(response, 'Stop Notifications')
        self.assertContains(response, 'Confirm Appointment')
        self.assertContains(response, 'Appointment Followup')

        # our campaign
        self.assertContains(response, 'Appointment Schedule')

        # now let's export!
        post_data = dict(flows=[f.pk for f in Flow.objects.filter(flow_type='F')],
                         campaigns=[c.pk for c in Campaign.objects.all()])

        response = self.client.post(reverse('orgs.org_export'), post_data)
        exported = json.loads(response.content)
<<<<<<< HEAD
        self.assertEquals(5, exported.get('version', 0))
        self.assertEquals('https://rapidpro.io', exported.get('site', None))
=======
        self.assertEquals(4, exported.get('version', 0))
        self.assertEquals('https://app.rapidpro.io', exported.get('site', None))
>>>>>>> 2b0c858d

        self.assertEquals(8, len(exported.get('flows', [])))
        self.assertEquals(4, len(exported.get('triggers', [])))
        self.assertEquals(1, len(exported.get('campaigns', [])))

        # finally let's try importing our exported file
        self.org.import_app(exported, self.admin, site='http://app.rapidpro.io')
        assert_object_counts()

        # let's rename a flow and import our export again
        flow = Flow.objects.get(name='Confirm Appointment')
        flow.name = "A new flow"
        flow.save()

        campaign = Campaign.objects.all().first()
        campaign.name = "A new campagin"
        campaign.save()

        group = ContactGroup.user_groups.filter(name='Pending Appointments').first()
        group.name = "A new group"
        group.save()

        # it should fall back on ids and not create new objects even though the names changed
        self.org.import_app(exported, self.admin, site='http://app.rapidpro.io')
        assert_object_counts()

        # and our objets should have the same names as before
        self.assertEquals('Confirm Appointment', Flow.objects.get(pk=flow.pk).name)
        self.assertEquals('Appointment Schedule', Campaign.objects.all().first().name)
        self.assertEquals('Pending Appointments', ContactGroup.user_groups.get(pk=group.pk).name)

        # let's rename our objects again
        flow.name = "A new name"
        flow.save()

        campaign.name = "A new campagin"
        campaign.save()

        group.name = "A new group"
        group.save()

        # now import the same import but pretend its from a different site
        self.org.import_app(exported, self.admin, site='http://temba.io')

        # the newly named objects won't get updated in this case and we'll create new ones instead
        self.assertEquals(9, Flow.objects.filter(org=self.org, is_archived=False, flow_type='F').count())
        self.assertEquals(2, Campaign.objects.filter(org=self.org, is_archived=False).count())
        self.assertEquals(4, ContactGroup.user_groups.filter(org=self.org).count())

        # now archive a flow
        register = Flow.objects.filter(name='Register Patient').first()
        register.is_archived = True
        register.save()

        # default view shouldn't show archived flows
        response = self.client.get(reverse('orgs.org_export'))
        self.assertNotContains(response, 'Register Patient')

        # with the archived flag one, it should be there
        response = self.client.get("%s?archived=1" % reverse('orgs.org_export'))
        self.assertContains(response, 'Register Patient')

        # delete our flow, and reimport
        confirm_appointment.delete()
        self.org.import_app(exported, self.admin, site='https://app.rapidpro.io')

        # make sure we have the previously exported expiration
        confirm_appointment = Flow.objects.get(name='Confirm Appointment')
        self.assertEquals(60, confirm_appointment.expires_after_minutes)


class UnreadCountTest(FlowFileTest):

    def test_unread_count_test(self):
        flow = self.get_flow('favorites')

        # create a trigger for 'favs'
        Trigger.objects.create(org=self.org, flow=flow, keyword='favs', created_by=self.admin, modified_by=self.admin)

        # start our flow by firing an incoming message
        contact = self.create_contact('Anakin Skywalker', '+12067791212')
        msg = self.create_msg(contact=contact, text="favs")

        # process it
        Msg.process_message(msg)

        # our flow unread count should have gone up
        self.assertEquals(1, flow.get_and_clear_unread_responses())

        # cleared by the first call
        self.assertEquals(0, flow.get_and_clear_unread_responses())

        # at this point our flow should have started.. go to our trigger list page to see if our context is correct
        self.login(self.admin)
        trigger_list = reverse('triggers.trigger_list')
        response = self.client.get(trigger_list)

        self.assertEquals(0, response.context['msgs_unread_count'])
        self.assertEquals(1, response.context['flows_unread_count'])

        # answer another question in the flow
        msg = self.create_msg(contact=contact, text="red")
        Msg.process_message(msg)

        response = self.client.get(trigger_list)
        self.assertEquals(0, response.context['msgs_unread_count'])
        self.assertEquals(2, response.context['flows_unread_count'])

        # finish the flow and send a message outside it
        msg = self.create_msg(contact=contact, text="primus")
        Msg.process_message(msg)

        msg = self.create_msg(contact=contact, text="nic")
        Msg.process_message(msg)

        msg = self.create_msg(contact=contact, text="Hello?")
        Msg.process_message(msg)

        response = self.client.get(trigger_list)
        self.assertEquals(4, response.context['flows_unread_count'])
        self.assertEquals(1, response.context['msgs_unread_count'])

        # visit the msg pane
        response = self.client.get(reverse('msgs.msg_inbox'))
        self.assertEquals(4, response.context['flows_unread_count'])
        self.assertEquals(0, response.context['msgs_unread_count'])

        # now the flow list pane
        response = self.client.get(reverse('flows.flow_list'))
        self.assertEquals(0, response.context['flows_unread_count'])
        self.assertEquals(0, response.context['msgs_unread_count'])

        # make sure a test contact doesn't update our counts
        test_contact = self.create_contact("Test Contact", "+12065551214", is_test=True)

        msg = self.create_msg(contact=test_contact, text="favs")
        Msg.process_message(msg)

        # assert our counts weren't updated
        self.assertEquals(0, self.org.get_unread_msg_count(UNREAD_INBOX_MSGS))
        self.assertEquals(0, self.org.get_unread_msg_count(UNREAD_FLOW_MSGS))

        # wasn't counted for the individual flow
        self.assertEquals(0, flow.get_and_clear_unread_responses())<|MERGE_RESOLUTION|>--- conflicted
+++ resolved
@@ -1381,13 +1381,8 @@
 
         response = self.client.post(reverse('orgs.org_export'), post_data)
         exported = json.loads(response.content)
-<<<<<<< HEAD
         self.assertEquals(5, exported.get('version', 0))
-        self.assertEquals('https://rapidpro.io', exported.get('site', None))
-=======
-        self.assertEquals(4, exported.get('version', 0))
         self.assertEquals('https://app.rapidpro.io', exported.get('site', None))
->>>>>>> 2b0c858d
 
         self.assertEquals(8, len(exported.get('flows', [])))
         self.assertEquals(4, len(exported.get('triggers', [])))
