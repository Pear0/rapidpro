--- conflicted
+++ resolved
@@ -413,14 +413,9 @@
                                                help_text=_("When a user sends any of these keywords they will begin this flow"))
 
             flow_type = forms.ChoiceField(label=_('Run flow over'),
-<<<<<<< HEAD
-                                          help_text=_('Place a phone call or use text messaging'),
-                                          choices=((Flow.FLOW, 'Text Messaging'),
-                                                   (Flow.USSD, 'USSD Messaging'),
-=======
                                           help_text=_('Send messages, place phone calls, or submit Surveyor runs'),
                                           choices=((Flow.FLOW, 'Messaging'),
->>>>>>> b1ee23d5
+                                                   (Flow.USSD, 'USSD Messaging'),
                                                    (Flow.VOICE, 'Phone Call'),
                                                    (Flow.SURVEY, 'Surveyor')))
 
