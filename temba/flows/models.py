--- conflicted
+++ resolved
@@ -5316,12 +5316,8 @@
 
         return number, number
 
-<<<<<<< HEAD
-
-class RegexTest(TranslatableTest):
-=======
+
 class RegexTest(Test):
->>>>>>> 2e498ad0
     """
     Test for whether a response matches a regular expression
     """
