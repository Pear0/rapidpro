from __future__ import unicode_literals

import copy
import json
import numbers
import phonenumbers
import pytz
import regex
import requests
import time
import xlwt
import urllib2

from collections import OrderedDict
from datetime import timedelta
from decimal import Decimal
from django.conf import settings
from django.core.files import File
from django.core.files.storage import default_storage
from django.core.files.temp import NamedTemporaryFile
from django.core.mail import send_mail
from django.core.urlresolvers import reverse
from django.contrib.auth.models import User, Group
from django.db import models, transaction
from django.db.models import Q, Count
from django.utils import timezone
from django.utils.translation import ugettext_lazy as _, ungettext_lazy as _n
from django.utils.html import escape
from enum import Enum
from redis_cache import get_redis_connection
from smartmin.models import SmartModel
from string import maketrans, punctuation
from temba.contacts.models import Contact, ContactGroup, ContactField, ContactURN, TEL_SCHEME, NEW_CONTACT_VARIABLE
from temba.locations.models import AdminBoundary
from temba.msgs.models import Broadcast, Msg, FLOW, INBOX, OUTGOING, INCOMING, STOP_WORDS, QUEUED, INITIALIZING, HANDLED, SENT, Label
from temba.orgs.models import Org, Language, UNREAD_FLOW_MSGS, CURRENT_EXPORT_VERSION
from temba.temba_email import send_temba_email
from temba.utils import get_datetime_format, str_to_datetime, datetime_to_str, analytics, json_date_to_datetime
from temba.utils.profiler import SegmentProfiler
from temba.utils.cache import get_cacheable
from temba.utils.models import TembaModel
from temba.utils.queues import push_task
from temba.values.models import VALUE_TYPE_CHOICES, TEXT, DATETIME, DECIMAL, Value
from twilio import twiml
from unidecode import unidecode
from uuid import uuid4

FLOW_DEFAULT_EXPIRES_AFTER = 60 * 12
START_FLOW_BATCH_SIZE = 500

RULE_SET = 'R'
ACTION_SET = 'A'
STEP_TYPE_CHOICES = ((RULE_SET, "RuleSet"),
                     (ACTION_SET, "ActionSet"))


class FlowException(Exception):
    def __init__(self, *args, **kwargs):
        super(FlowException, self).__init__(*args, **kwargs)


class FlowReferenceException(Exception):
    def __init__(self, flow_names):
        self.flow_names = flow_names


FLOW_LOCK_TTL = 60  # 1 minute
FLOW_LOCK_KEY = 'org:%d:lock:flow:%d:%s'

FLOW_PROP_CACHE_KEY = 'org:%d:cache:flow:%d:%s'
FLOW_PROP_CACHE_TTL = 24 * 60 * 60 * 7  # 1 week
FLOW_STAT_CACHE_KEY = 'org:%d:cache:flow:%d:%s'

UNREAD_FLOW_RESPONSES = 'unread_flow_responses'

# the most frequently we will check if our cache needs rebuilding
FLOW_STAT_CACHE_FREQUENCY = 24 * 60 * 60  # 1 day


class FlowLock(Enum):
    """
    Locks that are flow specific
    """
    participation = 1
    activity = 2
    definition = 3


class FlowPropsCache(Enum):
    """
    Properties of a flow that we cache
    """
    terminal_nodes = 1
    category_nodes = 2


class FlowStatsCache(Enum):
    """
    Stats we calculate and cache for flows
    """
    runs_started_count = 1
    runs_completed_count = 2
    contacts_started_set = 3
    visit_count_map = 4
    step_active_set = 5
    cache_check = 6


def edit_distance(s1, s2): # pragma: no cover
    """
    Compute the Damerau-Levenshtein distance between two given
    strings (s1 and s2)
    """
    # if first letters are different, infinite distance
    if s1 and s2 and s1[0] != s2[0]:
        return 100

    d = {}
    lenstr1 = len(s1)
    lenstr2 = len(s2)

    for i in xrange(-1, lenstr1+1):
        d[(i, -1)] = i+1
    for j in xrange(-1, lenstr2+1):
        d[(-1, j)] = j+1

    for i in xrange(0, lenstr1):
        for j in xrange(0, lenstr2):
            if s1[i] == s2[j]:
                cost = 0
            else:
                cost = 1
            d[(i, j)] = min(
                d[(i-1, j)] + 1,  # deletion
                d[(i, j-1)] + 1,  # insertion
                d[(i-1, j-1)] + cost,  # substitution
            )
            if i > 1 and j > 1 and s1[i] == s2[j-1] and s1[i-1] == s2[j]:
                d[(i, j)] = min(d[(i, j)], d[i-2, j-2] + cost)  # transposition

    return d[lenstr1-1,lenstr2-1]


class Flow(TembaModel, SmartModel):
    UUID = 'uuid'
    ENTRY = 'entry'
    RULE_SETS = 'rule_sets'
    ACTION_SETS = 'action_sets'
    RULES = 'rules'
    CONFIG = 'config'
    ACTIONS = 'actions'
    DESTINATION = 'destination'
    LABEL = 'label'
    WEBHOOK_URL = 'webhook'
    WEBHOOK_ACTION = 'webhook_action'
    FINISHED_KEY = 'finished_key'
    RULESET_TYPE = 'ruleset_type'
    OPERAND = 'operand'
    METADATA = 'metadata'
    LAST_SAVED = 'last_saved'
    BASE_LANGUAGE = 'base_language'
    SAVED_BY = 'saved_by'
    TYPE = 'type'

    X = 'x'
    Y = 'y'

    FLOW = 'F'
    MESSAGE = 'M'
    VOICE = 'V'
    SURVEY = 'S'

    RULES_ENTRY = 'R'
    ACTIONS_ENTRY = 'A'

    FLOW_TYPES = ((FLOW, _("Message flow")),
                  (MESSAGE, _("Single Message Flow")),
                  (VOICE, _("Phone call flow")),
                  (SURVEY, _("Android Survey")))

    ENTRY_TYPES = ((RULES_ENTRY, "Rules"),
                   (ACTIONS_ENTRY, "Actions"))

    name = models.CharField(max_length=64,
                            help_text=_("The name for this flow"))

    labels = models.ManyToManyField('FlowLabel', related_name='flows', verbose_name=_("Labels"), blank=True,
                                    help_text=_("Any labels on this flow"))

    org = models.ForeignKey(Org, related_name='flows')

    entry_uuid = models.CharField(null=True, max_length=36, unique=True)

    entry_type = models.CharField(max_length=1, null=True, choices=ENTRY_TYPES,
                                  help_text=_("The type of node this flow starts with"))

    is_archived = models.BooleanField(default=False,
                                      help_text=_("Whether this flow is archived"))

    flow_type = models.CharField(max_length=1, choices=FLOW_TYPES, default=FLOW,
                                 help_text=_("The type of this flow"))

    metadata = models.TextField(null=True, blank=True,
                                help_text=_("Any extra metadata attached to this flow, strictly used by the user interface."))

    expires_after_minutes = models.IntegerField(default=FLOW_DEFAULT_EXPIRES_AFTER,
                                                help_text=_("Minutes of inactivity that will cause expiration from flow"))

    ignore_triggers = models.BooleanField(default=False,
                                          help_text=_("Ignore keyword triggers while in this flow"))

    saved_on = models.DateTimeField(auto_now_add=True,
                                    help_text=_("When this item was saved"))

    saved_by = models.ForeignKey(User, related_name="flow_saves",
                                 help_text=_("The user which last saved this flow"))

    base_language = models.CharField(max_length=4, null=True, blank=True,
                                     help_text=_('The primary language for editing this flow'),
                                     default='base')

    version_number = models.IntegerField(default=CURRENT_EXPORT_VERSION, help_text=_("The flow version this definition is in"))

    @classmethod
    def create(cls, org, user, name, flow_type=FLOW, expires_after_minutes=FLOW_DEFAULT_EXPIRES_AFTER, base_language=None):
        flow = Flow.objects.create(org=org, name=name, flow_type=flow_type,
                                   expires_after_minutes=expires_after_minutes, base_language=base_language,
                                   saved_by=user, created_by=user, modified_by=user)

        analytics.track(user.username, 'nyaruka.flow_created', dict(name=name))
        return flow

    @classmethod
    def create_single_message(cls, org, user, message):
        """
        Creates a special 'single message' flow
        """
        name = 'Single Message (%s)' % unicode(uuid4())
        flow = Flow.create(org, user, name, flow_type=Flow.MESSAGE)
        flow.update_single_message_flow(message)
        return flow

    @classmethod
    def label_to_slug(cls, label):
        return regex.sub(r'[^a-z0-9]+', '_', label.lower(), regex.V0)

    @classmethod
    def create_join_group(cls, org, user, group, response=None, start_flow=None):
        """
        Creates a special 'join group' flow
        """

        base_language = org.primary_lanuage.iso_code if org.primary_language else 'base'

        name = Flow.get_unique_name('Join %s' % group.name, org)
        flow = Flow.create(org, user, name, base_language=base_language)

        uuid = unicode(uuid4())
        actions = [dict(type='add_group', group=dict(id=group.pk, name=group.name)),
                   dict(type='save', field='name', label='Contact Name', value='@step.value|remove_first_word|title_case')]

        if response:
            actions += [dict(type='reply', msg={base_language:response})]

        if start_flow:
            actions += [dict(type='flow', id=start_flow.pk, name=start_flow.name)]

        action_sets = [dict(x=100, y=0, uuid=uuid, actions=actions)]
        flow.update(dict(entry=uuid, rulesets=[], action_sets=action_sets))
        return flow

    @classmethod
    def export_definitions(cls, flows, fail_on_dependencies=True):
        """
        Builds a json definition fit for export
        """

        exported_triggers = []
        exported_flows = []

        for flow in flows:

            # only export current versions
            flow.ensure_current_version()

            # get our json with group names
            flow_definition = flow.as_json(expand_contacts=True)
            if fail_on_dependencies:
                # if the flow references other flows, don't allow export yet
                other_flows = set()
                for action_set in flow_definition.get('action_sets', []):
                    for action in action_set.get('actions', []):
                        action_type = action['type']
                        if action_type == StartFlowAction.TYPE or action_type == TriggerFlowAction.TYPE:
                            other_flows.add(action['name'].strip())

                if len(other_flows):
                    raise FlowReferenceException(other_flows)

            exported_flows.append(dict(name=flow.name.strip(), flow_type=flow.flow_type,
                                       expires=flow.expires_after_minutes,
                                       id=flow.pk, definition=flow_definition))

        # get all non-schedule based triggers that are active for these flows
        triggers = set()
        for flow in flows:
            triggers.update(flow.get_dependencies()['triggers'])

        for trigger in triggers:
            exported_triggers.append(trigger.as_json())

        from temba.orgs.models import CURRENT_EXPORT_VERSION
        return dict(version=CURRENT_EXPORT_VERSION, flows=exported_flows, triggers=exported_triggers)

    @classmethod
    def import_flows(cls, exported_json, org, user, same_site=False):
        """
        Import flows from our flow export file
        """
        export_version = exported_json.get('version', 0)
        from temba.orgs.models import EARLIEST_IMPORT_VERSION, CURRENT_EXPORT_VERSION
        if export_version < EARLIEST_IMPORT_VERSION:
            raise ValueError(_("Unknown version (%s)" % exported_json.get('version', 0)))

        created_flows = []
        flow_id_map = dict()

        # create all the flow containers first
        for flow_spec in exported_json['flows']:

            flow_type = flow_spec.get('flow_type', Flow.FLOW)
            name = flow_spec['name'][:64].strip()

            flow = None

            # Don't create our campaign message flows, we'll do that later
            # this check is only needed up to version 3 of exports
            if flow_type != Flow.MESSAGE:
                # check if we can find that flow by id first
                if same_site:
                    flow = Flow.objects.filter(org=org, id=flow_spec['id']).first()
                    if flow:
                        flow.expires_after_minutes = flow_spec.get('expires', FLOW_DEFAULT_EXPIRES_AFTER)
                        flow.name = Flow.get_unique_name(name, org, ignore=flow)
                        flow.save(update_fields=['name', 'expires_after_minutes'])

                # if it's not of our world, let's try by name
                if not flow:
                    flow = Flow.objects.filter(org=org, name=name).first()

                # if there isn't one already, create a new flow
                if not flow:
                    flow = Flow.create(org, user, Flow.get_unique_name(name, org), flow_type=flow_type,
                                       expires_after_minutes=flow_spec.get('expires', FLOW_DEFAULT_EXPIRES_AFTER))

                created_flows.append(dict(flow=flow, definition=flow_spec['definition']))
                flow_id_map[flow_spec['id']] = flow.pk

        # now let's update our flow definitions with any referenced flows
        for flow_spec in created_flows:
            for actionset in flow_spec['definition'][Flow.ACTION_SETS]:
                for action in actionset['actions']:
                    if action['type'] in ['flow', 'trigger-flow']:

                        # first map our id accordingly
                        if action['id'] in flow_id_map:
                            action['id'] = flow_id_map[action['id']]

                        existing_flow = Flow.objects.filter(id=action['id'], org=org).first()
                        if not existing_flow:
                            existing_flow = Flow.objects.filter(org=org, name=action['name']).first()
                            if existing_flow:
                                action['id'] = existing_flow.pk

            definition = flow_spec.get('definition')

            # migrate our flow definition forward if necessary
            if export_version < CURRENT_EXPORT_VERSION:
                definition = FlowVersion.migrate_definition(definition, export_version)

            flow_spec['flow'].import_definition(definition)

        # remap our flow ids according to how they were resolved
        if 'campaigns' in exported_json:
            for campaign in exported_json['campaigns']:
                for event in campaign['events']:
                    if 'flow' in event:
                        flow_id = event['flow']['id']
                        if flow_id in flow_id_map:
                            event['flow']['id'] = flow_id_map[flow_id]

        if 'triggers' in exported_json:
            for trigger in exported_json['triggers']:
                if 'flow' in trigger:
                    flow_id = trigger['flow']['id']
                    if flow_id in flow_id_map:
                        trigger['flow']['id'] = flow_id_map[flow_id]

    @classmethod
    def copy(cls, flow, user):
        copy = Flow.create(flow.org, user, "Copy of %s" % flow.name[:55], flow_type=flow.flow_type)

        # grab the json of our original
        flow_json = flow.as_json()

        copy.import_definition(flow_json)

        # copy our expiration as well
        copy.expires_after_minutes = flow.expires_after_minutes
        copy.save()

        return copy

    @classmethod
    def get_node(cls, flow, uuid, destination_type):

        if not uuid or not destination_type:
            return None

        if destination_type == RULE_SET:
            return RuleSet.get(flow, uuid)
        else:
            return ActionSet.get(flow, uuid)

    @classmethod
    def get_org_responses_since(cls, org, since):
        rule_ids = [r.uuid for r in RuleSet.objects.filter(flow__is_active=True, flow__org=org).order_by('uuid')]
        return FlowStep.objects.filter(contact__is_test=False, step_uuid__in=rule_ids, left_on__gte=since).count()

    @classmethod
    def handle_call(cls, call, user_response=None, hangup=False):
        if not user_response:
            user_response = {}

        flow = call.flow
        run = FlowRun.objects.filter(call=call).first()

        # what we will send back
        voice_response = twiml.Response()
        run.voice_response = voice_response

        # make sure our test contact is handled by simulation
        if call.contact.is_test:
            Contact.set_simulation(True)

        # parse the user response
        text = user_response.get('Digits', None)
        recording_url = user_response.get('RecordingUrl', None)
        recording_id = user_response.get('RecordingSid', uuid4())

        # if we've been sent a recording, go grab it
        if recording_url:
            url = Flow.download_recording(call, recording_url, recording_id)
            recording_url = "http://%s/%s" % (settings.AWS_STORAGE_BUCKET_NAME, url)

        # create a message to hold our inbound message
        from temba.msgs.models import HANDLED, IVR
        if text or recording_url:
            if recording_url:
                text = recording_url
            msg = Msg.create_incoming(call.channel, (call.contact_urn.scheme, call.contact_urn.path),
                                      text, status=HANDLED, msg_type=IVR, recording_url=recording_url)
        else:
            msg = Msg(contact=call.contact, text='', id=0)

        # find out where we last left off
        step = run.steps.all().order_by('-arrived_on').first()

        # if we are just starting the flow, create our first step
        if not step:
            # lookup our entry node
            destination = ActionSet.objects.filter(flow=run.flow, uuid=flow.entry_uuid).first()
            if not destination:
                destination = RuleSet.objects.filter(flow=run.flow, uuid=flow.entry_uuid).first()

            # and add our first step for our run
            if destination:
                step = flow.add_step(run, destination, [], call=call)

        # go and actually handle wherever we are in the flow
        destination = Flow.get_node(run.flow, step.step_uuid, step.step_type)
        handled = Flow.handle_destination(destination, step, run, msg, user_input=text is not None)

        # if we stopped needing user input (likely), then wrap our response accordingly
        voice_response = Flow.wrap_voice_response_with_input(call, run, voice_response)

        # if we handled it, increment our unread count
        if handled and not call.contact.is_test:
            run.flow.increment_unread_responses()

        # if we didn't handle it, this is a good time to hangup
        if not handled or hangup:
            voice_response.hangup()
            run.set_completed(final_step=step)

            # if we hangup then the run is no longer active
            run.expire()

        return voice_response

    @classmethod
    def wrap_voice_response_with_input(cls, call, run, voice_response):
        """ Finds where we are in the flow and wraps our voice_response with whatever comes next """
        step = run.steps.all().order_by('-pk').first()
        destination = Flow.get_node(run.flow, step.step_uuid, step.step_type)
        if isinstance(destination, RuleSet):
            response = twiml.Response()
            callback = 'https://%s%s' % (settings.TEMBA_HOST, reverse('ivr.ivrcall_handle', args=[call.pk]))
            gather = destination.get_voice_input(response, action=callback)

            # recordings have to be tacked on last
            if destination.ruleset_type == RuleSet.TYPE_WAIT_RECORDING:
                voice_response.record(action=callback)
            elif gather:
                # nest all of our previous verbs in our gather
                for verb in voice_response.verbs:
                    gather.append(verb)
                voice_response = response

        return voice_response

    @classmethod
    def download_recording(cls, call, recording_url, recording_id):
        """
        Fetches the recording and stores it with the provided recording_id
        :param call: the call the recording is a part of
        :param recording_url: the url where the recording lives
        :param recording_id: the id we will use for the downloaded recording
        :return: the url for our downloaded recording
        """
        run = FlowRun.objects.filter(call=call).first()

        ivr_client = call.channel.get_ivr_client()
        recording = requests.get(recording_url, stream=True, auth=ivr_client.auth)
        temp = NamedTemporaryFile(delete=True)
        temp.write(recording.content)
        temp.flush()

        print "Fetched recording %s and saved to %s" % (recording_url, recording_id)
        return default_storage.save('recordings/%d/%d/runs/%d/%s.wav' %
                                    (call.org.pk, run.flow.pk, run.pk, recording_id), File(temp))

    @classmethod
    def get_unique_name(cls, base_name, org, ignore=None):
        name = base_name[:64].strip()

        count = 2
        while True:
            flows = Flow.objects.filter(name=name, org=org, is_active=True)
            if ignore:
                flows = flows.exclude(pk=ignore.pk)

            if flows.first() is None:
                break

            name = '%s %d' % (base_name[:59].strip(), count)
            count += 1

        return name

    @classmethod
    def find_and_handle(cls, msg, started_flows=None, voice_response=None):
        if started_flows is None:
            started_flows = []

        steps = FlowStep.get_active_steps_for_contact(msg.contact, step_type=RULE_SET)
        for step in steps:
            flow = step.run.flow
            flow.ensure_current_version()
            destination = Flow.get_node(flow, step.step_uuid, step.step_type)

            # this node doesn't exist anymore, mark it as left so they leave the flow
            if not destination:
                step.run.set_completed(final_step=step)
                continue

            handled = Flow.handle_destination(destination, step, step.run, msg, started_flows, user_input=True)

            if handled:
                # increment our unread count if this isn't the simulator
                if not msg.contact.is_test:
                    flow.increment_unread_responses()

                return True

        return False

    @classmethod
    def handle_destination(cls, destination, step, run, msg,
                           started_flows=None, is_test_contact=False, user_input=False):
        if started_flows is None:
            started_flows = []

        def add_to_path(path, uuid):
            if uuid in path:
                path.append(uuid)
                raise FlowException("Flow cycle detected at runtime: %s" % path)
            path.append(uuid)

        start_time = time.time()
        path = []

        # lookup our next destination
        handled = False
        while destination:
            result = {handled: False}

            if destination.get_step_type() == RULE_SET:
                should_pause = False

                # if we are a ruleset against @step or we have a webhook we wait
                if destination.is_pause():
                    should_pause = True

                if user_input or not should_pause:
                    result = Flow.handle_ruleset(destination, step, run, msg)
                    add_to_path(path, destination.uuid)

                # if we used this input, then mark our user input as used
                if should_pause:
                    user_input = False

                    # once we handle user input, reset our path
                    path = []

            elif destination.get_step_type() == ACTION_SET:
                result = Flow.handle_actionset(destination, step, run, msg, started_flows, is_test_contact)
                add_to_path(path, destination.uuid)

            # pull out our current state from the result
            step = result.get('step')

            # lookup our next destination
            destination = result.get('destination', None)

            # if any one of our destinations handled us, consider it handled
            if result.get('handled', False):
                handled = True

        if handled:
            analytics.track("System", "temba.flow_execution", properties=dict(value=time.time() - start_time))

        return handled

    @classmethod
    def handle_actionset(cls, actionset, step, run, msg, started_flows=None, is_test_contact=False):
        if started_flows is None:
            started_flows = []

        # not found, escape out, but we still handled this message, user is now out of the flow
        if not actionset:
            run.set_completed(final_step=step)
            return dict(handled=True, destination=None, destination_type=None)

        # actually execute all the actions in our actionset
        msgs = actionset.execute_actions(run, msg, started_flows)

        for msg in msgs:
            if msg:
                step.add_message(msg)

        # and onto the destination
        destination = Flow.get_node(actionset.flow, actionset.destination, actionset.destination_type)
        if destination:
            arrived_on = timezone.now()
            step.left_on = arrived_on
            step.next_uuid = destination.uuid
            step.save(update_fields=['left_on', 'next_uuid'])

            step = run.flow.add_step(run, destination, previous_step=step, arrived_on=arrived_on)
        else:
            run.set_completed(final_step=step)
            step = None

        # sync our channels to trigger any messages
        run.flow.org.trigger_send(msgs)
        return dict(handled=True, destination=destination, step=step)

    @classmethod
    def handle_ruleset(cls, ruleset, step, run, msg):
        # find a matching rule
        rule, value = ruleset.find_matching_rule(step, run, msg)
        flow = ruleset.flow

        # add the message to our step
        if msg.id > 0:
            step.add_message(msg)

        step.save_rule_match(rule, value)
        ruleset.save_run_value(run, rule, value)

        # no destination for our rule?  we are done, though we did handle this message, user is now out of the flow
        if not rule.destination:
            # log it for our test contacts
            run.set_completed(final_step=step)
            return dict(handled=True, destination=None, destination_type=None)

        # Create the step for our destination
        destination = Flow.get_node(flow, rule.destination, rule.destination_type)
        if destination:
            arrived_on = timezone.now()
            step.left_on = arrived_on
            step.next_uuid = rule.destination
            step.save(update_fields=['left_on', 'next_uuid'])
            step = flow.add_step(run, destination, rule=rule.uuid, category=rule.category, previous_step=step)
        return dict(handled=True, destination=destination, step=step)

    @classmethod
    def apply_action_label(cls, flows, label, add):
        return label.toggle_label(flows, add)

    @classmethod
    def apply_action_archive(cls, flows):
        changed = []

        for flow in flows:
            flow.archive()
            changed.append(flow.pk)

        return changed

    @classmethod
    def apply_action_restore(cls, flows):
        changed = []
        for flow in flows:
            try:
                flow.restore()
                changed.append(flow.pk)
            except FlowException:
                pass
        return changed

    def clear_props_cache(self):
        r = get_redis_connection()
        keys = [self.get_props_cache_key(c) for c in FlowPropsCache.__members__.values()]
        r.delete(*keys)

    def clear_stats_cache(self):
        r = get_redis_connection()
        keys = [self.get_stats_cache_key(c) for c in FlowStatsCache.__members__.values()]
        r.delete(*keys)

    def get_props_cache_key(self, kind):
        return FLOW_PROP_CACHE_KEY % (self.org_id, self.pk, kind.name)

    def get_stats_cache_key(self, kind, item=None):
        name = kind
        if hasattr(kind, 'name'):
            name = kind.name

        cache_key = FLOW_STAT_CACHE_KEY % (self.org_id, self.pk, name)
        if item:
            cache_key += (':%s' % item)
        return cache_key

    def calculate_active_step_keys(self):
        """
        Returns a list of UUIDs for all ActionSets and RuleSets on this flow.
        :return:
        """
        # first look up any action set uuids
        steps = list(self.action_sets.values('uuid'))

        # then our ruleset uuids
        steps += list(self.rule_sets.values('uuid'))

        # extract just the uuids
        return [self.get_stats_cache_key(FlowStatsCache.step_active_set, step['uuid']) for step in steps]

    def lock_on(self, lock, qualifier=None, lock_ttl=None):
        """
        Creates the requested type of flow-level lock
        """
        r = get_redis_connection()
        lock_key = FLOW_LOCK_KEY % (self.org_id, self.pk, lock.name)
        if qualifier:
            lock_key += (":%s" % qualifier)

        if not lock_ttl:
            lock_ttl = FLOW_LOCK_TTL

        return r.lock(lock_key, lock_ttl)

    def do_calculate_flow_stats(self, lock_ttl=None):

        r = get_redis_connection()
        with self.lock_on(FlowLock.participation, lock_ttl=lock_ttl):

            # all the runs that were started
            runs_started = self.runs.filter(contact__is_test=False).count()
            r.set(self.get_stats_cache_key(FlowStatsCache.runs_started_count), runs_started)

            # find all the completed runs
            terminal_nodes = [node.uuid for node in self.action_sets.filter(destination=None)]
            category_nodes = [node.uuid for node in self.rule_sets.all()]

            stopped_at_rule = Q(step_uuid__in=category_nodes, left_on=None) & ~Q(rule_uuid=None)
            completed = FlowStep.objects.values('run__pk').filter(run__flow=self).filter(
                Q(step_uuid__in=terminal_nodes) | stopped_at_rule).filter(run__contact__is_test=False).distinct('run')

            run_ids = [value['run__pk'] for value in completed]
            if run_ids:
                completed_key = self.get_stats_cache_key(FlowStatsCache.runs_completed_count)
                r.delete(completed_key)
                r.sadd(completed_key, *run_ids)

            # unique contacts
            contact_ids = [value['contact_id'] for value in self.runs.values('contact_id').filter(contact__is_test=False).distinct('contact_id')]
            contacts_key = self.get_stats_cache_key(FlowStatsCache.contacts_started_set)
            r.delete(contacts_key)
            if contact_ids:
                r.sadd(contacts_key, *contact_ids)

        # activity
        with self.lock_on(FlowLock.activity, lock_ttl=lock_ttl):
            (active, visits) = self._calculate_activity()

            # remove our old active cache
            keys = self.calculate_active_step_keys()
            if keys:
                r.delete(*keys)
            r.delete(self.get_stats_cache_key(FlowStatsCache.visit_count_map))

            # add current active cache
            for step, runs in active.items():
                for run in runs:
                    r.sadd(self.get_stats_cache_key(FlowStatsCache.step_active_set, step), run)

            if len(visits):
                r.hmset(self.get_stats_cache_key(FlowStatsCache.visit_count_map), visits)

    def _calculate_activity(self, simulation=False):

        """
        Calculate our activity stats from the database. This is expensive. It should only be run
        for simulation or in an async task to rebuild the activity cache
        """

        # who is actively at each step
        steps = FlowStep.objects.values('run__pk', 'step_uuid').filter(run__is_active=True, run__flow=self, left_on=None, run__contact__is_test=simulation).annotate(count=Count('run_id'))

        active = {}
        for step in steps:
            step_id = step['step_uuid']
            if step_id not in active:
                active[step_id] = {step['run__pk']}
            else:
                active[step_id].add(step['run__pk'])

        # need to be a list for json
        for key, value in active.items():
            active[key] = list(value)

        visits = {}
        visited_actions = FlowStep.objects.values('step_uuid', 'next_uuid').filter(run__flow=self, step_type='A', run__contact__is_test=simulation).annotate(count=Count('run_id'))
        visited_rules = FlowStep.objects.values('rule_uuid', 'next_uuid').filter(run__flow=self, step_type='R', run__contact__is_test=simulation).exclude(rule_uuid=None).annotate(count=Count('run_id'))

        # where have people visited
        for step in visited_actions:
            if step['next_uuid'] and step['count']:
                visits['%s:%s' % (step['step_uuid'], step['next_uuid'])] = step['count']

        for step in visited_rules:
            if step['next_uuid'] and step['count']:
                visits['%s:%s' % (step['rule_uuid'], step['next_uuid'])] = step['count']

        return (active, visits)

    def _check_for_cache_update(self):
        """
        Checks if we have a redis cache for our flow stats, or whether they need to be updated.
        If so, triggers an async rebuild of the cache for our flow.
        """
        from .tasks import calculate_flow_stats_task, check_flow_stats_accuracy_task

        r = get_redis_connection()

        # if there's no key for our run count, we definitely need to build it
        if not r.exists(self.get_stats_cache_key(FlowStatsCache.runs_started_count)):
            calculate_flow_stats_task.delay(self.pk)
            return

        # don't do the more expensive check if it was performed recently
        cache_check = self.get_stats_cache_key(FlowStatsCache.cache_check)
        if r.exists(cache_check):
            return

        # don't check again for a day or so, add up to an hour of randomness
        # to spread things out a bit
        import random
        r.set(cache_check, 1, FLOW_STAT_CACHE_FREQUENCY + random.randint(0, 60 * 60))

        # check flow stats for accuracy, rebuilding if necessary
        check_flow_stats_accuracy_task.delay(self.pk)

    def get_activity(self, simulation=False, check_cache=True):
        """
        Get the activity summary for a flow as a tuple of the number of active runs
        at each step and a map of the previous visits
        """

        if simulation:
            (active, visits) = self._calculate_activity(simulation=True)
            # we want counts not actual run ids
            for key, value in active.items():
                active[key] = len(value)
            return (active, visits)

        if check_cache:
            self._check_for_cache_update()

        r = get_redis_connection()

        # get all possible active keys
        keys = self.calculate_active_step_keys()
        active = {}
        for key in keys:
            count = r.scard(key)
            # only include stats for steps that actually have people there
            if count:
                active[key[key.rfind(':') + 1:]] = count

        # visited path
        visited = r.hgetall(self.get_stats_cache_key(FlowStatsCache.visit_count_map))

        # make sure our counts are treated as ints for consistency
        for k, v in visited.items():
            visited[k] = int(v)

        return (active, visited)

    def get_total_runs(self):
        self._check_for_cache_update()
        r = get_redis_connection()
        runs = r.get(self.get_stats_cache_key(FlowStatsCache.runs_started_count))
        if runs:
            return int(runs)
        return 0

    def get_total_contacts(self):
        self._check_for_cache_update()
        r = get_redis_connection()
        return r.scard(self.get_stats_cache_key(FlowStatsCache.contacts_started_set))

    def update_start_counts(self, contacts, simulation=False):
        """
        Track who and how many people just started our flow
        """

        simulation = len(contacts) == 1 and contacts[0].is_test

        if not simulation:
            r = get_redis_connection()
            contact_count = len(contacts)

            # total number of runs as an int
            r.incrby(self.get_stats_cache_key(FlowStatsCache.runs_started_count), contact_count)

            # distinct participants as a set
            if contact_count:
                r.sadd(self.get_stats_cache_key(FlowStatsCache.contacts_started_set), *[c.pk for c in contacts])

    def get_base_text(self, language_dict, default=''):
        if not isinstance(language_dict, dict):
            return language_dict

        if self.base_language:
            return language_dict.get(self.base_language, default)

        return default

    def get_localized_text(self, text_translations, contact=None, default_text=''):
        """
        Given a language dict and a preferred language, return the best possible text match
        :param text_translations: The text in all supported languages, or string (which will just return immediately)
        :param contact: the contact we are interacting with
        :param default_text: What to use if all else fails
        :return:
        """
        # We return according to the following precedence:
        #   1) Contact's language
        #   2) Org Primary Language
        #   3) Flow Base Language
        #   4) Default Text
        preferred_languages = []
        if self.org.primary_language:
            preferred_languages.append(self.org.primary_language.iso_code)
        preferred_languages.append(self.base_language)

        return Language.get_localized_text(default_text, text_translations, preferred_languages, contact=contact)

    def update_run_expirations(self):
        """
        Update all of our current run expirations according to our new expiration period
        """
        for step in FlowStep.objects.filter(run__flow=self, run__is_active=True, left_on=None).distinct('run'):
            step.run.update_expiration(step.arrived_on)

        # force an expiration update
        from temba.flows.tasks import check_flows_task
        check_flows_task.delay()

    def import_definition(self, flow_json):
        """
        Allows setting the definition for a flow from another definition.  All uuid's will be
        remmaped accordingly.
        """
        # uuid mappings
        uuid_map = dict()

        def copy_recording(url, path):
            if not url:
                return None

            try:
                url = "http://%s/%s" % (settings.AWS_STORAGE_BUCKET_NAME, url)
                temp = NamedTemporaryFile(delete=True)
                temp.write(urllib2.urlopen(url).read())
                temp.flush()
                return default_storage.save(path, temp)
            except:
                # its okay if its no longer there, we'll remove the recording
                return None

        def remap_uuid(json, attribute):
            if attribute in json and json[attribute]:
                uuid = json[attribute]
                new_uuid = uuid_map.get(uuid, None)
                if not new_uuid:
                    new_uuid = str(uuid4())
                    uuid_map[uuid] = new_uuid

                json[attribute] = new_uuid

        remap_uuid(flow_json, 'entry')
        for actionset in flow_json[Flow.ACTION_SETS]:
            remap_uuid(actionset, 'uuid')
            remap_uuid(actionset, 'destination')

            # for all of our recordings, pull them down and remap
            for action in actionset['actions']:
                if 'recording' in action:
                    # if its a localized
                    if isinstance(action['recording'], dict):
                        for lang, url in action['recording'].iteritems():
                            path = copy_recording(url, 'recordings/%d/%d/steps/%s.wav' % (self.org.pk, self.pk, action['uuid']))
                            action['recording'][lang] = path
                    else:
                        path = copy_recording(action['recording'], 'recordings/%d/%d/steps/%s.wav' % (self.org.pk, self.pk, action['uuid']))
                        action['recording'] = path

        for ruleset in flow_json[Flow.RULE_SETS]:
            remap_uuid(ruleset, 'uuid')
            for rule in ruleset.get('rules', []):
                remap_uuid(rule, 'uuid')
                remap_uuid(rule, 'destination')

        # now update with our remapped values
        self.update(flow_json)
        return self

    def archive(self):
        self.is_archived = True
        self.save(update_fields=['is_archived'])

        # archive our triggers as well
        from temba.triggers.models import Trigger
        Trigger.objects.filter(flow=self).update(is_archived=True)

    def restore(self):
        if self.flow_type == Flow.VOICE:
            if not self.org.supports_ivr():
                raise FlowException("%s requires a Twilio number")

        self.is_archived = False
        self.save(update_fields=['is_archived'])
        # we don't know enough to restore triggers automatically

    def update_single_message_flow(self, message):
        self.flow_type = Flow.MESSAGE
        self.save(update_fields=['name', 'flow_type'])

        uuid = str(uuid4())
        action_sets = [dict(x=100, y=0,  uuid=uuid, actions=[dict(type='reply', msg=dict(base=message))])]
        self.update(dict(entry=uuid, rulesets=[], action_sets=action_sets, base_language='base'))

    def steps(self):
        return FlowStep.objects.filter(run__flow=self)

    def get_completed_runs(self):
        self._check_for_cache_update()
        r = get_redis_connection()
        return r.scard(self.get_stats_cache_key(FlowStatsCache.runs_completed_count))

    def get_completed_percentage(self):
        total_runs = self.get_total_runs()
        if total_runs > 0:
            completed_percentage = int((self.get_completed_runs() * 100) / total_runs)
        else:
            completed_percentage = 0
        return completed_percentage

    def get_and_clear_unread_responses(self):
        """
        Gets the number of new responses since the last clearing for this flow.
        """
        r = get_redis_connection()

        # get the number of new responses
        new_responses = r.hget(UNREAD_FLOW_RESPONSES, self.id)

        # then clear them
        r.hdel(UNREAD_FLOW_RESPONSES, self.id)

        return 0 if new_responses is None else int(new_responses)

    def increment_unread_responses(self):
        """
        Increments the number of new responses for this flow.
        """
        r = get_redis_connection()
        r.hincrby(UNREAD_FLOW_RESPONSES, self.id, 1)

        # increment our global count as well
        self.org.increment_unread_msg_count(UNREAD_FLOW_MSGS)

    def get_terminal_nodes(self):
        cache_key = self.get_props_cache_key(FlowPropsCache.terminal_nodes)
        return get_cacheable(cache_key, FLOW_PROP_CACHE_TTL,
                             lambda: [s.uuid for s in self.action_sets.filter(destination=None)])

    def get_category_nodes(self):
        cache_key = self.get_props_cache_key(FlowPropsCache.category_nodes)
        return get_cacheable(cache_key, FLOW_PROP_CACHE_TTL, lambda: [rs.uuid for rs in self.rule_sets.all()])

    def get_columns(self):
        node_order = []
        for ruleset in RuleSet.objects.filter(flow=self).exclude(label=None).order_by('y', 'pk'):
            if ruleset.uuid:
                node_order.append(ruleset)

        return node_order

    def build_ruleset_caches(self, ruleset_list=None):
        rulesets = dict()
        rule_categories = dict()

        if not ruleset_list:
            ruleset_list = RuleSet.objects.filter(flow=self).exclude(label=None).order_by('pk').select_related('flow', 'flow__org')

        for ruleset in ruleset_list:
            rulesets[ruleset.uuid] = ruleset
            for rule in ruleset.get_rules():
                rule_categories[rule.uuid] = rule.category

        return (rulesets, rule_categories)

    def build_message_context(self, contact, msg):
        # if we have a contact, build up our results for them
        if contact:
            results = self.get_results(contact, only_last_run=True)
        else:
            results = []

        # create a flow dict
        flow_context = dict()

        date_format = get_datetime_format(self.org.get_dayfirst())[1]

        # wrapper around our value dict, lets us do a nice representation of both @flow.foo and @flow.foo.text
        def value_wrapper(value):
            values = dict(text=value['text'],
                          time=datetime_to_str(value['time'], format=date_format),
                          category=self.get_localized_text(value['category'], contact),
                          value=unicode(value['rule_value']))
            values['__default__'] = unicode(value['rule_value'])
            return values

        values = []

        if results and results[0]:
            for value in results[0]['values']:
                field = Flow.label_to_slug(value['label'])
                flow_context[field] = value_wrapper(value)
                values.append("%s: %s" % (value['label'], value['rule_value']))

        # our default value
        flow_context['__default__'] = "\n".join(values)

        # add our message context
        channel_context = dict()
        if msg:
            message_context = msg.build_message_context()

            # some fake channel deets for simulation
            if msg.contact.is_test:
                channel_context = dict(__default__='(800) 555-1212', name='Simulator', tel='(800) 555-1212', tel_e164='+18005551212')
            # where the message was sent to
            elif msg.channel:
                channel_context = msg.channel.build_message_context()

        elif contact:
            message_context = dict(__default__='', contact=contact.build_message_context())
        else:
            message_context = dict(__default__='')

        run = self.runs.filter(contact=contact).order_by('-created_on').first()
        run_context = dict(__default__='')
        if run:
            run_context.update(run.field_dict())

        context = dict(flow=flow_context, channel=channel_context, step=message_context, extra=run_context)
        if contact:
            context['contact'] = contact

        return context

    def get_results(self, contact=None, filter_ruleset=None, only_last_run=True, run=None):
        if filter_ruleset:
            ruleset_list = [filter_ruleset]
        elif run and hasattr(run.flow, 'ruleset_prefetch'):
            ruleset_list = run.flow.ruleset_prefetch
        else:
            ruleset_list = None

        (rulesets, rule_categories) = self.build_ruleset_caches(ruleset_list)

        # for each of the contacts that participated
        results = []

        if run:
            runs = [run]
            flow_steps = [s for s in run.steps.all() if s.rule_uuid]
        else:
            runs = self.runs.all().select_related('contact')

            # hide simulation test contact
            runs = runs.filter(contact__is_test=Contact.get_simulation())

            if contact:
                runs = runs.filter(contact=contact)

            runs = runs.order_by('contact', '-created_on')

            # or possibly only the last run
            if only_last_run:
                runs = runs.distinct('contact')

            flow_steps = FlowStep.objects.filter(step_uuid__in=rulesets.keys()).exclude(rule_uuid=None)

            # filter our steps to only the runs we care about
            flow_steps = flow_steps.filter(run__pk__in=[r.pk for r in runs])

            # and the ruleset we care about
            if filter_ruleset:
                flow_steps = flow_steps.filter(step_uuid=filter_ruleset.uuid)

            flow_steps = flow_steps.order_by('arrived_on', 'pk').select_related('run').prefetch_related('messages')

        steps_cache = {}
        for step in flow_steps:

            step_dict = dict(left_on=step.left_on,
                             arrived_on=step.arrived_on,
                             rule_uuid=step.rule_uuid,
                             rule_category=step.rule_category,
                             rule_decimal_value=step.rule_decimal_value,
                             rule_value=step.rule_value,
                             text=step.get_text(),
                             step_uuid=step.step_uuid)

            step_run = step.run.id

            if step_run in steps_cache.keys():
                steps_cache[step_run].append(step_dict)

            else:
                steps_cache[step_run] = [step_dict]

        for run in runs:
            first_seen = None
            last_seen = None
            values = []

            if run.id in steps_cache:
                run_steps = steps_cache[run.id]
            else:
                run_steps = []

            for rule_step in run_steps:
                ruleset = rulesets.get(rule_step['step_uuid'])
                if not first_seen:
                    first_seen = rule_step['left_on']
                last_seen = rule_step['arrived_on']

                if ruleset:
                    time = rule_step['left_on'] if rule_step['left_on'] else rule_step['arrived_on']

                    label = ruleset.label
                    category = rule_categories.get(rule_step['rule_uuid'], None)

                    # if this category no longer exists, use the category label at the time
                    if not category:
                        category = rule_step['rule_category']

                    value = rule_step['rule_decimal_value'] if rule_step['rule_decimal_value'] is not None else rule_step['rule_value']

                    values.append(dict(node=rule_step['step_uuid'],
                                       label=label,
                                       category=category,
                                       text=rule_step['text'],
                                       value=value,
                                       rule_value=rule_step['rule_value'],
                                       time=time))

            results.append(dict(contact=run.contact, values=values, first_seen=first_seen, last_seen=last_seen, run=run.pk))

        # sort so most recent is first
        now = timezone.now()
        results = sorted(results, reverse=True, key=lambda result: result['first_seen'] if result['first_seen'] else now)
        return results

    def async_start(self, user, groups, contacts, restart_participants=False):
        """
        Causes us to schedule a flow to start in a background thread.
        """
        from .tasks import start_flow_task

        # create a flow start object
        flow_start = FlowStart.objects.create(flow=self, restart_participants=restart_participants,
                                              created_by=user, modified_by=user)

        contact_ids = [c.id for c in contacts]
        flow_start.contacts.add(*contact_ids)

        group_ids = [g.id for g in groups]
        flow_start.groups.add(*group_ids)

        start_flow_task.delay(flow_start.pk)

    def start(self, groups, contacts, restart_participants=False, started_flows=None, start_msg=None, extra=None, flow_start=None):
        """
        Starts a flow for the passed in groups and contacts.
        """
        self.ensure_current_version()

        if started_flows is None:
            started_flows = []

        # prevents infinite loops
        if self.pk in started_flows:
            return

        # add this flow to our list of started flows
        started_flows.append(self.pk)

        if not self.entry_uuid:
            return

        if start_msg:
            start_msg.msg_type = FLOW
            start_msg.save(update_fields=['msg_type'])

        all_contacts = Contact.all().filter(Q(all_groups__in=[_.pk for _ in groups]) | Q(pk__in=[_.pk for _ in contacts]))
        all_contacts = all_contacts.order_by('pk').distinct('pk')

        if not restart_participants:
            # exclude anybody who has already participated in the flow
            all_contacts = all_contacts.exclude(pk__in=[_.contact_id for _ in self.runs.all()])
        else:
            # mark any current runs as no longer active
            previous_runs = self.runs.filter(is_active=True, contact__in=all_contacts)
            self.remove_active_for_run_ids([run.pk for run in previous_runs])
            previous_runs.update(is_active=False)

        # update our total flow count on our flow start so we can keep track of when it is finished
        if flow_start:
            flow_start.contact_count = len(all_contacts)
            flow_start.save(update_fields=['contact_count'])

        # if there are no contacts to start this flow, then update our status and exit this flow
        if not all_contacts:
            if flow_start: flow_start.update_status()
            return

        # single contact starting from a trigger? increment our unread count
        if start_msg and len(contacts) == 1 and not all_contacts[0].is_test:
            self.increment_unread_responses()

        if self.flow_type == Flow.VOICE:
            return self.start_call_flow(all_contacts, start_msg=start_msg,
                                        extra=extra, flow_start=flow_start)

        else:
            return self.start_msg_flow(all_contacts,
                                       started_flows=started_flows,
                                       start_msg=start_msg, extra=extra, flow_start=flow_start)

    def start_call_flow(self, all_contacts, start_msg=None, extra=None, flow_start=None):
        from temba.ivr.models import IVRCall
        runs = []
        channel = self.org.get_call_channel()

        from temba.channels.models import CALL
        if not channel or CALL not in channel.role:
            return runs

        (entry_actions, entry_rules) = (None, None)
        if self.entry_type == Flow.ACTIONS_ENTRY:
            entry_actions = ActionSet.objects.filter(uuid=self.entry_uuid).first()

        elif self.entry_type == Flow.RULES_ENTRY:
            entry_rules = RuleSet.objects.filter(uuid=self.entry_uuid).first()

        for contact in all_contacts:
            run = FlowRun.create(self, contact, start=flow_start)
            if extra:
                run.update_fields(extra)

            # keep track of all runs we are starting in redis for faster calcs later
            self.update_start_counts([contact])

            # create our call objects
            call = IVRCall.create_outgoing(channel, contact, self, self.created_by)

            # save away our created call
            run.call = call
            run.save(update_fields=['call'])

            # trigger the call to start (in the background)
            call.start_call()

            runs.append(run)

        if flow_start:
            flow_start.update_status()

        return runs

    def start_msg_flow(self, all_contacts, started_flows=None, start_msg=None, extra=None, flow_start=None):
        start_msg_id = start_msg.id if start_msg else None
        flow_start_id = flow_start.id if flow_start else None

        if started_flows is None:
            started_flows = []

        # create the broadcast for this flow
        send_actions = self.get_entry_send_actions()

        # for each send action, we need to create a broadcast, we'll group our created messages under these
        broadcasts = []
        for send_action in send_actions:
            message_text = self.get_localized_text(send_action.msg)

            # if we have localized versions, add those to our broadcast definition
            language_dict = None
            if isinstance(send_action.msg, dict):
                language_dict = json.dumps(send_action.msg)

            if message_text:
                broadcast = Broadcast.create(self.org, self.created_by, message_text, all_contacts,
                                             language_dict=language_dict)

                # manually set our broadcast status to QUEUED, our sub processes will send things off for us
                broadcast.status = QUEUED
                broadcast.save(update_fields=['status'])

                # add it to the list of broadcasts in this flow start
                broadcasts.append(broadcast)

        # if there are fewer contacts than our batch size, do it immediately
        if len(all_contacts) < START_FLOW_BATCH_SIZE:
            return self.start_msg_flow_batch(all_contacts, broadcasts=broadcasts, started_flows=started_flows,
                                             start_msg=start_msg, extra=extra, flow_start=flow_start)

        # otherwise, create batches instead
        else:
            # for all our contacts, build up start sms batches
            task_context = dict(contacts=[], flow=self.pk, flow_start=flow_start_id,
                                started_flows=started_flows, broadcasts=[b.id for b in broadcasts], start_msg=start_msg_id, extra=extra)

            batch_contacts = task_context['contacts']
            for contact in all_contacts:
                batch_contacts.append(contact.pk)

                if len(batch_contacts) >= START_FLOW_BATCH_SIZE:
                    print "Starting flow '%s' for batch of %d contacts" % (self.name, len(task_context['contacts']))
                    push_task(self.org, 'flows', 'start_msg_flow_batch', task_context)
                    batch_contacts = []
                    task_context['contacts'] = batch_contacts

            if batch_contacts:
                print "Starting flow '%s' for batch of %d contacts" % (self.name, len(task_context['contacts']))
                push_task(self.org, 'flows', 'start_msg_flow_batch', task_context)

            return []

    def start_msg_flow_batch(self, batch_contacts, broadcasts=None, started_flows=None, start_msg=None,
                             extra=None, flow_start=None):
        batch_contact_ids = [c.id for c in batch_contacts]

        if started_flows is None:
            started_flows = []

        if broadcasts is None:
            broadcasts = []

        # these fields are the initial state for our flow run
        run_fields = None
        if extra:
            (normalized_fields, count) = FlowRun.normalize_fields(extra)
            run_fields = json.dumps(normalized_fields)

        # create all our flow runs for this set of contacts at once
        batch = []
        now = timezone.now()
        for contact in batch_contacts:
            run = FlowRun.create(self, contact, fields=run_fields, start=flow_start, created_on=now, db_insert=False)
            batch.append(run)
        FlowRun.objects.bulk_create(batch)

        # keep track of all runs we are starting in redis for faster calcs later
        self.update_start_counts(batch_contacts)

        # build a map of contact to flow run
        run_map = dict()
        for run in FlowRun.objects.filter(contact__in=batch_contact_ids, flow=self, created_on=now):
            run_map[run.contact_id] = run
            if run.contact.is_test:
                ActionLog.create(run, '%s has entered the "%s" flow' % (run.contact.get_display(self.org, short=True), run.flow.name))

        # update our expiration date on our runs, we do this by calculating it on one run then updating all others
        run.update_expiration(timezone.now())
        FlowRun.objects.filter(contact__in=batch_contact_ids, created_on=now).update(expires_on=run.expires_on,
                                                                                     modified_on=timezone.now())

        # if we have some broadcasts to optimize for
        message_map = dict()
        if broadcasts:
            # create our message context
            message_context_base = self.build_message_context(None, start_msg)
            if extra:
                extra['__default__'] = ", ".join("%s: %s" % (_, extra[_]) for _ in sorted(extra.keys()))
                message_context_base['extra'] = extra

            # and add each contact and message to each broadcast
            for broadcast in broadcasts:
                # create our message context
                message_context = dict()
                message_context.update(message_context_base)

                # provide the broadcast with a partial recipient list
                partial_recipients = list(), batch_contacts

                # create the sms messages
                created_on = timezone.now()
                broadcast.send(message_context=message_context, trigger_send=False,
                               response_to=start_msg, status=INITIALIZING, msg_type=FLOW,
                               created_on=created_on, base_language=self.base_language,
                               partial_recipients=partial_recipients)

                # map all the messages we just created back to our contact
                for msg in Msg.objects.filter(broadcast=broadcast, created_on=created_on):
                    if not msg.contact_id in message_map:
                        message_map[msg.contact_id] = [msg]
                    else:
                        message_map[msg.contact_id].append(msg)

        # now execute our actual flow steps
        (entry_actions, entry_rules) = (None, None)
        if self.entry_type == Flow.ACTIONS_ENTRY:
            entry_actions = ActionSet.objects.filter(uuid=self.entry_uuid).first()

        elif self.entry_type == Flow.RULES_ENTRY:
            entry_rules = RuleSet.objects.filter(uuid=self.entry_uuid).first()

        runs = []
        msgs = []
        optimize_sending_action = len(broadcasts) > 0

        for contact in batch_contacts:
            # each contact maintain it's own list of started flows
            started_flows_by_contact = list(started_flows)

            run = run_map[contact.id]
            run_msgs = message_map.get(contact.id, [])
            arrived_on = timezone.now()

            if entry_actions:
                run_msgs += entry_actions.execute_actions(run, start_msg, started_flows_by_contact,
                                                          execute_reply_action=not optimize_sending_action)

                step = self.add_step(run, entry_actions, run_msgs, is_start=True, arrived_on=arrived_on)

                # and onto the destination
                if entry_actions.destination:
                    destination = Flow.get_node(entry_actions.flow,
                                                entry_actions.destination,
                                                entry_actions.destination_type)

                    next_step = self.add_step(run, destination, previous_step=step, arrived_on=timezone.now())

                    msg = Msg(contact=contact, text='', id=0)
                    Flow.handle_destination(destination, next_step, run, msg, started_flows_by_contact,
                                            is_test_contact=contact.is_test)

                else:
                    run.set_completed(final_step=step)

            elif entry_rules:
                step = self.add_step(run, entry_rules, run_msgs, is_start=True, arrived_on=arrived_on)

                # if we have a start message, go and handle the rule
                if start_msg:
                    self.find_and_handle(start_msg, started_flows_by_contact)

                # if we didn't get an incoming message, see if we need to evaluate it passively
                elif not entry_rules.is_pause():
                    # create an empty placeholder message
                    msg = Msg(contact=contact, text='', id=0)
                    Flow.handle_destination(entry_rules, step, run, msg, started_flows_by_contact)

            if start_msg:
                step.add_message(start_msg)

            runs.append(run)

            # add these messages as ones that are ready to send
            for msg in run_msgs:
                msgs.append(msg)

        # trigger our messages to be sent
        if msgs:
            msg_ids = [m.id for m in msgs]
            Msg.objects.filter(id__in=msg_ids).update(status=PENDING)

            # trigger a sync
            self.org.trigger_send(msgs)

        # if we have a flow start, check whether we are complete
        if flow_start:
            flow_start.update_status()

        return runs

    def add_step(self, run, node,
                 msgs=None, rule=None, category=None, call=None, is_start=False, previous_step=None, arrived_on=None):
        if msgs is None:
            msgs = []

        if not arrived_on:
            arrived_on = timezone.now()

        # if we were previously marked complete, activate again
        run.set_completed(False)

        if not is_start:
            # we have activity, update our expires on date accordingly
            run.update_expiration(timezone.now())

            # mark any other states for this contact as evaluated, contacts can only be in one place at time
            self.steps().filter(run=run, left_on=None).update(left_on=arrived_on, next_uuid=node.uuid,
                                                              rule_uuid=rule, rule_category=category)

        # then add our new step and associate it with our message
        step = FlowStep.objects.create(run=run, contact=run.contact, step_type=node.get_step_type(),
                                       step_uuid=node.uuid, arrived_on=arrived_on)

        # for each message, associate it with this step and set the label on it
        for msg in msgs:
            step.add_message(msg)

        # update the activity for our run
        if not run.contact.is_test:
            self.update_activity(step, previous_step, rule_uuid=rule)

        return step

    def remove_active_for_run_ids(self, run_ids):
        """
        Bulk deletion of activity for a list of run ids. This removes the runs
        from the active step, but does not remove the visited (path) data
        for the runs.
        """
        r = get_redis_connection()
        if run_ids:
            for key in self.calculate_active_step_keys():
                r.srem(key, *run_ids)

    def remove_active_for_step(self, step):
        """
        Removes the active stat for a run at the given step, but does not
        remove the (path) data for the runs.
        """
        r = get_redis_connection()
        r.srem(self.get_stats_cache_key(FlowStatsCache.step_active_set, step.step_uuid), step.run.pk)

    def remove_visits_for_step(self, step):
        """
        Decrements the count for the given step
        """
        r = get_redis_connection()
        step_uuid = step.step_uuid
        if step.rule_uuid:
            step_uuid = step.rule_uuid
        r.hincrby(self.get_stats_cache_key(FlowStatsCache.visit_count_map), "%s:%s" % (step_uuid, step.next_uuid), -1)

    def update_activity(self, step, previous_step=None, rule_uuid=None):
        """
        Updates our cache for the given step. This will mark the current active step and
        record history path data for activity.

        :param step: the step they just took
        :param previous_step: the step they were just on
        :param rule_uuid: the uuid for the rule they came from (if any)
        :param simulation: if we are part of a simulation
        """

        with self.lock_on(FlowLock.activity):
            r = get_redis_connection()

            # remove our previous active spot
            if previous_step:
                self.remove_active_for_step(previous_step)

                # mark our path
                previous_uuid = previous_step.step_uuid

                # if we came from a rule, use that instead of our step
                if rule_uuid:
                    previous_uuid = rule_uuid
                r.hincrby(self.get_stats_cache_key(FlowStatsCache.visit_count_map), "%s:%s" % (previous_uuid, step.step_uuid), 1)

            # make us active on our new step
            r.sadd(self.get_stats_cache_key(FlowStatsCache.step_active_set, step.step_uuid), step.run.pk)

    def get_entry_send_actions(self):
        """
        Returns all the entry actions (the first actions in a flow) that are reply actions. This is used
        for grouping all our outgoing messages into a single Broadcast.
        """
        if not self.entry_uuid or self.entry_type != Flow.ACTIONS_ENTRY:
            return []

        # get our entry actions
        entry_actions = ActionSet.objects.filter(uuid=self.entry_uuid).first()
        send_actions = []

        if entry_actions:
            actions = entry_actions.get_actions()

            for action in actions:
                # if this isn't a reply action, bail, they might be modifying the contact
                if not isinstance(action, ReplyAction):
                    break

                send_actions.append(action)

        return send_actions

    def get_dependencies(self, dependencies=None):

        if not dependencies:
            dependencies = dict(flows=set(), groups=set(), campaigns=set(), triggers=set())

        if self in dependencies['flows']:
            return dependencies

        flows = set()
        groups = set()
        # flows.add(self)

        # find all the flows we reference, note this won't include archived flows
        for action_set in self.action_sets.all():
            for action in action_set.get_actions():
                if hasattr(action, 'flow'):
                    flows.add(action.flow)
                if hasattr(action, 'groups'):
                    for group in action.groups:
                        if not isinstance(group, unicode):
                            groups.update(action.groups)

        # add any campaigns that use our groups
        from temba.campaigns.models import Campaign
        campaigns = Campaign.objects.filter(org=self.org, group__in=groups, is_archived=False, is_active=True)
        for campaign in campaigns:
            flows.update(list(campaign.get_flows()))

        # and any of our triggers that reference us
        from temba.triggers.models import Trigger
        triggers = set(Trigger.objects.filter(org=self.org, flow=self, is_archived=False, is_active=True))

        dependencies['flows'].update(flows)
        dependencies['groups'].update(groups)
        dependencies['campaigns'].update(set(campaigns))
        dependencies['triggers'].update(triggers)

        for flow in flows:
            dependencies = flow.get_dependencies(dependencies)

        return dependencies

    def as_json(self, expand_contacts=False):
        """
        Returns the JSON definition for this flow.

          expand_contacts:
            Add names for contacts and groups that are just ids. This is useful for human readable
            situations such as the flow editor.

        """
        flow = dict()

        if self.entry_uuid:
            flow[Flow.ENTRY] = self.entry_uuid
        else:
            flow[Flow.ENTRY] = None

        actionsets = []
        for actionset in ActionSet.objects.filter(flow=self).order_by('pk'):
            actionsets.append(actionset.as_json())

        def lookup_action_contacts(action, contacts, groups):
            if 'contact' in action:
                contacts.append(action['contact']['id'])

            if 'contacts' in action:
                for contact in action['contacts']:
                    contacts.append(contact['id'])

            if 'group' in action:
                g = action['group']
                if isinstance(g, dict):
                    groups.append(g['id'])

            if 'groups' in action:
                for group in action['groups']:
                    if isinstance(group, dict):
                        groups.append(group['id'])

        def replace_action_contacts(action, contacts, groups):

            if 'contact' in action:
                contact = contacts.get(action['contact']['id'], None)
                if contact:
                    action['contact'] = contact.as_json()

            if 'contacts' in action:
                expanded_contacts = []
                for contact in action['contacts']:
                    contact = contacts.get(contact['id'], None)
                    if contact:
                        expanded_contacts.append(contact.as_json())

                action['contacts'] = expanded_contacts

            if 'group' in action:
                # variable substitution
                group = action['group']
                if isinstance(group, dict):
                    group = groups.get(action['group']['id'], None)
                    if group:
                        action['group'] = dict(id=group.id, name=group.name)

            if 'groups' in action:
                expanded_groups = []
                for group in action['groups']:

                    # variable substitution
                    if not isinstance(group, dict):
                        expanded_groups.append(group)
                    else:
                        group = groups.get(group['id'], None)
                        if group:
                            expanded_groups.append(dict(id=group.id, name=group.name))

                action['groups'] = expanded_groups

        if expand_contacts:
            groups = []
            contacts = []

            for actionset in actionsets:
                for action in actionset['actions']:
                    lookup_action_contacts(action, contacts, groups)

            # load them all
            contacts = dict((_.pk, _) for _ in Contact.all().filter(org=self.org, pk__in=contacts))
            groups = dict((_.pk, _) for _ in ContactGroup.user_groups.filter(org=self.org, pk__in=groups))

            # and replace them
            for actionset in actionsets:
                for action in actionset['actions']:
                    replace_action_contacts(action, contacts, groups)

        flow[Flow.ACTION_SETS] = actionsets

        rulesets = []
        for ruleset in RuleSet.objects.filter(flow=self).order_by('pk'):
            rulesets.append(ruleset.as_json())
        flow[Flow.RULE_SETS] = rulesets

        # add our metadata if we have it
        if not self.metadata:
            flow[Flow.METADATA] = dict()
        else:
            flow[Flow.METADATA] = json.loads(self.metadata)

        flow[Flow.LAST_SAVED] = datetime_to_str(self.saved_on)

        if self.base_language:
            flow[Flow.BASE_LANGUAGE] = self.base_language

        flow[Flow.TYPE] = self.flow_type

        return flow

    @classmethod
    def detect_invalid_cycles(cls, json_dict):
        """
        Checks for invalid cycles in our flow
        :param json_dict: our flow definition
        :return: invalid cycle path as list of uuids if found, otherwise empty list
        """

        # Adapted from a blog post by Guido:
        # http://neopythonic.blogspot.com/2009/01/detecting-cycles-in-directed-graph.html

        # Maintain path as a a depth-first path in the implicit tree;
        # path is represented as an OrderedDict of {node: [child,...]} pairs.

        nodes = list()
        node_map = {}

        for ruleset in json_dict.get(Flow.RULE_SETS, []):
            nodes.append(ruleset.get('uuid'))
            node_map[ruleset.get('uuid')] = ruleset

        for actionset in json_dict.get(Flow.ACTION_SETS, []):
            nodes.append(actionset.get('uuid'))
            node_map[actionset.get('uuid')] = actionset

        def get_destinations(uuid):
            node = node_map.get(uuid)

            if not node:
                return []

            rules = node.get('rules', [])
            destinations = []
            if rules:

                if node.get('ruleset_type', None) in RuleSet.TYPE_WAIT:
                    return []

                for rule in rules:
                    if rule.get('destination'):
                        destinations.append(rule.get('destination'))

            elif node.get('destination'):
                destinations.append(node.get('destination'))
            return destinations

        while nodes:
            root = nodes.pop()
            path = OrderedDict({root: get_destinations(root)})
            while path:
                # children at the fringe of the tree
                children = path[next(reversed(path))]
                while children:
                    child = children.pop()

                    # found a loop
                    if child in path:
                        pathlist = list(path)
                        return pathlist[pathlist.index(child):] + [child]

                    # new path
                    if child in nodes:
                        path[child] = get_destinations(child)
                        nodes.remove(child)
                        break
                else:
                    # no more children; pop back up a level
                    path.popitem()
        return None

    def ensure_current_version(self):
        """
        Makes sure the flow is at the current version. If it isn't it will
        migrate the defintion forward updating the flow accordingly.
        """
        if self.version_number < CURRENT_EXPORT_VERSION:
            with self.lock_on(FlowLock.definition):
                json_flow = FlowVersion.migrate_definition(self.as_json(), self.version_number)
                self.update(json_flow)
                # TODO: After Django 1.8 consider doing a self.refresh_from_db() here

    def update(self, json_dict, user=None, force=False):
        """
        Updates a definition for a flow.
        """

        def get_step_type(dest, rulesets, actionsets):
            if dest:
                if rulesets.get(dest, None):
                    return RULE_SET
                if actionsets.get(dest, None):
                    return ACTION_SET
            return None

        cycle = Flow.detect_invalid_cycles(json_dict)
        if cycle:
            raise FlowException("Found invalid cycle: %s" % cycle)

        try:
            # check whether the flow has changed since this flow was last saved
            if user and not force:
                saved_on = json_dict.get(Flow.LAST_SAVED, None)
                org = user.get_org()
                tz = org.get_tzinfo()

                if not saved_on or str_to_datetime(saved_on, tz) < self.saved_on:
                    saver = ""
                    if self.saved_by.first_name:
                        saver += "%s " % self.saved_by.first_name
                    if self.saved_by.last_name:
                        saver += "%s" % self.saved_by.last_name

                    if not saver:
                        saver = self.saved_by.username

                    return dict(status="unsaved", description="Flow NOT Saved", saved_on=datetime_to_str(self.saved_on), saved_by=saver)

            top_y = 0
            top_uuid = None

            # load all existing objects into dicts by uuid
            existing_actionsets = dict()
            for actionset in self.action_sets.all():
                existing_actionsets[actionset.uuid] = actionset

            existing_rulesets = dict()
            for ruleset in self.rule_sets.all():
                existing_rulesets[ruleset.uuid] = ruleset

            # set of uuids which we've seen, we use this set to remove objects no longer used in this flow
            seen = set()
            destinations = set()

            # our steps in our current update submission
            current_actionsets = {}
            current_rulesets = {}

            # parse our actions
            for actionset in json_dict.get(Flow.ACTION_SETS, []):

                uuid = actionset.get(Flow.UUID)

                # validate our actions, normalizing them as JSON after reading them
                actions = [_.as_json() for _ in Action.from_json_array(self.org, actionset.get(Flow.ACTIONS))]

                if actions:
                    current_actionsets[uuid] = actions

            for ruleset in json_dict.get(Flow.RULE_SETS, []):
                uuid = ruleset.get(Flow.UUID)
                current_rulesets[uuid] = ruleset
                seen.add(uuid)

            # create all our rule sets
            for ruleset in json_dict.get(Flow.RULE_SETS, []):

                uuid = ruleset.get(Flow.UUID)
                rules = ruleset.get(Flow.RULES)
                label = ruleset.get(Flow.LABEL, None)
                webhook_url = ruleset.get(Flow.WEBHOOK_URL, None)
                webhook_action = ruleset.get(Flow.WEBHOOK_ACTION, None)
                operand = ruleset.get(Flow.OPERAND, None)
                finished_key = ruleset.get(Flow.FINISHED_KEY)
                ruleset_type = ruleset.get(Flow.RULESET_TYPE)
                config = ruleset.get(Flow.CONFIG)

                if not config:
                    config = dict()

                # cap our lengths
                label = label[:64]

                if operand:
                    operand = operand[:128]

                if webhook_url:
                    webhook_url = webhook_url[:255]

                (x, y) = (ruleset.get(Flow.X), ruleset.get(Flow.Y))

                if not top_uuid or y < top_y:
                    top_y = y
                    top_uuid = uuid

                # validate we can parse our rules, this will throw if not
                Rule.from_json_array(self.org, rules)

                for rule in rules:
                    if 'destination' in rule:
                        # if the destination was excluded for not having any actions
                        # remove the connection for our rule too
                        if rule['destination'] not in current_actionsets and rule['destination'] not in seen:
                            rule['destination'] = None
                        else:
                            destination_uuid = rule.get('destination', None)
                            destinations.add(destination_uuid)

                            # determine what kind of destination we are pointing to
                            rule['destination_type'] = get_step_type(destination_uuid,
                                                                     current_rulesets, current_actionsets)

                            # print "Setting destination [%s] type to: %s" % (destination_uuid, rule['destination_type'])

                existing = existing_rulesets.get(uuid, None)

                if existing:
                    existing.label = ruleset.get(Flow.LABEL, None)
                    existing.set_rules_dict(rules)
                    existing.webhook_url = webhook_url
                    existing.webhook_action = webhook_action
                    existing.operand = operand
                    existing.label = label
                    existing.finished_key = finished_key
                    existing.ruleset_type = ruleset_type
                    existing.set_config(config)
                    (existing.x, existing.y) = (x, y)
                    existing.save()
                else:

                    existing = RuleSet.objects.create(flow=self,
                                                      uuid=uuid,
                                                      label=label,
                                                      rules=json.dumps(rules),
                                                      webhook_url=webhook_url,
                                                      webhook_action=webhook_action,
                                                      finished_key=finished_key,
                                                      ruleset_type=ruleset_type,
                                                      operand=operand,
                                                      config=json.dumps(config),
                                                      x=x, y=y)

                existing_rulesets[uuid] = existing

                # update our value type based on our new rules
                existing.value_type = existing.get_value_type()
                RuleSet.objects.filter(pk=existing.pk).update(value_type=existing.value_type)

            # now work through our action sets
            for actionset in json_dict.get(Flow.ACTION_SETS, []):
                uuid = actionset.get(Flow.UUID)

                # skip actionsets without any actions. This happens when there are no valid
                # actions in an actionset such as when deleted groups or flows are the only actions
                if uuid not in current_actionsets:
                    continue

                actions = current_actionsets[uuid]
                seen.add(uuid)

                (x, y) = (actionset.get(Flow.X), actionset.get(Flow.Y))

                if not top_uuid or y < top_y:
                    top_y = y
                    top_uuid = uuid

                existing = existing_actionsets.get(uuid, None)

                # lookup our destination
                destination_uuid = actionset.get('destination')
                destination_type = get_step_type(destination_uuid, current_rulesets, current_actionsets)

                if destination_uuid:
                    if not destination_type:
                        raise FlowException("Destination '%s' for actionset does not exist" % destination_uuid)

                # only create actionsets if there are actions
                if actions:
                    if existing:
                        # print "Updating %s to point to %s" % (unicode(actions), destination_uuid)
                        existing.destination = destination_uuid
                        existing.destination_type = destination_type
                        existing.set_actions_dict(actions)
                        (existing.x, existing.y) = (x, y)
                        existing.save()
                    else:
                        existing = ActionSet.objects.create(flow=self,
                                                            uuid=uuid,
                                                            destination=destination_uuid,
                                                            destination_type=destination_type,
                                                            actions=json.dumps(actions),
                                                            x=x, y=y)

                        existing_actionsets[uuid] = existing

            # now work through all our objects once more, making sure all uuids map appropriately
            for existing in existing_actionsets.values():
                if not existing.uuid in seen:
                    del existing_actionsets[existing.uuid]
                    existing.delete()

            for existing in existing_rulesets.values():
                if not existing.uuid in seen:
                    # clean up any values on this ruleset
                    Value.objects.filter(ruleset=existing, org=self.org).delete()

                    del existing_rulesets[existing.uuid]
                    existing.delete()

            # make sure all destinations are present though
            for destination in destinations:
                if not destination in existing_rulesets and not destination in existing_actionsets:
                    raise FlowException("Invalid destination: '%s', no matching actionset or ruleset" % destination)


            entry = json_dict.get('entry', None)

            # check if we are pointing to a destination that is no longer valid
            if entry not in existing_rulesets and entry not in existing_actionsets:
                entry = None

            if not entry and top_uuid:
                entry = top_uuid

            # set our entry
            if entry in existing_actionsets:
                self.entry_uuid = entry
                self.entry_type = Flow.ACTIONS_ENTRY
            elif entry in existing_rulesets:
                self.entry_uuid = entry
                self.entry_type = Flow.RULES_ENTRY
            else:
                self.entry_uuid = None
                self.entry_type = None

            # if we have a base language, set that
            self.base_language = json_dict.get('base_language', None)

            # set our metadata
            self.metadata = None
            if Flow.METADATA in json_dict:
                self.metadata = json.dumps(json_dict[Flow.METADATA])

            if user:
                self.saved_by = user
            self.saved_on = timezone.now()
            self.version_number = CURRENT_EXPORT_VERSION
            self.save()

            # clear property cache
            self.clear_props_cache()

            # create a version of our flow for posterity
            if user is None:
                user = self.created_by

            # remove any versions that were created in the last minute
            self.versions.filter(created_on__gt=timezone.now() - timedelta(seconds=60)).delete()

            # create a new version
            self.versions.create(definition=json.dumps(json_dict),
                                 created_by=user,
                                 modified_by=user,
                                 version_number=CURRENT_EXPORT_VERSION)

            return dict(status="success", description="Flow Saved", saved_on=datetime_to_str(self.saved_on))

        except Exception as e:
            import traceback
            traceback.print_exc()

            transaction.rollback()
            transaction.leave_transaction_management()
            raise e

    def __unicode__(self):
        return self.name

    class Meta:
        ordering = ('-modified_on',)


class RuleSet(models.Model):

    TYPE_WAIT_MESSAGE = 'wait_message'
    TYPE_WAIT_RECORDING = 'wait_recording'
    TYPE_WAIT_DIGIT = 'wait_digit'
    TYPE_WAIT_DIGITS = 'wait_digits'
    TYPE_WEBHOOK = 'webhook'
    TYPE_FLOW_FIELD = 'flow_field'
    TYPE_FORM_FIELD = 'form_field'
    TYPE_CONTACT_FIELD = 'contact_field'
    TYPE_EXPRESSION = 'expression'

    TYPE_WAIT = [TYPE_WAIT_MESSAGE, TYPE_WAIT_RECORDING, TYPE_WAIT_DIGIT, TYPE_WAIT_DIGITS]

    TYPE_CHOICES = ((TYPE_WAIT_MESSAGE, "Wait for message"),
                    (TYPE_WAIT_RECORDING, "Wait for recording"),
                    (TYPE_WAIT_DIGIT, "Wait for digit"),
                    (TYPE_WAIT_DIGITS, "Wait for digits"),
                    (TYPE_WEBHOOK, "Webhook"),
                    (TYPE_FLOW_FIELD, "Split on flow field"),
                    (TYPE_CONTACT_FIELD, "Split on contact field"),
                    (TYPE_EXPRESSION, "Split by expression"))

    uuid = models.CharField(max_length=36, unique=True)
    flow = models.ForeignKey(Flow, related_name='rule_sets')

    label = models.CharField(max_length=64, null=True, blank=True,
                             help_text=_("The label for this field"))

    operand = models.CharField(max_length=128, null=True, blank=True,
                               help_text=_("The value that rules will be run against, if None defaults to @step.value"))

    webhook_url = models.URLField(null=True, blank=True, max_length=255,
                            help_text=_("The URL that will be called with the user's response before we run our rules"))

    webhook_action = models.CharField(null=True, blank=True, max_length=8, default='POST',
                                      help_text=_('How the webhook should be executed'))

    rules = models.TextField(help_text=_("The JSON encoded actions for this action set"))

    finished_key = models.CharField(max_length=1, null=True, blank=True,
                                    help_text="During IVR, this is the key to indicate we are done waiting")

    value_type = models.CharField(max_length=1, choices=VALUE_TYPE_CHOICES, default=TEXT,
                                  help_text="The type of value this ruleset saves")

    ruleset_type = models.CharField(max_length=16, choices=TYPE_CHOICES, null=True,
                                    help_text="The type of ruleset")

    response_type = models.CharField(max_length=1, help_text="The type of response that is being saved")

    config = models.TextField(null=True, verbose_name=_("Ruleset Configuration"),
                              help_text=_("RuleSet type specific configuration"))

    x = models.IntegerField()
    y = models.IntegerField()

    created_on = models.DateTimeField(auto_now_add=True, help_text=_("When this ruleset was originally created"))
    modified_on = models.DateTimeField(auto_now=True, help_text=_("When this ruleset was last modified"))

    @classmethod
    def get(cls, flow, uuid):
        return RuleSet.objects.filter(flow=flow, uuid=uuid).select_related('flow', 'flow__org').first()

    @classmethod
    def contains_step(cls, text):

        # remove any padding
        if text:
            text = text.strip()

        # if we start with =( then we are an expression
        is_expression = text and len(text) > 2 and text[0:2] == '=('

        if '@step' in text or (is_expression and 'step' in text):
            return True

        return False

    def config_json(self):
        if not self.config:
            return dict()
        else:
            return json.loads(self.config)

    def set_config(self, config):
        self.config = json.dumps(config)

    def build_uuid_to_category_map(self):
        flow_language = self.flow.base_language

        uuid_to_category = dict()
        ordered_categories = []
        unique_categories = set()

        for rule in self.get_rules():
            label = rule.get_category_name(flow_language) if rule.category else unicode(_("Valid"))

            # ignore "Other" labels
            if label == "Other":
                continue

            # we only want to represent each unique label once
            if not label.lower() in unique_categories:
                unique_categories.add(label.lower())
                ordered_categories.append(dict(label=label, count=0))

            uuid_to_category[rule.uuid] = label

            # this takes care of results that were categorized with different rules that may not exist anymore
            for value in Value.objects.filter(ruleset=self, category=label).order_by('rule_uuid').distinct('rule_uuid'):
                uuid_to_category[value.rule_uuid] = label

        return (ordered_categories, uuid_to_category)

    def get_value_type(self):
        """
        Determines the value type that this ruleset will generate.
        """
        rules = self.get_rules()

        # we keep track of specialized rule types we see
        dec_rules = 0
        dt_rules = 0
        rule_count = 0

        for rule in self.get_rules():
            if not isinstance(rule, TrueTest):
                rule_count += 1

            if isinstance(rule, NumericTest):
                dec_rules += 1
            elif isinstance(rule, DateTest):
                dt_rules += 1

        # no real rules? this is open ended, return
        if rule_count == 0:
            return TEXT

        # if we are all of one type (excluding other) then we are that type
        if dec_rules == len(rules) - 1:
            return DECIMAL
        elif dt_rules == len(rules) - 1:
            return DATETIME
        else:
            return TEXT

    def get_voice_input(self, voice_response, action=None):

        # recordings aren't wrapped input they get tacked on at the end
        if self.ruleset_type == RuleSet.TYPE_WAIT_RECORDING:
            return voice_response
        elif self.ruleset_type == RuleSet.TYPE_WAIT_DIGITS:
            return voice_response.gather(finishOnKey=self.finished_key, timeout=60, action=action)
        else:
            # otherwise we assume it's single digit entry
            return voice_response.gather(numDigits=1, timeout=60, action=action)

    def is_pause(self):
        return self.ruleset_type in RuleSet.TYPE_WAIT

    def find_matching_rule(self, step, run, msg):

        orig_text = None
        if msg:
            orig_text = msg.text

        context = run.flow.build_message_context(run.contact, msg)

        if self.ruleset_type == RuleSet.TYPE_WEBHOOK:
            from temba.api.models import WebHookEvent
            (value, errors) = Msg.substitute_variables(self.webhook_url, run.contact, context,
                                                       org=run.flow.org, url_encode=True)
            result = WebHookEvent.trigger_flow_event(value, self.flow, run, self,
                                                     run.contact, msg, self.webhook_action)

            # rebuild our context again, the webhook may have populated something
            context = run.flow.build_message_context(run.contact, msg)

            rule = self.get_rules()[0]
            rule.category = run.flow.get_base_text(rule.category)

            # return the webhook result body as the value
            return rule, result.body

        else:

            # if it's a form field, construct an expression accordingly
            if self.ruleset_type == RuleSet.TYPE_FORM_FIELD:
                config = self.config_json()
                delim = config.get('field_delimiter', ' ')
                self.operand = '=field(%s, %d, "%s")' % (self.operand[1:], config.get('field_index', 0) + 1, delim)

            # if we have a custom operand, figure that out
            text = None
            if self.operand:
                (text, errors) = Msg.substitute_variables(self.operand, run.contact, context, org=run.flow.org)
            elif msg:
                text = msg.text

            try:
                rules = self.get_rules()
                for rule in rules:
                    (result, value) = rule.matches(run, msg, context, text)
                    if result > 0:
                        # treat category as the base category
                        rule.category = run.flow.get_base_text(rule.category)
                        return rule, value
            finally:
                if msg:
                    msg.text = orig_text

            return None, None

    def save_run_value(self, run, rule, value, recording=False):
        value = unicode(value)[:640]
        location_value = None
        dec_value = None
        dt_value = None
        recording_value = None

        if isinstance(value, AdminBoundary):
            location_value = value
        else:
            dt_value = run.flow.org.parse_date(value)
            dec_value = run.flow.org.parse_decimal(value)

        if recording:
            recording_value = value

        # delete any existing values for this ruleset, run and contact, we only store the latest
        Value.objects.filter(contact=run.contact, run=run, ruleset=self).delete()

        Value.objects.create(contact=run.contact, run=run, ruleset=self, category=rule.category, rule_uuid=rule.uuid,
                             string_value=value, decimal_value=dec_value, datetime_value=dt_value,
                             location_value=location_value, recording_value=recording_value, org=run.flow.org)

        # invalidate any cache on this ruleset
        Value.invalidate_cache(ruleset=self)

        # output the new value if in the simulator
        if run.contact.is_test:
            ActionLog.create(run, _("Saved '%s' as @flow.%s") % (value, Flow.label_to_slug(self.label)))

    def get_step_type(self):
        return RULE_SET

    def get_rules_dict(self):
        return json.loads(self.rules)

    def get_rules(self):
        return Rule.from_json_array(self.flow.org, json.loads(self.rules))

    def get_rule_uuids(self):
        return [rule['uuid'] for rule in json.loads(self.rules)]

    def set_rules_dict(self, json_dict):
        self.rules = json.dumps(json_dict)

    def set_rules(self, rules):
        rules_dict = []
        for rule in rules:
            rules_dict.append(rule.as_json())
        self.set_rules_dict(rules_dict)

    def as_json(self):
        return dict(uuid=self.uuid, x=self.x, y=self.y, label=self.label,
                    rules=self.get_rules_dict(), webhook=self.webhook_url, webhook_action=self.webhook_action,
                    finished_key=self.finished_key, ruleset_type=self.ruleset_type, response_type=self.response_type,
                    operand=self.operand, config=self.config_json())

    def __unicode__(self):
        if self.label:
            return "RuleSet: %s - %s" % (self.uuid, self.label)
        else:
            return "RuleSet: %s" % (self.uuid, )



class ActionSet(models.Model):
    uuid = models.CharField(max_length=36, unique=True)
    flow = models.ForeignKey(Flow, related_name='action_sets')

    destination = models.CharField(max_length=36, null=True)
    destination_type = models.CharField(max_length=1, choices=STEP_TYPE_CHOICES, null=True)

    actions = models.TextField(help_text=_("The JSON encoded actions for this action set"))

    x = models.IntegerField()
    y = models.IntegerField()

    created_on = models.DateTimeField(auto_now_add=True, help_text=_("When this action was originally created"))
    modified_on = models.DateTimeField(auto_now=True, help_text=_("When this action was last modified"))

    @classmethod
    def get(cls, flow, uuid):
        return ActionSet.objects.filter(flow=flow, uuid=uuid).select_related('flow', 'flow__org').first()

    def get_reply_message(self):
        actions = self.get_actions()

        if len(actions) == 1 and isinstance(actions[0], ReplyAction):
            return actions[0].msg

        return None

    def get_step_type(self):
        return ACTION_SET

    def execute_actions(self, run, msg, started_flows, execute_reply_action=True):
        actions = self.get_actions()
        msgs = []

        for action in actions:
            if not execute_reply_action and isinstance(action, ReplyAction):
                pass

            elif isinstance(action, StartFlowAction):
                if action.flow.pk in started_flows:
                    pass
                else:
                    msgs += action.execute(run, self, msg, started_flows)

                    # reload our contact and reassign it to our run, it may have been changed deep down in our child flow
                    run.contact = Contact.objects.get(pk=run.contact.pk)

            else:
                msgs += action.execute(run, self, msg)

                # actions modify the run.contact, update the msg contact in case they did so
                if msg:
                    msg.contact = run.contact

        return msgs

    def get_actions_dict(self):
        return json.loads(self.actions)

    def get_actions(self):
        return Action.from_json_array(self.flow.org, json.loads(self.actions))

    def set_actions_dict(self, json_dict):
        self.actions = json.dumps(json_dict)

    def set_actions(self, actions):
        actions_dict = []
        for action in actions:
            actions_dict.append(action.as_json())
        self.set_actions_dict(actions_dict)

    def as_json(self):
        return dict(uuid=self.uuid, x=self.x, y=self.y, destination=self.destination, actions=self.get_actions_dict())

    def get_description(self):
        """
        Tries to return a slightly friendly version of the actions in this actionset.
        """
        description = ""
        for action in self.get_actions():
            description += str(action.get_description()) + "\n"

        return description

    def __unicode__(self):
        return "ActionSet: %s" % (self.uuid, )


class FlowVersion(SmartModel):
    """
    JSON definitions for previous flow versions
    """
    flow = models.ForeignKey(Flow, related_name='versions')
    definition = models.TextField(help_text=_("The JSON flow definition"))
    version_number = models.IntegerField(default=CURRENT_EXPORT_VERSION, help_text=_("The flow version this definition is in"))

    @classmethod
    def migrate_definition(cls, json_flow, version, to_version=None):

        if not to_version:
            to_version = CURRENT_EXPORT_VERSION
        from temba.flows import flow_migrations
        while (version <= to_version):
            migrate_fn = getattr(flow_migrations, 'migrate_to_version_%d' % version, None)
            if migrate_fn:
                migrate_fn(json_flow)
            version +=1

        return json_flow

    def get_definition_json(self):

        definition = json.loads(self.definition)

        # migrate our definition if necessary
        if self.version_number < CURRENT_EXPORT_VERSION:
            definition = FlowVersion.migrate_definition(definition, self.version_number)

        return definition

    def as_json(self, include_definition=False):
        return dict(user=dict(email=self.created_by.username,
                    name=self.created_by.get_full_name()),
                    created_on=datetime_to_str(self.created_on),
                    id=self.pk,
                    version_number=self.version_number)

class FlowRun(models.Model):
    org = models.ForeignKey(Org, related_name='runs', db_index=False)

    flow = models.ForeignKey(Flow, related_name='runs')

    contact = models.ForeignKey(Contact, related_name='runs')

    call = models.ForeignKey('ivr.IVRCall', related_name='runs', null=True, blank=True,
                             help_text=_("The call that handled this flow run, only for voice flows"))

    is_active = models.BooleanField(default=True,
                                    help_text=_("Whether this flow run is currently active"))

    fields = models.TextField(blank=True, null=True,
                              help_text=_("A JSON representation of any custom flow values the user has saved away"))

    created_on = models.DateTimeField(default=timezone.now,
                                      help_text=_("When this flow run was created"))

    expires_on = models.DateTimeField(null=True,
                                      help_text=_("When this flow run will expire"))

    expired_on = models.DateTimeField(null=True,
                                      help_text=_("When this flow run expired"))

    modified_on = models.DateTimeField(auto_now=True,
                                       help_text=_("When this flow run was last updated"))

    start = models.ForeignKey('flows.FlowStart', null=True, blank=True, related_name='runs',
                              help_text=_("The FlowStart objects that started this run"))

    @classmethod
    def create(cls, flow, contact, start=None, call=None, fields=None, created_on=None, db_insert=True):
        args = dict(org=flow.org, flow=flow, contact=contact, start=start, call=call, fields=fields)

        if created_on:
            args['created_on'] = created_on

        if db_insert:
            return FlowRun.objects.create(**args)
        else:
            return FlowRun(**args)

    @classmethod
    def normalize_fields(cls, fields, count=-1):
        """
        Turns an arbitrary dictionary into a dictionary containing only string keys and values
        """
        if isinstance(fields, (str, unicode)):
            return fields[:640], count+1

        elif isinstance(fields, numbers.Number):
            return fields, count+1

        elif isinstance(fields, dict):
            count += 1
            field_dict = dict()
            for (k, v) in fields.items():
                (field_dict[k[:255]], count) = FlowRun.normalize_fields(v, count)

                if count >= 128:
                    break

            return field_dict, count

        elif isinstance(fields, list):
            count += 1
            list_dict = dict()
            for (i, v) in enumerate(fields):
                (list_dict[str(i)], count) = FlowRun.normalize_fields(v, count)

                if count >= 128:
                    break

            return list_dict, count

        else:
            return unicode(fields), count+1

    @classmethod
    def do_expire_runs(cls, runs, batch_size=1000):
        """
        Expires a set of runs
        """
        # let's optimize by only selecting what we need and loading the actual ids
        runs = list(runs.order_by('flow').values('id', 'flow'))

        # remove activity for each run, batched by flow
        last_flow = None
        expired_runs = []

        for run in runs:
            if run['flow'] != last_flow:
                if expired_runs:
                    flow = Flow.objects.filter(id=last_flow).first()
                    if flow:
                        flow.remove_active_for_run_ids(expired_runs)
                expired_runs = []
            expired_runs.append(run['id'])
            last_flow = run['flow']

        # same thing for our last batch if we have one
        if expired_runs:
            flow = Flow.objects.filter(id=last_flow).first()
            if flow:
                flow.remove_active_for_run_ids(expired_runs)

        # finally, update our db with the new expirations
        # batch this for 1,000 runs at a time so we don't grab locks for too long
        batches = [runs[i:i + batch_size] for i in range(0, len(runs), batch_size)]
        for batch in batches:
            FlowRun.objects.filter(id__in=[f['id'] for f in batch]).update(is_active=False, expired_on=timezone.now())

    def release(self):

        # remove each of our steps. we do this one at a time
        # so we can decrement the activity properly
        for step in self.steps.all():
            step.release()

        # remove our run from the activity
        with self.flow.lock_on(FlowLock.activity):
            self.flow.remove_active_for_run_ids([self.pk])

        # decrement our total flow count
        r = get_redis_connection()

        with self.flow.lock_on(FlowLock.participation):

            r.incrby(self.flow.get_stats_cache_key(FlowStatsCache.runs_started_count), -1)

            # remove ourselves from the completed runs
            r.srem(self.flow.get_stats_cache_key(FlowStatsCache.runs_completed_count), self.pk)

            # if we are the last run for our contact, remove our contact from the start set
            if FlowRun.objects.filter(flow=self.flow, contact=self.contact).exclude(pk=self.pk).count() == 0:
                r.srem(self.flow.get_stats_cache_key(FlowStatsCache.contacts_started_set), self.contact.pk)

        # lastly delete ourselves
        self.delete()

    def set_completed(self, complete=True, final_step=None, completed_on=None):
        """
        Mark a run as complete. Runs can become incomplete at a later
        data if they re-engage with an updated flow.
        """
        if complete:
            if self.contact.is_test:
                ActionLog.create(self, _('%s has exited this flow') % self.contact.get_display(self.flow.org, short=True))

            now = timezone.now()

            # mark that we left this step
            if final_step:
                final_step.left_on = completed_on if completed_on else now
                final_step.save(update_fields=['left_on'])
                self.flow.remove_active_for_step(final_step)

            # mark this flow as inactive
            self.is_active = False
            self.modified_on = now
            self.save(update_fields=['modified_on', 'is_active'])

        r = get_redis_connection()
        if not self.contact.is_test:
            with self.flow.lock_on(FlowLock.participation):
                key = self.flow.get_stats_cache_key(FlowStatsCache.runs_completed_count)
                if complete:
                    r.sadd(key, self.pk)
                else:
                    r.srem(key, self.pk)

    def update_expiration(self, point_in_time):
        """
        Set our expiration according to the flow settings
        """
        if self.flow.expires_after_minutes:
            now = timezone.now()
            if not point_in_time:
                point_in_time = now
            self.expires_on = point_in_time + timedelta(minutes=self.flow.expires_after_minutes)
            self.modified_on = now

            # save our updated fields
            self.save(update_fields=['expires_on', 'modified_on'])

            # if it's in the past, just expire us now
            if self.expires_on < now:
                self.expire()

    def expire(self):
        self.do_expire_runs(FlowRun.objects.filter(pk=self.pk))

    @classmethod
    def expire_all_for_contacts(cls, contacts):
        runs = cls.objects.filter(is_active=True, contact__in=contacts)
        cls.do_expire_runs(runs)

    def update_fields(self, field_map):
        # validate our field
        (field_map, count) = FlowRun.normalize_fields(field_map)

        if not self.fields:
            self.fields = json.dumps(field_map)
        else:
            existing_map = json.loads(self.fields)
            existing_map.update(field_map)
            self.fields = json.dumps(existing_map)

        self.save(update_fields=['fields'])

    def field_dict(self):
        if self.fields:
            extra = json.loads(self.fields)
            extra['__default__'] = ", ".join("%s: %s" % (_, extra[_]) for _ in sorted(extra.keys()))
            return extra
        else:
            return dict()

    def is_completed(self):
        """
        Whether this run has reached the terminal node in the flow
        """
        terminal_nodes = self.flow.get_terminal_nodes()
        category_nodes = self.flow.get_category_nodes()

        for step in self.steps.all():
            if step.step_uuid in terminal_nodes:
                return True
            elif step.step_uuid in category_nodes and step.left_on is None and step.rule_uuid is not None:
                return True

        return False

    def create_outgoing_ivr(self, text, recording_url, response_to=None):

        # create a Msg object to track what happened
        from temba.msgs.models import DELIVERED, IVR
        msg = Msg.create_outgoing(self.flow.org, self.flow.created_by, self.contact, text, channel=self.call.channel,
                                  response_to=response_to, recording_url=recording_url, status=DELIVERED, msg_type=IVR)

        if msg:
            if recording_url:
                self.voice_response.play(url=recording_url)
            else:
                self.voice_response.say(text)

        return msg


class FlowStepIterator(object):
    """
    Queryset wrapper to chunk queries and reduce in-memory footprint
    """
    def __init__(self, ids, order_by=None, select_related=None, prefetch_related=None, max_obj_num=1000):
        self._ids = ids
        self._order_by = order_by
        self._select_related = select_related
        self._prefetch_related = prefetch_related
        self._generator = self._setup()
        self.max_obj_num = max_obj_num

    def _setup(self):
        for i in xrange(0, len(self._ids), self.max_obj_num):
            chunk_queryset = FlowStep.objects.filter(id__in=self._ids[i:i+self.max_obj_num])

            if self._order_by:
                chunk_queryset = chunk_queryset.order_by(*self._order_by)

            if self._select_related:
                chunk_queryset = chunk_queryset.select_related(*self._select_related)

            if self._prefetch_related:
                chunk_queryset = chunk_queryset.prefetch_related(*self._prefetch_related)

            for obj in chunk_queryset:
                yield obj

    def __iter__(self):
        return self

    def next(self):
        return self._generator.next()


class ExportFlowResultsTask(SmartModel):
    """
    Container for managing our export requests
    """
    org = models.ForeignKey(Org, related_name='flow_results_exports', help_text=_("The Organization of the user."))
    flows = models.ManyToManyField(Flow, related_name='exports', help_text=_("The flows to export"))
    host = models.CharField(max_length=32, help_text=_("The host this export task was created on"))
    task_id = models.CharField(null=True, max_length=64)
    is_finished = models.BooleanField(default=False,
                                      help_text=_("Whether this export is complete"))

    def start_export(self):
        """
        Starts our export, wrapping it in a try block to make sure we mark it as finished when complete.
        """
        try:
            start = time.time()
            self.do_export()
        finally:
            elapsed = time.time() - start
            analytics.track(self.created_by.username, 'temba.flowresult_export_latency', properties=dict(value=elapsed))

            self.is_finished = True
            self.save(update_fields=['is_finished'])

    def do_export(self):
        from xlwt import Workbook
        book = Workbook()
        max_rows = 65535

        date_format = xlwt.easyxf(num_format_str='MM/DD/YYYY HH:MM:SS')
        small_width = 15 * 256
        medium_width = 20 * 256
        large_width = 100 * 256

        # merge the columns for all of our flows
        columns = []
        flows = self.flows.all()
        with SegmentProfiler("get columns"):
            for flow in flows:
                columns += flow.get_columns()

        org = None
        if flows:
            org = flows[0].org

        org_tz = pytz.timezone(flows[0].org.timezone)

        def as_org_tz(dt):
            if dt:
                return dt.astimezone(org_tz).replace(tzinfo=None)
            else:
                return None

        # create a mapping of column id to index
        column_map = dict()
        for col in range(len(columns)):
            column_map[columns[col].uuid] = 5+col*3

        # build a cache of rule uuid to category name, we want to use the most recent name the user set
        # if possible and back down to the cached rule_category only when necessary
        category_map = dict()

        with SegmentProfiler("rule uuid to category to name"):
            for ruleset in RuleSet.objects.filter(flow__in=flows).select_related('flow'):
                for rule in ruleset.get_rules():
                    category_map[rule.uuid] = rule.get_category_name(ruleset.flow.base_language)

        with SegmentProfiler("calculate all steps"):
            all_steps = FlowStep.objects.filter(run__flow__in=flows, step_type=RULE_SET)\
                                        .order_by('contact', 'run', 'arrived_on', 'pk')

        # count of unique flow runs
        with SegmentProfiler("# of runs"):
            all_runs_count = all_steps.values('run').distinct().count()

        # count of unique contacts
        with SegmentProfiler("# of contacts"):
            contacts_count = all_steps.values('contact').distinct().count()

        # grab the ids for all our steps so we don't have to ever calculate them again
        with SegmentProfiler("calculate step ids"):
            all_steps = FlowStep.objects.filter(run__flow__in=flows)\
                                        .order_by('contact', 'run', 'arrived_on', 'pk')\
                                        .values('id')
            step_ids = [s['id'] for s in all_steps]

        # build our sheets
        run_sheets = []
        total_run_sheet_count = 0

        # the full sheets we need for runs
        for i in range(all_runs_count / max_rows + 1):
            total_run_sheet_count += 1
            name = "Runs" if (i+1) <= 1 else "Runs (%d)" % (i+1)
            sheet = book.add_sheet(name, cell_overwrite_ok=True)
            run_sheets.append(sheet)

        total_merged_run_sheet_count = 0

        # the full sheets we need for contacts
        for i in range(contacts_count / max_rows + 1):
            total_merged_run_sheet_count += 1
            name = "Contacts" if (i+1) <= 1 else "Contacts (%d)" % (i+1)
            sheet = book.add_sheet(name, cell_overwrite_ok=True)
            run_sheets.append(sheet)

        # then populate their header columns
        for sheet in run_sheets:
            # build up our header row
            sheet.write(0, 0, "Phone")
            sheet.write(0, 1, "Name")
            sheet.write(0, 2, "Groups")
            sheet.write(0, 3, "First Seen")
            sheet.write(0, 4, "Last Seen")

            sheet.col(0).width = small_width
            sheet.col(1).width = medium_width
            sheet.col(2).width = medium_width
            sheet.col(3).width = medium_width
            sheet.col(4).width = medium_width

            for col in range(len(columns)):
                ruleset = columns[col]
                sheet.write(0, 5+col*3, "%s (Category) - %s" % (unicode(ruleset.label), unicode(ruleset.flow.name)))
                sheet.write(0, 5+col*3+1, "%s (Value) - %s" % (unicode(ruleset.label), unicode(ruleset.flow.name)))
                sheet.write(0, 5+col*3+2, "%s (Text) - %s" % (unicode(ruleset.label), unicode(ruleset.flow.name)))
                sheet.col(5+col*3).width = 15 * 256
                sheet.col(5+col*3+1).width = 15 * 256
                sheet.col(5+col*3+2).width = 15 * 256

        run_row = 0
        merged_row = 0
        msg_row = 0

        latest = None
        earliest = None

        last_run = 0
        last_contact = None

        # index of sheets that we are currently writing to
        run_sheet_index = 0
        merged_run_sheet_index = total_run_sheet_count
        msg_sheet_index = 0

        # get our initial runs and merged runs to write to
        runs = book.get_sheet(run_sheet_index)
        merged_runs = book.get_sheet(merged_run_sheet_index)
        msgs = None

        processed_steps = 0
        total_steps = len(step_ids)
        start = time.time()
        flow_names = ", ".join([f['name'] for f in self.flows.values('name')])

        for run_step in FlowStepIterator(step_ids,
                                         order_by=['contact', 'run', 'arrived_on', 'pk'],
                                         select_related=['run', 'contact'],
                                         prefetch_related=['messages', 'messages__channel', 'contact__all_groups']):

            processed_steps += 1
            if processed_steps % 10000 == 0:
                print "Export of %s - %d%% complete in %0.2fs" % \
                      (flow_names, processed_steps * 100 / total_steps, time.time() - start)

            # skip over test contacts
            if run_step.contact.is_test:
                continue

            # if this is a rule step, write out the value collected
            if run_step.step_type == RULE_SET:

                if last_contact != run_step.contact.pk:
                    if merged_row % 1000 == 0:
                        merged_runs.flush_row_data()

                    merged_row += 1

                    if merged_row > max_rows:
                        # get the next sheet to use for Contacts
                        merged_row = 1
                        merged_run_sheet_index += 1
                        merged_runs = book.get_sheet(merged_run_sheet_index)

                # a new run
                if last_run != run_step.run.pk:
                    earliest = None
                    latest = None

                    if run_row % 1000 == 0:
                        runs.flush_row_data()

                    run_row += 1

                    if run_row > max_rows:
                        # get the next sheet to use for Runs
                        run_row = 1
                        run_sheet_index += 1
                        runs = book.get_sheet(run_sheet_index)

                    # build up our group names
                    group_names = []
                    for group in run_step.contact.all_groups.all():
                        if group.group_type == ContactGroup.TYPE_USER_DEFINED:
                            group_names.append(group.name)

                    group_names.sort()
                    groups = ", ".join(group_names)

                    runs.write(run_row, 0, run_step.contact.get_urn_display(org=org, scheme=TEL_SCHEME, full=True))
                    runs.write(run_row, 1, run_step.contact.name)
                    runs.write(run_row, 2, groups)

                    merged_runs.write(merged_row, 0, run_step.contact.get_urn_display(org=org, scheme=TEL_SCHEME, full=True))
                    merged_runs.write(merged_row, 1, run_step.contact.name)
                    merged_runs.write(merged_row, 2, groups)

                if not latest or latest < run_step.arrived_on:
                    latest = run_step.arrived_on

                if not earliest or earliest > run_step.arrived_on:
                    earliest = run_step.arrived_on

                if earliest:
                    runs.write(run_row, 3, as_org_tz(earliest), date_format)
                    merged_runs.write(merged_row, 3, as_org_tz(earliest), date_format)

                if latest:
                    runs.write(run_row, 4, as_org_tz(latest), date_format)
                    merged_runs.write(merged_row, 4, as_org_tz(latest), date_format)

                # write the step data
                col = column_map.get(run_step.step_uuid, 0)
                if col:
                    category = category_map.get(run_step.rule_uuid, None)
                    if category:
                        runs.write(run_row, col, category)
                        merged_runs.write(merged_row, col, category)
                    elif run_step.rule_category:
                        runs.write(run_row, col, run_step.rule_category)
                        merged_runs.write(merged_row, col, run_step.rule_category)

                    value = run_step.rule_value
                    if value:
                        runs.write(run_row, col+1, value)
                        merged_runs.write(merged_row, col+1, value)

                    text = run_step.get_text()
                    if text:
                        runs.write(run_row, col+2, text)
                        merged_runs.write(merged_row, col+2, text)

                last_run = run_step.run.pk
                last_contact = run_step.contact.pk

            # write out any message associated with this step
            if run_step.get_text():
                msg_row += 1

                if msg_row % 1000 == 0:
                    msgs.flush_row_data()

                if msg_row > max_rows or not msgs:
                    msg_row = 1
                    msg_sheet_index += 1

                    name = "Messages" if (msg_sheet_index+1) <= 1 else "Messages (%d)" % (msg_sheet_index+1)
                    msgs = book.add_sheet(name)

                    msgs.write(0, 0, "Phone")
                    msgs.write(0, 1, "Name")
                    msgs.write(0, 2, "Date")
                    msgs.write(0, 3, "Direction")
                    msgs.write(0, 4, "Message")
                    msgs.write(0, 5, "Channel")

                    msgs.col(0).width = small_width
                    msgs.col(1).width = medium_width
                    msgs.col(2).width = medium_width
                    msgs.col(3).width = small_width
                    msgs.col(4).width = large_width
                    msgs.col(5).width = small_width

                msgs.write(msg_row, 0, run_step.contact.get_urn_display(org=org, scheme=TEL_SCHEME, full=True))
                msgs.write(msg_row, 1, run_step.contact.name)
                arrived_on = as_org_tz(run_step.arrived_on)

                msgs.write(msg_row, 2, arrived_on, date_format)
                if run_step.step_type == RULE_SET:
                    msgs.write(msg_row, 3, "IN")
                else:
                    msgs.write(msg_row, 3, "OUT")

                msgs.write(msg_row, 4, run_step.get_text())
                msgs.write(msg_row, 5, run_step.get_channel_name())

        temp = NamedTemporaryFile(delete=True)
        book.save(temp)
        temp.flush()

        # save as file asset associated with this task
        from temba.assets.models import AssetType
        from temba.assets.views import get_asset_url

        store = AssetType.results_export.store
        store.save(self.pk, File(temp), 'xls')

        from temba.middleware import BrandingMiddleware
        branding = BrandingMiddleware.get_branding_for_host(self.host)

        subject = "Your export is ready"
        template = 'flows/email/flow_export_download'
        download_url = 'https://%s/%s' % (settings.TEMBA_HOST, get_asset_url(AssetType.results_export, self.pk))

        # force a gc
        import gc
        gc.collect()

        # only send the email if this is production
        send_temba_email(self.created_by.username, subject, template, dict(flows=flows, link=download_url), branding)

    def queryset_iterator(self, queryset, chunksize=1000):
        pk = 0
        last_pk = queryset.order_by('-pk')[0].pk
        queryset = queryset.order_by('pk')
        while pk < last_pk:
            for row in queryset.filter(pk__gt=pk)[:chunksize]:
                pk = row.pk
                yield row


class ActionLog(models.Model):
    """
    Log of an event that occurred whilst executing a flow in the simulator
    """
    LEVEL_INFO = 'I'
    LEVEL_WARN = 'W'
    LEVEL_ERROR = 'E'
    LEVEL_CHOICES = ((LEVEL_INFO, _("Info")), (LEVEL_WARN, _("Warning")), (LEVEL_ERROR, _("Error")))

    run = models.ForeignKey(FlowRun, related_name='logs')

    text = models.TextField(help_text=_("Log event text"))

    level = models.CharField(max_length=1, choices=LEVEL_CHOICES, default=LEVEL_INFO, help_text=_("Log event level"))

    created_on = models.DateTimeField(auto_now_add=True, help_text=_("When this log event occurred"))

    @classmethod
    def create(cls, run, text, level=LEVEL_INFO, safe=False):
        if not safe:
            text = escape(text)

        text = text.replace('\n', "<br/>")

        try:
            return ActionLog.objects.create(run=run, text=text, level=level)
        except Exception:
            return None  # it's possible our test run can be deleted out from under us

    @classmethod
    def info(cls, run, text, safe=False):
        return cls.create(run, text, cls.LEVEL_INFO, safe)

    @classmethod
    def warn(cls, run, text, safe=False):
        return cls.create(run, text, cls.LEVEL_WARN, safe)

    @classmethod
    def error(cls, run, text, safe=False):
        return cls.create(run, text, cls.LEVEL_ERROR, safe)

    def as_json(self):
        return dict(id=self.id,
                    direction="O",
                    level=self.level,
                    text=self.text,
                    created_on=self.created_on.strftime('%x %X'),
                    model="log")

    def simulator_json(self):
        return self.as_json()


class FlowStep(models.Model):
    run = models.ForeignKey(FlowRun, related_name='steps')

    contact = models.ForeignKey(Contact, related_name='flow_steps')

    step_type = models.CharField(max_length=1, choices=STEP_TYPE_CHOICES,

                                 help_text=_("What type of node was visited"))
    step_uuid = models.CharField(max_length=36, db_index=True,
                                 help_text=_("The UUID of the ActionSet or RuleSet for this step"))

    rule_uuid = models.CharField(max_length=36, null=True,
                                 help_text=_("For uuid of the rule that matched on this ruleset, null on ActionSets"))
    rule_category = models.CharField(max_length=36, null=True,
                                     help_text=_("The category label that matched on this ruleset, null on ActionSets"))

    rule_value = models.CharField(max_length=640, null=True,
                                  help_text=_("The value that was matched in our category for this ruleset, null on ActionSets"))

    rule_decimal_value = models.DecimalField(max_digits=36, decimal_places=8, null=True,
                                             help_text=_("The decimal value that was matched in our category for this ruleset, null on ActionSets or if a non numeric rule was matched"))

    next_uuid = models.CharField(max_length=36, null=True,
                                 help_text=_("The uuid of the next step type we took"))

    arrived_on = models.DateTimeField(help_text=_("When the user arrived at this step in the flow"))

    left_on = models.DateTimeField(null=True, db_index=True,
                                   help_text=_("When the user left this step in the flow"))

    messages = models.ManyToManyField(Msg,
                                      null=True,
                                      related_name='steps',
                                      help_text=_("Any messages that are associated with this step (either sent or received)"))

    @classmethod
    def from_json(cls, json_obj, flow, run, previous_rule=None):
        node_uuid = json_obj['node']
        is_ruleset = 'rule' in json_obj
        arrived_on = json_date_to_datetime(json_obj['arrived_on'])

        # find this node
        if is_ruleset:
            node = RuleSet.objects.filter(uuid=node_uuid).first()
        else:
            node = ActionSet.objects.filter(uuid=node_uuid).first()

        if not node:
            raise ValueError("No such node with UUID %s in flow '%s'" % (node_uuid, flow.name))

        # find and update the previous step
        prev_step = FlowStep.objects.filter(run=run).order_by('-left_on').first()
        if prev_step:
            prev_step.left_on = arrived_on
            prev_step.next_uuid = node_uuid
            prev_step.save(update_fields=('left_on', 'next_uuid'))

        # generate the messages for this step
        msgs = []
        if is_ruleset:
            if node.is_pause():
                incoming = Msg.create_incoming(org=run.org, contact=run.contact, text=json_obj['rule']['text'],
                                               msg_type=FLOW, status=HANDLED, date=arrived_on,
                                               channel=None, urn=None)
            else:
                incoming = Msg.objects.filter(org=run.org, direction=INCOMING, steps__run=run).order_by('-pk').first()

            msgs.append(incoming)
        else:
            actions = Action.from_json_array(flow.org, json_obj['actions'])

            last_incoming = Msg.objects.filter(org=run.org, direction=INCOMING, steps__run=run).order_by('-pk').first()

            for action in actions:
                msgs += action.execute(run, node, msg=last_incoming, offline_on=arrived_on)

        step = flow.add_step(run, node, msgs=msgs, previous_step=prev_step, arrived_on=arrived_on, rule=previous_rule)

        if is_ruleset:
            step.rule_uuid = json_obj['rule']['uuid']
            step.rule_category = json_obj['rule']['category']
            step.rule_value = json_obj['rule']['value']
            try:
                step.rule_decimal_value = Decimal(json_obj['rule']['value'])
            except Exception:
                pass

            step.save(update_fields=('rule_uuid', 'rule_category', 'rule_value', 'rule_decimal_value'))

        return step

    @classmethod
    def get_active_steps_for_contact(cls, contact, step_type=None):

        steps = FlowStep.objects.filter(run__is_active=True, run__flow__is_active=True, run__contact=contact,
                                        run__flow__flow_type=Flow.FLOW, left_on=None)

        # real contacts don't deal with archived flows
        if not contact.is_test:
            steps = steps.filter(run__flow__is_archived=False)

        if step_type:
            steps = steps.filter(step_type=step_type)

        steps = steps.order_by('-pk')

        # optimize lookups
        return steps.select_related('run', 'run__flow', 'run__contact', 'run__flow__org')

    @classmethod
    def get_step_messages(cls, steps):
        messages = None
        for step in steps:
            step_messages = step.messages.all()
            if not messages:
                messages = step_messages
            else:
                messages = messages | step_messages

        if messages:
            return messages.order_by('created_on')
        return messages

    def release(self):
        if not self.contact.is_test:
            self.run.flow.remove_visits_for_step(self)

        # finally delete us
        self.delete()

    def save_rule_match(self, rule, value):
        self.rule_category = rule.category
        self.rule_uuid = rule.uuid

        if value is None:
            value = ''
        self.rule_value = unicode(value)[:640]

        if isinstance(value, Decimal):
            self.rule_decimal_value = value

        self.save(update_fields=['rule_category', 'rule_uuid', 'rule_value', 'rule_decimal_value'])

    def response_to(self):
        if self.messages.all():
            msg = self.messages.all().first()
            previous = self.run.contact.messages.filter(direction=OUTGOING, pk__lt=msg.pk).order_by('-pk').first()
            if previous:
                return previous.text

    def get_text(self):
        msg = self.messages.all().first()
        if msg:
            return msg.text

    def get_channel_name(self):
        msg = self.messages.all().first()
        if msg:
            return msg.channel.name

    def add_message(self, msg):
        self.messages.add(msg)

        # incoming non-IVR messages won't have a type yet so update that
        if not msg.msg_type or msg.msg_type == INBOX:
            msg.msg_type = FLOW
            msg.save(update_fields=['msg_type'])

    def get_step(self):
        """
        Returns either the RuleSet or ActionSet associated with this FlowStep
        """
        if self.step_type == RULE_SET:
            return RuleSet.objects.filter(uuid=self.step_uuid).first()
        else:
            return ActionSet.objects.filter(uuid=self.step_uuid).first()

    def __unicode__(self):
        return "%s - %s:%s" % (self.run.contact, self.step_type, self.step_uuid)

    class Meta:
        index_together = ['step_uuid', 'next_uuid', 'rule_uuid', 'left_on']



PENDING = 'P'
STARTING = 'S'
COMPLETE = 'C'
FAILED = 'F'

FLOW_START_STATUS_CHOICES = ((PENDING, "Pending"),
                             (STARTING, "Starting"),
                             (COMPLETE, "Complete"),
                             (FAILED, "Failed"))

class FlowStart(SmartModel):
    flow = models.ForeignKey(Flow, related_name='starts',
                             help_text=_("The flow that is being started"))
    groups = models.ManyToManyField(ContactGroup, null=True, blank=True,
                                    help_text=_("Groups that will start the flow"))
    contacts = models.ManyToManyField(Contact, null=True, blank=True,
                                      help_text=_("Contacts that will start the flow"))
    restart_participants = models.BooleanField(default=True,
                                               help_text=_("Whether to restart any participants already in this flow"))
    contact_count = models.IntegerField(default=0,
                                        help_text=_("How many unique contacts were started down the flow"))
    status = models.CharField(max_length=1, default='P', choices=FLOW_START_STATUS_CHOICES,
                              help_text=_("The status of this flow start"))

    def start(self):
        self.status = STARTING
        self.save(update_fields=['status'])

        try:
            groups = [g for g in self.groups.all()]
            contacts = [c for c in self.contacts.all()]

            self.flow.start(groups, contacts, restart_participants=self.restart_participants, flow_start=self)

        except Exception as e:
            import traceback
            traceback.print_exc(e)

            self.status = FAILED
            self.save(update_fields=['status'])
            raise e

    def update_status(self):
        # only update our status to complete if we have started as many runs as our total contact count
        if self.runs.count() == self.contact_count:
            self.status = COMPLETE
            self.save(update_fields=['status'])

    def __unicode__(self):
        return "FlowStart %d (Flow %d)" % (self.id, self.flow_id)


class FlowLabel(models.Model):
    name = models.CharField(max_length=64, verbose_name=_("Name"),
                            help_text=_("The name of this flow label"))
    parent = models.ForeignKey('FlowLabel', verbose_name=_("Parent"), null=True, related_name="children")
    org = models.ForeignKey(Org)

    def get_flows_count(self):
        """
        Returns the count of flows tagged with this label or one of its children
        """
        return self.get_flows().count()

    def get_flows(self):
        return Flow.objects.filter(Q(labels=self) | Q(labels__parent=self)).filter(is_archived=False).distinct()

    @classmethod
    def create_unique(cls, base, org, parent=None):

        base = base.strip()

        # truncate if necessary
        if len(base) > 32:
            base = base[:32]

        # find the next available label by appending numbers
        count = 2
        while FlowLabel.objects.filter(name=base, org=org, parent=parent):
            # make room for the number
            if len(base) >= 32:
                base = base[:30]
            last = str(count - 1)
            if base.endswith(last):
                base = base[:-len(last)]
            base = "%s %d" % (base.strip(), count)
            count += 1

        return FlowLabel.objects.create(name=base, org=org, parent=parent)

    @classmethod
    def generate_label(cls, org, text, fallback):

        # TODO: POS tagging might be better here using nltk
        # tags = nltk.pos_tag(nltk.word_tokenize(str(obj.question).lower()))

        # remove punctuation and split into words
        words = unidecode(text).lower().translate(maketrans("", ""), punctuation)
        words = words.split(' ')

        # now look for some label candidates based on word length
        labels = []
        take_next = False
        for word in words:

            # ignore stop words
            if word.lower() in STOP_WORDS:
                continue

            if not labels:
                labels.append(word)
                take_next = True
            elif len(word) == len(labels[0]):
                labels.append(word)
                take_next = True
            elif len(word) > len(labels[0]):
                labels = [word]
                take_next = True
            elif take_next:
                labels.append(word)
                take_next = False

        label = " ".join(labels)

        if not label:
            label = fallback

        label = FlowLabel.create_unique(label, org)
        return label

    def toggle_label(self, flows, add):
        changed = []

        for flow in flows:
            # if we are adding the flow label and this flow doesnt have it, add it
            if add:
                if not flow.labels.filter(pk=self.pk):
                    flow.labels.add(self)
                    changed.append(flow.pk)

            # otherwise, remove it if not already present
            else:
                if flow.labels.filter(pk=self.pk):
                    flow.labels.remove(self)
                    changed.append(flow.pk)

        return changed

    def __unicode__(self):
        if self.parent:
            return "%s > %s" % (self.parent, self.name)
        return self.name

    class Meta:
        unique_together = ('name', 'parent', 'org')

__flow_user = None
def get_flow_user():
    global __flow_user
    if not __flow_user:
        user = User.objects.filter(username='flow').first()
        if user:
            __flow_user = user
        else:
            user = User.objects.create_user('flow')
            user.groups.add(Group.objects.get(name='Service Users'))
            __flow_user = user

    return __flow_user


class Action(object):
    TYPE = 'type'
    __action_mapping = None

    @classmethod
    def from_json(cls, org, json):
        if not cls.__action_mapping:
            cls.__action_mapping = {
                ReplyAction.TYPE: ReplyAction,
                SendAction.TYPE: SendAction,
                AddToGroupAction.TYPE: AddToGroupAction,
                DeleteFromGroupAction.TYPE: DeleteFromGroupAction,
                AddLabelAction.TYPE: AddLabelAction,
                EmailAction.TYPE: EmailAction,
                APIAction.TYPE: APIAction,
                SaveToContactAction.TYPE: SaveToContactAction,
                SetLanguageAction.TYPE: SetLanguageAction,
                StartFlowAction.TYPE: StartFlowAction,
                SayAction.TYPE: SayAction,
                PlayAction.TYPE: PlayAction,
                TriggerFlowAction.TYPE: TriggerFlowAction,
            }

        type = json.get(cls.TYPE, None)
        if not type: # pragma: no cover
            raise FlowException("Action definition missing 'type' attribute: %s" % json)

        if not type in cls.__action_mapping: # pragma: no cover
            raise FlowException("Unknown action type '%s' in definition: '%s'" % (type, json))

        return cls.__action_mapping[type].from_json(org, json)

    @classmethod
    def from_json_array(cls, org, json):
        actions = []
        for inner in json:
            action = Action.from_json(org, inner)
            if action:
                actions.append(action)
        return actions

    def get_description(self):
        return str(self.__class__)


class EmailAction(Action):
    """
    Sends an email to someone
    """
    TYPE = 'email'
    EMAILS = 'emails'
    SUBJECT = 'subject'
    MESSAGE = 'msg'

    def __init__(self, emails, subject, message):
        if not emails:
            raise FlowException("Email actions require at least one recipient")

        self.emails = emails
        self.subject = subject
        self.message = message

    @classmethod
    def from_json(cls, org, json):
        emails = json.get(EmailAction.EMAILS)
        message = json.get(EmailAction.MESSAGE)
        subject = json.get(EmailAction.SUBJECT)
        return EmailAction(emails, subject, message)

    def as_json(self):
        return dict(type=EmailAction.TYPE, emails=self.emails, subject=self.subject, msg=self.message)

    def execute(self, run, actionset, msg, offline_on=None):
        from .tasks import send_email_action_task

        # build our message from our flow variables
<<<<<<< HEAD
        message_context = run.flow.build_message_context(run.contact, sms)
        (message, errors) = Msg.substitute_variables(self.message, run.contact, message_context, org=run.flow.org)
        (subject, errors) = Msg.substitute_variables(self.subject, run.contact, message_context, org=run.flow.org)
=======
        message_context = run.flow.build_message_context(run.contact, msg)
        (message, missing) = Msg.substitute_variables(self.message, run.contact, message_context, org=run.flow.org)
        (subject, missing) = Msg.substitute_variables(self.subject, run.contact, message_context, org=run.flow.org)
>>>>>>> c06bfc21

        emails = []
        for email in self.emails:
            if email[0] == '@':
                (email, errors) = Msg.substitute_variables(email, run.contact, message_context, org=run.flow.org)
            # TODO: validate email format
            emails.append(email)

        if not run.contact.is_test:
            send_email_action_task.delay(emails, subject, message)
        else:
            log_txt = _("\"%s\" would be sent to %s") % (message, ", ".join(emails))
            ActionLog.create(run, log_txt)
        return []

    @classmethod
    def send_email(cls, emails, subject, message):
        from_email = getattr(settings, 'DEFAULT_FROM_EMAIL', 'website@rapidpro.io')

        # do not send unless we are in a prod environment
        if not settings.SEND_EMAILS:
            print "!! Skipping email send, SEND_EMAILS set to False"
        else:
            # make sure the subject is single line; replace '\t\n\r\f\v' to ' '
            subject = regex.sub('\s+', ' ', subject, regex.V0)
            send_mail(subject, message, from_email, emails)

    def get_description(self):
        return "Email to %s with subject %s" % (",".join(self.emails), self.subject)


class APIAction(Action):
    """
    Forwards the steps in this flow to the webhook (if any)
    """
    TYPE = 'api'
    ACTION = 'action'

    def __init__(self, webhook, action='POST'):
        self.webhook = webhook
        self.action = action

    @classmethod
    def from_json(cls, org, json):
        return APIAction(json.get('webhook', org.get_webhook_url()), json.get('action', 'POST'))

    def as_json(self):
        return dict(type=APIAction.TYPE, webhook=self.webhook, action=self.action)

    def execute(self, run, actionset, msg, offline_on=None):
        from temba.api.models import WebHookEvent
<<<<<<< HEAD
        message_context = run.flow.build_message_context(run.contact, sms)
        (value, errors) = Msg.substitute_variables(self.webhook, run.contact, message_context,
=======
        message_context = run.flow.build_message_context(run.contact, msg)
        (value, missing) = Msg.substitute_variables(self.webhook, run.contact, message_context,
>>>>>>> c06bfc21
                                                    org=run.flow.org, url_encode=True)
        WebHookEvent.trigger_flow_event(value, run.flow, run, actionset, run.contact, msg, self.action)
        return []

    def get_description(self):
        return "API call to %s" % self.webhook


class AddToGroupAction(Action):
    """
    Adds the user to a group
    """
    TYPE = 'add_group'
    GROUP = 'group'
    GROUPS = 'groups'
    ID = 'id'
    NAME = 'name'

    def __init__(self, groups):
        self.groups = groups

    @classmethod
    def from_json(cls, org, json):
        return AddToGroupAction(AddToGroupAction.get_groups(org, json))

    @classmethod
    def get_groups(cls, org, json):

        # for backwards compatibility
        group_data = json.get(AddToGroupAction.GROUP, None)
        if not group_data:
            group_data = json.get(AddToGroupAction.GROUPS)
        else:
            group_data = [group_data]

        groups = []
        for g in group_data:
            if isinstance(g, dict):
                group_id = g.get(AddToGroupAction.ID, None)
                group_name = g.get(AddToGroupAction.NAME)

                try:
                    group_id = int(group_id)
                except:
                    group_id = -1

                if group_id and ContactGroup.user_groups.filter(org=org, id=group_id).first():
                    group = ContactGroup.user_groups.filter(org=org, id=group_id).first()
                    if not group.is_active:
                        group.is_active = True
                        group.save(update_fields=['is_active'])
                elif ContactGroup.user_groups.filter(org=org, name=group_name, is_active=True).first():
                    group = ContactGroup.user_groups.filter(org=org, name=group_name, is_active=True).first()
                else:
                    group = ContactGroup.create(org, org.created_by, group_name)

                if group:
                    groups.append(group)
            else:
                if g and g[0] == '@':
                    groups.append(g)
                else:
                    group = ContactGroup.user_groups.filter(org=org, name=g, is_active=True)
                    if group:
                        groups.append(group[0])
                    else:
                        groups.append(ContactGroup.create(org, org.get_user(), g))
        return groups

    def as_json(self):
        groups = []
        for g in self.groups:
            if isinstance(g, ContactGroup):
                groups.append(dict(id=g.pk, name=g.name))
            else:
                groups.append(g)

        return dict(type=self.get_type(), groups=groups)

    def get_type(self):
        return AddToGroupAction.TYPE

    def execute(self, run, actionset, msg, offline_on=None):
        contact = run.contact
        add = AddToGroupAction.TYPE == self.get_type()

        if contact:
            for group in self.groups:
                if not isinstance(group, ContactGroup):
                    contact = run.contact
<<<<<<< HEAD
                    message_context = run.flow.build_message_context(contact, sms)
                    (value, errors) = Msg.substitute_variables(group, contact, message_context, org=run.flow.org)
                    group = None

                    if not errors:
                        try:
                            group = ContactGroup.user_groups.get(org=contact.org, name=value, is_active=True)
                        except ContactGroup.DoesNotExist:
                            user = get_flow_user()
                            try:
                                group = ContactGroup.create(contact.org, user, name=value)
                                if run.contact.is_test:
                                    ActionLog.info(run, _("Group '%s' created") % value)
                            except ValueError:
                                    ActionLog.error(run, _("Unable to create group with name '%s'") % value)
                    else:
                        ActionLog.error(run, _("Group name could not be evaluated: %s") % ', '.join(errors))
=======
                    message_context = run.flow.build_message_context(contact, msg)
                    (value, missing) = Msg.substitute_variables(group, contact, message_context, org=run.flow.org)
                    try:
                        group = ContactGroup.user_groups.get(org=contact.org, name=value, is_active=True)
                    except:
                        user = get_flow_user()
                        group = ContactGroup.create(contact.org, user, name=value)
                        if run.contact.is_test:
                            ActionLog.create(run, _("Group '%s' created") % value)
>>>>>>> c06bfc21

                if group:
                    group.update_contacts([contact], add)
                    if run.contact.is_test:
                        if add:
                            ActionLog.info(run, _("Added %s to %s") % (run.contact.name, group.name))
                        else:
                            ActionLog.info(run, _("Removed %s from %s") % (run.contact.name, group.name))
        return []

    def get_description(self):
        return "Added to group %s" % (", ".join([g.name for g in self.groups]))


class DeleteFromGroupAction(AddToGroupAction):
    """
    Removes the user from a group
    """
    TYPE = 'del_group'

    def get_type(self):
        return DeleteFromGroupAction.TYPE

    @classmethod
    def from_json(cls, org, json):
        return DeleteFromGroupAction(DeleteFromGroupAction.get_groups(org, json))

    def get_description(self):
        return "Removed from group %s" % ", ".join([g.name for g in self.groups])

class AddLabelAction(Action):
    """
    Add a label to the incoming message
    """
    TYPE = 'add_label'
    LABELS = 'labels'
    ID = 'id'
    NAME = 'name'

    def __init__(self, labels):
        self.labels = labels

    @classmethod
    def from_json(cls, org, json):
        labels_data = json.get(AddLabelAction.LABELS)

        labels = []
        for l_data in labels_data:
            if isinstance(l_data, dict):
                label_id = l_data.get(AddLabelAction.ID, None)
                label_name = l_data.get(AddLabelAction.NAME)

                try:
                    label_id = int(label_id)
                except (TypeError, ValueError):
                    label_id = 0

                if label_id and Label.label_objects.filter(org=org, id=label_id).first():
                    label = Label.label_objects.filter(org=org, id=label_id).first()
                    if label:
                        labels.append(label)
                else:
                    labels.append(Label.get_or_create(org, org.get_user(), label_name))

            elif isinstance(l_data, basestring):
                if l_data and l_data[0] == '@':
                    # label name is a variable substitution
                    labels.append(l_data)
                else:
                    labels.append(Label.get_or_create(org, org.get_user(), l_data))
            else:
                raise ValueError("Label data must be a dict or string")

        return AddLabelAction(labels)

    def as_json(self):
        labels = []
        for action_label in self.labels:
            if isinstance(action_label, Label):
                labels.append(dict(id=action_label.pk, name=action_label.name))
            else:
                labels.append(action_label)

        return dict(type=self.get_type(), labels=labels)

    def get_type(self):
        return AddLabelAction.TYPE

    def execute(self, run, actionset, msg, offline_on=None):
        for label in self.labels:
            if not isinstance(label, Label):
                contact = run.contact
                message_context = run.flow.build_message_context(contact, msg)
                (value, errors) = Msg.substitute_variables(label, contact, message_context, org=run.flow.org)

                if not errors:
                    try:
                        label = Label.get_or_create(contact.org, contact.org.get_user(), value)
                        if run.contact.is_test:
                            ActionLog.info(run, _("Label '%s' created") % label.name)
                    except ValueError:
                        ActionLog.error(run, _("Unable to create label with name '%s'") % label.name)
                else:
                    label = None
                    ActionLog.error(run, _("Label name could not be evaluated: %s") % ', '.join(errors))

            if label and msg and msg.pk:
                if run.contact.is_test:
                    # don't really add labels to simulator messages
                    ActionLog.info(run, _("Added %s label to msg '%s'") % (label.name, msg.text))
                else:
                    label.toggle_label([msg], True)
        return []

    def get_description(self):
        return "Added label %s" % self.labels


class SayAction(Action):
    """
    Voice action for reading some text to a user
    """
    TYPE = 'say'
    MESSAGE = 'msg'
    UUID = 'uuid'
    RECORDING = 'recording'

    def __init__(self, uuid, msg, recording):
        self.uuid = uuid
        self.msg = msg
        self.recording = recording

    @classmethod
    def from_json(cls, org, json):
        return SayAction(json.get(SayAction.UUID, None),
                         json.get(SayAction.MESSAGE, None),
                         json.get(SayAction.RECORDING, None))

    def as_json(self):
        return dict(type=SayAction.TYPE, msg=self.msg,
                    uuid=self.uuid, recording=self.recording)

    def execute(self, run, actionset, event, offline_on=None):

        recording_url = None
        if self.recording:

            # localize our recording
            recording = run.flow.get_localized_text(self.recording, run.contact)

            # if we have a localized recording, create the url
            if recording:
                recording_url = "http://%s/%s" % (settings.AWS_STORAGE_BUCKET_NAME, recording)

        # localize the text for our message, need this either way for logging
        message = run.flow.get_localized_text(self.msg, run.contact)
        (message, errors) = Msg.substitute_variables(message, run.contact, run.flow.build_message_context(run.contact, event))

        msg = run.create_outgoing_ivr(message, recording_url)

        if msg:
            if run.contact.is_test:
                if recording_url:
                    ActionLog.create(run, _('Played recorded message for "%s"') % message)
                else:
                    ActionLog.create(run, _('Read message "%s"') % message)
            return [msg]
        else:
            # no message, possibly failed loop detection
            run.voice_response.say(_("Sorry, an invalid flow has been detected. Good bye."))
            return []

    def get_description(self):
        return "Said %s" % self.msg


class PlayAction(Action):
    """
    Voice action for reading some text to a user
    """
    TYPE = 'play'
    URL = 'url'
    UUID = 'uuid'

    def __init__(self, uuid, url):
        self.uuid = uuid
        self.url = url

    @classmethod
    def from_json(cls, org, json):
        return PlayAction(json.get(PlayAction.UUID, None),
                         json.get(PlayAction.URL, None))

    def as_json(self):
        return dict(type=PlayAction.TYPE, url=self.url, uuid=self.uuid)

    def execute(self, run, actionset, event, offline_on=None):

        (recording_url, errors) = Msg.substitute_variables(self.url, run.contact, run.flow.build_message_context(run.contact, event))
        msg = run.create_outgoing_ivr(_('Played contact recording'), recording_url)

        if msg:
            if run.contact.is_test:
                log_txt = _('Played recording at "%s"') % recording_url
                ActionLog.create(run, log_txt)
            return [msg]
        else:
            # no message, possibly failed loop detection
            run.voice_response.say(_("Sorry, an invalid flow has been detected. Good bye."))
            return []

    def get_description(self):
        return "Played %s" % self.url


class ReplyAction(Action):
    """
    Simple action for sending back a message
    """
    TYPE = 'reply'
    MESSAGE = 'msg'

    def __init__(self, msg=None):
        self.msg = msg

    @classmethod
    def from_json(cls, org, json):
        return ReplyAction(msg=json.get(ReplyAction.MESSAGE, None))

    def as_json(self):
        return dict(type=ReplyAction.TYPE, msg=self.msg)

    def execute(self, run, actionset, msg, offline_on=None):
        if self.msg:
            user = get_flow_user()
            text = run.flow.get_localized_text(self.msg, run.contact)

            if offline_on:
                return [Msg.create_outgoing(run.org, user, (run.contact, None), text, status=SENT,
                                            created_on=offline_on, response_to=msg)]

            context = run.flow.build_message_context(run.contact, msg)
            if msg:
                broadcast = msg.reply(text, user, trigger_send=False, message_context=context)
            else:
                broadcast = run.contact.send(text, user, trigger_send=False, message_context=context)

            return list(broadcast.get_messages())
        return []

    def get_description(self):
        return "Replied with %s" % self.msg


class VariableContactAction(Action):
    """
    Base action that resolves variables into contacts. Used for actions that take
    SendAction, TriggerAction, etc
    """
    CONTACTS = 'contacts'
    GROUPS = 'groups'
    VARIABLES = 'variables'
    PHONE = 'phone'
    NAME = 'name'
    ID = 'id'

    def __init__(self, groups, contacts, variables):
        self.groups = groups
        self.contacts = contacts
        self.variables = variables

    @classmethod
    def parse_groups(cls, org, json):
        # we actually instantiate our contacts here
        groups = []
        for group_data in json.get(VariableContactAction.GROUPS):
            group_id = group_data.get(VariableContactAction.ID, None)
            group_name = group_data.get(VariableContactAction.NAME)

            if group_id and ContactGroup.user_groups.filter(org=org, id=group_id):
                group = ContactGroup.user_groups.get(org=org, id=group_id)
            elif ContactGroup.user_groups.filter(org=org, name=group_name):
                group = ContactGroup.user_groups.get(org=org, name=group_name)
            else:
                group = ContactGroup.create(org, org.get_user(), group_name)

            groups.append(group)

        return groups

    @classmethod
    def parse_contacts(cls, org, json):
        contacts = []
        for contact in json.get(VariableContactAction.CONTACTS):
            name = contact.get(VariableContactAction.NAME, None)
            phone = contact.get(VariableContactAction.PHONE, None)
            contact_id = contact.get(VariableContactAction.ID, None)

            contact = Contact.objects.filter(pk=contact_id, org=org).first()
            if not contact and phone:
                contact = Contact.get_or_create(org, org.created_by, name=None, urns=[(TEL_SCHEME, phone)])

                # if they dont have a name use the one in our action
                if name and not contact.name:
                    contact.name = name
                    contact.save(update_fields=['name'])

            if contact:
                contacts.append(contact)

        return contacts

    @classmethod
    def parse_variables(cls, org, json):
        variables = []
        if VariableContactAction.VARIABLES in json:
            variables = list(_.get(VariableContactAction.ID) for _ in json.get(VariableContactAction.VARIABLES))
        return variables

    def build_groups_and_contacts(self, run, actionset, msg):
        message_context = run.flow.build_message_context(run.contact, msg)
        contacts = list(self.contacts)
        groups = list(self.groups)

        # see if we've got groups or contacts
        for variable in self.variables:
            # this is a marker for a new contact
            if variable == NEW_CONTACT_VARIABLE:
                # if this is a test contact, stuff a fake contact in for logging purposes
                if run.contact.is_test:
                    contacts.append(Contact(pk=-1))

                # otherwise, really create the contact
                else:
                    contacts.append(Contact.get_or_create(run.flow.org, get_flow_user(), name=None, urns=()))

            # other type of variable, perform our substitution
            else:
                (variable, errors) = Msg.substitute_variables(variable, contact=run.contact,
                                                              message_context=message_context, org=run.flow.org)

                variable_group = ContactGroup.user_groups.filter(org=run.flow.org, is_active=True, name=variable).first()
                if variable_group:
                    groups.append(variable_group)
                else:
                    country = run.flow.org.get_country_code()
                    if country:
                        (number, valid) = ContactURN.normalize_number(variable, country)
                        if number and valid:
                            contact = Contact.get_or_create(run.flow.org, get_flow_user(), urns=[(TEL_SCHEME, number)])
                            contacts.append(contact)

        return groups, contacts


class TriggerFlowAction(VariableContactAction):
    """
    Action that starts a set of contacts down another flow
    """
    TYPE = 'trigger-flow'

    def __init__(self, flow, groups, contacts, variables):
        self.flow = flow
        super(TriggerFlowAction, self).__init__(groups, contacts, variables)

    @classmethod
    def from_json(cls, org, json):
        flow_pk = json.get(cls.ID)
        flow = Flow.objects.filter(org=org, is_active=True, is_archived=False, pk=flow_pk).first()

        # it is possible our flow got deleted
        if not flow:
            return None

        groups = VariableContactAction.parse_groups(org, json)
        contacts = VariableContactAction.parse_contacts(org, json)
        variables = VariableContactAction.parse_variables(org, json)

        return TriggerFlowAction(flow, groups, contacts, variables)

    def as_json(self):
        contact_ids = [dict(id=_.pk) for _ in self.contacts]
        group_ids = [dict(id=_.pk) for _ in self.groups]
        variables = [dict(id=_) for _ in self.variables]
        return dict(type=TriggerFlowAction.TYPE, id=self.flow.pk, name=self.flow.name,
                    contacts=contact_ids, groups=group_ids, variables=variables)

    def execute(self, run, actionset, msg, offline_on=None):
        if self.flow:
            message_context = run.flow.build_message_context(run.contact, msg)
            (groups, contacts) = self.build_groups_and_contacts(run, actionset, msg)

            # start our contacts down the flow
            if not run.contact.is_test:
                # our extra will be our flow variables in our message context
                extra = message_context.get('extra', dict())
                extra['flow'] = message_context.get('flow', dict())
                extra['contact'] = run.contact.build_message_context()

                self.flow.start(groups, contacts, restart_participants=True, started_flows=[run.flow.pk], extra=extra)
                return []

            else:
                unique_contacts = set()
                for contact in contacts:
                    unique_contacts.add(contact.pk)

                for group in groups:
                    for contact in group.contacts.all():
                        unique_contacts.add(contact.pk)

                self.logger(run, self.flow, len(unique_contacts))

            return []
        else: # pragma: no cover
            return []

    def logger(self, run, flow, contact_count):
        log_txt = _("Added %d contact(s) to '%s' flow") % (contact_count, flow.name)
        log = ActionLog.create(run, log_txt)
        return log

    def get_description(self):
        return "Triggered flow %s" % self.flow


class SetLanguageAction(Action):
    """
    Action that sets the language for a contact
    """
    TYPE = 'lang'
    LANG = 'lang'
    NAME = 'name'

    def __init__(self, lang, name):
        self.lang = lang
        self.name = name

    @classmethod
    def from_json(cls, org, json):
        return SetLanguageAction(json.get(cls.LANG), json.get(cls.NAME))

    def as_json(self):
        return dict(type=SetLanguageAction.TYPE, lang=self.lang, name=self.name)

    def execute(self, run, actionset, msg, offline_on=None):
        run.contact.language = self.lang
        run.contact.save(update_fields=['language'])
        self.logger(run)
        return []

    def logger(self, run):
        # only log for test contact
        if not run.contact.is_test:
            return False

        log_txt = _("Setting language to %s") % self.name
        log = ActionLog.create(run, log_txt)
        return log

    def get_description(self):
        print "Set language to %s" % self.name


class StartFlowAction(Action):
    """
    Action that starts the contact into another flow
    """
    TYPE = 'flow'
    ID = 'id'
    NAME = 'name'

    def __init__(self, flow):
        self.flow = flow

    @classmethod
    def from_json(cls, org, json):
        flow_pk = json.get(cls.ID)
        flow = Flow.objects.filter(org=org, is_active=True, is_archived=False, pk=flow_pk).first()

        # it is possible our flow got deleted
        if not flow:
            return None
        else:
            return StartFlowAction(flow)

    def as_json(self):
        return dict(type=StartFlowAction.TYPE, id=self.flow.pk, name=self.flow.name)

    def execute(self, run, actionset, msg, started_flows, offline_on=None):
        self.flow.start([], [run.contact], started_flows=started_flows, restart_participants=True)
        self.logger(run)
        return []

    def logger(self, run):
        # only log for test contact
        if not run.contact.is_test:
            return False

        log_txt = _("Starting other flow %s") % self.flow.name

        log = ActionLog.create(run, log_txt)

        return log

    def get_description(self):
        return "Started flow %s" % self.flow


class SaveToContactAction(Action):
    """
    Action to save a variable substitution to a field on a contact
    """
    TYPE = 'save'
    FIELD = 'field'
    LABEL = 'label'
    VALUE = 'value'

    def __init__(self, label, field, value):
        self.label = label
        self.field = field
        self.value = value

    @classmethod
    def from_json(cls, org, json):
        # they are creating a new field
        label = json.get(cls.LABEL)
        field = json.get(cls.FIELD, None)
        value = json.get(cls.VALUE)

        # create our contact field if necessary
        if not field:
            field = ContactField.make_key(label)

        # make sure this field exists
        if field == 'name':
            label = "Contact Name"
        elif field == 'first_name':
            label = "First Name"
        else:
            contact_field = ContactField.objects.filter(org=org, key=field).first()
            if contact_field:
                label = contact_field.label
            else:
                ContactField.get_or_create(org, field, label)

        return SaveToContactAction(label, field, value)

    def as_json(self):
        return dict(type=SaveToContactAction.TYPE, label=self.label, field=self.field, value=self.value)

    def execute(self, run, actionset, msg, offline_on=None):
        # evaluate our value
        contact = run.contact
<<<<<<< HEAD
        message_context = run.flow.build_message_context(contact, sms)
        (value, errors) = Msg.substitute_variables(self.value, contact, message_context, org=run.flow.org)

        if contact.is_test and errors:
            ActionLog.warn(run, _("Expression contained errors: %s") % ', '.join(errors))
=======
        message_context = run.flow.build_message_context(contact, msg)
        (value, missing) = Msg.substitute_variables(self.value, contact, message_context, org=run.flow.org)
>>>>>>> c06bfc21

        value = value.strip()

        if self.field == 'name':
            new_value = value[:128]
            contact.name = new_value
            contact.save(update_fields=['name'])

        elif self.field == 'first_name':
            new_value = value[:128]
            contact.set_first_name(new_value)
            contact.save(update_fields=['name'])
        else:
            new_value = value[:640]
            contact.set_field(self.field, new_value)

        self.logger(run, new_value)

        return []

    def logger(self, run, new_value):
        # only log for test contact
        if not run.contact.is_test:
            return False

        label = None

        if self.field == 'name':
            label = "Name"
        elif self.field == 'first_name':
            label = "First Name"
        else:
            label = ContactField.objects.filter(org=run.contact.org, key=self.field).first().label

        log_txt = _("Updated %s to '%s'") % (label, new_value)

        log = ActionLog.create(run, log_txt)

        return log

    def get_description(self):
        return "Updated field %s to '%s'" % (self.field, self.value)


class SendAction(VariableContactAction):
    """
    Action which sends a message to a specified set of contacts and groups.
    """
    TYPE = 'send'
    MESSAGE = 'msg'

    def __init__(self, msg, groups, contacts, variables):
        self.msg = msg
        super(SendAction, self).__init__(groups, contacts, variables)

    @classmethod
    def from_json(cls, org, json):
        groups = VariableContactAction.parse_groups(org, json)
        contacts = VariableContactAction.parse_contacts(org, json)
        variables = VariableContactAction.parse_variables(org, json)

        return SendAction(json.get(SendAction.MESSAGE), groups, contacts, variables)

    def as_json(self):
        contact_ids = [dict(id=_.pk) for _ in self.contacts]
        group_ids = [dict(id=_.pk) for _ in self.groups]
        variables = [dict(id=_) for _ in self.variables]
        return dict(type=SendAction.TYPE, msg=self.msg, contacts=contact_ids, groups=group_ids, variables=variables)

    def execute(self, run, actionset, msg, offline_on=None):
        if self.msg:
            flow = run.flow
            message_context = flow.build_message_context(run.contact, msg)

            (groups, contacts) = self.build_groups_and_contacts(run, actionset, msg)

            # create our broadcast and send it
            if not run.contact.is_test:

                # if we have localized versions, add those to our broadcast definition
                language_dict = None
                if isinstance(self.msg, dict):
                    language_dict = json.dumps(self.msg)

                message_text = run.flow.get_localized_text(self.msg)

                # no message text? then no-op
                if not message_text:
                    return list()

                recipients = groups + contacts

                broadcast = Broadcast.create(flow.org, flow.modified_by, message_text, recipients,
                                             language_dict=language_dict)
                broadcast.send(trigger_send=False, message_context=message_context, base_language=flow.base_language)
                return list(broadcast.get_messages())

            else:
                unique_contacts = set()
                for contact in contacts:
                    unique_contacts.add(contact.pk)

                for group in groups:
                    for contact in group.contacts.all():
                        unique_contacts.add(contact.pk)

                text = run.flow.get_localized_text(self.msg, run.contact)
<<<<<<< HEAD
                (message, errors) = Msg.substitute_variables(text, None, flow.build_message_context(run.contact, sms), org=run.flow.org)
=======
                (message, missing) = Msg.substitute_variables(text, None, flow.build_message_context(run.contact, msg), org=run.flow.org)
>>>>>>> c06bfc21
                self.logger(run, message, len(unique_contacts))

            return []
        else:  # pragma: no cover
            return []

    def logger(self, run, text, contact_count):
        log_txt = _n("Sending '%(msg)s' to %(count)d contact",
                     "Sending '%(msg)s' to %(count)d contacts",
                     contact_count) % dict(msg=text, count=contact_count)
        log = ActionLog.create(run, log_txt)
        return log

    def get_description(self):
        return "Sent '%s' to %s" % (self.msg, ",".join(self.contacts + self.groups))


class Rule(object):

    def __init__(self, uuid, category, destination, destination_type, test):
        self.uuid = uuid
        self.category = category
        self.destination = destination
        self.destination_type = destination_type
        self.test = test

    def get_category_name(self, flow_lang):
        if not self.category:
            if isinstance(self.test, BetweenTest):
                return "%s-%s" % (self.test.min, self.test.max)

        # return the category name for the flow language version
        if isinstance(self.category, dict):
            if flow_lang:
                return self.category[flow_lang]
            else:
                return self.category.values()[0]

        return self.category

    def matches(self, run, sms, context, text):
        return self.test.evaluate(run, sms, context, text)

    def as_json(self):
        return dict(uuid=self.uuid,
                    category=self.category,
                    destination=self.destination,
                    destination_type=self.destination_type,
                    test=self.test.as_json())

    @classmethod
    def from_json_array(cls, org, json):
        rules = []
        for rule in json:
            category = rule.get('category', None)

            if isinstance(category, dict):
                # prune all of our translations to 36
                for k, v in category.items():
                    if isinstance(v, unicode):
                        category[k] = v[:36]
            elif category:
                category = category[:36]

            destination = rule.get('destination', None)
            destination_type = None

            # determine our destination type, if its not set its an action set
            if destination:
                destination_type = rule.get('destination_type', ACTION_SET)

            rules.append(Rule(rule.get('uuid'),
                              category,
                              destination,
                              destination_type,
                              Test.from_json(org, rule['test'])))

        return rules

class Test(object):
    TYPE = 'type'
    __test_mapping = None

    @classmethod
    def from_json(cls, org, json_dict):
        if not cls.__test_mapping:
            cls.__test_mapping = {
                TrueTest.TYPE: TrueTest,
                FalseTest.TYPE: FalseTest,
                AndTest.TYPE: AndTest,
                OrTest.TYPE: OrTest,
                ContainsTest.TYPE: ContainsTest,
                ContainsAnyTest.TYPE: ContainsAnyTest,
                NumberTest.TYPE: NumberTest,
                LtTest.TYPE: LtTest,
                LteTest.TYPE: LteTest,
                GtTest.TYPE: GtTest,
                GteTest.TYPE: GteTest,
                EqTest.TYPE: EqTest,
                BetweenTest.TYPE: BetweenTest,
                StartsWithTest.TYPE: StartsWithTest,
                HasDateTest.TYPE: HasDateTest,
                DateEqualTest.TYPE: DateEqualTest,
                DateAfterTest.TYPE: DateAfterTest,
                DateBeforeTest.TYPE: DateBeforeTest,
                PhoneTest.TYPE: PhoneTest,
                RegexTest.TYPE: RegexTest,
                HasDistrictTest.TYPE: HasDistrictTest,
                HasStateTest.TYPE: HasStateTest,
                NotEmptyTest.TYPE: NotEmptyTest
            }

        type = json_dict.get(cls.TYPE, None)
        if not type: # pragma: no cover
            raise FlowException("Test definition missing 'type' field: %s", json_dict)

        if not type in cls.__test_mapping: # pragma: no cover
            raise FlowException("Unknown type: '%s' in definition: %s" % (type, json_dict))

        return cls.__test_mapping[type].from_json(org, json_dict)

    @classmethod
    def from_json_array(cls, org, json):
        tests = []
        for inner in json:
            tests.append(Test.from_json(org, inner))

        return tests

    def evaluate(self, run, sms, context, text): # pragma: no cover
        """
        Where the work happens, subclasses need to be able to evalute their Test
        according to their definition given the passed in message. Tests do not have
        side effects.
        """
        raise FlowException("Subclasses must implement evaluate, returning a tuple containing 1 or 0 and the value tested")


class TrueTest(Test):
    """
    { op: "true" }
    """
    TYPE = 'true'

    def __init__(self):
        pass

    @classmethod
    def from_json(cls, org, json):
        return TrueTest()

    def as_json(self):
        return dict(type=TrueTest.TYPE)

    def evaluate(self, run, sms, context, text):
        return 1, text


class FalseTest(Test):
    """
    { op: "false" }
    """
    TYPE = 'false'

    def __init__(self):
        pass

    @classmethod
    def from_json(cls, org, json):
        return FalseTest()

    def as_json(self):
        return dict(type=FalseTest.TYPE)

    def evaluate(self, run, sms, context, text):
        return 0, None


class AndTest(Test):
    """
    { op: "and",  "tests": [ ... ] }
    """
    TESTS = 'tests'
    TYPE = 'and'

    def __init__(self, tests):
        self.tests = tests

    @classmethod
    def from_json(cls, org, json):
        return AndTest(Test.from_json_array(org, json[cls.TESTS]))

    def as_json(self):
        return dict(type=AndTest.TYPE, tests=[_.as_json() for _ in self.tests])

    def evaluate(self, run, sms, context, text):
        matches = []
        for test in self.tests:
            (result, value) = test.evaluate(run, sms, context, text)
            if result:
                matches.append(value)
            else:
                return 0, None

        # all came out true, we are true
        return 1, " ".join(matches)


class OrTest(Test):
    """
    { op: "or",  "tests": [ ... ] }
    """
    TESTS = 'tests'
    TYPE = 'or'

    def __init__(self, tests):
        self.tests = tests

    @classmethod
    def from_json(cls, org, json):
        return OrTest(Test.from_json_array(org, json[cls.TESTS]))

    def as_json(self):
        return dict(type=OrTest.TYPE, tests=[_.as_json() for _ in self.tests])

    def evaluate(self, run, sms, context, text):
        for test in self.tests:
            (result, value) = test.evaluate(run, sms, context, text)
            if result:
                return result, value

        return 0, None


class NotEmptyTest(Test):
    """
    { op: "not_empty" }
    """

    TYPE = 'not_empty'

    def __init__(self):
        pass

    @classmethod
    def from_json(cls, org, json):
        return NotEmptyTest()

    def as_json(self):
        return dict(type=NotEmptyTest.TYPE)

    def evaluate(self, run, sms, context, text):
        if text and len(text.strip()):
            return 1, text
        return 0, None

class ContainsTest(Test):
    """
    { op: "contains", "test": "red" }
    """
    TEST = 'test'
    TYPE = 'contains'

    def __init__(self, test):
        self.test = test

    @classmethod
    def from_json(cls, org, json):
        return cls(json[cls.TEST])

    def as_json(self):
        json = dict(type=ContainsTest.TYPE, test=self.test)
        return json

    def test_in_words(self, test, words, raw_words):
        for index, word in enumerate(words):
            if word == test:
                return raw_words[index]

            # words are over 4 characters and start with the same letter
            if len(word) > 4 and len(test) > 4 and word[0] == test[0]:
                # edit distance of 1 or less is a match
                if edit_distance(word, test) <= 1:
                    return raw_words[index]

        return None

    def evaluate(self, run, sms, context, text):
        # substitute any variables
        test = run.flow.get_localized_text(self.test, run.contact)
        test, errors = Msg.substitute_variables(test, run.contact, context, org=run.flow.org)

        # tokenize our test
        tests = regex.split(r"\W+", test.lower(), flags=regex.UNICODE | regex.V0)

        # tokenize our sms
        words = regex.split(r"\W+", text.lower(), flags=regex.UNICODE | regex.V0)
        raw_words = regex.split(r"\W+", text, flags=regex.UNICODE | regex.V0)

        # run through each of our tests
        matches = []
        for test in tests:
            match = self.test_in_words(test, words, raw_words)
            if match:
                matches.append(match)

        # we are a match only if every test matches
        if len(matches) == len(tests):
            return len(tests), " ".join(matches)
        else:
            return 0, None


class ContainsAnyTest(ContainsTest):
    """
    { op: "contains_any", "test": "red" }
    """
    TEST = 'test'
    TYPE = 'contains_any'

    def as_json(self):
        return dict(type=ContainsAnyTest.TYPE, test=self.test)

    def evaluate(self, run, sms, context, text):
        # substitute any variables
        test = run.flow.get_localized_text(self.test, run.contact)
        test, errors = Msg.substitute_variables(test, run.contact, context, org=run.flow.org)

        # tokenize our test
        tests = regex.split(r"\W+", test.lower(), flags=regex.UNICODE | regex.V0)

        # tokenize our sms
        words = regex.split(r"\W+", text.lower(), flags=regex.UNICODE | regex.V0)
        raw_words = regex.split(r"\W+", text, flags=regex.UNICODE | regex.V0)

        # run through each of our tests
        matches = []
        for test in tests:
            match = self.test_in_words(test, words, raw_words)
            if match:
                matches.append(match)

        # we are a match if at least one test matches
        if len(matches) > 0:
            return 1, " ".join(matches)
        else:
            return 0, None


class StartsWithTest(Test):
    """
    { op: "starts", "test": "red" }
    """
    TEST = 'test'
    TYPE = 'starts'

    def __init__(self, test):
        self.test = test

    @classmethod
    def from_json(cls, org, json):
        return cls(json[cls.TEST])

    def as_json(self):
        return dict(type=StartsWithTest.TYPE, test=self.test)

    def evaluate(self, run, sms, context, text):
        # substitute any variables in our test
        test = run.flow.get_localized_text(self.test, run.contact)
        test, errors = Msg.substitute_variables(test, run.contact, context, org=run.flow.org)

        # strip leading and trailing whitespace
        text = text.strip()

        # see whether we start with our test
        if text.lower().find(test.lower()) == 0:
            return 1, text[:len(test)]
        else:
            return 0, None


class HasStateTest(Test):
    TYPE = 'state'

    def __init__(self):
        pass

    @classmethod
    def from_json(cls, org, json):
        return cls()

    def as_json(self):
        return dict(type=self.TYPE)

    def evaluate(self, run, sms, context, text):
        org = run.flow.org

        # if they removed their country since adding the rule
        if not org.country:
            return 0, None

        state = org.parse_location(text, 1)
        if state:
            return 1, state

        return 0, None


class HasDistrictTest(Test):
    TYPE = 'district'
    TEST = 'test'

    def __init__(self, state):
        self.state = state

    @classmethod
    def from_json(cls, org, json):
        return cls(json[cls.TEST])

    def as_json(self):
        return dict(type=self.TYPE, test=self.state)

    def evaluate(self, run, sms, context, text):

        # if they removed their country since adding the rule
        org = run.flow.org
        if not org.country:
            return 0, None

        # evaluate our district in case it has a replacement variable
        state, errors = Msg.substitute_variables(self.state, sms.contact, context, org=run.flow.org)

        parent = org.parse_location(state, 1)
        if parent:
            district = org.parse_location(text, 2, parent)
            if district:
                return 1, district

        return 0, None


class HasDateTest(Test):
    TYPE = 'date'

    def __init__(self):
        pass

    @classmethod
    def from_json(cls, org, json):
        return cls()

    def as_json(self):
        return dict(type=self.TYPE)

    def evaluate_date_test(self, message_date):
        return True

    def evaluate(self, run, sms, context, text):
        text = text.replace(' ', "-")
        org = run.flow.org
        dayfirst = org.get_dayfirst()
        tz = org.get_tzinfo()

        (date_format, time_format) = get_datetime_format(dayfirst)

        date = str_to_datetime(text, tz=tz, dayfirst=org.get_dayfirst())
        if date is not None and self.evaluate_date_test(date):
            return 1, datetime_to_str(date, tz=tz, format=time_format, ms=False)

        return 0, None


class DateTest(Test):
    """
    Base class for those tests that check relative dates
    """
    TEST = 'test'
    TYPE = 'date'

    def __init__(self, test):
        self.test = test

    @classmethod
    def from_json(cls, org, json):
        return cls(json[cls.TEST])

    def as_json(self):
        return dict(type=self.TYPE, test=self.test)

    def evaluate_date_test(self, date_message, date_test):
        raise FlowException("Evaluate date test needs to be defined by subclass.")

    def evaluate(self, run, sms, context, text):
        org = run.flow.org
        dayfirst = org.get_dayfirst()
        tz = org.get_tzinfo()
        test, errors = Msg.substitute_variables(self.test, run.contact, context, org=org)

        text = text.replace(' ', "-")
        if not errors:
            date_message = str_to_datetime(text, tz=tz, dayfirst=dayfirst)
            date_test = str_to_datetime(test, tz=tz, dayfirst=dayfirst)

            (date_format, time_format) = get_datetime_format(dayfirst)

            if date_message is not None and date_test is not None and self.evaluate_date_test(date_message, date_test):
                return 1, datetime_to_str(date_message, tz=tz, format=time_format, ms=False)

        return 0, None


class DateEqualTest(DateTest):
    TEST = 'test'
    TYPE = 'date_equal'

    def evaluate_date_test(self, date_message, date_test):
        return date_message.date() == date_test.date()


class DateAfterTest(DateTest):
    TEST = 'test'
    TYPE = 'date_after'

    def evaluate_date_test(self, date_message, date_test):
        return date_message >= date_test


class DateBeforeTest(DateTest):
    TEST = 'test'
    TYPE = 'date_before'

    def evaluate_date_test(self, date_message, date_test):
        return date_message <= date_test


class NumericTest(Test):
    """
    Base class for those tests that do numeric tests.
    """
    TEST = 'test'
    TYPE = ''

    @classmethod
    def convert_to_decimal(cls, word):
        # common substitutions
        original_word = word
        word = word.replace('l', '1').replace('o', '0').replace('O', '0')

        try:
            return (word, Decimal(word))
        except Exception as e:
            # we only try this hard if we haven't already substituted characters
            if original_word == word:
                # does this start with a number?  just use that part if so
                match = regex.match(r"^(\d+).*$", word, regex.UNICODE | regex.V0)
                if match:
                    return (match.group(1), Decimal(match.group(1)))
                else:
                    raise e
            else:
                raise e

    # test every word in the message against our test
    def evaluate(self, run, sms, context, text):
        text = text.replace(',', '')
        for word in regex.split(r"\s+", text, flags=regex.UNICODE | regex.V0):
            try:
                (word, decimal) = NumericTest.convert_to_decimal(word)
                if self.evaluate_numeric_test(run, context, decimal):
                    return 1, decimal
            except:
                pass
        return 0, None


class BetweenTest(NumericTest):
    """
    Test whether we are between two numbers (inclusive)
    """
    MIN = 'min'
    MAX = 'max'
    TYPE = 'between'

    def __init__(self, min_val, max_val):
        self.min = min_val
        self.max = max_val

    @classmethod
    def from_json(cls, org, json):
        return cls(json[cls.MIN], json[cls.MAX])

    def as_json(self):
        return dict(type=self.TYPE, min=self.min, max=self.max)

    def evaluate_numeric_test(self, run, context, decimal_value):
        min_val, min_errors = Msg.substitute_variables(self.min, run.contact, context, org=run.flow.org)
        max_val, max_errors = Msg.substitute_variables(self.max, run.contact, context, org=run.flow.org)

        if not min_errors and not max_errors:
            try:
                return Decimal(min_val) <= decimal_value <= Decimal(max_val)
            except Exception:
                pass

        return False


class NumberTest(NumericTest):
    """
    Tests that there is any number in the string.
    """
    TYPE = 'number'

    def __init__(self):
        pass

    @classmethod
    def from_json(cls, org, json):
        return cls()

    def as_json(self):
        return dict(type=self.TYPE)

    def evaluate_numeric_test(self, run, context, decimal_value):
        return True


class SimpleNumericTest(Test):
    """
    Base class for those tests that do a numeric test with a single value
    """
    TEST = 'test'
    TYPE = ''

    def __init__(self, test):
        self.test = test

    @classmethod
    def from_json(cls, org, json):
        return cls(json[cls.TEST])

    def as_json(self):
        return dict(type=self.TYPE, test=self.test)

    def evaluate_numeric_test(self, message_numeric, test_numeric): # pragma: no cover
        raise FlowException("Evaluate numeric test needs to be defined by subclass")

    # test every word in the message against our test
    def evaluate(self, run, sms, context, text):
        test, errors = Msg.substitute_variables(str(self.test), run.contact, context, org=run.flow.org)

        text = text.replace(',', '')
        for word in regex.split(r"\s+", text, flags=regex.UNICODE | regex.V0):
            try:
                (word, decimal) = NumericTest.convert_to_decimal(word)
                if self.evaluate_numeric_test(decimal, Decimal(test)):
                    return 1, decimal
            except:
                pass
        return 0, None


class GtTest(SimpleNumericTest):
    TEST = 'test'
    TYPE = 'gt'

    def evaluate_numeric_test(self, message_numeric, test_numeric):
        return message_numeric > test_numeric


class GteTest(SimpleNumericTest):
    TEST = 'test'
    TYPE = 'gte'

    def evaluate_numeric_test(self, message_numeric, test_numeric):
        return message_numeric >= test_numeric


class LtTest(SimpleNumericTest):
    TEST = 'test'
    TYPE = 'lt'

    def evaluate_numeric_test(self, message_numeric, test_numeric):
        return message_numeric < test_numeric


class LteTest(SimpleNumericTest):
    TEST = 'test'
    TYPE = 'lte'

    def evaluate_numeric_test(self, message_numeric, test_numeric):
        return message_numeric <= test_numeric


class EqTest(SimpleNumericTest):
    TEST = 'test'
    TYPE = 'eq'

    def evaluate_numeric_test(self, message_numeric, test_numeric):
        return message_numeric == test_numeric


class PhoneTest(Test):
    """
    Test for whether a response contains a phone number
    """
    TYPE = 'phone'

    def __init__(self):
        pass

    @classmethod
    def from_json(cls, org, json):
        return cls()

    def as_json(self):
        return dict(type=self.TYPE)

    def evaluate(self, run, sms, context, text):
        org = run.flow.org

        # try to find a phone number in the text we have been sent
        country_code = org.get_country_code()
        if not country_code:
            country_code = 'US'

        number = None
        matches = phonenumbers.PhoneNumberMatcher(text, country_code)

        # try it as an international number if we failed
        if not matches.has_next():
            matches = phonenumbers.PhoneNumberMatcher('+' + text, country_code)

        for match in matches:
            number = phonenumbers.format_number(match.number, phonenumbers.PhoneNumberFormat.E164)

        return number, number


class RegexTest(Test):
    """
    Test for whether a response matches a regular expression
    """
    TEST = 'test'
    TYPE = 'regex'

    def __init__(self, test):
        self.test = test

    @classmethod
    def from_json(cls, org, json):
        return cls(json[cls.TEST])

    def as_json(self):
        return dict(type=self.TYPE, test=self.test)

    def evaluate(self, run, sms, context, text):
        try:
            test = run.flow.get_localized_text(self.test, run.contact)

            # check whether we match
            rexp = regex.compile(test, regex.UNICODE | regex.IGNORECASE | regex.MULTILINE | regex.V0)
            match = rexp.search(text)

            # if so, $0 will be what we return
            if match:
                return_match = match.group(0)

                # build up a dictionary that contains indexed values
                group_dict = match.groupdict()
                for idx in range(rexp.groups + 1):
                    group_dict[str(idx)] = match.group(idx)

                # set it on run@extra
                run.update_fields(group_dict)

                # return all matched values
                return True, return_match

        except:
            import traceback
            traceback.print_exc()

        return False, None<|MERGE_RESOLUTION|>--- conflicted
+++ resolved
@@ -3794,15 +3794,9 @@
         from .tasks import send_email_action_task
 
         # build our message from our flow variables
-<<<<<<< HEAD
-        message_context = run.flow.build_message_context(run.contact, sms)
+        message_context = run.flow.build_message_context(run.contact, msg)
         (message, errors) = Msg.substitute_variables(self.message, run.contact, message_context, org=run.flow.org)
         (subject, errors) = Msg.substitute_variables(self.subject, run.contact, message_context, org=run.flow.org)
-=======
-        message_context = run.flow.build_message_context(run.contact, msg)
-        (message, missing) = Msg.substitute_variables(self.message, run.contact, message_context, org=run.flow.org)
-        (subject, missing) = Msg.substitute_variables(self.subject, run.contact, message_context, org=run.flow.org)
->>>>>>> c06bfc21
 
         emails = []
         for email in self.emails:
@@ -3854,14 +3848,10 @@
 
     def execute(self, run, actionset, msg, offline_on=None):
         from temba.api.models import WebHookEvent
-<<<<<<< HEAD
-        message_context = run.flow.build_message_context(run.contact, sms)
+
+        message_context = run.flow.build_message_context(run.contact, msg)
         (value, errors) = Msg.substitute_variables(self.webhook, run.contact, message_context,
-=======
-        message_context = run.flow.build_message_context(run.contact, msg)
-        (value, missing) = Msg.substitute_variables(self.webhook, run.contact, message_context,
->>>>>>> c06bfc21
-                                                    org=run.flow.org, url_encode=True)
+                                         org=run.flow.org, url_encode=True)
         WebHookEvent.trigger_flow_event(value, run.flow, run, actionset, run.contact, msg, self.action)
         return []
 
@@ -3951,8 +3941,7 @@
             for group in self.groups:
                 if not isinstance(group, ContactGroup):
                     contact = run.contact
-<<<<<<< HEAD
-                    message_context = run.flow.build_message_context(contact, sms)
+                    message_context = run.flow.build_message_context(contact, msg)
                     (value, errors) = Msg.substitute_variables(group, contact, message_context, org=run.flow.org)
                     group = None
 
@@ -3969,17 +3958,6 @@
                                     ActionLog.error(run, _("Unable to create group with name '%s'") % value)
                     else:
                         ActionLog.error(run, _("Group name could not be evaluated: %s") % ', '.join(errors))
-=======
-                    message_context = run.flow.build_message_context(contact, msg)
-                    (value, missing) = Msg.substitute_variables(group, contact, message_context, org=run.flow.org)
-                    try:
-                        group = ContactGroup.user_groups.get(org=contact.org, name=value, is_active=True)
-                    except:
-                        user = get_flow_user()
-                        group = ContactGroup.create(contact.org, user, name=value)
-                        if run.contact.is_test:
-                            ActionLog.create(run, _("Group '%s' created") % value)
->>>>>>> c06bfc21
 
                 if group:
                     group.update_contacts([contact], add)
@@ -4534,16 +4512,11 @@
     def execute(self, run, actionset, msg, offline_on=None):
         # evaluate our value
         contact = run.contact
-<<<<<<< HEAD
-        message_context = run.flow.build_message_context(contact, sms)
+        message_context = run.flow.build_message_context(contact, msg)
         (value, errors) = Msg.substitute_variables(self.value, contact, message_context, org=run.flow.org)
 
         if contact.is_test and errors:
             ActionLog.warn(run, _("Expression contained errors: %s") % ', '.join(errors))
-=======
-        message_context = run.flow.build_message_context(contact, msg)
-        (value, missing) = Msg.substitute_variables(self.value, contact, message_context, org=run.flow.org)
->>>>>>> c06bfc21
 
         value = value.strip()
 
@@ -4651,11 +4624,9 @@
                         unique_contacts.add(contact.pk)
 
                 text = run.flow.get_localized_text(self.msg, run.contact)
-<<<<<<< HEAD
-                (message, errors) = Msg.substitute_variables(text, None, flow.build_message_context(run.contact, sms), org=run.flow.org)
-=======
-                (message, missing) = Msg.substitute_variables(text, None, flow.build_message_context(run.contact, msg), org=run.flow.org)
->>>>>>> c06bfc21
+                (message, errors) = Msg.substitute_variables(text, None, flow.build_message_context(run.contact, msg),
+                                                             org=run.flow.org)
+
                 self.logger(run, message, len(unique_contacts))
 
             return []
