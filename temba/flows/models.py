# -*- coding: utf-8 -*-
from __future__ import print_function, unicode_literals

import json
import logging
import numbers
import phonenumbers
import regex
import six
import time
import urllib2

from collections import OrderedDict, defaultdict
from datetime import timedelta, datetime
from decimal import Decimal
from django.conf import settings
from django.core.cache import cache
from django.core.files.storage import default_storage
from django.core.files.temp import NamedTemporaryFile
from django.core.urlresolvers import reverse
from django.contrib.auth.models import User, Group
from django.db import models, connection as db_connection
from django.db.models import Q, Count, QuerySet, Sum, Max
from django.utils import timezone
from django.utils.translation import ugettext_lazy as _, ungettext_lazy as _n
from django.utils.html import escape
from django_redis import get_redis_connection
from enum import Enum
from six.moves import range
from smartmin.models import SmartModel
from temba.airtime.models import AirtimeTransfer
from temba.assets.models import register_asset_store
from temba.contacts.models import Contact, ContactGroup, ContactField, ContactURN, URN, TEL_SCHEME, NEW_CONTACT_VARIABLE
from temba.channels.models import Channel, ChannelSession
from temba.locations.models import AdminBoundary
from temba.msgs.models import Broadcast, Msg, FLOW, INBOX, INCOMING, QUEUED, FAILED, INITIALIZING, HANDLED, Label
from temba.msgs.models import PENDING, DELIVERED, USSD as MSG_TYPE_USSD, OUTGOING
from temba.orgs.models import Org, Language, UNREAD_FLOW_MSGS, get_current_export_version
from temba.utils import get_datetime_format, str_to_datetime, datetime_to_str, analytics, json_date_to_datetime
from temba.utils import chunk_list, on_transaction_commit
from temba.utils.email import is_valid_address
from temba.utils.export import BaseExportTask, BaseExportAssetStore
from temba.utils.expressions import ContactFieldCollector
from temba.utils.models import SquashableModel, TembaModel, ChunkIterator, generate_uuid
from temba.utils.profiler import SegmentProfiler
from temba.utils.queues import push_task
from temba.values.models import Value
from temba_expressions.utils import tokenize
from uuid import uuid4


logger = logging.getLogger(__name__)

FLOW_DEFAULT_EXPIRES_AFTER = 60 * 12
START_FLOW_BATCH_SIZE = 500


class FlowException(Exception):
    def __init__(self, *args, **kwargs):
        super(FlowException, self).__init__(*args, **kwargs)


FLOW_LOCK_TTL = 60  # 1 minute
FLOW_LOCK_KEY = 'org:%d:lock:flow:%d:%s'

FLOW_PROP_CACHE_KEY = 'org:%d:cache:flow:%d:%s'
FLOW_PROP_CACHE_TTL = 24 * 60 * 60 * 7  # 1 week

UNREAD_FLOW_RESPONSES = 'unread_flow_responses'


class FlowLock(Enum):
    """
    Locks that are flow specific
    """
    participation = 1
    definition = 3


class FlowPropsCache(Enum):
    """
    Properties of a flow that we cache
    """
    terminal_nodes = 1
    category_nodes = 2


def edit_distance(s1, s2):  # pragma: no cover
    """
    Compute the Damerau-Levenshtein distance between two given
    strings (s1 and s2)
    """
    # if first letters are different, infinite distance
    if s1 and s2 and s1[0] != s2[0]:
        return 100

    d = {}
    lenstr1 = len(s1)
    lenstr2 = len(s2)

    for i in range(-1, lenstr1 + 1):
        d[(i, -1)] = i + 1
    for j in range(-1, lenstr2 + 1):
        d[(-1, j)] = j + 1

    for i in range(0, lenstr1):
        for j in range(0, lenstr2):
            if s1[i] == s2[j]:
                cost = 0
            else:
                cost = 1
            d[(i, j)] = min(
                d[(i - 1, j)] + 1,  # deletion
                d[(i, j - 1)] + 1,  # insertion
                d[(i - 1, j - 1)] + cost,  # substitution
            )
            if i > 1 and j > 1 and s1[i] == s2[j - 1] and s1[i - 1] == s2[j]:
                d[(i, j)] = min(d[(i, j)], d[i - 2, j - 2] + cost)  # transposition

    return d[lenstr1 - 1, lenstr2 - 1]


@six.python_2_unicode_compatible
class FlowSession(models.Model):
    org = models.ForeignKey(Org, help_text="The organization this session belongs to")

    contact = models.ForeignKey('contacts.Contact', help_text="The contact that this session is with")

    connection = models.OneToOneField('channels.ChannelSession', null=True, related_name='session',
                                      help_text=_("The channel connection used for flow sessions over IVR or USSD"))

    @classmethod
    def create(cls, contact, connection):
        return cls.objects.create(org=contact.org, contact=contact, connection=connection)

    def __str__(self):  # pragma: no cover
        return six.text_type(self.contact)


@six.python_2_unicode_compatible
class Flow(TembaModel):
    UUID = 'uuid'
    ENTRY = 'entry'
    RULE_SETS = 'rule_sets'
    ACTION_SETS = 'action_sets'
    RULES = 'rules'
    CONFIG = 'config'
    ACTIONS = 'actions'
    DESTINATION = 'destination'
    EXIT_UUID = 'exit_uuid'
    LABEL = 'label'
    WEBHOOK_URL = 'webhook'
    WEBHOOK_ACTION = 'webhook_action'
    FINISHED_KEY = 'finished_key'
    RULESET_TYPE = 'ruleset_type'
    OPERAND = 'operand'
    METADATA = 'metadata'

    BASE_LANGUAGE = 'base_language'
    SAVED_BY = 'saved_by'
    VERSION = 'version'

    CONTACT_CREATION = 'contact_creation'
    CONTACT_PER_RUN = 'run'
    CONTACT_PER_LOGIN = 'login'

    SAVED_ON = 'saved_on'
    NAME = 'name'
    REVISION = 'revision'
    FLOW_TYPE = 'flow_type'
    ID = 'id'
    EXPIRES = 'expires'

    X = 'x'
    Y = 'y'

    FLOW = 'F'
    MESSAGE = 'M'
    VOICE = 'V'
    SURVEY = 'S'
    USSD = 'U'

    RULES_ENTRY = 'R'
    ACTIONS_ENTRY = 'A'

    FLOW_TYPES = ((FLOW, _("Message flow")),
                  (MESSAGE, _("Single Message Flow")),
                  (VOICE, _("Phone call flow")),
                  (SURVEY, _("Android Survey")),
                  (USSD, _("USSD flow")))

    ENTRY_TYPES = ((RULES_ENTRY, "Rules"),
                   (ACTIONS_ENTRY, "Actions"))

    START_MSG_FLOW_BATCH = 'start_msg_flow_batch'

    VERSIONS = [
        "1", "2", "3", "4", "5", "6", "7", "8", "9", "10", "10.1", "10.2", "10.3"
    ]

    name = models.CharField(max_length=64,
                            help_text=_("The name for this flow"))

    labels = models.ManyToManyField('FlowLabel', related_name='flows', verbose_name=_("Labels"), blank=True,
                                    help_text=_("Any labels on this flow"))

    org = models.ForeignKey(Org, related_name='flows')

    entry_uuid = models.CharField(null=True, max_length=36, unique=True)

    entry_type = models.CharField(max_length=1, null=True, choices=ENTRY_TYPES,
                                  help_text=_("The type of node this flow starts with"))

    is_archived = models.BooleanField(default=False,
                                      help_text=_("Whether this flow is archived"))

    flow_type = models.CharField(max_length=1, choices=FLOW_TYPES, default=FLOW,
                                 help_text=_("The type of this flow"))

    metadata = models.TextField(null=True, blank=True,
                                help_text=_("Any extra metadata attached to this flow, strictly used by the user interface."))

    expires_after_minutes = models.IntegerField(default=FLOW_DEFAULT_EXPIRES_AFTER,
                                                help_text=_("Minutes of inactivity that will cause expiration from flow"))

    ignore_triggers = models.BooleanField(default=False,
                                          help_text=_("Ignore keyword triggers while in this flow"))

    saved_on = models.DateTimeField(auto_now_add=True,
                                    help_text=_("When this item was saved"))

    saved_by = models.ForeignKey(User, related_name="flow_saves",
                                 help_text=_("The user which last saved this flow"))

    base_language = models.CharField(max_length=4, null=True, blank=True,
                                     help_text=_('The primary language for editing this flow'),
                                     default='base')

    version_number = models.CharField(default=get_current_export_version, max_length=8,
                                      help_text=_("The flow version this definition is in"))

    flow_dependencies = models.ManyToManyField('Flow', related_name='dependent_flows', verbose_name=("Flow Dependencies"), blank=True,
                                               help_text=_("Any flows this flow uses"))

    group_dependencies = models.ManyToManyField(ContactGroup, related_name='dependent_flows', verbose_name=_("Group Dependencies"), blank=True,
                                                help_text=_("Any groups this flow uses"))

    field_dependencies = models.ManyToManyField(ContactField, related_name='dependent_flows', verbose_name=_(''), blank=True,
                                                help_text=('Any fields this flow depends on'))

    @classmethod
    def create(cls, org, user, name, flow_type=FLOW, expires_after_minutes=FLOW_DEFAULT_EXPIRES_AFTER, base_language=None):
        flow = Flow.objects.create(org=org, name=name, flow_type=flow_type,
                                   expires_after_minutes=expires_after_minutes, base_language=base_language,
                                   saved_by=user, created_by=user, modified_by=user)

        analytics.track(user.username, 'nyaruka.flow_created', dict(name=name))
        return flow

    @classmethod
    def create_single_message(cls, org, user, message, base_language):
        """
        Creates a special 'single message' flow
        """
        name = 'Single Message (%s)' % six.text_type(uuid4())
        flow = Flow.create(org, user, name, flow_type=Flow.MESSAGE)
        flow.update_single_message_flow(message, base_language)
        return flow

    @classmethod
    def label_to_slug(cls, label):
        return regex.sub(r'[^a-z0-9]+', '_', label.lower(), regex.V0)

    @classmethod
    def create_join_group(cls, org, user, group, response=None, start_flow=None):
        """
        Creates a special 'join group' flow
        """
        base_language = org.primary_language.iso_code if org.primary_language else 'base'

        name = Flow.get_unique_name(org, 'Join %s' % group.name)
        flow = Flow.create(org, user, name, base_language=base_language)

        uuid = six.text_type(uuid4())
        actions = [dict(type='add_group', group=dict(uuid=group.uuid, name=group.name)),
                   dict(type='save', field='name', label='Contact Name', value='@(PROPER(REMOVE_FIRST_WORD(step.value)))')]

        if response:
            actions += [dict(type='reply', msg={base_language: response})]

        if start_flow:
            actions += [dict(type='flow', flow=dict(uuid=start_flow.uuid, name=start_flow.name))]

        action_sets = [dict(x=100, y=0, uuid=uuid, actions=actions)]
        flow.update(dict(entry=uuid, base_language=base_language,
                         rule_sets=[], action_sets=action_sets))

        return flow

    @classmethod
    def is_before_version(cls, to_check, version):
        version_str = six.text_type(to_check)
        version = six.text_type(version)
        for ver in Flow.VERSIONS:
            if ver == version_str and version != ver:
                return True
            elif version == ver:
                return False
        return False

    @classmethod
    def import_flows(cls, exported_json, org, user, same_site=False):
        """
        Import flows from our flow export file
        """
        created_flows = []
        flow_uuid_map = dict()

        # create all the flow containers first
        for flow_spec in exported_json['flows']:

            FlowRevision.validate_flow_definition(flow_spec)

            flow_type = flow_spec.get('flow_type', Flow.FLOW)
            name = flow_spec['metadata']['name'][:64].strip()

            flow = None

            # Don't create our campaign message flows, we'll do that later
            # this check is only needed up to version 3 of exports
            if flow_type != Flow.MESSAGE:
                # check if we can find that flow by id first
                if same_site:
                    flow = Flow.objects.filter(org=org, is_active=True, uuid=flow_spec['metadata']['uuid']).first()
                    if flow:  # pragma: needs cover
                        expires_minutes = flow_spec['metadata'].get('expires', FLOW_DEFAULT_EXPIRES_AFTER)
                        if flow_type == Flow.VOICE:
                            expires_minutes = min([expires_minutes, 15])

                        flow.expires_after_minutes = expires_minutes
                        flow.name = Flow.get_unique_name(org, name, ignore=flow)
                        flow.save(update_fields=['name', 'expires_after_minutes'])

                # if it's not of our world, let's try by name
                if not flow:
                    flow = Flow.objects.filter(org=org, is_active=True, name=name).first()

                # if there isn't one already, create a new flow
                if not flow:
                    expires_minutes = flow_spec['metadata'].get('expires', FLOW_DEFAULT_EXPIRES_AFTER)
                    if flow_type == Flow.VOICE:
                        expires_minutes = min([expires_minutes, 15])

                    flow = Flow.create(org, user, Flow.get_unique_name(org, name), flow_type=flow_type,
                                       expires_after_minutes=expires_minutes)

                created_flows.append(dict(flow=flow, flow_spec=flow_spec))

                if 'uuid' in flow_spec['metadata']:
                    flow_uuid_map[flow_spec['metadata']['uuid']] = flow.uuid

        # now let's update our flow definitions with any referenced flows
        def remap_flow(element):
            # first map our id accordingly
            if element['uuid'] in flow_uuid_map:
                element['uuid'] = flow_uuid_map[element['uuid']]

            existing_flow = Flow.objects.filter(uuid=element['uuid'], org=org, is_active=True).first()
            if not existing_flow:
                existing_flow = Flow.objects.filter(org=org, name=element['name'], is_active=True).first()
                if existing_flow:
                    element['uuid'] = existing_flow.uuid

        for created in created_flows:
            for ruleset in created['flow_spec'][Flow.RULE_SETS]:
                if ruleset['ruleset_type'] == RuleSet.TYPE_SUBFLOW:
                    remap_flow(ruleset['config']['flow'])

            for actionset in created['flow_spec'][Flow.ACTION_SETS]:
                for action in actionset['actions']:
                    if action['type'] in ['flow', 'trigger-flow']:
                        remap_flow(action['flow'])
            remap_flow(created['flow_spec']['metadata'])
            created['flow'].import_definition(created['flow_spec'])

        # remap our flow ids according to how they were resolved
        if 'campaigns' in exported_json:
            for campaign in exported_json['campaigns']:
                for event in campaign['events']:
                    if 'flow' in event:
                        flow_uuid = event['flow']['uuid']
                        if flow_uuid in flow_uuid_map:
                            event['flow']['uuid'] = flow_uuid_map[flow_uuid]

        if 'triggers' in exported_json:
            for trigger in exported_json['triggers']:
                if 'flow' in trigger:
                    flow_uuid = trigger['flow']['uuid']
                    if flow_uuid in flow_uuid_map:
                        trigger['flow']['uuid'] = flow_uuid_map[flow_uuid]

        return exported_json

    @classmethod
    def copy(cls, flow, user):
        copy = Flow.create(flow.org, user, "Copy of %s" % flow.name[:55], flow_type=flow.flow_type)

        # grab the json of our original
        flow_json = flow.as_json()

        copy.import_definition(flow_json)

        # copy our expiration as well
        copy.expires_after_minutes = flow.expires_after_minutes
        copy.save()

        return copy

    @classmethod
    def get_node(cls, flow, uuid, destination_type):

        if not uuid or not destination_type:
            return None

        if destination_type == FlowStep.TYPE_RULE_SET:
            return RuleSet.get(flow, uuid)
        else:
            return ActionSet.get(flow, uuid)

    @classmethod
    def handle_call(cls, call, text=None, saved_media_url=None, hangup=False, resume=False):
        run = FlowRun.objects.filter(connection=call, is_active=True).order_by('-created_on').first()

        # what we will send back
        voice_response = call.channel.generate_ivr_response()

        if run is None:  # pragma: no cover
            voice_response.hangup()
            return voice_response

        flow = run.flow

        # make sure we have the latest version
        flow.ensure_current_version()

        run.voice_response = voice_response

        # make sure our test contact is handled by simulation
        if call.contact.is_test:
            Contact.set_simulation(True)

        # create a message to hold our inbound message
        from temba.msgs.models import IVR
        if text or saved_media_url:

            # we don't have text for media, so lets use the media value there too
            if saved_media_url and ':' in saved_media_url:
                text = saved_media_url.partition(':')[2]

            msg = Msg.create_incoming(call.channel, six.text_type(call.contact_urn),
                                      text, status=PENDING, msg_type=IVR,
                                      attachments=[saved_media_url] if saved_media_url else None,
                                      connection=run.connection)
        else:
            msg = Msg(org=call.org, contact=call.contact, text='', id=0)

        # find out where we last left off
        step = run.steps.all().order_by('-arrived_on').first()

        # if we are just starting the flow, create our first step
        if not step:
            # lookup our entry node
            destination = ActionSet.objects.filter(flow=run.flow, uuid=flow.entry_uuid).first()
            if not destination:
                destination = RuleSet.objects.filter(flow=run.flow, uuid=flow.entry_uuid).first()

            # and add our first step for our run
            if destination:
                step = flow.add_step(run, destination, [])

        # go and actually handle wherever we are in the flow
        destination = Flow.get_node(run.flow, step.step_uuid, step.step_type)
        (handled, msgs) = Flow.handle_destination(destination, step, run, msg, user_input=text is not None, resume_parent_run=resume)

        # if we stopped needing user input (likely), then wrap our response accordingly
        voice_response = Flow.wrap_voice_response_with_input(call, run, voice_response)

        # if we handled it, increment our unread count
        if handled:

            if not call.contact.is_test:
                run.flow.increment_unread_responses()

            if msg.id:
                Msg.mark_handled(msg)

        # if we didn't handle it, this is a good time to hangup
        if not handled or hangup:
            voice_response.hangup()
            run.set_completed(final_step=step)

        return voice_response

    @classmethod
    def wrap_voice_response_with_input(cls, call, run, voice_response):
        """ Finds where we are in the flow and wraps our voice_response with whatever comes next """
        step = run.steps.all().order_by('-pk').first()
        destination = Flow.get_node(run.flow, step.step_uuid, step.step_type)
        if isinstance(destination, RuleSet):
            response = call.channel.generate_ivr_response()
            callback = 'https://%s%s' % (settings.TEMBA_HOST, reverse('ivr.ivrcall_handle', args=[call.pk]))
            gather = destination.get_voice_input(response, action=callback)

            # recordings have to be tacked on last
            if destination.ruleset_type == RuleSet.TYPE_WAIT_RECORDING:
                voice_response.record(action=callback)

            elif destination.ruleset_type == RuleSet.TYPE_SUBFLOW:
                voice_response.redirect(url=callback)

            elif gather and hasattr(gather, 'document'):  # voicexml case
                gather.join(voice_response)

                voice_response = response

            elif gather:  # TwiML case
                # nest all of our previous verbs in our gather
                for verb in voice_response.verbs:
                    gather.append(verb)

                voice_response = response

                # append a redirect at the end in case the user sends #
                voice_response.redirect(url=callback + "?empty=1")

        return voice_response

    @classmethod
    def get_unique_name(cls, org, base_name, ignore=None):
        """
        Generates a unique flow name based on the given base name
        """
        name = base_name[:64].strip()

        count = 2
        while True:
            flows = Flow.objects.filter(name=name, org=org, is_active=True)
            if ignore:  # pragma: needs cover
                flows = flows.exclude(pk=ignore.pk)

            if not flows.exists():
                break

            name = '%s %d' % (base_name[:59].strip(), count)
            count += 1

        return name

    @classmethod
    def should_close_connection(cls, run, current_destination, next_destination):
        if run.flow.flow_type == Flow.USSD:
            # this might be our last node that sends msg
            if not next_destination:
                return True
            else:
                if next_destination.is_messaging:
                    return False
                else:
                    return Flow.should_close_connection_graph(next_destination)
        else:
            return False

    @classmethod
    def should_close_connection_graph(cls, start_node):
        # modified DFS that is looking for nodes with messaging capabilities
        if start_node.get_step_type() == FlowStep.TYPE_RULE_SET:
            # keep rules only that have destination
            rules = [rule for rule in start_node.get_rules() if rule.destination]
            if not rules:
                return True
            else:
                for rule in rules:
                    next_node = Flow.get_node(start_node.flow, rule.destination, rule.destination_type)
                    if next_node.is_messaging:
                        return False
                    else:
                        if Flow.should_close_connection_graph(next_node):
                            continue
                        else:
                            return False
                return True
        elif start_node.get_step_type() == FlowStep.TYPE_ACTION_SET:
            if start_node.destination:
                next_node = Flow.get_node(start_node.flow, start_node.destination, start_node.destination_type)
                if next_node.is_messaging:
                    return False
                else:
                    return Flow.should_close_connection_graph(next_node)
            else:
                return True

    @classmethod
    def find_and_handle(cls, msg, started_flows=None, voice_response=None,
                        triggered_start=False, resume_parent_run=False,
                        resume_after_timeout=False, user_input=True, trigger_send=True, continue_parent=True):

        if started_flows is None:
            started_flows = []

        steps = FlowStep.get_active_steps_for_contact(msg.contact, step_type=FlowStep.TYPE_RULE_SET)
        for step in steps:
            flow = step.run.flow
            flow.ensure_current_version()
            destination = Flow.get_node(flow, step.step_uuid, step.step_type)

            # this node doesn't exist anymore, mark it as left so they leave the flow
            if not destination:  # pragma: no cover
                step.run.set_completed(final_step=step)
                Msg.mark_handled(msg)
                return True, []

            (handled, msgs) = Flow.handle_destination(destination, step, step.run, msg, started_flows,
                                                      user_input=user_input, triggered_start=triggered_start,
                                                      resume_parent_run=resume_parent_run,
                                                      resume_after_timeout=resume_after_timeout, trigger_send=trigger_send,
                                                      continue_parent=continue_parent)

            if handled:
                # increment our unread count if this isn't the simulator
                if not msg.contact.is_test:
                    flow.increment_unread_responses()

                return True, msgs

        return False, []

    @classmethod
    def handle_destination(cls, destination, step, run, msg,
                           started_flows=None, is_test_contact=False, user_input=False,
                           triggered_start=False, trigger_send=True, resume_parent_run=False, resume_after_timeout=False, continue_parent=True):

        if started_flows is None:
            started_flows = []

        def add_to_path(path, uuid):
            if uuid in path:
                path.append(uuid)
                raise FlowException("Flow cycle detected at runtime: %s" % path)
            path.append(uuid)

        start_time = time.time()
        path = []
        msgs = []

        # lookup our next destination
        handled = False

        while destination:
            result = {"handled": False}

            if destination.get_step_type() == FlowStep.TYPE_RULE_SET:
                should_pause = False

                # check if we need to stop
                if destination.is_pause():
                    should_pause = True

                if (user_input or resume_after_timeout) or not should_pause:
                    result = Flow.handle_ruleset(destination, step, run, msg, started_flows, resume_parent_run,
                                                 resume_after_timeout)
                    add_to_path(path, destination.uuid)

                    # add any messages generated by this ruleset (ussd and subflow)
                    msgs += result.get('msgs', [])

                    # USSD check for session end
                    if not result.get('interrupted') and \
                            Flow.should_close_connection(run, destination, result.get('destination')):

                        end_message = Msg.create_outgoing(msg.org, get_flow_user(msg.org), msg.contact, '',
                                                          channel=msg.channel,
                                                          connection=msg.connection, response_to=msg if msg.id else None)

                        end_message.connection.mark_ending()
                        msgs.append(end_message)
                        ActionLog.create(run, _("USSD Session was marked to end"))

                # USSD ruleset has extra functionality to send out messages.
                elif destination.is_ussd():
                    result = Flow.handle_ussd_ruleset_action(destination, step, run, msg)

                    msgs += result.get('msgs', [])

                # if we used this input, then mark our user input as used
                if should_pause:
                    user_input = False

                    # once we handle user input, reset our path
                    path = []

            elif destination.get_step_type() == FlowStep.TYPE_ACTION_SET:
                result = Flow.handle_actionset(destination, step, run, msg, started_flows, is_test_contact)
                add_to_path(path, destination.uuid)

                # USSD check for session end
                if Flow.should_close_connection(run, destination, result.get('destination')):
                    for msg in result['msgs']:
                        msg.connection.mark_ending()
                        ActionLog.create(run, _("USSD Session was marked to end"))

                # add any generated messages to be sent at once
                msgs += result.get('msgs', [])

            # if this is a triggered start, we only consider user input on the first step, so clear it now
            if triggered_start:
                user_input = False

            # pull out our current state from the result
            step = result.get('step')

            # lookup our next destination
            destination = result.get('destination', None)

            # if any one of our destinations handled us, consider it handled
            if result.get('handled', False):
                handled = True

            resume_parent_run = False
            resume_after_timeout = False

        # if we have a parent to continue, do so
        if getattr(run, 'continue_parent', False) and continue_parent:
            msgs += FlowRun.continue_parent_flow_run(run, trigger_send=False, continue_parent=True)

        if handled:
            analytics.gauge('temba.flow_execution', time.time() - start_time)

        # send any messages generated
        if msgs and trigger_send:
            msgs.sort(key=lambda message: message.created_on)
            Msg.objects.filter(id__in=[m.id for m in msgs]).exclude(status=DELIVERED).update(status=PENDING)
            run.flow.org.trigger_send(msgs)

        return handled, msgs

    @classmethod
    def handle_actionset(cls, actionset, step, run, msg, started_flows, is_test_contact=False):

        # not found, escape out, but we still handled this message, user is now out of the flow
        if not actionset:  # pragma: no cover
            run.set_completed(final_step=step)
            return dict(handled=True, destination=None, destination_type=None)

        # actually execute all the actions in our actionset
        msgs = actionset.execute_actions(run, msg, started_flows)

        for msg in msgs:
            step.add_message(msg)

        # and onto the destination
        destination = Flow.get_node(actionset.flow, actionset.destination, actionset.destination_type)
        if destination:
            step = run.flow.add_step(run, destination, previous_step=step, exit_uuid=actionset.exit_uuid)
        else:
            run.set_completed(final_step=step)
            step = None

        return dict(handled=True, destination=destination, step=step, msgs=msgs)

    @classmethod
    def handle_ruleset(cls, ruleset, step, run, msg, started_flows, resume_parent_run=False, resume_after_timeout=False):
        msgs = []

        if ruleset.is_ussd() and run.connection_interrupted:
            rule, value = ruleset.find_interrupt_rule(step, run, msg)
            if not rule:
                run.set_interrupted(final_step=step)
                return dict(handled=True, destination=None, destination_type=None, interrupted=True)
        else:
            if ruleset.ruleset_type == RuleSet.TYPE_SUBFLOW:
                if not resume_parent_run:
                    flow_uuid = json.loads(ruleset.config).get('flow').get('uuid')
                    flow = Flow.objects.filter(org=run.org, uuid=flow_uuid).first()
                    message_context = run.flow.build_expressions_context(run.contact, msg)

                    # our extra will be the current flow variables
                    extra = message_context.get('extra', {})
                    extra['flow'] = message_context.get('flow', {})

                    if msg.id > 0:
                        step.add_message(msg)
                        run.update_expiration(timezone.now())

                    if flow:
                        child_runs = flow.start([], [run.contact], started_flows=started_flows,
                                                restart_participants=True, extra=extra,
                                                parent_run=run, interrupt=False)
                        if child_runs:
                            child_run = child_runs[0]
                            msgs += child_run.start_msgs
                            continue_parent = getattr(child_run, 'continue_parent', False)
                        else:  # pragma: no cover
                            continue_parent = False

                        if continue_parent:
                            started_flows.remove(flow.id)
                        else:
                            return dict(handled=True, destination=None, destination_type=None, msgs=msgs)

            # find a matching rule
            rule, value = ruleset.find_matching_rule(step, run, msg, resume_after_timeout=resume_after_timeout)

        flow = ruleset.flow

        # add the message to our step
        if msg.id > 0:
            step.add_message(msg)
            run.update_expiration(timezone.now())

        if ruleset.ruleset_type in RuleSet.TYPE_MEDIA and msg.attachments:
            # store the media path as the value
            value = msg.attachments[0].split(':', 1)[1]

        step.save_rule_match(rule, value)
        ruleset.save_run_value(run, rule, value, msg.text)

        # output the new value if in the simulator
        if run.contact.is_test:
            if run.connection_interrupted:  # pragma: no cover
                ActionLog.create(run, _("@flow.%s has been interrupted") % (Flow.label_to_slug(ruleset.label)))
            else:
                ActionLog.create(run, _("Saved '%s' as @flow.%s") % (value, Flow.label_to_slug(ruleset.label)))

        # no destination for our rule?  we are done, though we did handle this message, user is now out of the flow
        if not rule.destination:
            if run.connection_interrupted:
                # run was interrupted and interrupt state not handled (not connected)
                run.set_interrupted(final_step=step)
                return dict(handled=True, destination=None, destination_type=None, interrupted=True, msgs=msgs)
            else:
                run.set_completed(final_step=step)
                return dict(handled=True, destination=None, destination_type=None, msgs=msgs)

        # Create the step for our destination
        destination = Flow.get_node(flow, rule.destination, rule.destination_type)
        if destination:
            step = flow.add_step(run, destination, exit_uuid=rule.uuid,
                                 category=rule.get_category_name(flow.base_language), previous_step=step)

        return dict(handled=True, destination=destination, step=step, msgs=msgs)

    @classmethod
    def handle_ussd_ruleset_action(cls, ruleset, step, run, msg):
        action = UssdAction.from_ruleset(ruleset, run)
        context = run.flow.build_expressions_context(run.contact, msg)
        msgs = action.execute(run, context, ruleset.uuid, msg)

        for msg in msgs:
            step.add_message(msg)

        return dict(handled=True, destination=None, step=step, msgs=msgs)

    @classmethod
    def apply_action_label(cls, user, flows, label, add):  # pragma: needs cover
        return label.toggle_label(flows, add)

    @classmethod
    def apply_action_archive(cls, user, flows):
        changed = []

        for flow in flows:

            # don't archive flows that belong to campaigns
            from temba.campaigns.models import CampaignEvent
            if not CampaignEvent.objects.filter(flow=flow, campaign__org=user.get_org(), campaign__is_archived=False).exists():
                flow.archive()
                changed.append(flow.pk)

        return changed

    @classmethod
    def apply_action_restore(cls, user, flows):
        changed = []
        for flow in flows:
            try:
                flow.restore()
                changed.append(flow.pk)
            except FlowException:  # pragma: no cover
                pass
        return changed

    @classmethod
    def get_versions_after(cls, version_number):
        versions = []
        version_str = six.text_type(version_number)
        for ver in reversed(Flow.VERSIONS):
            if version_str != ver:
                versions.insert(0, ver)
            else:
                break
        return versions

    def get_newer_versions(self):
        """
        Finds all versions that are newer than our current version
        """
        return Flow.get_versions_after(self.version_number)

    def build_flow_context(self, contact, contact_context=None):
        """
        Get a flow context built on the last run for the contact in the given flow
        """
        date_format = get_datetime_format(self.org.get_dayfirst())[1]

        # wrapper around our value dict, lets us do a nice representation of both @flow.foo and @flow.foo.text
        def value_wrapper(val):
            return dict(__default__=six.text_type(val['rule_value']),
                        text=val['text'],
                        time=datetime_to_str(val['time'], format=date_format, tz=self.org.timezone),
                        category=self.get_localized_text(val['category'], contact),
                        value=six.text_type(val['rule_value']))

        flow_context = {}
        values = []
        if contact:
            results = self.get_results(contact, only_last_run=True)
            if results and results[0]:
                for value in results[0]['values']:
                    field = Flow.label_to_slug(value['label'])
                    flow_context[field] = value_wrapper(value)
                    values.append("%s: %s" % (value['label'], value['rule_value']))

            flow_context['__default__'] = "\n".join(values)

            # if we don't have a contact context, build one
            if not contact_context:
                flow_context['contact'] = contact.build_expressions_context()

        return flow_context

    def as_select2(self):
        return dict(id=self.uuid, text=self.name)

    def release(self):
        """
        Releases this flow, marking it inactive. We remove all flow runs, steps and values in a background process.
        We keep FlowRevisions and FlowStarts however.
        """
        from .tasks import delete_flow_results_task

        self.is_active = False
        self.save()

        # release any campaign events that depend on this flow
        from temba.campaigns.models import CampaignEvent
        for event in CampaignEvent.objects.filter(flow=self, is_active=True):
            event.release()

        # release any triggers that depend on this flow
        from temba.triggers.models import Trigger
        for trigger in Trigger.objects.filter(flow=self, is_active=True):
            trigger.release()

        self.group_dependencies.clear()
        self.flow_dependencies.clear()
        self.field_dependencies.clear()

        # delete our results in the background
        on_transaction_commit(lambda: delete_flow_results_task.delay(self.id))

    def get_category_counts(self, deleted_nodes=True):

        actives = self.rule_sets.all().values('uuid', 'label')

        uuids = [active['uuid'] for active in actives]
        keys = [Flow.label_to_slug(active['label']) for active in actives]
        counts = FlowCategoryCount.objects.filter(flow_id=self.id)

        # always filter by active keys
        counts = counts.filter(result_key__in=keys)

        # filter by active nodes if we aren't including deleted nodes
        if not deleted_nodes:
            counts = counts.filter(node_uuid__in=uuids)
        counts = counts.values('result_key', 'category_name').annotate(count=Sum('count'), result_name=Max('result_name'))

        results = {}
        for count in counts:
            result = results.get(count['result_key'], {})
            if 'name' not in result:
                result['name'] = count['result_name']
                result['categories'] = [dict(name=count['category_name'], count=count['count'])]
            else:
                result['categories'].append(dict(name=count['category_name'], count=count['count']))
            results[count['result_key']] = result
        return results

    def delete_results(self):
        """
        Removes all flow runs, values and steps for a flow.
        """

        # any outstanding active runs should interrupted
        FlowRun.bulk_exit(self.runs.filter(is_active=True), FlowRun.EXIT_TYPE_INTERRUPTED)

        # grab the ids of all our runs
        run_ids = self.runs.all().values_list('id', flat=True)

        # in chunks of 1000, remove any values or flowsteps associated with these runs
        # we keep Runs around for auditing purposes
        for chunk in chunk_list(run_ids, 1000):
            Value.objects.filter(run__in=chunk).delete()
            FlowStep.objects.filter(run__in=chunk).delete()

        # clear all our cached stats
        self.clear_props_cache()

    def clear_props_cache(self):
        r = get_redis_connection()
        keys = [self.get_props_cache_key(c) for c in FlowPropsCache.__members__.values()]
        r.delete(*keys)

    def get_props_cache_key(self, kind):
        return FLOW_PROP_CACHE_KEY % (self.org_id, self.pk, kind.name)

    def lock_on(self, lock, qualifier=None, lock_ttl=None):
        """
        Creates the requested type of flow-level lock
        """
        r = get_redis_connection()
        lock_key = FLOW_LOCK_KEY % (self.org_id, self.pk, lock.name)
        if qualifier:  # pragma: needs cover
            lock_key += (":%s" % qualifier)

        if not lock_ttl:
            lock_ttl = FLOW_LOCK_TTL

        return r.lock(lock_key, lock_ttl)

    def get_node_counts(self, simulation):
        """
        Gets the number of contacts at each node in the flow. For simulator mode this manual counts steps by test
        contacts as these are not pre-calculated.
        """
        if not simulation:
            return FlowNodeCount.get_totals(self)

        # count steps in active runs where contact hasn't left that node
        steps = FlowStep.objects.filter(run__is_active=True, run__flow=self, left_on=None, run__contact__is_test=True)
        totals = steps.values_list('step_uuid').annotate(count=Count('run_id'))
        return {t[0]: t[1] for t in totals if t[1]}

    def get_segment_counts(self, simulation, include_incomplete=False):
        """
        Gets the number of contacts to have taken each flow segment. For simulator mode this manual counts steps by test
        contacts as these are not pre-calculated.
        """
        if not simulation:
            return FlowPathCount.get_totals(self, include_incomplete)

        steps = FlowStep.objects.filter(run__flow=self, run__contact__is_test=True)

        if not include_incomplete:
            steps = steps.exclude(next_uuid=None)

        visited_actions = steps.values('step_uuid', 'next_uuid').filter(step_type='A').annotate(count=Count('run_id'))
        visited_rules = steps.values('rule_uuid', 'next_uuid').filter(step_type='R').annotate(count=Count('run_id'))

        visits = {}
        for step in visited_actions:
            if step['next_uuid'] and step['count']:
                visits['%s:%s' % (step['step_uuid'], step['next_uuid'])] = step['count']

        for step in visited_rules:
            if step['next_uuid'] and step['count']:
                visits['%s:%s' % (step['rule_uuid'], step['next_uuid'])] = step['count']

        return visits

    def get_activity(self, simulation=False):
        """
        Get the activity summary for a flow as a tuple of the number of active runs
        at each step and a map of the previous visits
        """
        return self.get_node_counts(simulation), self.get_segment_counts(simulation)

    def get_localized_text(self, text_translations, contact=None, default_text=''):
        """
        Given a language dict and a preferred language, return the best possible text match
        :param text_translations: The text in all supported languages, or string (which will just return immediately)
        :param contact: the contact we are interacting with
        :param default_text: What to use if all else fails
        :return: the localized text
        """
        org_languages = {l.iso_code for l in self.org.languages.all()}

        # We return according to the following precedence:
        #   1) Contact's language (if it's a valid org language)
        #   2) Org Primary Language
        #   3) Flow Base Language
        #   4) Default Text
        preferred_languages = []

        if contact and contact.language and contact.language in org_languages:
            preferred_languages.append(contact.language)

        if self.org.primary_language:
            preferred_languages.append(self.org.primary_language.iso_code)

        preferred_languages.append(self.base_language)

        return Language.get_localized_text(text_translations, preferred_languages, default_text)

    def import_definition(self, flow_json):
        """
        Allows setting the definition for a flow from another definition.  All uuid's will be
        remmaped accordingly.
        """
        # uuid mappings
        uuid_map = dict()

        def copy_recording(url, path):
            if not url:
                return None

            try:  # pragma: needs cover
                url = "https://%s/%s" % (settings.AWS_BUCKET_DOMAIN, url)
                temp = NamedTemporaryFile(delete=True)
                temp.write(urllib2.urlopen(url).read())
                temp.flush()
                return default_storage.save(path, temp)
            except Exception:  # pragma: needs cover
                # its okay if its no longer there, we'll remove the recording
                return None

        def remap_uuid(json, attribute):
            if attribute in json and json[attribute]:
                uuid = json[attribute]
                new_uuid = uuid_map.get(uuid, None)
                if not new_uuid:
                    new_uuid = str(uuid4())
                    uuid_map[uuid] = new_uuid

                json[attribute] = new_uuid

        remap_uuid(flow_json, 'entry')
        for actionset in flow_json[Flow.ACTION_SETS]:
            remap_uuid(actionset, 'uuid')
            remap_uuid(actionset, 'exit_uuid')
            remap_uuid(actionset, 'destination')

            # for all of our recordings, pull them down and remap
            for action in actionset['actions']:
                if 'recording' in action:
                    # if its a localized
                    if isinstance(action['recording'], dict):
                        for lang, url in six.iteritems(action['recording']):
                            path = copy_recording(url, 'recordings/%d/%d/steps/%s.wav' % (self.org.pk, self.pk, action['uuid']))
                            action['recording'][lang] = path
                    else:
                        path = copy_recording(action['recording'], 'recordings/%d/%d/steps/%s.wav' % (self.org.pk, self.pk, action['uuid']))
                        action['recording'] = path

        for ruleset in flow_json[Flow.RULE_SETS]:
            remap_uuid(ruleset, 'uuid')
            for rule in ruleset.get('rules', []):
                remap_uuid(rule, 'uuid')
                remap_uuid(rule, 'destination')

        # now update with our remapped values
        self.update(flow_json)
        return self

    def set_metadata_json(self, metadata):
        self.metadata = json.dumps(metadata)

    def get_metadata_json(self):
        metadata = {}
        if self.metadata:
            metadata = json.loads(self.metadata)
        return metadata

    def archive(self):
        self.is_archived = True
        self.save(update_fields=['is_archived'])

        from .tasks import interrupt_flow_runs_task
        interrupt_flow_runs_task.delay(self.id)

        # archive our triggers as well
        from temba.triggers.models import Trigger
        Trigger.objects.filter(flow=self).update(is_archived=True)

    def restore(self):
        if self.flow_type == Flow.VOICE:  # pragma: needs cover
            if not self.org.supports_ivr():
                raise FlowException("%s requires a Twilio number")

        self.is_archived = False
        self.save(update_fields=['is_archived'])

    def update_single_message_flow(self, translations, base_language):
        if base_language not in translations:  # pragma: no cover
            raise ValueError("Must include translation for base language")

        self.flow_type = Flow.MESSAGE
        self.base_language = base_language
        self.save(update_fields=('name', 'flow_type', 'base_language'))

        uuid = str(uuid4())
        action_sets = [dict(x=100, y=0, uuid=uuid, actions=[dict(type='reply', msg=translations)])]
        self.update(dict(entry=uuid, rule_sets=[], action_sets=action_sets, base_language=base_language))

    def get_steps(self):
        return FlowStep.objects.filter(run__flow=self)

    def get_run_stats(self):
        totals_by_exit = FlowRunCount.get_totals(self)
        total_runs = sum(totals_by_exit.values())

        return {
            'total': total_runs,
            'active': totals_by_exit[FlowRun.STATE_ACTIVE],
            'completed': totals_by_exit[FlowRun.EXIT_TYPE_COMPLETED],
            'expired': totals_by_exit[FlowRun.EXIT_TYPE_EXPIRED],
            'interrupted': totals_by_exit[FlowRun.EXIT_TYPE_INTERRUPTED],
            'completion': int(totals_by_exit[FlowRun.EXIT_TYPE_COMPLETED] * 100 / total_runs) if total_runs else 0
        }

    def get_and_clear_unread_responses(self):
        """
        Gets the number of new responses since the last clearing for this flow.
        """
        r = get_redis_connection()

        # get the number of new responses
        new_responses = r.hget(UNREAD_FLOW_RESPONSES, self.id)

        # then clear them
        r.hdel(UNREAD_FLOW_RESPONSES, self.id)

        return 0 if new_responses is None else int(new_responses)

    def increment_unread_responses(self):
        """
        Increments the number of new responses for this flow.
        """
        r = get_redis_connection()
        r.hincrby(UNREAD_FLOW_RESPONSES, self.id, 1)

        # increment our global count as well
        self.org.increment_unread_msg_count(UNREAD_FLOW_MSGS)

    def get_columns(self):
        node_order = []
        for ruleset in RuleSet.objects.filter(flow=self).exclude(label=None).order_by('y', 'pk'):
            if ruleset.uuid:
                node_order.append(ruleset)

        return node_order

    def build_ruleset_caches(self, ruleset_list=None):
        rulesets = dict()
        rule_categories = dict()

        if ruleset_list is None:
            ruleset_list = RuleSet.objects.filter(flow=self).exclude(label=None).order_by('pk').select_related('flow', 'flow__org')

        for ruleset in ruleset_list:
            rulesets[ruleset.uuid] = ruleset
            for rule in ruleset.get_rules():
                rule_categories[rule.uuid] = rule.category

        return (rulesets, rule_categories)

    def build_expressions_context(self, contact, msg):
        contact_context = contact.build_expressions_context() if contact else dict()

        # our default value
        channel_context = None

        # add our message context
        if msg:
            message_context = msg.build_expressions_context()

            # some fake channel deets for simulation
            if msg.contact.is_test:
                channel_context = Channel.SIMULATOR_CONTEXT
            elif msg.channel:
                channel_context = msg.channel.build_expressions_context()
        else:
            message_context = dict(__default__='')

        # If we still don't know our channel and have a contact, derive the right channel to use
        if not channel_context and contact:
            _contact, contact_urn = Msg.resolve_recipient(self.org, self.created_by, contact, None)

            # only populate channel if this contact can actually be reached (ie, has a URN)
            if contact_urn:
                channel = contact.org.get_send_channel(contact_urn=contact_urn)
                if channel:
                    channel_context = channel.build_expressions_context()

        run = self.runs.filter(contact=contact).order_by('-created_on').first()
        run_context = run.field_dict() if run else {}

        # our current flow context
        flow_context = self.build_flow_context(contact, contact_context)

        context = dict(flow=flow_context, channel=channel_context, step=message_context, extra=run_context)

        # if we have parent or child contexts, add them in too
        if run:
            if run.parent:
                context['parent'] = run.parent.flow.build_flow_context(run.parent.contact)

            # see if we spawned any children and add them too
            child_run = FlowRun.objects.filter(parent=run).order_by('-created_on').first()
            if child_run:
                context['child'] = child_run.flow.build_flow_context(child_run.contact)

        if contact:
            context['contact'] = contact_context

        return context

    def get_results(self, contact=None, filter_ruleset=None, only_last_run=True, run=None):
        if filter_ruleset:  # pragma: needs cover
            ruleset_list = [filter_ruleset]
        elif run and hasattr(run.flow, 'ruleset_prefetch'):
            ruleset_list = run.flow.ruleset_prefetch
        else:
            ruleset_list = None

        (rulesets, rule_categories) = self.build_ruleset_caches(ruleset_list)

        # for each of the contacts that participated
        results = []

        if run:
            runs = [run]
            flow_steps = [s for s in run.steps.all() if s.rule_uuid]
        else:
            runs = self.runs.all().select_related('contact')

            # hide simulation test contact
            runs = runs.filter(contact__is_test=Contact.get_simulation())

            if contact:
                runs = runs.filter(contact=contact)

            runs = runs.order_by('contact', '-created_on')

            # or possibly only the last run
            if only_last_run:
                runs = runs.distinct('contact')

            flow_steps = FlowStep.objects.filter(step_uuid__in=rulesets.keys()).exclude(rule_uuid=None)

            # filter our steps to only the runs we care about
            flow_steps = flow_steps.filter(run__pk__in=[r.pk for r in runs])

            # and the ruleset we care about
            if filter_ruleset:  # pragma: needs cover
                flow_steps = flow_steps.filter(step_uuid=filter_ruleset.uuid)

            flow_steps = flow_steps.order_by('arrived_on', 'pk')
            flow_steps = flow_steps.select_related('run').prefetch_related('messages', 'broadcasts')

        steps_cache = {}
        for step in flow_steps:

            step_dict = dict(left_on=step.left_on,
                             arrived_on=step.arrived_on,
                             rule_uuid=step.rule_uuid,
                             rule_category=step.rule_category,
                             rule_decimal_value=step.rule_decimal_value,
                             rule_value=step.rule_value,
                             text=step.get_text(),
                             step_uuid=step.step_uuid)

            step_run = step.run.id

            if step_run in steps_cache.keys():
                steps_cache[step_run].append(step_dict)

            else:
                steps_cache[step_run] = [step_dict]

        for run in runs:
            first_seen = None
            last_seen = None
            values = []

            if run.id in steps_cache:
                run_steps = steps_cache[run.id]
            else:
                run_steps = []

            for rule_step in run_steps:
                ruleset = rulesets.get(rule_step['step_uuid'])
                if not first_seen:
                    first_seen = rule_step['left_on']
                last_seen = rule_step['arrived_on']

                if ruleset:
                    time = rule_step['left_on'] if rule_step['left_on'] else rule_step['arrived_on']

                    label = ruleset.label
                    category = rule_categories.get(rule_step['rule_uuid'], None)

                    # if this category no longer exists, use the category label at the time
                    if not category:  # pragma: needs cover
                        category = rule_step['rule_category']

                    value = rule_step['rule_decimal_value'] if rule_step['rule_decimal_value'] is not None else rule_step['rule_value']

                    values.append(dict(node=rule_step['step_uuid'],
                                       label=label,
                                       category=category,
                                       text=rule_step['text'],
                                       value=value,
                                       rule_value=rule_step['rule_value'],
                                       time=time))

            results.append(dict(contact=run.contact, values=values, first_seen=first_seen, last_seen=last_seen, run=run.pk))

        # sort so most recent is first
        now = timezone.now()
        results = sorted(results, reverse=True, key=lambda result: result['first_seen'] if result['first_seen'] else now)
        return results

    def async_start(self, user, groups, contacts, restart_participants=False, include_active=True):
        """
        Causes us to schedule a flow to start in a background thread.
        """
        from .tasks import start_flow_task

        # create a flow start object
        flow_start = FlowStart.objects.create(flow=self,
                                              restart_participants=restart_participants,
                                              include_active=include_active,
                                              created_by=user, modified_by=user)

        contact_ids = [c.id for c in contacts]
        flow_start.contacts.add(*contact_ids)

        group_ids = [g.id for g in groups]
        flow_start.groups.add(*group_ids)

        on_transaction_commit(lambda: start_flow_task.delay(flow_start.pk))

    def start(self, groups, contacts, restart_participants=False, started_flows=None,
              start_msg=None, extra=None, flow_start=None, parent_run=None, interrupt=True, connection=None, include_active=True):
        """
        Starts a flow for the passed in groups and contacts.
        """
        # build up querysets of our groups for memory efficiency
        if isinstance(groups, QuerySet):  # pragma: no cover
            group_qs = groups
        else:
            group_qs = ContactGroup.all_groups.filter(id__in=[g.id for g in groups])

        # build up querysets of our contacts for memory efficiency
        if isinstance(contacts, QuerySet):  # pragma: no cover
            contact_qs = contacts
        else:
            contact_qs = Contact.objects.filter(id__in=[c.id for c in contacts])

        self.ensure_current_version()

        if started_flows is None:
            started_flows = []

        # prevents infinite loops
        if self.pk in started_flows:  # pragma: needs cover
            return []

        # add this flow to our list of started flows
        started_flows.append(self.pk)

        if not self.entry_uuid:  # pragma: needs cover
            return []

        if start_msg and start_msg.id:
            start_msg.msg_type = FLOW
            start_msg.save(update_fields=['msg_type'])

        all_contact_ids = Contact.all().filter(Q(all_groups__in=group_qs) | Q(pk__in=contact_qs))
        all_contact_ids = all_contact_ids.only('is_test').order_by('pk').values_list('pk', flat=True).distinct('pk')
        if not restart_participants:
            # exclude anybody who has already participated in the flow
            already_started = set(self.runs.all().values_list('contact_id', flat=True))
            all_contact_ids = [contact_id for contact_id in all_contact_ids if contact_id not in already_started]

        if not include_active:
            # exclude anybody who has an active flow run
            already_active = set(FlowRun.objects.filter(is_active=True, org=self.org).values_list('contact_id', flat=True))
            all_contact_ids = [contact_id for contact_id in all_contact_ids if contact_id not in already_active]

        # if we have a parent run, find any parents/grandparents that are active, we'll keep these active
        ancestor_ids = []
        ancestor = parent_run
        while ancestor:
            # we don't consider it an ancestor if it's not current in our start list
            if ancestor.contact.id not in all_contact_ids:
                break
            ancestor_ids.append(ancestor.id)
            ancestor = ancestor.parent

        # for the contacts that will be started, exit any existing flow runs
        for contact_batch in chunk_list(all_contact_ids, 1000):
            active_runs = FlowRun.objects.filter(is_active=True, contact__pk__in=contact_batch).exclude(id__in=ancestor_ids)
            FlowRun.bulk_exit(active_runs, FlowRun.EXIT_TYPE_INTERRUPTED)

        # if we are interrupting parent flow runs, mark them as completed
        if ancestor_ids and interrupt:
            ancestor_runs = FlowRun.objects.filter(id__in=ancestor_ids)
            FlowRun.bulk_exit(ancestor_runs, FlowRun.EXIT_TYPE_COMPLETED)

        contact_count = len(all_contact_ids)

        # update our total flow count on our flow start so we can keep track of when it is finished
        if flow_start:
            flow_start.contact_count = contact_count
            flow_start.save(update_fields=['contact_count'])

        # if there are no contacts to start this flow, then update our status and exit this flow
        if contact_count == 0:
            if flow_start:
                flow_start.update_status()
            return []

        # single contact starting from a trigger? increment our unread count
        if start_msg and contact_count == 1:
            if Contact.objects.filter(pk=all_contact_ids[0], org=self.org, is_test=False).first():
                self.increment_unread_responses()

        if self.flow_type == Flow.VOICE:
            return self.start_call_flow(all_contact_ids, start_msg=start_msg,
                                        extra=extra, flow_start=flow_start, parent_run=parent_run)

        elif self.flow_type == Flow.USSD:
            return self.start_ussd_flow(all_contact_ids, start_msg=start_msg,
                                        extra=extra, flow_start=flow_start, parent_run=parent_run, connection=connection)
        else:
            return self.start_msg_flow(all_contact_ids,
                                       started_flows=started_flows, start_msg=start_msg,
                                       extra=extra, flow_start=flow_start, parent_run=parent_run)

    def start_ussd_flow(self, all_contact_ids, start_msg=None, extra=None, flow_start=None, parent_run=None, connection=None):
        from temba.ussd.models import USSDSession

        runs = []
        msgs = []

        channel = self.org.get_ussd_channel()

        if not channel or Channel.ROLE_USSD not in channel.role:
            return runs

        for contact_id in all_contact_ids:

            run = FlowRun.create(self, contact_id, start=flow_start, parent=parent_run)
            if extra:  # pragma: needs cover
                run.update_fields(extra)

            if run.contact.is_test:  # pragma: no cover
                ActionLog.create(run, '%s has entered the "%s" flow' % (run.contact.get_display(self.org, short=True), run.flow.name))

            # [USSD PUSH] we have to create an outgoing connection for the recipient
            if not connection:
                contact = Contact.objects.filter(pk=contact_id, org=self.org).first()
                contact_urn = contact.get_urn(TEL_SCHEME)
                channel = self.org.get_ussd_channel(contact_urn=contact_urn)

                connection = USSDSession.objects.create(channel=channel, contact=contact, contact_urn=contact_urn,
                                                        org=self.org, direction=USSDSession.USSD_PUSH,
                                                        started_on=timezone.now(), status=USSDSession.INITIATED)

            run.session = connection.get_session()
            run.connection = connection
            run.save(update_fields=['session', 'connection'])

            # if we were started by other connection, save that off
            if parent_run and parent_run.connection:  # pragma: needs cover
                connection.parent = parent_run.connection
                connection.save()
            else:
                entry_rule = RuleSet.objects.filter(uuid=self.entry_uuid).first()

                step = self.add_step(run, entry_rule, arrived_on=timezone.now())
                if entry_rule.is_ussd():
                    handled, step_msgs = Flow.handle_destination(entry_rule, step, run, start_msg, trigger_send=False, continue_parent=False)

                    # add these messages as ones that are ready to send
                    for msg in step_msgs:
                        msgs.append(msg)

            run.start_msgs = [start_msg]

            runs.append(run)

        # trigger our messages to be sent
        if msgs and not parent_run:
            # then send them off
            msgs.sort(key=lambda message: (message.contact_id, message.created_on))
            Msg.objects.filter(id__in=[m.id for m in msgs]).update(status=PENDING)

            # trigger a sync
            self.org.trigger_send(msgs)

        if flow_start:  # pragma: needs cover
            flow_start.update_status()

        if start_msg:
            Msg.mark_handled(start_msg)

        return runs

    def start_call_flow(self, all_contact_ids, start_msg=None, extra=None, flow_start=None, parent_run=None):
        from temba.ivr.models import IVRCall
        runs = []
        channel = self.org.get_call_channel()

        if not channel or Channel.ROLE_CALL not in channel.role:  # pragma: needs cover
            return runs

        for contact_id in all_contact_ids:
            contact = Contact.objects.filter(pk=contact_id, org=channel.org).first()
            contact_urn = contact.get_urn(TEL_SCHEME)
            channel = self.org.get_call_channel(contact_urn=contact_urn)

            # can't reach this contact, move on
            if not contact or not contact_urn or not channel:  # pragma: no cover
                continue

            run = FlowRun.create(self, contact_id, start=flow_start, parent=parent_run)
            if extra:  # pragma: needs cover
                run.update_fields(extra)

            # create our call objects
            if parent_run and parent_run.connection:
                call = parent_run.connection
                session = parent_run.session
            else:
                call = IVRCall.create_outgoing(channel, contact, contact_urn, self.created_by)
                session = FlowSession.create(contact, connection=call)

            # save away our created call
            run.session = session
            run.connection = call
            run.save(update_fields=['connection'])

            if not parent_run or not parent_run.connection:
                # trigger the call to start (in the background)
                IVRCall.objects.get(id=call.id).start_call()

            # no start msgs in call flows but we want the variable there
            run.start_msgs = []

            runs.append(run)

        if flow_start:  # pragma: needs cover
            flow_start.update_status()

        return runs

    def start_msg_flow(self, all_contact_ids, started_flows=None, start_msg=None, extra=None,
                       flow_start=None, parent_run=None):

        start_msg_id = start_msg.id if start_msg else None
        flow_start_id = flow_start.id if flow_start else None

        if started_flows is None:
            started_flows = []

        # for each send action, we need to create a broadcast, we'll group our created messages under these
        broadcasts = []

        if len(all_contact_ids) > 1:

            # create the broadcast for this flow
            send_actions = self.get_entry_send_actions()

            for send_action in send_actions:
                # check that we either have text or media, available for the base language
                if (send_action.msg and send_action.msg.get(self.base_language)) or (send_action.media and send_action.media.get(self.base_language)):

                    broadcast = Broadcast.create(self.org, self.created_by, send_action.msg, [],
                                                 media=send_action.media,
                                                 base_language=self.base_language,
                                                 send_all=send_action.send_all)
                    broadcast.update_contacts(all_contact_ids)

                    # manually set our broadcast status to QUEUED, our sub processes will send things off for us
                    broadcast.status = QUEUED
                    broadcast.save(update_fields=['status'])

                    # add it to the list of broadcasts in this flow start
                    broadcasts.append(broadcast)

        # if there are fewer contacts than our batch size, do it immediately
        if len(all_contact_ids) < START_FLOW_BATCH_SIZE:
            return self.start_msg_flow_batch(all_contact_ids, broadcasts=broadcasts, started_flows=started_flows,
                                             start_msg=start_msg, extra=extra, flow_start=flow_start,
                                             parent_run=parent_run)

        # otherwise, create batches instead
        else:
            # for all our contacts, build up start sms batches
            task_context = dict(contacts=[], flow=self.pk, flow_start=flow_start_id,
                                started_flows=started_flows, broadcasts=[b.id for b in broadcasts], start_msg=start_msg_id, extra=extra)

            batch_contacts = task_context['contacts']
            for contact_id in all_contact_ids:
                batch_contacts.append(contact_id)

                if len(batch_contacts) >= START_FLOW_BATCH_SIZE:
                    print("Starting flow '%s' for batch of %d contacts" % (self.name, len(task_context['contacts'])))
                    push_task(self.org, 'flows', Flow.START_MSG_FLOW_BATCH, task_context)
                    batch_contacts = []
                    task_context['contacts'] = batch_contacts

            if batch_contacts:
                print("Starting flow '%s' for batch of %d contacts" % (self.name, len(task_context['contacts'])))
                push_task(self.org, 'flows', Flow.START_MSG_FLOW_BATCH, task_context)

            return []

    def start_msg_flow_batch(self, batch_contact_ids, broadcasts, started_flows, start_msg=None,
                             extra=None, flow_start=None, parent_run=None):

        simulation = False
        if len(batch_contact_ids) == 1:
            if Contact.objects.filter(pk=batch_contact_ids[0], org=self.org, is_test=True).first():
                simulation = True

        # these fields are the initial state for our flow run
        run_fields = None
        if extra:
            # we keep more values in @extra for new flow runs because we might be passing the state
            (normalized_fields, count) = FlowRun.normalize_fields(extra, settings.FLOWRUN_FIELDS_SIZE * 4)
            run_fields = json.dumps(normalized_fields)

        # create all our flow runs for this set of contacts at once
        batch = []
        now = timezone.now()

        for contact_id in batch_contact_ids:
            run = FlowRun.create(self, contact_id, fields=run_fields, start=flow_start, created_on=now,
                                 parent=parent_run, db_insert=False, responded=start_msg is not None)
            batch.append(run)
        FlowRun.objects.bulk_create(batch)

        # build a map of contact to flow run
        run_map = dict()
        for run in FlowRun.objects.filter(contact__in=batch_contact_ids, flow=self, created_on=now):
            run_map[run.contact_id] = run
            if run.contact.is_test:
                ActionLog.create(run, '%s has entered the "%s" flow' % (run.contact.get_display(self.org, short=True), run.flow.name))

        # update our expiration date on our runs, we do this by calculating it on one run then updating all others
        run.update_expiration(timezone.now())
        FlowRun.objects.filter(contact__in=batch_contact_ids, created_on=now).update(expires_on=run.expires_on,
                                                                                     modified_on=timezone.now())

        # if we have some broadcasts to optimize for
        message_map = dict()
        if broadcasts:
            # create our expressions context
            expressions_context_base = self.build_expressions_context(None, start_msg)
            if extra:
                expressions_context_base['extra'] = extra

            # and add each contact and message to each broadcast
            for broadcast in broadcasts:
                # provide the broadcast with a partial recipient list
                partial_recipients = list(), Contact.objects.filter(org=self.org, pk__in=batch_contact_ids)

                # create the sms messages
                created_on = timezone.now()
                broadcast.send(expressions_context=expressions_context_base, trigger_send=False,
                               response_to=start_msg, status=INITIALIZING, msg_type=FLOW,
                               created_on=created_on, partial_recipients=partial_recipients, run_map=run_map)

                # map all the messages we just created back to our contact
                for msg in Msg.objects.filter(broadcast=broadcast, created_on=created_on):
                    if msg.contact_id not in message_map:
                        message_map[msg.contact_id] = [msg]
                    else:  # pragma: needs cover
                        message_map[msg.contact_id].append(msg)

        # now execute our actual flow steps
        (entry_actions, entry_rules) = (None, None)
        if self.entry_type == Flow.ACTIONS_ENTRY:
            entry_actions = ActionSet.objects.filter(uuid=self.entry_uuid).first()

        elif self.entry_type == Flow.RULES_ENTRY:
            entry_rules = RuleSet.objects.filter(uuid=self.entry_uuid).first()

        runs = []
        msgs = []
        optimize_sending_action = len(broadcasts) > 0

        for contact_id in batch_contact_ids:
            # each contact maintains its own list of started flows
            started_flows_by_contact = list(started_flows)

            run = run_map[contact_id]
            run_msgs = message_map.get(contact_id, [])
            arrived_on = timezone.now()

            try:
                if entry_actions:
                    run_msgs += entry_actions.execute_actions(run, start_msg, started_flows_by_contact,
                                                              skip_leading_reply_actions=not optimize_sending_action)

                    step = self.add_step(run, entry_actions, run_msgs, arrived_on=arrived_on)

                    # and onto the destination
                    if entry_actions.destination:
                        destination = Flow.get_node(entry_actions.flow,
                                                    entry_actions.destination,
                                                    entry_actions.destination_type)

                        next_step = self.add_step(run, destination, previous_step=step, exit_uuid=entry_actions.exit_uuid)

                        msg = Msg(org=self.org, contact_id=contact_id, text='', id=0)
                        handled, step_msgs = Flow.handle_destination(destination, next_step, run, msg, started_flows_by_contact,
                                                                     is_test_contact=simulation, trigger_send=False, continue_parent=False)
                        run_msgs += step_msgs

                    else:
                        run.set_completed(final_step=step)

                elif entry_rules:
                    step = self.add_step(run, entry_rules, run_msgs, arrived_on=arrived_on)

                    # if we have a start message, go and handle the rule
                    if start_msg:
                        Flow.find_and_handle(start_msg, started_flows_by_contact, triggered_start=True)

                    # if we didn't get an incoming message, see if we need to evaluate it passively
                    elif not entry_rules.is_pause():
                        # create an empty placeholder message
                        msg = Msg(org=self.org, contact_id=contact_id, text='', id=0)
                        handled, step_msgs = Flow.handle_destination(entry_rules, step, run, msg, started_flows_by_contact, trigger_send=False, continue_parent=False)
                        run_msgs += step_msgs

                if start_msg:
                    step.add_message(start_msg)

                # set the msgs that were sent by this run so that any caller can deal with them
                run.start_msgs = run_msgs
                runs.append(run)

                # add these messages as ones that are ready to send
                for msg in run_msgs:
                    msgs.append(msg)

            except Exception:
                logger.error('Failed starting flow %d for contact %d' % (self.id, contact_id), exc_info=1, extra={'stack': True})

                # mark this flow as interrupted
                run.set_interrupted()

                # mark our messages as failed
                Msg.objects.filter(id__in=[m.id for m in run_msgs]).update(status=FAILED)

                # remove our msgs from our parent's concerns
                run.start_msgs = []

        # trigger our messages to be sent
        if msgs and not parent_run:
            # then send them off
            msgs.sort(key=lambda message: (message.contact_id, message.created_on))
            Msg.objects.filter(id__in=[m.id for m in msgs]).update(status=PENDING)

            # trigger a sync
            self.org.trigger_send(msgs)

        # if we have a flow start, check whether we are complete
        if flow_start:
            flow_start.update_status()

        return runs

<<<<<<< HEAD
    def add_step(self, run, node, msgs=None, exit_uuid=None, category=None, previous_step=None, arrived_on=None):
=======
    def add_step(self, run, node, msgs=None, exit_uuid=None, category=None, is_start=False, previous_step=None, arrived_on=None):
>>>>>>> 52e852b6
        if msgs is None:
            msgs = []

        if not arrived_on:
            arrived_on = timezone.now()

        if previous_step:
            previous_step.left_on = arrived_on
            previous_step.next_uuid = node.uuid
            previous_step.rule_uuid = exit_uuid if previous_step.step_type == FlowStep.TYPE_RULE_SET else None
            previous_step.rule_category = category
            previous_step.save(update_fields=('left_on', 'next_uuid', 'rule_uuid', 'rule_category'))

            if not previous_step.contact.is_test:
                FlowPathRecentMessage.record_step(previous_step)

        # update our timeouts
        timeout = node.get_timeout() if isinstance(node, RuleSet) else None
        run.update_timeout(arrived_on, timeout)

<<<<<<< HEAD
=======
        if not is_start:
            # mark any other states for this contact as evaluated, contacts can only be in one place at time
            self.get_steps().filter(run=run, left_on=None).update(left_on=arrived_on, next_uuid=node.uuid,
                                                                  rule_uuid=exit_uuid, rule_category=category)

>>>>>>> 52e852b6
        # then add our new step and associate it with our message
        step = FlowStep.objects.create(run=run, contact=run.contact, step_type=node.get_step_type(),
                                       step_uuid=node.uuid, arrived_on=arrived_on)

        # for each message, associate it with this step and set the label on it
        for msg in msgs:
            step.add_message(msg)

        path = run.get_path()

        # complete previous step
        if path and exit_uuid:
            path[-1][FlowRun.PATH_EXIT_UUID] = exit_uuid

        # create new step
        path.append({FlowRun.PATH_NODE_UUID: node.uuid, FlowRun.PATH_ARRIVED_ON: arrived_on.isoformat()})

        # trim path to ensure it can't grow indefinitely
        if len(path) > FlowRun.PATH_MAX_STEPS:
            path = path[len(path) - FlowRun.PATH_MAX_STEPS:]

        run.path = json.dumps(path)
        run.save(update_fields=('path',))

        return step

    def get_entry_send_actions(self):
        """
        Returns all the entry actions (the first actions in a flow) that are reply actions. This is used
        for grouping all our outgoing messages into a single Broadcast.
        """
        if not self.entry_uuid or self.entry_type != Flow.ACTIONS_ENTRY:
            return []

        # get our entry actions
        entry_actions = ActionSet.objects.filter(uuid=self.entry_uuid).first()
        send_actions = []

        if entry_actions:
            actions = entry_actions.get_actions()

            for action in actions:
                # if this isn't a reply action, bail, they might be modifying the contact
                if not isinstance(action, ReplyAction):
                    break

                send_actions.append(action)

        return send_actions

    def get_dependencies(self, flow_map=None):
        from temba.contacts.models import ContactGroup

        # need to make sure we have the latest version to inspect dependencies
        self.ensure_current_version()

        dependencies = set()

        # find all the flows we reference, note this won't include archived flows
        for action_set in self.action_sets.all():
            for action in action_set.get_actions():
                if hasattr(action, 'flow'):
                    dependencies.add(action.flow)
                if hasattr(action, 'groups'):
                    for group in action.groups:
                        if isinstance(group, ContactGroup):
                            dependencies.add(group)

        for ruleset in self.rule_sets.all():
            if ruleset.ruleset_type == RuleSet.TYPE_SUBFLOW:
                flow_uuid = ruleset.config_json()['flow']['uuid']
                flow = flow_map.get(flow_uuid) if flow_map else Flow.objects.filter(uuid=flow_uuid).first()
                if flow:
                    dependencies.add(flow)

        return dependencies

    def as_json(self, expand_contacts=False):
        """
        Returns the JSON definition for this flow.

          expand_contacts:
            Add names for contacts and groups that are just ids. This is useful for human readable
            situations such as the flow editor.

        """
        flow = dict()

        if self.entry_uuid:
            flow[Flow.ENTRY] = self.entry_uuid
        else:
            flow[Flow.ENTRY] = None

        actionsets = []
        for actionset in ActionSet.objects.filter(flow=self).order_by('pk'):
            actionsets.append(actionset.as_json())

        def lookup_action_contacts(action, contacts, groups):

            if 'contact' in action:  # pragma: needs cover
                contacts.append(action['contact']['uuid'])

            if 'contacts' in action:
                for contact in action['contacts']:
                    contacts.append(contact['uuid'])

            if 'group' in action:  # pragma: needs cover
                g = action['group']
                if isinstance(g, dict):
                    if 'uuid' in g:
                        groups.append(g['uuid'])

            if 'groups' in action:
                for group in action['groups']:
                    if isinstance(group, dict):
                        if 'uuid' in group:
                            groups.append(group['uuid'])

        def replace_action_contacts(action, contacts, groups):

            if 'contact' in action:  # pragma: needs cover
                contact = contacts.get(action['contact']['uuid'], None)
                if contact:
                    action['contact'] = contact.as_json()

            if 'contacts' in action:
                expanded_contacts = []
                for contact in action['contacts']:
                    contact = contacts.get(contact['uuid'], None)
                    if contact:
                        expanded_contacts.append(contact.as_json())

                action['contacts'] = expanded_contacts

            if 'group' in action:  # pragma: needs cover
                # variable substitution
                group = action['group']
                if isinstance(group, dict):
                    if 'uuid' in group:
                        group = groups.get(group['uuid'], None)
                        if group:
                            action['group'] = dict(uuid=group.uuid, name=group.name)

            if 'groups' in action:
                expanded_groups = []
                for group in action['groups']:

                    # variable substitution
                    if not isinstance(group, dict):
                        expanded_groups.append(group)
                    else:
                        group_instance = groups.get(group['uuid'], None)
                        if group_instance:
                            expanded_groups.append(dict(uuid=group_instance.uuid, name=group_instance.name))
                        else:
                            expanded_groups.append(group)

                action['groups'] = expanded_groups

        if expand_contacts:
            groups = []
            contacts = []

            for actionset in actionsets:
                for action in actionset['actions']:
                    lookup_action_contacts(action, contacts, groups)

            # load them all
            contacts = dict((_.uuid, _) for _ in Contact.all().filter(org=self.org, uuid__in=contacts))
            groups = dict((_.uuid, _) for _ in ContactGroup.user_groups.filter(org=self.org, uuid__in=groups))

            # and replace them
            for actionset in actionsets:
                for action in actionset['actions']:
                    replace_action_contacts(action, contacts, groups)

        flow[Flow.ACTION_SETS] = actionsets

        # add in our rulesets
        rulesets = []
        for ruleset in RuleSet.objects.filter(flow=self).order_by('pk'):
            rulesets.append(ruleset.as_json())
        flow[Flow.RULE_SETS] = rulesets

        # required flow running details
        flow[Flow.BASE_LANGUAGE] = self.base_language
        flow[Flow.FLOW_TYPE] = self.flow_type
        flow[Flow.VERSION] = get_current_export_version()
        flow[Flow.METADATA] = self.get_metadata()
        return flow

    def get_metadata(self):

        metadata = dict()
        if self.metadata:
            metadata = json.loads(self.metadata)

        revision = self.revisions.all().order_by('-revision').first()

        last_saved = self.saved_on
        if self.saved_by == get_flow_user(self.org):
            last_saved = self.modified_on

        metadata[Flow.NAME] = self.name
        metadata[Flow.SAVED_ON] = datetime_to_str(last_saved)
        metadata[Flow.REVISION] = revision.revision if revision else 1
        metadata[Flow.UUID] = self.uuid
        metadata[Flow.EXPIRES] = self.expires_after_minutes

        return metadata

    @classmethod
    def detect_invalid_cycles(cls, json_dict):
        """
        Checks for invalid cycles in our flow
        :param json_dict: our flow definition
        :return: invalid cycle path as list of uuids if found, otherwise empty list
        """

        # Adapted from a blog post by Guido:
        # http://neopythonic.blogspot.com/2009/01/detecting-cycles-in-directed-graph.html

        # Maintain path as a a depth-first path in the implicit tree;
        # path is represented as an OrderedDict of {node: [child,...]} pairs.

        nodes = list()
        node_map = {}

        for ruleset in json_dict.get(Flow.RULE_SETS, []):
            nodes.append(ruleset.get('uuid'))
            node_map[ruleset.get('uuid')] = ruleset

        for actionset in json_dict.get(Flow.ACTION_SETS, []):
            nodes.append(actionset.get('uuid'))
            node_map[actionset.get('uuid')] = actionset

        def get_destinations(uuid):
            node = node_map.get(uuid)

            if not node:  # pragma: needs cover
                return []

            rules = node.get('rules', [])
            destinations = []
            if rules:

                if node.get('ruleset_type', None) in RuleSet.TYPE_WAIT:
                    return []

                for rule in rules:
                    if rule.get('destination'):
                        destinations.append(rule.get('destination'))

            elif node.get('destination'):
                destinations.append(node.get('destination'))
            return destinations

        while nodes:
            root = nodes.pop()
            path = OrderedDict({root: get_destinations(root)})
            while path:
                # children at the fringe of the tree
                children = path[next(reversed(path))]
                while children:
                    child = children.pop()

                    # found a loop
                    if child in path:
                        pathlist = list(path)
                        return pathlist[pathlist.index(child):] + [child]

                    # new path
                    if child in nodes:
                        path[child] = get_destinations(child)
                        nodes.remove(child)
                        break
                else:
                    # no more children; pop back up a level
                    path.popitem()
        return None

    def ensure_current_version(self):
        """
        Makes sure the flow is at the current version. If it isn't it will
        migrate the definition forward updating the flow accordingly.
        """
        if Flow.is_before_version(self.version_number, get_current_export_version()):
            with self.lock_on(FlowLock.definition):
                revision = self.revisions.all().order_by('-revision').all().first()
                if revision:
                    json_flow = revision.get_definition_json()
                else:  # pragma: needs cover
                    json_flow = self.as_json()

                self.update(json_flow, user=get_flow_user(self.org))
                self.refresh_from_db()

    def update(self, json_dict, user=None, force=False):
        """
        Updates a definition for a flow.
        """

        def get_step_type(dest, rulesets, actionsets):
            if dest:
                if rulesets.get(dest, None):
                    return FlowStep.TYPE_RULE_SET
                if actionsets.get(dest, None):
                    return FlowStep.TYPE_ACTION_SET
            return None

        cycle = Flow.detect_invalid_cycles(json_dict)
        if cycle:
            raise FlowException("Found invalid cycle: %s" % cycle)

        try:
            flow_user = get_flow_user(self.org)
            # check whether the flow has changed since this flow was last saved
            if user and not force:
                saved_on = json_dict.get(Flow.METADATA, {}).get(Flow.SAVED_ON, None)
                org = user.get_org()

                # check our last save if we aren't the system flow user
                if user != flow_user:
                    migrated = self.saved_by == flow_user
                    last_save = self.saved_on

                    # use modified on if it was a migration
                    if migrated:
                        last_save = self.modified_on

                    if not saved_on or str_to_datetime(saved_on, org.timezone) < last_save:
                        saver = ""

                        if self.saved_by.first_name:  # pragma: needs cover
                            saver += "%s " % self.saved_by.first_name
                        if self.saved_by.last_name:  # pragma: needs cover
                            saver += "%s" % self.saved_by.last_name

                        if not saver:
                            saver = self.saved_by.username

                        saver = saver.strip()

                        return dict(status="unsaved", description="Flow NOT Saved", saved_on=datetime_to_str(last_save), saved_by=saver)

            top_y = 0
            top_uuid = None

            # load all existing objects into dicts by uuid
            existing_actionsets = {actionset.uuid: actionset for actionset in self.action_sets.all()}
            existing_rulesets = {ruleset.uuid: ruleset for ruleset in self.rule_sets.all()}

            # set of uuids which we've seen, we use this set to remove objects no longer used in this flow
            seen = set()
            destinations = set()

            # our steps in our current update submission
            current_actionsets = {}
            current_rulesets = {}

            # parse our actions
            for actionset in json_dict.get(Flow.ACTION_SETS, []):

                uuid = actionset.get(Flow.UUID)

                # validate our actions, normalizing them as JSON after reading them
                actions = [_.as_json() for _ in Action.from_json_array(self.org, actionset.get(Flow.ACTIONS))]

                if actions:
                    current_actionsets[uuid] = actions

            for ruleset in json_dict.get(Flow.RULE_SETS, []):
                uuid = ruleset.get(Flow.UUID)
                current_rulesets[uuid] = ruleset
                seen.add(uuid)

            # create all our rule sets
            for ruleset in json_dict.get(Flow.RULE_SETS, []):

                uuid = ruleset.get(Flow.UUID)
                rules = ruleset.get(Flow.RULES)
                label = ruleset.get(Flow.LABEL, None)
                operand = ruleset.get(Flow.OPERAND, None)
                finished_key = ruleset.get(Flow.FINISHED_KEY)
                ruleset_type = ruleset.get(Flow.RULESET_TYPE)
                config = ruleset.get(Flow.CONFIG)

                if not config:
                    config = dict()

                # cap our lengths
                if label:
                    label = label[:64]

                if operand:
                    operand = operand[:128]

                (x, y) = (ruleset.get(Flow.X), ruleset.get(Flow.Y))

                if not top_uuid or y < top_y:
                    top_y = y
                    top_uuid = uuid

                # parse our rules, this will materialize any necessary dependencies
                parsed_rules = []
                rule_objects = Rule.from_json_array(self.org, rules)
                for r in rule_objects:
                    parsed_rules.append(r.as_json())
                rules = parsed_rules

                for rule in rules:
                    if 'destination' in rule:
                        # if the destination was excluded for not having any actions
                        # remove the connection for our rule too
                        if rule['destination'] not in current_actionsets and rule['destination'] not in seen:
                            rule['destination'] = None
                        else:
                            destination_uuid = rule.get('destination', None)
                            destinations.add(destination_uuid)

                            # determine what kind of destination we are pointing to
                            rule['destination_type'] = get_step_type(destination_uuid,
                                                                     current_rulesets, current_actionsets)

                            # print "Setting destination [%s] type to: %s" % (destination_uuid, rule['destination_type'])

                existing = existing_rulesets.get(uuid, None)

                if existing:
                    existing.label = ruleset.get(Flow.LABEL, None)
                    existing.set_rules_dict(rules)
                    existing.operand = operand
                    existing.label = label
                    existing.finished_key = finished_key
                    existing.ruleset_type = ruleset_type
                    existing.set_config(config)
                    (existing.x, existing.y) = (x, y)
                    existing.save()
                else:

                    existing = RuleSet.objects.create(flow=self,
                                                      uuid=uuid,
                                                      label=label,
                                                      rules=json.dumps(rules),
                                                      finished_key=finished_key,
                                                      ruleset_type=ruleset_type,
                                                      operand=operand,
                                                      config=json.dumps(config),
                                                      x=x, y=y)

                existing_rulesets[uuid] = existing

                # update our value type based on our new rules
                existing.value_type = existing.get_value_type()
                RuleSet.objects.filter(pk=existing.pk).update(value_type=existing.value_type)

            # now work through our action sets
            for actionset in json_dict.get(Flow.ACTION_SETS, []):
                uuid = actionset.get(Flow.UUID)
                exit_uuid = actionset.get(Flow.EXIT_UUID)

                # skip actionsets without any actions. This happens when there are no valid
                # actions in an actionset such as when deleted groups or flows are the only actions
                if uuid not in current_actionsets:
                    continue

                actions = current_actionsets[uuid]
                seen.add(uuid)

                (x, y) = (actionset.get(Flow.X), actionset.get(Flow.Y))

                if not top_uuid or y < top_y:
                    top_y = y
                    top_uuid = uuid

                existing = existing_actionsets.get(uuid, None)

                # lookup our destination
                destination_uuid = actionset.get('destination')
                destination_type = get_step_type(destination_uuid, current_rulesets, current_actionsets)

                if destination_uuid:
                    if not destination_type:
                        destination_uuid = None

                # only create actionsets if there are actions
                if actions:
                    if existing:
                        # print "Updating %s to point to %s" % (unicode(actions), destination_uuid)
                        existing.destination = destination_uuid
                        existing.destination_type = destination_type
                        existing.exit_uuid = exit_uuid
                        existing.set_actions_dict(actions)
                        (existing.x, existing.y) = (x, y)
                        existing.save()
                    else:
                        existing = ActionSet.objects.create(flow=self,
                                                            uuid=uuid,
                                                            destination=destination_uuid,
                                                            destination_type=destination_type,
                                                            exit_uuid=exit_uuid,
                                                            actions=json.dumps(actions),
                                                            x=x, y=y)

                        existing_actionsets[uuid] = existing

            # now work through all our objects once more, making sure all uuids map appropriately
            for existing in existing_actionsets.values():
                if existing.uuid not in seen:
                    del existing_actionsets[existing.uuid]
                    existing.delete()

            for existing in existing_rulesets.values():
                if existing.uuid not in seen:
                    # clean up any values on this ruleset
                    Value.objects.filter(ruleset=existing, org=self.org).delete()

                    del existing_rulesets[existing.uuid]
                    existing.delete()

            # make sure all destinations are present though
            for destination in destinations:
                if destination not in existing_rulesets and destination not in existing_actionsets:  # pragma: needs cover
                    raise FlowException("Invalid destination: '%s', no matching actionset or ruleset" % destination)

            entry = json_dict.get('entry', None)

            # check if we are pointing to a destination that is no longer valid
            if entry not in existing_rulesets and entry not in existing_actionsets:
                entry = None

            if not entry and top_uuid:
                entry = top_uuid

            # set our entry
            if entry in existing_actionsets:
                self.entry_uuid = entry
                self.entry_type = Flow.ACTIONS_ENTRY
            elif entry in existing_rulesets:
                self.entry_uuid = entry
                self.entry_type = Flow.RULES_ENTRY
            else:
                self.entry_uuid = None
                self.entry_type = None

            # if we have a base language, set that
            self.base_language = json_dict.get('base_language', None)

            # set our metadata
            self.metadata = None
            if Flow.METADATA in json_dict:
                self.metadata = json.dumps(json_dict[Flow.METADATA])

            if user:
                self.saved_by = user

            # if it's our migration user, don't update saved on
            if user and user != flow_user:
                self.saved_on = timezone.now()

            self.version_number = get_current_export_version()
            self.save()

            # clear property cache
            self.clear_props_cache()

            # create a version of our flow for posterity
            if user is None:
                user = self.created_by

            # last version
            revision = 1
            last_revision = self.revisions.order_by('-revision').first()
            if last_revision:
                revision = last_revision.revision + 1

            # create a new version
            self.revisions.create(definition=json.dumps(json_dict),
                                  created_by=user,
                                  modified_by=user,
                                  spec_version=get_current_export_version(),
                                  revision=revision)

            self.update_dependencies()

            return dict(status="success", description="Flow Saved",
                        saved_on=datetime_to_str(self.saved_on), revision=revision)

        except Exception as e:
            # note that badness happened
            import logging
            logger = logging.getLogger(__name__)
            logger.exception(six.text_type(e))
            import traceback
            traceback.print_exc(e)
            raise e

    def update_dependencies(self):

        # if we are an older version, induce a system rev which will update our dependencies
        if Flow.is_before_version(self.version_number, get_current_export_version()):
            self.ensure_current_version()
            return

        # otherwise, go about updating our dependencies assuming a current flow
        groups = set()
        flows = set()
        collector = ContactFieldCollector()

        # find any references in our actions
        fields = set()
        for actionset in self.action_sets.all():
            for action in actionset.get_actions():
                if action.TYPE in (AddToGroupAction.TYPE, DeleteFromGroupAction.TYPE):
                    # iterate over them so we can type crack to ignore expression strings :(
                    for group in action.groups:
                        if isinstance(group, ContactGroup):
                            groups.add(group)
                        else:
                            # group names can be an expression
                            fields.update(collector.get_contact_fields(group))

                if action.TYPE == TriggerFlowAction.TYPE:
                    flows.add(action.flow)
                    for recipient in action.variables:
                        fields.update(collector.get_contact_fields(recipient))

                if action.TYPE in ('reply', 'send', 'say'):
                    for lang, msg in six.iteritems(action.msg):
                        fields.update(collector.get_contact_fields(msg))

                    if hasattr(action, 'media'):
                        for lang, text in six.iteritems(action.media):
                            fields.update(collector.get_contact_fields(text))

                    if hasattr(action, 'variables'):
                        for recipient in action.variables:
                            fields.update(collector.get_contact_fields(recipient))

                if action.TYPE == 'email':
                    fields.update(collector.get_contact_fields(action.subject))
                    fields.update(collector.get_contact_fields(action.message))

                if action.TYPE == 'save':
                    fields.add(action.field)
                    fields.update(collector.get_contact_fields(action.value))

                # voice recordings
                if action.TYPE == 'play':
                    fields.update(collector.get_contact_fields(action.url))

        # find references in our rulesets
        for ruleset in self.rule_sets.all():
            if ruleset.ruleset_type == RuleSet.TYPE_SUBFLOW:
                flow_uuid = json.loads(ruleset.config).get('flow').get('uuid')
                flow = Flow.objects.filter(org=self.org, uuid=flow_uuid).first()
                if flow:
                    flows.add(flow)
            elif ruleset.ruleset_type == RuleSet.TYPE_WEBHOOK:
                webhook_url = json.loads(ruleset.config).get('webhook')
                fields.update(collector.get_contact_fields(webhook_url))
            else:
                # check our operand for expressions
                fields.update(collector.get_contact_fields(ruleset.operand))

                # check all the rules and their localizations
                rules = ruleset.get_rules()

                for rule in rules:
                    if hasattr(rule.test, 'test'):
                        if type(rule.test.test) == dict:
                            for lang, text in six.iteritems(rule.test.test):
                                fields.update(collector.get_contact_fields(text))
                        # voice rules are not localized
                        elif isinstance(rule.test.test, six.string_types):
                            fields.update(collector.get_contact_fields(rule.test.test))
                    if isinstance(rule.test, InGroupTest):
                        groups.add(rule.test.group)

        if len(fields):
            existing = ContactField.objects.filter(org=self.org, key__in=fields).values_list('key')

            # create any field that doesn't already exist
            for field in fields:
                if ContactField.is_valid_key(field) and field not in existing:
                    # reverse slug to get a reasonable label
                    label = ' '.join([word.capitalize() for word in field.split('_')])
                    ContactField.get_or_create(self.org, self.modified_by, field, label)

        fields = ContactField.objects.filter(org=self.org, key__in=fields)

        self.group_dependencies.clear()
        self.group_dependencies.add(*groups)

        self.flow_dependencies.clear()
        self.flow_dependencies.add(*flows)

        self.field_dependencies.clear()
        self.field_dependencies.add(*fields)

    def __str__(self):
        return self.name

    class Meta:
        ordering = ('-modified_on',)


class FlowRun(models.Model):
    STATE_ACTIVE = 'A'

    EXIT_TYPE_COMPLETED = 'C'
    EXIT_TYPE_INTERRUPTED = 'I'
    EXIT_TYPE_EXPIRED = 'E'
    EXIT_TYPE_CHOICES = ((EXIT_TYPE_COMPLETED, _("Completed")),
                         (EXIT_TYPE_INTERRUPTED, _("Interrupted")),
                         (EXIT_TYPE_EXPIRED, _("Expired")))

    INVALID_EXTRA_KEY_CHARS = regex.compile(r'[^a-zA-Z0-9_]')

    RESULT_NAME = 'name'
    RESULT_NODE_UUID = 'node_uuid'
    RESULT_CATEGORY = 'category'
    RESULT_CATEGORY_LOCALIZED = 'category_localized'
    RESULT_VALUE = 'value'
    RESULT_INPUT = 'input'
    RESULT_CREATED_ON = 'created_on'

    PATH_NODE_UUID = 'node_uuid'
    PATH_ARRIVED_ON = 'arrived_on'
    PATH_EXIT_UUID = 'exit_uuid'
    PATH_MAX_STEPS = 100

    uuid = models.UUIDField(unique=True, default=uuid4)

    org = models.ForeignKey(Org, related_name='runs', db_index=False)

    flow = models.ForeignKey(Flow, related_name='runs')

    contact = models.ForeignKey(Contact, related_name='runs')

    session = models.ForeignKey(FlowSession, related_name='runs', null=True,
                                help_text=_("The session that handled this flow run, only for voice flows"))

    connection = models.ForeignKey('channels.ChannelSession', related_name='runs', null=True, blank=True,
                                   help_text=_("The session that handled this flow run, only for voice flows"))

    is_active = models.BooleanField(default=True,
                                    help_text=_("Whether this flow run is currently active"))

    fields = models.TextField(blank=True, null=True,
                              help_text=_("A JSON representation of any custom flow values the user has saved away"))

    created_on = models.DateTimeField(default=timezone.now,
                                      help_text=_("When this flow run was created"))

    modified_on = models.DateTimeField(auto_now=True,
                                       help_text=_("When this flow run was last updated"))

    exited_on = models.DateTimeField(null=True,
                                     help_text=_("When the contact exited this flow run"))

    exit_type = models.CharField(null=True, max_length=1, choices=EXIT_TYPE_CHOICES,
                                 help_text=_("Why the contact exited this flow run"))

    expires_on = models.DateTimeField(null=True,
                                      help_text=_("When this flow run will expire"))

    timeout_on = models.DateTimeField(null=True,
                                      help_text=_("When this flow will next time out (if any)"))

    responded = models.BooleanField(default=False, help_text='Whether contact has responded in this run')

    start = models.ForeignKey('flows.FlowStart', null=True, blank=True, related_name='runs',
                              help_text=_("The FlowStart objects that started this run"))

    submitted_by = models.ForeignKey(settings.AUTH_USER_MODEL, null=True,
                                     help_text="The user which submitted this flow run")

    parent = models.ForeignKey('flows.FlowRun', null=True, help_text=_("The parent run that triggered us"))

    results = models.TextField(null=True,
                               help_text=_("The results collected during this flow run in JSON format"))

    path = models.TextField(null=True,
                            help_text=_("The path taken during this flow run in JSON format"))

    @classmethod
    def create(cls, flow, contact_id, start=None, session=None, connection=None, fields=None,
               created_on=None, db_insert=True, submitted_by=None, parent=None, responded=False):

        args = dict(org=flow.org, flow=flow, contact_id=contact_id, start=start,
                    session=session, connection=connection, fields=fields, submitted_by=submitted_by, parent=parent, responded=responded)

        if created_on:
            args['created_on'] = created_on

        if db_insert:
            return FlowRun.objects.create(**args)
        else:
            return FlowRun(**args)

    @property
    def connection_interrupted(self):
        return self.connection and self.connection.status == ChannelSession.INTERRUPTED

    @classmethod
    def normalize_field_key(cls, key):
        return FlowRun.INVALID_EXTRA_KEY_CHARS.sub('_', key)[:255]

    @classmethod
    def normalize_fields(cls, fields, max_values=None, count=-1):
        """
        Turns an arbitrary dictionary into a dictionary containing only string keys and values
        """
        if max_values is None:
            max_values = settings.FLOWRUN_FIELDS_SIZE

        if isinstance(fields, six.string_types):
            return fields[:Value.MAX_VALUE_LEN], count + 1

        elif isinstance(fields, numbers.Number):
            return fields, count + 1

        elif isinstance(fields, dict):
            count += 1
            field_dict = OrderedDict()
            for (k, v) in fields.items():
                (field_dict[FlowRun.normalize_field_key(k)], count) = FlowRun.normalize_fields(v, max_values, count)

                if count >= max_values:
                    break

            return field_dict, count

        elif isinstance(fields, list):
            count += 1
            list_dict = OrderedDict()
            for (i, v) in enumerate(fields):
                (list_dict[str(i)], count) = FlowRun.normalize_fields(v, max_values, count)

                if count >= max_values:  # pragma: needs cover
                    break

            return list_dict, count

        else:
            return six.text_type(fields), count + 1

    @classmethod
    def bulk_exit(cls, runs, exit_type):
        """
        Exits (expires, interrupts) runs in bulk
        """
        # when expiring phone calls, we want to issue hangups
        connection_runs = runs.exclude(connection=None)
        for run in connection_runs:
            connection = run.connection.get()

            # have our session close itself
            if exit_type == FlowRun.EXIT_TYPE_EXPIRED:
                connection.close()

        run_ids = list(runs.values_list('id', flat=True))

        from .tasks import continue_parent_flows

        # batch this for 1,000 runs at a time so we don't grab locks for too long
        for id_batch in chunk_list(run_ids, 1000):
            now = timezone.now()

            # mark all steps in these runs as having been left
            FlowStep.objects.filter(run__id__in=id_batch, left_on=None).update(left_on=now)

            runs = FlowRun.objects.filter(id__in=id_batch)
            runs.update(is_active=False, exited_on=now, exit_type=exit_type, modified_on=now)

            # continue the parent flows to continue async
            on_transaction_commit(lambda: continue_parent_flows.delay(id_batch))

    def get_last_msg(self, direction=INCOMING):
        """
        Returns the last incoming msg on this run
        :param direction: the direction of the messge to fetch, default INCOMING
        """
        return Msg.objects.filter(steps__run=self, direction=direction).order_by('-created_on').first()

    @classmethod
    def continue_parent_flow_runs(cls, runs):
        """
        Hands flow control back to our parent run if we have one
        """
        runs = runs.filter(parent__flow__is_active=True, parent__flow__is_archived=False)
        for run in runs:
            cls.continue_parent_flow_run(run)

    @classmethod
    def continue_parent_flow_run(cls, run, trigger_send=True, continue_parent=True):

        # TODO: Remove this in favor of responded on session
        if run.responded and not run.parent.responded:
            run.parent.responded = True
            run.parent.save(update_fields=['responded'])

        msgs = []

        steps = run.parent.steps.filter(left_on=None, step_type=FlowStep.TYPE_RULE_SET)
        step = steps.select_related('run', 'run__flow', 'run__contact', 'run__flow__org').first()

        if step:
            # if our child was interrupted, so shall we be
            if run.exit_type == FlowRun.EXIT_TYPE_INTERRUPTED and run.contact.id == step.run.contact.id:
                FlowRun.bulk_exit(FlowRun.objects.filter(id=step.run.id), FlowRun.EXIT_TYPE_INTERRUPTED)
                return

            ruleset = RuleSet.objects.filter(uuid=step.step_uuid, ruleset_type=RuleSet.TYPE_SUBFLOW,
                                             flow__org=step.run.org).first()
            if ruleset:
                # use the last incoming message on this step
                msg = step.messages.filter(direction=INCOMING).order_by('-created_on').first()

                # if we are routing back to the parent before a msg was sent, we need a placeholder
                if not msg:
                    msg = Msg()
                    msg.text = ''
                    msg.org = run.org
                    msg.contact = run.contact

                # finally, trigger our parent flow
                (handled, msgs) = Flow.find_and_handle(msg, user_input=False, started_flows=[run.flow, run.parent.flow],
                                                       resume_parent_run=True, trigger_send=trigger_send, continue_parent=continue_parent)

        return msgs

    def get_session_responded(self):
        """
        TODO: Replace with Session.responded when it exists
        """
        current_run = self
        while current_run and current_run.contact == self.contact:
            if current_run.responded:
                return True
            current_run = current_run.parent

        return False

    def is_ivr(self):
        """
        If this run is over an IVR connection
        """
        return self.connection and self.connection.is_ivr()

    def keep_active_on_exit(self):
        """
        If our run should be completed when we leave the last node
        """
        # we let parent runs over ivr get closed by the provider
        return self.is_ivr() and not self.parent and not self.connection.is_done()

    def resume_after_timeout(self, expired_timeout):
        """
        Resumes a flow that is at a ruleset that has timed out
        """
        last_step = FlowStep.get_active_steps_for_contact(self.contact).first()

        # this timeout is invalid, clear it
        if not last_step or last_step.run != self:
            self.timeout_on = None
            self.save(update_fields=('timeout_on', 'modified_on'))
            return

        node = last_step.get_step()

        # only continue if we are at a ruleset with a timeout
        if isinstance(node, RuleSet) and timezone.now() > self.timeout_on > last_step.arrived_on:
            timeout = node.get_timeout()

            # if our current node doesn't have a timeout, but our timeout is still right, then the ruleset
            # has changed out from under us and no longer has a timeout, clear our run's timeout_on
            if not timeout and abs(expired_timeout - self.timeout_on) < timedelta(milliseconds=1):
                self.timeout_on = None
                self.save(update_fields=('timeout_on', 'modified_on'))

            # this is a valid timeout, deal with it
            else:
                # get the last outgoing msg for this contact
                msg = self.get_last_msg(OUTGOING)

                # check that our last outgoing msg was sent and our timeout is in the past, otherwise reschedule
                if msg and (not msg.sent_on or timezone.now() < msg.sent_on + timedelta(minutes=timeout) - timedelta(seconds=5)):
                    self.update_timeout(msg.sent_on if msg.sent_on else timezone.now(), timeout)

                # look good, lets resume this run
                else:
                    msg = self.get_last_msg(INCOMING)
                    if not msg:
                        msg = Msg()
                        msg.text = ''
                        msg.org = self.org
                        msg.contact = self.contact
                    Flow.find_and_handle(msg, resume_after_timeout=True)

    def release(self):
        """
        Permanently deletes this flow run
        """
        # remove each of our steps. we do this one at a time
        # so we can decrement the activity properly
        for step in self.steps.all():
            step.release()

        # lastly delete ourselves
        self.delete()

        # clear analytics results cache
        for ruleset in self.flow.rule_sets.all():
            Value.invalidate_cache(ruleset=ruleset)

        # clear any recent messages
        self.recent_messages.all().delete()

    def set_completed(self, final_step=None, completed_on=None):
        """
        Mark a run as complete
        """
        if self.contact.is_test:
            ActionLog.create(self, _('%s has exited this flow') % self.contact.get_display(self.flow.org, short=True))

        now = timezone.now()

        if not completed_on:
            completed_on = now

        # mark that we left this step
        if final_step:
            final_step.left_on = completed_on
            final_step.save(update_fields=['left_on'])

        # mark this flow as inactive
        if not self.keep_active_on_exit():
            self.exit_type = FlowRun.EXIT_TYPE_COMPLETED
            self.exited_on = completed_on
            self.is_active = False
            self.save(update_fields=('exit_type', 'exited_on', 'modified_on', 'is_active'))

        if hasattr(self, 'voice_response') and self.parent and self.parent.is_active:
            callback = 'https://%s%s' % (settings.TEMBA_HOST, reverse('ivr.ivrcall_handle', args=[self.connection.pk]))
            self.voice_response.redirect(url=callback + '?resume=1')
        else:
            # if we have a parent to continue
            if self.parent:
                # mark it for continuation
                self.continue_parent = True

    def set_interrupted(self, final_step=None):
        """
        Mark run as interrupted
        """
        if self.contact.is_test:  # pragma: needs cover
            ActionLog.create(self, _('%s has interrupted this flow') % self.contact.get_display(self.flow.org, short=True))

        now = timezone.now()

        if final_step:
            final_step.left_on = now
            final_step.save(update_fields=['left_on'])

        # mark this flow as inactive
        self.exit_type = FlowRun.EXIT_TYPE_INTERRUPTED
        self.exited_on = now
        self.is_active = False
        self.save(update_fields=('exit_type', 'exited_on', 'modified_on', 'is_active'))

    def update_timeout(self, now, minutes):
        """
        Updates our timeout for our run, either clearing it or setting it appropriately
        """
        if not minutes and self.timeout_on:
            self.timeout_on = None
            self.save(update_fields=['timeout_on', 'modified_on'])
        elif minutes:
            self.timeout_on = now + timedelta(minutes=minutes)
            self.save(update_fields=['timeout_on', 'modified_on'])

    def update_expiration(self, point_in_time=None):
        """
        Set our expiration according to the flow settings
        """
        if self.flow.expires_after_minutes:
            now = timezone.now()
            if not point_in_time:
                point_in_time = now
            self.expires_on = point_in_time + timedelta(minutes=self.flow.expires_after_minutes)

            # save our updated fields
            self.save(update_fields=['expires_on', 'modified_on'])

            # if it's in the past, just expire us now
            if self.expires_on < now:
                self.expire()

        # parent should always have a later expiration than the children
        if self.parent:
            self.parent.update_expiration(self.expires_on)

    def expire(self):
        self.bulk_exit(FlowRun.objects.filter(id=self.id), FlowRun.EXIT_TYPE_EXPIRED)

    @classmethod
    def exit_all_for_contacts(cls, contacts, exit_type):
        contact_runs = cls.objects.filter(is_active=True, contact__in=contacts)
        cls.bulk_exit(contact_runs, exit_type)

    def update_fields(self, field_map):
        # validate our field
        (field_map, count) = FlowRun.normalize_fields(field_map)

        if not self.fields:
            self.fields = json.dumps(field_map)
        else:
            existing_map = json.loads(self.fields, object_pairs_hook=OrderedDict)
            existing_map.update(field_map)
            self.fields = json.dumps(existing_map)

        self.save(update_fields=['fields'])

    def field_dict(self):
        return json.loads(self.fields, object_pairs_hook=OrderedDict) if self.fields else {}

    def is_completed(self):
        return self.exit_type == FlowRun.EXIT_TYPE_COMPLETED

    def is_interrupted(self):
        return self.exit_type == FlowRun.EXIT_TYPE_INTERRUPTED

    def create_outgoing_ivr(self, text, recording_url, connection, response_to=None):

        # create a Msg object to track what happened
        from temba.msgs.models import DELIVERED, IVR

        attachments = None
        if recording_url:
            attachments = ['%s/x-wav:%s' % (Msg.MEDIA_AUDIO, recording_url)]

        msg = Msg.create_outgoing(self.flow.org, self.flow.created_by, self.contact, text, channel=self.connection.channel,
                                  response_to=response_to, attachments=attachments,
                                  status=DELIVERED, msg_type=IVR, connection=connection)

        # play a recording or read some text
        if msg:
            if recording_url:
                self.voice_response.play(url=recording_url)
            else:
                self.voice_response.say(text)

        return msg

    def get_results(self):
        return json.loads(self.results) if self.results else dict()

    def get_path(self):
        return json.loads(self.path) if self.path else []

    @classmethod
    def serialize_value(cls, value):
        """
        Utility method to give the serialized value for the passed in value
        """
        if value is None:
            return None

        if isinstance(value, datetime):
            return value.isoformat()
        elif isinstance(value, AdminBoundary):
            return value.as_path()
        else:
            return six.text_type(value)

    def save_run_result(self, name, node_uuid, category, category_localized, raw_value, raw_input):
        # slug our name
        key = Flow.label_to_slug(name)

        # create our result dict
        results = self.get_results()
        results[key] = {
            FlowRun.RESULT_NAME: name,
            FlowRun.RESULT_NODE_UUID: node_uuid,
            FlowRun.RESULT_CATEGORY: category,
            FlowRun.RESULT_VALUE: FlowRun.serialize_value(raw_value),
            FlowRun.RESULT_INPUT: raw_input,
            FlowRun.RESULT_CREATED_ON: timezone.now().isoformat(),
        }

        # if we have a different localized name for our category, save it as well
        if category != category_localized:
            results[key][FlowRun.RESULT_CATEGORY_LOCALIZED] = category_localized

        self.results = json.dumps(results)
        self.modified_on = timezone.now()
        self.save(update_fields=['results', 'modified_on'])

    def __str__(self):
        return "FlowRun: %s Flow: %s\n%s" % (self.uuid, self.flow.uuid, json.dumps(self.get_results(), indent=2))


@six.python_2_unicode_compatible
class FlowStep(models.Model):
    """
    A contact's visit to a node in a flow (rule set or action set)
    """
    TYPE_RULE_SET = 'R'
    TYPE_ACTION_SET = 'A'
    STEP_TYPE_CHOICES = ((TYPE_RULE_SET, "RuleSet"),
                         (TYPE_ACTION_SET, "ActionSet"))

    run = models.ForeignKey(FlowRun, related_name='steps')

    contact = models.ForeignKey(Contact, related_name='flow_steps')

    step_type = models.CharField(max_length=1, choices=STEP_TYPE_CHOICES, help_text=_("What type of node was visited"))

    step_uuid = models.CharField(max_length=36, db_index=True,
                                 help_text=_("The UUID of the ActionSet or RuleSet for this step"))

    rule_uuid = models.CharField(max_length=36, null=True,
                                 help_text=_("For uuid of the rule that matched on this ruleset, null on ActionSets"))

    rule_category = models.CharField(max_length=36, null=True,
                                     help_text=_("The category label that matched on this ruleset, null on ActionSets"))

    rule_value = models.TextField(null=True,
                                  help_text=_("The value that was matched in our category for this ruleset, null on ActionSets"))

    rule_decimal_value = models.DecimalField(max_digits=36, decimal_places=8, null=True,
                                             help_text=_("The decimal value that was matched in our category for this ruleset, null on ActionSets or if a non numeric rule was matched"))

    next_uuid = models.CharField(max_length=36, null=True,
                                 help_text=_("The uuid of the next step type we took"))

    arrived_on = models.DateTimeField(help_text=_("When the user arrived at this step in the flow"))

    left_on = models.DateTimeField(null=True, db_index=True,
                                   help_text=_("When the user left this step in the flow"))

    messages = models.ManyToManyField(Msg, related_name='steps',
                                      help_text=_("Any messages that are associated with this step (either sent or received)"))

    broadcasts = models.ManyToManyField(Broadcast, related_name='steps',
                                        help_text=_("Any broadcasts that are associated with this step (only sent)"))

    @classmethod
    def from_json(cls, json_obj, flow, run, previous_rule=None, previous_category=None):

        node = json_obj['node']
        arrived_on = json_date_to_datetime(json_obj['arrived_on'])

        # find the previous step
        prev_step = FlowStep.objects.filter(run=run).order_by('-left_on').first()

        # generate the messages for this step
        msgs = []
        if node.is_ruleset():
            incoming = None
            if node.is_pause():
                # if a msg was sent to this ruleset, create it
                if json_obj['rule']:

                    media = None
                    if 'media' in json_obj['rule']:

                        media = json_obj['rule']['media']
                        (media_type, url) = media.split(':', 1)

                        # store the non-typed url in the value and text
                        json_obj['rule']['value'] = url
                        json_obj['rule']['text'] = url

                    # if we received a message
                    incoming = Msg.create_incoming(org=run.org, contact=run.contact, text=json_obj['rule']['text'],
                                                   attachments=[media] if media else None,
                                                   msg_type=FLOW, status=HANDLED, date=arrived_on,
                                                   channel=None, urn=None)
            else:  # pragma: needs cover
                incoming = Msg.objects.filter(org=run.org, direction=INCOMING, steps__run=run).order_by('-pk').first()

            if incoming:
                msgs.append(incoming)
        else:
            actions = Action.from_json_array(flow.org, json_obj['actions'])

            last_incoming = Msg.objects.filter(org=run.org, direction=INCOMING, steps__run=run).order_by('-pk').first()

            for action in actions:
                context = flow.build_expressions_context(run.contact, last_incoming)
                msgs += action.execute(run, context, node.uuid, msg=last_incoming, offline_on=arrived_on)

        step = flow.add_step(run, node, msgs=msgs, previous_step=prev_step, arrived_on=arrived_on,
<<<<<<< HEAD
                             category=previous_category, exit_uuid=previous_rule)
=======
                             exit_uuid=previous_rule)
>>>>>>> 52e852b6

        # if a rule was picked on this ruleset
        if node.is_ruleset() and json_obj['rule']:
            rule_uuid = json_obj['rule']['uuid']
            rule_value = json_obj['rule']['value']
            rule_category = json_obj['rule']['category']

            # update the value if we have an existing ruleset
            ruleset = RuleSet.objects.filter(flow=flow, uuid=node.uuid).first()
            if ruleset:
                rule = None
                for r in ruleset.get_rules():
                    if r.uuid == rule_uuid:
                        rule = r
                        break

                if not rule:
                    # the user updated the rules try to match the new rules
                    msg = Msg(org=run.org, contact=run.contact, text=json_obj['rule']['text'], id=0)
                    rule, value = ruleset.find_matching_rule(step, run, msg)

                    if not rule:
                        raise ValueError("No such rule with UUID %s" % rule_uuid)

                    rule_uuid = rule.uuid
                    rule_category = rule.get_category_name(run.flow.base_language)
                    rule_value = value

                ruleset.save_run_value(run, rule, rule_value, json_obj['rule']['text'])

            # update our step with our rule details
            step.rule_uuid = rule_uuid
            step.rule_category = rule_category
            step.rule_value = rule_value

            try:
                step.rule_decimal_value = Decimal(json_obj['rule']['value'])
            except Exception:
                pass

            step.save(update_fields=('rule_uuid', 'rule_category', 'rule_value', 'rule_decimal_value'))

        return step

    @classmethod
    def get_active_steps_for_contact(cls, contact, step_type=None):

        steps = FlowStep.objects.filter(run__is_active=True, run__flow__is_active=True, run__contact=contact,
                                        left_on=None)

        # don't consider voice steps, those are interactive
        steps = steps.exclude(run__flow__flow_type=Flow.VOICE)

        # real contacts don't deal with archived flows
        if not contact.is_test:
            steps = steps.filter(run__flow__is_archived=False)

        if step_type:
            steps = steps.filter(step_type=step_type)

        steps = steps.order_by('-pk')

        # optimize lookups
        return steps.select_related('run', 'run__flow', 'run__contact', 'run__flow__org', 'run__connection')

    def release(self):
        self.delete()

    def save_rule_match(self, rule, value):
        self.rule_category = rule.get_category_name(self.run.flow.base_language)
        self.rule_uuid = rule.uuid

        if value is None:
            value = ''

        # format our rule value appropriately
        if isinstance(value, datetime):
            (date_format, time_format) = get_datetime_format(self.run.flow.org.get_dayfirst())
            self.rule_value = datetime_to_str(value, tz=self.run.flow.org.timezone, format=time_format, ms=False)
        else:
            self.rule_value = six.text_type(value)[:Msg.MAX_TEXT_LEN]

        if isinstance(value, Decimal):
            self.rule_decimal_value = value

        self.save(update_fields=['rule_category', 'rule_uuid', 'rule_value', 'rule_decimal_value'])

    def get_text(self, run=None):
        """
        Returns a single text value for this step. Since steps can have multiple outgoing messages, this isn't very
        useful but needed for backwards compatibility in API v1.
        """
        msg = self.messages.all().first()
        if msg:
            return msg.text

        # It's possible that messages have been purged but we still have broadcasts. Broadcast isn't implicitly ordered
        # like Msg is so .all().first() would cause an extra db hit even if all() has been prefetched.
        broadcasts = list(self.broadcasts.all())
        if broadcasts:  # pragma: needs cover
            run = run or self.run
            return broadcasts[0].get_translated_text(run.contact, org=run.org)

        return None

    def add_message(self, msg):
        # no-op for no msg or mock msgs
        if not msg or not msg.id:
            return

        self.messages.add(msg)

        # if this msg is part of a broadcast, save that on our flowstep so we can later purge the msg
        if msg.broadcast:
            self.broadcasts.add(msg.broadcast)

        # incoming non-IVR messages won't have a type yet so update that
        if not msg.msg_type or msg.msg_type == INBOX:
            msg.msg_type = FLOW
            msg.save(update_fields=['msg_type'])

        # if message is from contact, mark run as responded
        if not self.run.responded and msg.direction == INCOMING:
            # update our local run's responded state and it's expiration
            self.run.responded = True

            # and make sure the db is up to date
            FlowRun.objects.filter(id=self.run.id, responded=False).update(responded=True)

    def get_step(self):
        """
        Returns either the RuleSet or ActionSet associated with this FlowStep
        """
        if self.step_type == FlowStep.TYPE_RULE_SET:
            return RuleSet.objects.filter(uuid=self.step_uuid).first()
        else:  # pragma: needs cover
            return ActionSet.objects.filter(uuid=self.step_uuid).first()

    def __str__(self):
        return "%s - %s:%s" % (self.run.contact, self.step_type, self.step_uuid)


@six.python_2_unicode_compatible
class RuleSet(models.Model):
    TYPE_WAIT_MESSAGE = 'wait_message'

    # Ussd
    TYPE_WAIT_USSD_MENU = 'wait_menu'
    TYPE_WAIT_USSD = 'wait_ussd'

    # Calls
    TYPE_WAIT_RECORDING = 'wait_recording'
    TYPE_WAIT_DIGIT = 'wait_digit'
    TYPE_WAIT_DIGITS = 'wait_digits'

    # Surveys
    TYPE_WAIT_PHOTO = 'wait_photo'
    TYPE_WAIT_VIDEO = 'wait_video'
    TYPE_WAIT_AUDIO = 'wait_audio'
    TYPE_WAIT_GPS = 'wait_gps'

    TYPE_AIRTIME = 'airtime'
    TYPE_WEBHOOK = 'webhook'
    TYPE_RESTHOOK = 'resthook'
    TYPE_FLOW_FIELD = 'flow_field'
    TYPE_FORM_FIELD = 'form_field'
    TYPE_CONTACT_FIELD = 'contact_field'
    TYPE_EXPRESSION = 'expression'
    TYPE_RANDOM = 'random'
    TYPE_SUBFLOW = 'subflow'

    CONFIG_WEBHOOK = 'webhook'
    CONFIG_WEBHOOK_ACTION = 'webhook_action'
    CONFIG_WEBHOOK_HEADERS = 'webhook_headers'
    CONFIG_RESTHOOK = 'resthook'

    TYPE_MEDIA = (TYPE_WAIT_PHOTO, TYPE_WAIT_GPS, TYPE_WAIT_VIDEO, TYPE_WAIT_AUDIO, TYPE_WAIT_RECORDING)

    TYPE_WAIT = (TYPE_WAIT_MESSAGE, TYPE_WAIT_RECORDING, TYPE_WAIT_DIGIT, TYPE_WAIT_DIGITS, TYPE_WAIT_USSD_MENU,
                 TYPE_WAIT_USSD, TYPE_WAIT_PHOTO, TYPE_WAIT_VIDEO, TYPE_WAIT_AUDIO, TYPE_WAIT_GPS)

    TYPE_USSD = (TYPE_WAIT_USSD_MENU, TYPE_WAIT_USSD)

    TYPE_CHOICES = ((TYPE_WAIT_MESSAGE, "Wait for message"),
                    (TYPE_WAIT_USSD_MENU, "Wait for USSD menu"),
                    (TYPE_WAIT_USSD, "Wait for USSD message"),
                    (TYPE_WAIT_RECORDING, "Wait for recording"),
                    (TYPE_WAIT_DIGIT, "Wait for digit"),
                    (TYPE_WAIT_DIGITS, "Wait for digits"),
                    (TYPE_SUBFLOW, "Subflow"),
                    (TYPE_WEBHOOK, "Webhook"),
                    (TYPE_RESTHOOK, "Resthook"),
                    (TYPE_AIRTIME, "Transfer Airtime"),
                    (TYPE_FORM_FIELD, "Split by message form"),
                    (TYPE_CONTACT_FIELD, "Split on contact field"),
                    (TYPE_EXPRESSION, "Split by expression"),
                    (TYPE_RANDOM, "Split Randomly"))

    uuid = models.CharField(max_length=36, unique=True)

    flow = models.ForeignKey(Flow, related_name='rule_sets')

    label = models.CharField(max_length=64, null=True, blank=True,
                             help_text=_("The label for this field"))

    operand = models.CharField(max_length=128, null=True, blank=True,
                               help_text=_("The value that rules will be run against, if None defaults to @step.value"))

    webhook_url = models.URLField(null=True, blank=True, max_length=255,
                                  help_text=_("The URL that will be called with the user's response before we run our rules"))

    webhook_action = models.CharField(null=True, blank=True, max_length=8, default='POST',
                                      help_text=_('How the webhook should be executed'))

    rules = models.TextField(help_text=_("The JSON encoded actions for this action set"))

    finished_key = models.CharField(max_length=1, null=True, blank=True,
                                    help_text="During IVR, this is the key to indicate we are done waiting")

    value_type = models.CharField(max_length=1, choices=Value.TYPE_CHOICES, default=Value.TYPE_TEXT,
                                  help_text="The type of value this ruleset saves")

    ruleset_type = models.CharField(max_length=16, choices=TYPE_CHOICES, null=True,
                                    help_text="The type of ruleset")

    response_type = models.CharField(max_length=1, help_text="The type of response that is being saved")

    config = models.TextField(null=True, verbose_name=_("Ruleset Configuration"),
                              help_text=_("RuleSet type specific configuration"))

    x = models.IntegerField()
    y = models.IntegerField()

    created_on = models.DateTimeField(auto_now_add=True, help_text=_("When this ruleset was originally created"))
    modified_on = models.DateTimeField(auto_now=True, help_text=_("When this ruleset was last modified"))

    @classmethod
    def get(cls, flow, uuid):
        return RuleSet.objects.filter(flow=flow, uuid=uuid).select_related('flow', 'flow__org').first()

    @property
    def context_key(self):
        return Flow.label_to_slug(self.label)

    @property
    def is_messaging(self):
        return self.ruleset_type in (self.TYPE_USSD + (self.TYPE_WAIT_MESSAGE,))

    @classmethod
    def contains_step(cls, text):  # pragma: needs cover

        # remove any padding
        if text:
            text = text.strip()

        # match @step.value or @(step.value)
        return text and text[0] == '@' and 'step' in text

    def config_json(self):
        if not self.config:  # pragma: needs cover
            return dict()
        else:
            return json.loads(self.config)

    def set_config(self, config):
        self.config = json.dumps(config)

    def build_uuid_to_category_map(self):
        flow_language = self.flow.base_language

        uuid_to_category = dict()
        ordered_categories = []
        unique_categories = set()

        for rule in self.get_rules():
            label = rule.get_category_name(flow_language) if rule.category else six.text_type(_("Valid"))

            # ignore "Other" labels
            if label == "Other":
                continue

            # we only want to represent each unique label once
            if not label.lower() in unique_categories:
                unique_categories.add(label.lower())
                ordered_categories.append(dict(label=label, count=0))

            uuid_to_category[rule.uuid] = label

            # this takes care of results that were categorized with different rules that may not exist anymore
            for value in Value.objects.filter(ruleset=self, category=label).order_by('rule_uuid').distinct('rule_uuid'):
                uuid_to_category[value.rule_uuid] = label

        return ordered_categories, uuid_to_category

    def get_value_type(self):
        """
        Determines the value type that this ruleset will generate.
        """
        # we keep track of specialized rule types we see
        value_type = None

        for rule in self.get_rules():
            if isinstance(rule.test, TrueTest):
                continue

            rule_type = None

            if isinstance(rule.test, NumericTest):
                rule_type = Value.TYPE_DECIMAL

            elif isinstance(rule.test, DateTest):
                rule_type = Value.TYPE_DATETIME

            elif isinstance(rule.test, HasStateTest):
                rule_type = Value.TYPE_STATE

            elif isinstance(rule.test, HasDistrictTest):
                rule_type = Value.TYPE_DISTRICT

            elif isinstance(rule.test, HasWardTest):
                rule_type = Value.TYPE_WARD

            # this either isn't one of our value types or we have more than one type in this ruleset
            if not rule_type or (value_type and rule_type != value_type):
                return Value.TYPE_TEXT

            value_type = rule_type

        return value_type if value_type else Value.TYPE_TEXT

    def get_voice_input(self, voice_response, action=None):

        # recordings aren't wrapped input they get tacked on at the end
        if self.ruleset_type in [RuleSet.TYPE_WAIT_RECORDING, RuleSet.TYPE_SUBFLOW]:
            return voice_response
        elif self.ruleset_type == RuleSet.TYPE_WAIT_DIGITS:
            return voice_response.gather(finishOnKey=self.finished_key, timeout=120, action=action)
        else:
            # otherwise we assume it's single digit entry
            return voice_response.gather(numDigits=1, timeout=120, action=action)

    def is_pause(self):
        return self.ruleset_type in RuleSet.TYPE_WAIT

    def is_ussd(self):
        return self.ruleset_type in RuleSet.TYPE_USSD

    def get_timeout(self):
        for rule in self.get_rules():
            if isinstance(rule.test, TimeoutTest):
                return rule.test.minutes

        return None

    def find_matching_rule(self, step, run, msg, resume_after_timeout=False):
        orig_text = None
        if msg:
            orig_text = msg.text

        context = run.flow.build_expressions_context(run.contact, msg)

        if resume_after_timeout:
            for rule in self.get_rules():
                if isinstance(rule.test, TimeoutTest):
                    (result, value) = rule.matches(run, msg, context, orig_text)
                    if result > 0:
                        return rule, value

        elif self.ruleset_type in [RuleSet.TYPE_WEBHOOK, RuleSet.TYPE_RESTHOOK]:
            header = {}

            # figure out which URLs will be called
            if self.ruleset_type == RuleSet.TYPE_WEBHOOK:
                resthook = None
                urls = [self.config_json()[RuleSet.CONFIG_WEBHOOK]]
                action = self.config_json()[RuleSet.CONFIG_WEBHOOK_ACTION]

                if RuleSet.CONFIG_WEBHOOK_HEADERS in self.config_json():
                    headers = self.config_json()[RuleSet.CONFIG_WEBHOOK_HEADERS]
                    for item in headers:
                        header[item.get('name')] = item.get('value')

            elif self.ruleset_type == RuleSet.TYPE_RESTHOOK:
                from temba.api.models import Resthook

                # look up the rest hook
                resthook_slug = self.config_json()[RuleSet.CONFIG_RESTHOOK]
                resthook = Resthook.get_or_create(run.org, resthook_slug, run.flow.created_by)
                urls = resthook.get_subscriber_urls()

                # no urls? use None, as our empty case
                if not urls:
                    urls = [None]

                action = 'POST'

            # by default we are a failure (there are no resthooks for example)
            status_code = None
            body = ""

            for url in urls:
                from temba.api.models import WebHookEvent

                (value, errors) = Msg.evaluate_template(url, context, org=run.flow.org, url_encode=True)

                result = WebHookEvent.trigger_flow_event(run, value, self, msg, action, resthook=resthook,
                                                         headers=header)

                # we haven't recorded any status yet, do so
                if not status_code:
                    status_code = result.status_code
                    body = result.body

                # our subscriber is no longer interested, remove this URL as a subscriber
                if result.status_code == 410:
                    resthook.remove_subscriber(url, run.flow.created_by)

                # if this is a success and we haven't ever succeeded, set our code and body
                elif 200 <= result.status_code < 300 and not (200 <= status_code < 300):  # pragma: needs cover
                    status_code = result.status_code
                    body = result.body

                # this was an empty URL, treat it as success regardless
                if url is None:
                    status_code = 200
                    body = _("No subscribers to this event")

            # default to a status code of 418 if we made no calls
            if not status_code:  # pragma: needs cover
                status_code = 418

            # find our matching rule, we pass in the status from our calls
            for rule in self.get_rules():
                (result, value) = rule.matches(run, msg, context, str(status_code))
                if result > 0:
                    return rule, body

        else:
            # if it's a form field, construct an expression accordingly
            if self.ruleset_type == RuleSet.TYPE_FORM_FIELD:
                config = self.config_json()
                delim = config.get('field_delimiter', ' ')
                self.operand = '@(FIELD(%s, %d, "%s"))' % (self.operand[1:], config.get('field_index', 0) + 1, delim)

            # if we have a custom operand, figure that out
            text = None
            if self.operand:
                (text, errors) = Msg.evaluate_template(self.operand, context, org=run.flow.org)
            elif msg:
                text = msg.text

            if self.ruleset_type == RuleSet.TYPE_AIRTIME:

                # flow simulation will always simulate a suceessful airtime transfer
                # without saving the object in the DB
                if run.contact.is_test:
                    from temba.flows.models import ActionLog
                    log_txt = "Simulate Complete airtime transfer"
                    ActionLog.create(run, log_txt, safe=True)

                    airtime = AirtimeTransfer(status=AirtimeTransfer.SUCCESS)
                else:
                    airtime = AirtimeTransfer.trigger_airtime_event(self.flow.org, self, run.contact, msg)

                # rebuild our context again, the webhook may have populated something
                context = run.flow.build_expressions_context(run.contact, msg)

                # airtime test evaluate against the status of the airtime
                text = airtime.status

            try:
                rules = self.get_rules()
                for rule in rules:
                    (result, value) = rule.matches(run, msg, context, text)
                    if result > 0:
                        # treat category as the base category
                        return rule, value
            finally:
                if msg:
                    msg.text = orig_text

        return None, None

    def find_interrupt_rule(self, step, run, msg):
        rules = self.get_rules()
        for rule in rules:
            result, value = rule.matches(run, msg, {}, "")

            if result and value == "interrupted_status":
                return rule, value
        return None, None

    def save_run_value(self, run, rule, raw_value, raw_input):
        value = six.text_type(raw_value)[:Value.MAX_VALUE_LEN]
        location_value = None
        dec_value = None
        dt_value = None
        media_value = None

        if isinstance(raw_value, AdminBoundary):
            location_value = raw_value

        elif isinstance(raw_value, datetime):
            dt_value = raw_value
            (date_format, time_format) = get_datetime_format(run.org.get_dayfirst())
            value = datetime_to_str(dt_value, tz=run.org.timezone, format=time_format, ms=False)

        else:
            dt_value = run.flow.org.parse_date(value)
            dec_value = run.flow.org.parse_decimal(value)

        # if its a media value, only store the path as the value
        if ':' in value:
            (media_type, media_path) = value.split(':', 1)
            if media_type in Msg.MEDIA_TYPES:  # pragma: needs cover
                media_value = value
                value = media_path

        # delete any existing values for this ruleset, run and contact, we only store the latest
        Value.objects.filter(contact=run.contact, run=run, ruleset=self).delete()

        Value.objects.create(contact=run.contact, run=run, ruleset=self, rule_uuid=rule.uuid,
                             category=rule.get_category_name(run.flow.base_language),
                             string_value=value, decimal_value=dec_value, datetime_value=dt_value,
                             location_value=location_value, media_value=media_value, org=run.flow.org)

        run.save_run_result(name=self.label,
                            node_uuid=self.uuid,
                            category=rule.get_category_name(run.flow.base_language),
                            category_localized=rule.get_category_name(run.flow.base_language, run.contact.language),
                            raw_value=raw_value,
                            raw_input=raw_input)

        # invalidate any cache on this ruleset
        Value.invalidate_cache(ruleset=self)

    def get_step_type(self):
        return FlowStep.TYPE_RULE_SET

    def get_rules_dict(self):
        return json.loads(self.rules)

    def get_rules(self):
        return Rule.from_json_array(self.flow.org, json.loads(self.rules))

    def get_rule_uuids(self):  # pragma: needs cover
        return [rule['uuid'] for rule in json.loads(self.rules)]

    def set_rules_dict(self, json_dict):
        self.rules = json.dumps(json_dict)

    def set_rules(self, rules):
        rules_dict = []
        for rule in rules:
            rules_dict.append(rule.as_json())
        self.set_rules_dict(rules_dict)

    def as_json(self):
        return dict(uuid=self.uuid, x=self.x, y=self.y, label=self.label, rules=self.get_rules_dict(),
                    finished_key=self.finished_key, ruleset_type=self.ruleset_type, response_type=self.response_type,
                    operand=self.operand, config=self.config_json())

    def __str__(self):
        if self.label:
            return "RuleSet: %s - %s" % (self.uuid, self.label)
        else:
            return "RuleSet: %s" % (self.uuid,)


@six.python_2_unicode_compatible
class ActionSet(models.Model):
    uuid = models.CharField(max_length=36, unique=True)
    flow = models.ForeignKey(Flow, related_name='action_sets')

    destination = models.CharField(max_length=36, null=True)
    destination_type = models.CharField(max_length=1, choices=FlowStep.STEP_TYPE_CHOICES, null=True)

    exit_uuid = models.CharField(max_length=36, null=True)  # needed for migrating to new engine

    actions = models.TextField(help_text=_("The JSON encoded actions for this action set"))

    x = models.IntegerField()
    y = models.IntegerField()

    created_on = models.DateTimeField(auto_now_add=True, help_text=_("When this action was originally created"))
    modified_on = models.DateTimeField(auto_now=True, help_text=_("When this action was last modified"))

    @classmethod
    def get(cls, flow, uuid):
        return ActionSet.objects.filter(flow=flow, uuid=uuid).select_related('flow', 'flow__org').first()

    @property
    def is_messaging(self):
        actions = self.get_actions()
        for action in actions:
            if isinstance(action, (EndUssdAction, ReplyAction, SendAction)):
                return True
        return False

    def get_step_type(self):
        return FlowStep.TYPE_ACTION_SET

    def execute_actions(self, run, msg, started_flows, skip_leading_reply_actions=True):
        actions = self.get_actions()
        msgs = []

        context = run.flow.build_expressions_context(run.contact, msg)

        seen_other_action = False
        for a, action in enumerate(actions):
            if not isinstance(action, ReplyAction):
                seen_other_action = True

            # to optimize large flow starts, leading reply actions are handled as a single broadcast so don't repeat
            # them here
            if not skip_leading_reply_actions and isinstance(action, ReplyAction) and not seen_other_action:
                continue

            if isinstance(action, StartFlowAction):
                if action.flow.pk in started_flows:
                    pass
                else:
                    msgs += action.execute(run, context, self.uuid, msg, started_flows)

                    # reload our contact and reassign it to our run, it may have been changed deep down in our child flow
                    run.contact = Contact.objects.get(pk=run.contact.pk)

            else:
                msgs += action.execute(run, context, self.uuid, msg)

                # actions modify the run.contact, update the msg contact in case they did so
                if msg:
                    msg.contact = run.contact

            # if there are more actions, rebuild the parts of the context that may have changed
            if a < len(actions) - 1:
                context['contact'] = run.contact.build_expressions_context()
                context['extra'] = run.field_dict()

        return msgs

    def get_actions_dict(self):
        return json.loads(self.actions)

    def get_actions(self):
        return Action.from_json_array(self.flow.org, json.loads(self.actions))

    def set_actions_dict(self, json_dict):
        self.actions = json.dumps(json_dict)

    def as_json(self):
        return dict(uuid=self.uuid, x=self.x, y=self.y, destination=self.destination,
                    actions=self.get_actions_dict(), exit_uuid=self.exit_uuid)

    def __str__(self):  # pragma: no cover
        return "ActionSet: %s" % (self.uuid,)


class FlowRevision(SmartModel):
    """
    JSON definitions for previous flow revisions
    """
    flow = models.ForeignKey(Flow, related_name='revisions')

    definition = models.TextField(help_text=_("The JSON flow definition"))

    spec_version = models.CharField(default=get_current_export_version, max_length=8,
                                    help_text=_("The flow version this definition is in"))

    revision = models.IntegerField(null=True, help_text=_("Revision number for this definition"))

    @classmethod
    def validate_flow_definition(cls, flow_spec):

        non_localized_error = _('Malformed flow, encountered non-localized definition')

        # should always have a base_language
        if 'base_language' not in flow_spec or not flow_spec['base_language']:
            raise ValueError(non_localized_error)

        # language should match values in definition
        base_language = flow_spec['base_language']

        def validate_localization(lang_dict):

            # must be a dict
            if not isinstance(lang_dict, dict):
                raise ValueError(non_localized_error)

            # and contain the base_language
            if base_language not in lang_dict:  # pragma: needs cover
                raise ValueError(non_localized_error)

        for actionset in flow_spec['action_sets']:
            for action in actionset['actions']:
                if 'msg' in action and action['type'] != 'email':
                    validate_localization(action['msg'])

        for ruleset in flow_spec['rule_sets']:
            for rule in ruleset['rules']:
                validate_localization(rule['category'])

    @classmethod
    def migrate_export(cls, org, exported_json, same_site, version, to_version=None):
        from temba.flows import flow_migrations

        if not to_version:
            to_version = get_current_export_version()

        for version in Flow.get_versions_after(version):
            version_slug = version.replace(".", "_")
            migrate_fn = getattr(flow_migrations, 'migrate_export_to_version_%s' % version_slug, None)

            if migrate_fn:
                exported_json = migrate_fn(exported_json, org, same_site)
            else:
                flows = []
                for json_flow in exported_json.get('flows', []):
                    migrate_fn = getattr(flow_migrations, 'migrate_to_version_%s' % version_slug, None)

                    if migrate_fn:
                        json_flow = migrate_fn(json_flow, None)
                    flows.append(json_flow)
                exported_json['flows'] = flows

            if version == to_version:
                break

        return exported_json

    @classmethod
    def migrate_definition(cls, json_flow, flow, to_version=None):
        from temba.flows import flow_migrations

        if not to_version:
            to_version = get_current_export_version()

        for version in flow.get_newer_versions():
            version_slug = version.replace(".", "_")
            migrate_fn = getattr(flow_migrations, 'migrate_to_version_%s' % version_slug, None)

            if migrate_fn:
                json_flow = migrate_fn(json_flow, flow)

            if version == to_version:
                break

        return json_flow

    def get_definition_json(self):

        definition = json.loads(self.definition)

        # if it's previous to version 6, wrap the definition to
        # mirror our exports for those versions
        if Flow.is_before_version(self.spec_version, "6"):
            definition = dict(definition=definition, flow_type=self.flow.flow_type,
                              expires=self.flow.expires_after_minutes, id=self.flow.pk,
                              revision=self.revision, uuid=self.flow.uuid)

        # migrate our definition if necessary
        if self.spec_version != get_current_export_version():
            definition = FlowRevision.migrate_definition(definition, self.flow)
        return definition

    def as_json(self, include_definition=False):

        name = self.created_by.get_full_name()
        return dict(user=dict(email=self.created_by.email, name=name),
                    created_on=datetime_to_str(self.created_on),
                    id=self.pk,
                    version=self.spec_version,
                    revision=self.revision)


class FlowCategoryCount(SquashableModel):
    """
    Maintains counts for categories across all possible results in a flow
    """
    SQUASH_OVER = ('flow_id', 'node_uuid', 'result_key', 'result_name', 'category_name')

    flow = models.ForeignKey(Flow, related_name='category_counts', help_text="The flow the result belongs to")
    node_uuid = models.UUIDField(db_index=True)
    result_key = models.CharField(max_length=128, help_text="The sluggified key for the result")
    result_name = models.CharField(max_length=128, help_text="The result the category belongs to")
    category_name = models.CharField(max_length=128, help_text="The category name for a result")
    count = models.IntegerField(default=0)

    @classmethod
    def get_squash_query(cls, distinct_set):
        sql = """
        WITH removed as (
            DELETE FROM %(table)s WHERE "flow_id" = %%s AND "node_uuid" = %%s AND "result_key" = %%s AND "result_name" = %%s AND "category_name" = %%s RETURNING "count"
        )
        INSERT INTO %(table)s("flow_id", "node_uuid", "result_key", "result_name", "category_name", "count", "is_squashed")
        VALUES (%%s, %%s, %%s, %%s, %%s, GREATEST(0, (SELECT SUM("count") FROM removed)), TRUE);
        """ % {'table': cls._meta.db_table}

        params = (distinct_set.flow_id, distinct_set.node_uuid, distinct_set.result_key, distinct_set.result_name, distinct_set.category_name) * 2
        return sql, params

    def __str__(self):
        return "%s: %s" % (self.category_name, self.count)


@six.python_2_unicode_compatible
class FlowPathCount(SquashableModel):
    """
    Maintains hourly counts of flow paths
    """
    SQUASH_OVER = ('flow_id', 'from_uuid', 'to_uuid', 'period')

    flow = models.ForeignKey(Flow, related_name='activity', help_text=_("The flow where the activity occurred"))
    from_uuid = models.UUIDField(help_text=_("Which flow node they came from"))
    to_uuid = models.UUIDField(null=True, help_text=_("Which flow node they went to"))
    period = models.DateTimeField(help_text=_("When the activity occured with hourly precision"))
    count = models.IntegerField(default=0)

    @classmethod
    def get_squash_query(cls, distinct_set):
        if distinct_set.to_uuid:
            sql = """
            WITH removed as (
                DELETE FROM %(table)s WHERE "flow_id" = %%s AND "from_uuid" = %%s AND "to_uuid" = %%s AND "period" = date_trunc('hour', %%s) RETURNING "count"
            )
            INSERT INTO %(table)s("flow_id", "from_uuid", "to_uuid", "period", "count", "is_squashed")
            VALUES (%%s, %%s, %%s, date_trunc('hour', %%s), GREATEST(0, (SELECT SUM("count") FROM removed)), TRUE);
            """ % {'table': cls._meta.db_table}

            params = (distinct_set.flow_id, distinct_set.from_uuid, distinct_set.to_uuid, distinct_set.period) * 2
        else:
            sql = """
            WITH removed as (
                DELETE FROM %(table)s WHERE "flow_id" = %%s AND "from_uuid" = %%s AND "to_uuid" IS NULL AND "period" = date_trunc('hour', %%s) RETURNING "count"
            )
            INSERT INTO %(table)s("flow_id", "from_uuid", "to_uuid", "period", "count", "is_squashed")
            VALUES (%%s, %%s, NULL, date_trunc('hour', %%s), GREATEST(0, (SELECT SUM("count") FROM removed)), TRUE);
            """ % {'table': cls._meta.db_table}

            params = (distinct_set.flow_id, distinct_set.from_uuid, distinct_set.period) * 2

        return sql, params

    @classmethod
    def get_totals(cls, flow, include_incomplete=False):
        counts = cls.objects.filter(flow=flow)
        if not include_incomplete:
            counts = counts.exclude(to_uuid=None)

        totals = list(counts.values_list('from_uuid', 'to_uuid').annotate(replies=Sum('count')))
        return {'%s:%s' % (t[0], t[1]): t[2] for t in totals}

    def __str__(self):  # pragma: no cover
        return "FlowPathCount(%d) %s:%s %s count: %d" % (self.flow_id, self.from_uuid, self.to_uuid, self.period, self.count)

    class Meta:
        index_together = ['flow', 'from_uuid', 'to_uuid', 'period']


class FlowPathRecentMessage(models.Model):
    """
    Maintains recent messages for a flow path segment. Doesn't store references to actual steps or messages as these
    might be purged.
    """
    PRUNE_TO = 5
    LAST_PRUNED_KEY = 'last_recentmessage_pruned'

    id = models.BigAutoField(auto_created=True, primary_key=True, verbose_name='ID')

    from_uuid = models.UUIDField(help_text=_("Which flow node they came from"))
    to_uuid = models.UUIDField(help_text=_("Which flow node they went to"))
    run = models.ForeignKey(FlowRun, related_name='recent_messages')
    text = models.TextField(help_text=_("The message text"))
    created_on = models.DateTimeField(help_text=_("When the message arrived"))

    @classmethod
    def record_step(cls, step):
        from_uuid = step.rule_uuid or step.step_uuid
        to_uuid = step.next_uuid

        objs = []
        for msg in step.messages.all():
            objs.append(cls(from_uuid=from_uuid, to_uuid=to_uuid,
                            run=step.run, text=msg.text, created_on=msg.created_on))
        cls.objects.bulk_create(objs)

    @classmethod
    def get_recent(cls, from_uuids, to_uuids, limit=PRUNE_TO):
        """
        Gets the recent messages for the given flow segments
        """
        recent = cls.objects.filter(from_uuid__in=from_uuids, to_uuid__in=to_uuids).order_by('-created_on')
        if limit:
            recent = recent[:limit]

        return recent

    @classmethod
    def prune(cls):
        """
        Removes old steps leaving only PRUNE_TO most recent for each segment
        """
        last_id = cache.get(cls.LAST_PRUNED_KEY, -1)

        newest = cls.objects.order_by('-id').values('id').first()
        newest_id = newest['id'] if newest else -1

        sql = """
            DELETE FROM %(table)s WHERE id IN (
              SELECT id FROM (
                  SELECT
                    r.id,
                    dense_rank() OVER (PARTITION BY from_uuid, to_uuid ORDER BY created_on DESC) AS pos
                  FROM %(table)s r
                  WHERE (from_uuid, to_uuid) IN (
                    -- get the unique segments added to since last prune
                    SELECT DISTINCT from_uuid, to_uuid FROM %(table)s WHERE id > %(last_id)d
                  )
              ) s WHERE s.pos > %(limit)d
            )""" % {'table': cls._meta.db_table, 'last_id': last_id, 'limit': cls.PRUNE_TO}

        cursor = db_connection.cursor()
        cursor.execute(sql)

        cache.set(cls.LAST_PRUNED_KEY, newest_id)

        return cursor.rowcount  # number of deleted entries

    class Meta:
        indexes = [
            models.Index(fields=['from_uuid', 'to_uuid', '-created_on'])
        ]


class FlowNodeCount(SquashableModel):
    """
    Maintains counts of unique contacts at each flow node.
    """
    SQUASH_OVER = ('node_uuid',)

    flow = models.ForeignKey(Flow)
    node_uuid = models.UUIDField(db_index=True)
    count = models.IntegerField(default=0)

    @classmethod
    def get_squash_query(cls, distinct_set):
        sql = """
        WITH removed as (
            DELETE FROM %(table)s WHERE "node_uuid" = %%s RETURNING "count"
        )
        INSERT INTO %(table)s("flow_id", "node_uuid", "count", "is_squashed")
        VALUES (%%s, %%s, GREATEST(0, (SELECT SUM("count") FROM removed)), TRUE);
        """ % {'table': cls._meta.db_table}

        return sql, (distinct_set.node_uuid, distinct_set.flow_id, distinct_set.node_uuid)

    @classmethod
    def get_totals(cls, flow):
        totals = list(cls.objects.filter(flow=flow).values_list('node_uuid').annotate(replies=Sum('count')))
        return {six.text_type(t[0]): t[1] for t in totals if t[1]}


@six.python_2_unicode_compatible
class FlowRunCount(SquashableModel):
    """
    Maintains counts of different states of exit types of flow runs on a flow. These are calculated
    via triggers on the database.
    """
    SQUASH_OVER = ('flow_id', 'exit_type')

    flow = models.ForeignKey(Flow, related_name='counts')
    exit_type = models.CharField(null=True, max_length=1, choices=FlowRun.EXIT_TYPE_CHOICES)
    count = models.IntegerField(default=0)

    @classmethod
    def get_squash_query(cls, distinct_set):
        if distinct_set.exit_type:
            sql = """
            WITH removed as (
                DELETE FROM %(table)s WHERE "flow_id" = %%s AND "exit_type" = %%s RETURNING "count"
            )
            INSERT INTO %(table)s("flow_id", "exit_type", "count", "is_squashed")
            VALUES (%%s, %%s, GREATEST(0, (SELECT SUM("count") FROM removed)), TRUE);
            """ % {'table': cls._meta.db_table}

            params = (distinct_set.flow_id, distinct_set.exit_type) * 2
        else:
            sql = """
            WITH removed as (
                DELETE FROM %(table)s WHERE "flow_id" = %%s AND "exit_type" IS NULL RETURNING "count"
            )
            INSERT INTO %(table)s("flow_id", "exit_type", "count", "is_squashed")
            VALUES (%%s, NULL, GREATEST(0, (SELECT SUM("count") FROM removed)), TRUE);
            """ % {'table': cls._meta.db_table}

            params = (distinct_set.flow_id,) * 2

        return sql, params

    @classmethod
    def get_totals(cls, flow):
        totals = list(cls.objects.filter(flow=flow).values_list('exit_type').annotate(replies=Sum('count')))
        totals = {t[0]: t[1] for t in totals}

        # for convenience, ensure dict contains all possible states
        all_states = (None, FlowRun.EXIT_TYPE_COMPLETED, FlowRun.EXIT_TYPE_EXPIRED, FlowRun.EXIT_TYPE_INTERRUPTED)
        totals = {s: totals.get(s, 0) for s in all_states}

        # we record active runs as exit_type=None but replace with actual constant for clarity
        totals[FlowRun.STATE_ACTIVE] = totals[None]
        del totals[None]

        return totals

    def __str__(self):  # pragma: needs cover
        return "RunCount[%d:%s:%d]" % (self.flow_id, self.exit_type, self.count)

    class Meta:
        index_together = ('flow', 'exit_type')


class ExportFlowResultsTask(BaseExportTask):
    """
    Container for managing our export requests
    """
    analytics_key = 'flowresult_export'
    email_subject = "Your results export is ready"
    email_template = 'flows/email/flow_export_download'

    INCLUDE_RUNS = 'include_runs'
    INCLUDE_MSGS = 'include_msgs'
    CONTACT_FIELDS = 'contact_fields'
    RESPONDED_ONLY = 'responded_only'
    EXTRA_URNS = 'extra_urns'

    flows = models.ManyToManyField(Flow, related_name='exports', help_text=_("The flows to export"))

    config = models.TextField(null=True,
                              help_text=_("Any configuration options for this flow export"))

    @classmethod
    def create(cls, org, user, flows, contact_fields, responded_only, include_runs, include_msgs, extra_urns):
        config = {ExportFlowResultsTask.INCLUDE_RUNS: include_runs,
                  ExportFlowResultsTask.INCLUDE_MSGS: include_msgs,
                  ExportFlowResultsTask.CONTACT_FIELDS: [c.id for c in contact_fields],
                  ExportFlowResultsTask.RESPONDED_ONLY: responded_only,
                  ExportFlowResultsTask.EXTRA_URNS: extra_urns}

        export = cls.objects.create(org=org, created_by=user, modified_by=user, config=json.dumps(config))
        for flow in flows:
            export.flows.add(flow)

        return export

    def get_email_context(self, branding):
        context = super(ExportFlowResultsTask, self).get_email_context(branding)
        context['flows'] = self.flows.all()
        return context

    def write_export(self):
        from openpyxl import Workbook
        book = Workbook(write_only=True)

        config = json.loads(self.config) if self.config else dict()
        include_runs = config.get(ExportFlowResultsTask.INCLUDE_RUNS, False)
        include_msgs = config.get(ExportFlowResultsTask.INCLUDE_MSGS, False)
        responded_only = config.get(ExportFlowResultsTask.RESPONDED_ONLY, True)
        contact_field_ids = config.get(ExportFlowResultsTask.CONTACT_FIELDS, [])
        extra_urns = config.get(ExportFlowResultsTask.EXTRA_URNS, [])
        broadcast_only_flow = False

        contact_fields = []
        for cf_id in contact_field_ids:
            cf = ContactField.objects.filter(id=cf_id, org=self.org, is_active=True).first()
            if cf:
                contact_fields.append(cf)

        # merge the columns for all of our flows
        show_submitted_by = False
        columns = []
        flows = self.flows.all()
        with SegmentProfiler("get columns"):
            for flow in flows:
                columns += flow.get_columns()

                if flow.flow_type == Flow.SURVEY:
                    show_submitted_by = True

        org = None
        if flows:
            org = flows[0].org

        extra_urn_columns = []
        if not org.is_anon:
            for extra_urn in extra_urns:
                label = ContactURN.EXPORT_FIELDS.get(extra_urn, dict()).get('label', '')
                extra_urn_columns.append(dict(label=label, scheme=extra_urn))

        # create a mapping of column id to index
        column_map = dict()
        for col in range(len(columns)):
            column_map[columns[col].uuid] = 6 + len(extra_urn_columns) + len(contact_fields) + col * 3

        # build a cache of rule uuid to category name, we want to use the most recent name the user set
        # if possible and back down to the cached rule_category only when necessary
        category_map = dict()

        with SegmentProfiler("rule uuid to category to name"):
            for ruleset in RuleSet.objects.filter(flow__in=flows).select_related('flow'):
                for rule in ruleset.get_rules():
                    category_map[rule.uuid] = rule.get_category_name(ruleset.flow.base_language)

        runs = FlowRun.objects.filter(flow__in=flows)

        if responded_only:
            runs = runs.filter(responded=True)

        # count of unique flow runs
        with SegmentProfiler("# of runs"):
            all_runs_count = runs.count()

        # count of unique contacts
        with SegmentProfiler("# of contacts"):
            contacts_count = runs.distinct('contact').count()

        # grab the ids for all our steps so we don't have to ever calculate them again
        with SegmentProfiler("calculate step ids"):
            node_uuids = list(RuleSet.objects.filter(flow__in=flows).values_list('uuid', flat=True))
            node_uuids += list(ActionSet.objects.filter(flow__in=flows).values_list('uuid', flat=True))

            all_steps = FlowStep.objects.filter(step_uuid__in=node_uuids)\
                                        .order_by('contact', 'run', 'arrived_on', 'pk')\
                                        .values('id')

            if responded_only:
                all_steps = all_steps.filter(run__in=runs)
            else:
                broadcast_only_flow = not all_steps.exclude(step_type=FlowStep.TYPE_ACTION_SET).exists()

            step_ids = [s['id'] for s in all_steps]

        # build our sheets
        run_sheets = []
        total_run_sheet_count = 0

        # the full sheets we need for runs
        if include_runs:
            for i in range(all_runs_count / self.MAX_EXCEL_ROWS + 1):
                total_run_sheet_count += 1
                name = "Runs" if (i + 1) <= 1 else "Runs (%d)" % (i + 1)
                book.create_sheet(name)
                run_sheets.append(name)

        total_merged_run_sheet_count = 0

        # the full sheets we need for contacts
        for i in range(contacts_count / self.MAX_EXCEL_ROWS + 1):
            total_merged_run_sheet_count += 1
            name = "Contacts" if (i + 1) <= 1 else "Contacts (%d)" % (i + 1)
            book.create_sheet(name)
            run_sheets.append(name)

        sheet_row = []
        # then populate their header columns
        for (sheet_num, sheet_name) in enumerate(run_sheets):
            sheet = book[sheet_name]

            # build up our header row
            sheet_row = []
            col_widths = []

            if show_submitted_by:
                sheet_row.append("Surveyor")
                col_widths.append(self.WIDTH_MEDIUM)

            sheet_row.append("Contact UUID")
            col_widths.append(self.WIDTH_MEDIUM)

            if org.is_anon:
                sheet_row.append("ID")
                col_widths.append(self.WIDTH_SMALL)
            else:
                sheet_row.append("URN")
                col_widths.append(self.WIDTH_SMALL)

            for extra_urn in extra_urn_columns:
                sheet_row.append(extra_urn['label'])
                col_widths.append(self.WIDTH_SMALL)

            sheet_row.append("Name")
            col_widths.append(self.WIDTH_MEDIUM)

            sheet_row.append("Groups")
            col_widths.append(self.WIDTH_MEDIUM)

            # add our contact fields
            for cf in contact_fields:
                sheet_row.append(cf.label)
                col_widths.append(self.WIDTH_MEDIUM)

            sheet_row.append("First Seen")
            col_widths.append(self.WIDTH_MEDIUM)

            sheet_row.append("Last Seen")
            col_widths.append(self.WIDTH_MEDIUM)

            for col in range(len(columns)):
                ruleset = columns[col]

                sheet_row.append("%s (Category) - %s" % (six.text_type(ruleset.label), six.text_type(ruleset.flow.name)))
                col_widths.append(self.WIDTH_SMALL)
                sheet_row.append("%s (Value) - %s" % (six.text_type(ruleset.label), six.text_type(ruleset.flow.name)))
                col_widths.append(self.WIDTH_SMALL)
                sheet_row.append("%s (Text) - %s" % (six.text_type(ruleset.label), six.text_type(ruleset.flow.name)))
                col_widths.append(self.WIDTH_SMALL)

            self.set_sheet_column_widths(sheet, col_widths)
            self.append_row(sheet, sheet_row)

        run_row = 1
        merged_row = 1
        msg_row = 1

        sheet_columns_number = len(sheet_row)

        runs_sheet_row = [None] * sheet_columns_number
        merged_sheet_row = [None] * sheet_columns_number

        latest = None
        earliest = None
        merged_latest = None
        merged_earliest = None

        last_run = 0
        last_contact = None

        # index of sheets that we are currently writing to
        run_sheet_index = 0
        merged_run_sheet_index = total_run_sheet_count
        msg_sheet_index = 0

        # get our initial runs and merged runs to write to
        runs = book[run_sheets[run_sheet_index]]
        merged_runs = book[run_sheets[merged_run_sheet_index]]
        msgs = None

        processed_steps = 0
        total_steps = len(step_ids)
        start = time.time()
        flow_names = ", ".join([f['name'] for f in self.flows.values('name')])

        urn_display_cache = defaultdict(dict)

        seen_msgs = set()

        def get_contact_urn_display(contact, scheme=None):
            """
            Gets the possibly cached URN display (e.g. formatted phone number) for the given contact
            """

            scheme_key = '__default__' if scheme is None else scheme

            urn_display = urn_display_cache.get(contact.pk, dict()).get(scheme_key, None)
            if urn_display:
                return urn_display
            urn_display = contact.get_urn_display(org=org, scheme=scheme, formatted=False)
            urn_display_cache[contact.pk][scheme_key] = urn_display
            return urn_display

        for run_step in ChunkIterator(FlowStep, step_ids,
                                      order_by=['contact', 'run', 'arrived_on', 'pk'],
                                      select_related=['run', 'contact'],
                                      prefetch_related=['messages__contact_urn',
                                                        'messages__channel',
                                                        'broadcasts',
                                                        'contact__all_groups'],
                                      contact_fields=contact_fields):

            processed_steps += 1
            if processed_steps % 10000 == 0:  # pragma: needs cover
                print("Export of %s - %d%% complete in %0.2fs" %
                      (flow_names, processed_steps * 100 / total_steps, time.time() - start))

            # skip over test contacts
            if run_step.contact.is_test:  # pragma: needs cover
                continue

            contact_urn_display = get_contact_urn_display(run_step.contact)
            contact_uuid = run_step.contact.uuid
            contact_name = self.prepare_value(run_step.contact.name)

            # if this is a rule step, write out the value collected
            if run_step.step_type == FlowStep.TYPE_RULE_SET or broadcast_only_flow:

                # a new contact
                if last_contact != run_step.contact.pk:
                    merged_earliest = run_step.arrived_on
                    merged_latest = None
                    if merged_sheet_row != [None] * sheet_columns_number:
                        self.append_row(merged_runs, merged_sheet_row)
                    merged_sheet_row = [None] * sheet_columns_number
                    merged_row += 1

                    if merged_row > self.MAX_EXCEL_ROWS:  # pragma: needs cover
                        # get the next sheet to use for Contacts
                        merged_row = 1
                        merged_run_sheet_index += 1
                        merged_runs = book[run_sheets[merged_run_sheet_index]]

                # a new run
                if last_run != run_step.run.pk:
                    earliest = run_step.arrived_on
                    latest = None

                    if include_runs:

                        if runs_sheet_row != [None] * sheet_columns_number:
                            self.append_row(runs, runs_sheet_row)
                        runs_sheet_row = [None] * sheet_columns_number
                        run_row += 1

                        if run_row > self.MAX_EXCEL_ROWS:  # pragma: needs cover
                            # get the next sheet to use for Runs
                            run_row = 1
                            run_sheet_index += 1
                            runs = book[run_sheets[run_sheet_index]]

                    # build up our group names
                    group_names = []
                    for group in run_step.contact.all_groups.all():
                        if group.group_type == ContactGroup.TYPE_USER_DEFINED:
                            group_names.append(group.name)

                    group_names.sort()
                    groups = ", ".join(group_names)

                    padding = 0
                    if show_submitted_by:
                        submitted_by = ''

                        # use the login as the submission user
                        if run_step.run.submitted_by:
                            submitted_by = run_step.run.submitted_by.username

                        if include_runs:
                            runs_sheet_row[0] = submitted_by
                        merged_sheet_row[0] = submitted_by
                        padding = 1

                    if include_runs:
                        runs_sheet_row[padding + 0] = contact_uuid
                        if org.is_anon:
                            runs_sheet_row[padding + 1] = run_step.contact.id
                        else:
                            runs_sheet_row[padding + 1] = contact_urn_display

                    merged_sheet_row[padding + 0] = contact_uuid
                    if org.is_anon:
                        merged_sheet_row[padding + 1] = run_step.contact.id
                    else:
                        merged_sheet_row[padding + 1] = contact_urn_display

                    extra_urn_padding = 0

                    for extra_urn_column in extra_urn_columns:
                        urn_value = get_contact_urn_display(run_step.contact, extra_urn_column['scheme'])

                        merged_sheet_row[padding + 2 + extra_urn_padding] = urn_value
                        if include_runs:
                            runs_sheet_row[padding + 2 + extra_urn_padding] = urn_value
                        extra_urn_padding += 1

                    if include_runs:
                        runs_sheet_row[padding + extra_urn_padding + 2] = contact_name
                        runs_sheet_row[padding + extra_urn_padding + 3] = groups

                    merged_sheet_row[padding + extra_urn_padding + 2] = contact_name
                    merged_sheet_row[padding + extra_urn_padding + 3] = groups

                    cf_padding = 0

                    # write our contact fields if any
                    for cf in contact_fields:
                        field_value = Contact.get_field_display_for_value(cf, run_step.contact.get_field(cf.key.lower()), org)
                        if field_value is None:
                            field_value = ''

                        field_value = six.text_type(field_value)

                        merged_sheet_row[padding + 4 + extra_urn_padding + cf_padding] = field_value
                        if include_runs:
                            runs_sheet_row[padding + 4 + extra_urn_padding + cf_padding] = field_value

                        cf_padding += 1

                if not latest or latest < run_step.arrived_on:
                    latest = run_step.arrived_on

                if not merged_latest or merged_latest < run_step.arrived_on:
                    merged_latest = run_step.arrived_on

                if include_runs:
                    runs_sheet_row[padding + 4 + extra_urn_padding + cf_padding] = earliest
                    runs_sheet_row[padding + 5 + extra_urn_padding + cf_padding] = latest

                merged_sheet_row[padding + 4 + extra_urn_padding + cf_padding] = merged_earliest
                merged_sheet_row[padding + 5 + extra_urn_padding + cf_padding] = merged_latest

                # write the step data
                col = column_map.get(run_step.step_uuid, 0) + padding
                if col:
                    category = category_map.get(run_step.rule_uuid, None)
                    if category:
                        if include_runs:
                            runs_sheet_row[col] = category
                        merged_sheet_row[col] = category
                    elif run_step.rule_category:  # pragma: needs cover
                        if include_runs:
                            runs_sheet_row[col] = run_step.rule_category
                        merged_sheet_row[col] = run_step.rule_category

                    value = run_step.rule_value
                    if value:
                        value = self.prepare_value(value)
                        if include_runs:
                            runs_sheet_row[col + 1] = value
                        merged_sheet_row[col + 1] = value

                    text = run_step.get_text()
                    if text:
                        text = self.prepare_value(text)
                        if include_runs:
                            runs_sheet_row[col + 2] = text
                        merged_sheet_row[col + 2] = text

                last_run = run_step.run.pk
                last_contact = run_step.contact.pk

            # write out any message associated with this step
            if include_msgs:
                step_msgs = list(run_step.messages.all())
                step_msgs = sorted(step_msgs, key=lambda msg: msg.created_on)
                for msg in step_msgs:
                    msg_row += 1

                    if msg.pk not in seen_msgs:
                        if msg_row > self.MAX_EXCEL_ROWS or not msgs:
                            msg_row = 2

                            name = "Messages" if (msg_sheet_index + 1) <= 1 else "Messages (%d)" % (msg_sheet_index + 1)
                            msgs = book.create_sheet(name)
                            if org.is_anon:
                                headers = ["Contact UUID", "ID", "Name", "Date", "Direction", "Message", "Channel"]
                            else:
                                headers = ["Contact UUID", "URN", "Name", "Date", "Direction", "Message", "Channel"]

                            col_widths = [self.WIDTH_MEDIUM, self.WIDTH_SMALL, self.WIDTH_MEDIUM, self.WIDTH_MEDIUM,
                                          self.WIDTH_SMALL, self.WIDTH_LARGE, self.WIDTH_MEDIUM]
                            msg_sheet_index += 1

                            self.set_sheet_column_widths(msgs, col_widths)
                            self.append_row(msgs, headers)

                        urn_display = msg.contact_urn.get_display(org=org, formatted=False) if msg.contact_urn else ''

                        self.append_row(msgs, [
                            run_step.contact.uuid,
                            run_step.contact.id if org.is_anon else urn_display,
                            contact_name,
                            msg.created_on,
                            "IN" if msg.direction == INCOMING else "OUT",
                            msg.text,
                            msg.channel.name if msg.channel else ''
                        ])

                        seen_msgs.add(msg.pk)

        if runs_sheet_row != [None] * sheet_columns_number:
            self.append_row(runs, runs_sheet_row)

        if merged_sheet_row != [None] * sheet_columns_number:
            self.append_row(merged_runs, merged_sheet_row)

        temp = NamedTemporaryFile(delete=True)
        book.save(temp)
        temp.flush()
        return temp, 'xlsx'


@register_asset_store
class ResultsExportAssetStore(BaseExportAssetStore):
    model = ExportFlowResultsTask
    key = 'results_export'
    directory = 'results_exports'
    permission = 'flows.flow_export_results'
    extensions = ('xlsx',)


@six.python_2_unicode_compatible
class ActionLog(models.Model):
    """
    Log of an event that occurred whilst executing a flow in the simulator
    """
    LEVEL_INFO = 'I'
    LEVEL_WARN = 'W'
    LEVEL_ERROR = 'E'
    LEVEL_CHOICES = ((LEVEL_INFO, _("Info")), (LEVEL_WARN, _("Warning")), (LEVEL_ERROR, _("Error")))

    run = models.ForeignKey(FlowRun, related_name='logs')

    text = models.TextField(help_text=_("Log event text"))

    level = models.CharField(max_length=1, choices=LEVEL_CHOICES, default=LEVEL_INFO, help_text=_("Log event level"))

    created_on = models.DateTimeField(auto_now_add=True, help_text=_("When this log event occurred"))

    @classmethod
    def create(cls, run, text, level=LEVEL_INFO, safe=False):
        if not safe:
            text = escape(text)

        text = text.replace('\n', "<br/>")

        try:
            return ActionLog.objects.create(run=run, text=text, level=level)
        except Exception:  # pragma: no cover
            return None  # it's possible our test run can be deleted out from under us

    @classmethod
    def info(cls, run, text, safe=False):
        return cls.create(run, text, cls.LEVEL_INFO, safe)

    @classmethod
    def warn(cls, run, text, safe=False):
        return cls.create(run, text, cls.LEVEL_WARN, safe)

    @classmethod
    def error(cls, run, text, safe=False):
        return cls.create(run, text, cls.LEVEL_ERROR, safe)

    def as_json(self):
        return dict(id=self.id,
                    direction="O",
                    level=self.level,
                    text=self.text,
                    created_on=self.created_on.strftime('%x %X'),
                    model="log")

    def simulator_json(self):
        return self.as_json()

    def __str__(self):  # pragma: needs cover
        return self.text


@six.python_2_unicode_compatible
class FlowStart(SmartModel):
    STATUS_PENDING = 'P'
    STATUS_STARTING = 'S'
    STATUS_COMPLETE = 'C'
    STATUS_FAILED = 'F'

    STATUS_CHOICES = ((STATUS_PENDING, "Pending"),
                      (STATUS_STARTING, "Starting"),
                      (STATUS_COMPLETE, "Complete"),
                      (STATUS_FAILED, "Failed"))

    uuid = models.UUIDField(unique=True, default=uuid4)

    flow = models.ForeignKey(Flow, related_name='starts', help_text=_("The flow that is being started"))

    groups = models.ManyToManyField(ContactGroup, help_text=_("Groups that will start the flow"))

    contacts = models.ManyToManyField(Contact, help_text=_("Contacts that will start the flow"))

    restart_participants = models.BooleanField(default=True,
                                               help_text=_("Whether to restart any participants already in this flow"))

    include_active = models.BooleanField(default=True,
                                         help_text=_("Include contacts currently active in flows"))

    contact_count = models.IntegerField(default=0,
                                        help_text=_("How many unique contacts were started down the flow"))

    status = models.CharField(max_length=1, default=STATUS_PENDING, choices=STATUS_CHOICES,
                              help_text=_("The status of this flow start"))

    extra = models.TextField(null=True,
                             help_text=_("Any extra parameters to pass to the flow start (json)"))

    @classmethod
    def create(cls, flow, user, groups=None, contacts=None, restart_participants=True, extra=None, include_active=True):
        if contacts is None:  # pragma: needs cover
            contacts = []

        if groups is None:  # pragma: needs cover
            groups = []

        start = FlowStart.objects.create(flow=flow,
                                         restart_participants=restart_participants,
                                         include_active=include_active,
                                         extra=json.dumps(extra) if extra else None,
                                         created_by=user, modified_by=user)

        for contact in contacts:
            start.contacts.add(contact)

        for group in groups:
            start.groups.add(group)

        return start

    def async_start(self):
        from temba.flows.tasks import start_flow_task
        on_transaction_commit(lambda: start_flow_task.delay(self.id))

    def start(self):
        self.status = FlowStart.STATUS_STARTING
        self.save(update_fields=['status'])

        try:
            groups = [g for g in self.groups.all()]
            contacts = [c for c in self.contacts.all().only('is_test')]

            # load up our extra if any
            extra = json.loads(self.extra) if self.extra else None

            return self.flow.start(groups, contacts, flow_start=self, extra=extra,
                                   restart_participants=self.restart_participants, include_active=self.include_active)

        except Exception as e:  # pragma: no cover
            import traceback
            traceback.print_exc(e)

            self.status = FlowStart.STATUS_FAILED
            self.save(update_fields=['status'])
            raise e

    def update_status(self):
        # only update our status to complete if we have started as many runs as our total contact count
        if self.runs.count() == self.contact_count:
            self.status = FlowStart.STATUS_COMPLETE
            self.save(update_fields=['status'])

    def __str__(self):  # pragma: no cover
        return "FlowStart %d (Flow %d)" % (self.id, self.flow_id)


@six.python_2_unicode_compatible
class FlowLabel(models.Model):
    org = models.ForeignKey(Org)

    uuid = models.CharField(max_length=36, unique=True, db_index=True, default=generate_uuid,
                            verbose_name=_("Unique Identifier"), help_text=_("The unique identifier for this label"))
    name = models.CharField(max_length=64, verbose_name=_("Name"),
                            help_text=_("The name of this flow label"))
    parent = models.ForeignKey('FlowLabel', verbose_name=_("Parent"), null=True, related_name="children")

    def get_flows_count(self):
        """
        Returns the count of flows tagged with this label or one of its children
        """
        return self.get_flows().count()

    def get_flows(self):
        return Flow.objects.filter(Q(labels=self) | Q(labels__parent=self)).filter(is_active=True, is_archived=False).distinct()

    @classmethod
    def create_unique(cls, base, org, parent=None):

        base = base.strip()

        # truncate if necessary
        if len(base) > 32:
            base = base[:32]

        # find the next available label by appending numbers
        count = 2
        while FlowLabel.objects.filter(name=base, org=org, parent=parent):
            # make room for the number
            if len(base) >= 32:
                base = base[:30]
            last = str(count - 1)
            if base.endswith(last):
                base = base[:-len(last)]
            base = "%s %d" % (base.strip(), count)
            count += 1

        return FlowLabel.objects.create(name=base, org=org, parent=parent)

    def toggle_label(self, flows, add):
        changed = []

        for flow in flows:
            # if we are adding the flow label and this flow doesnt have it, add it
            if add:
                if not flow.labels.filter(pk=self.pk):
                    flow.labels.add(self)
                    changed.append(flow.pk)

            # otherwise, remove it if not already present
            else:
                if flow.labels.filter(pk=self.pk):
                    flow.labels.remove(self)
                    changed.append(flow.pk)

        return changed

    def __str__(self):
        if self.parent:
            return "%s > %s" % (self.parent, self.name)
        return self.name

    class Meta:
        unique_together = ('name', 'parent', 'org')


__flow_users = None


def clear_flow_users():
    global __flow_users
    __flow_users = None


def get_flow_user(org):
    global __flow_users
    if not __flow_users:
        __flow_users = {}

    branding = org.get_branding()
    username = '%s_flow' % branding['slug']
    flow_user = __flow_users.get(username)

    # not cached, let's look it up
    if not flow_user:
        email = branding['support_email']
        flow_user = User.objects.filter(username=username).first()
        if flow_user:  # pragma: needs cover
            __flow_users[username] = flow_user
        else:
            # doesn't exist for this brand, create it
            flow_user = User.objects.create_user(username, email, first_name='System Update')
            flow_user.groups.add(Group.objects.get(name='Service Users'))
            __flow_users[username] = flow_user

    return flow_user


class Action(object):
    """
    Base class for actions that can be added to an action set and executed during a flow run
    """
    TYPE = 'type'
    UUID = 'uuid'

    __action_mapping = None

    def __init__(self, uuid):
        self.uuid = uuid if uuid else str(uuid4())

    @classmethod
    def from_json(cls, org, json_obj):
        if not cls.__action_mapping:
            cls.__action_mapping = {
                ReplyAction.TYPE: ReplyAction,
                SendAction.TYPE: SendAction,
                AddToGroupAction.TYPE: AddToGroupAction,
                DeleteFromGroupAction.TYPE: DeleteFromGroupAction,
                AddLabelAction.TYPE: AddLabelAction,
                EmailAction.TYPE: EmailAction,
                WebhookAction.TYPE: WebhookAction,
                SaveToContactAction.TYPE: SaveToContactAction,
                SetLanguageAction.TYPE: SetLanguageAction,
                SetChannelAction.TYPE: SetChannelAction,
                StartFlowAction.TYPE: StartFlowAction,
                SayAction.TYPE: SayAction,
                PlayAction.TYPE: PlayAction,
                TriggerFlowAction.TYPE: TriggerFlowAction,
                EndUssdAction.TYPE: EndUssdAction,
            }

        action_type = json_obj.get(cls.TYPE)
        if not action_type:  # pragma: no cover
            raise FlowException("Action definition missing 'type' attribute: %s" % json_obj)

        if action_type not in cls.__action_mapping:  # pragma: no cover
            raise FlowException("Unknown action type '%s' in definition: '%s'" % (action_type, json_obj))

        return cls.__action_mapping[action_type].from_json(org, json_obj)

    @classmethod
    def from_json_array(cls, org, json_arr):
        actions = []
        for inner in json_arr:
            action = Action.from_json(org, inner)
            if action:
                actions.append(action)
        return actions


class EmailAction(Action):
    """
    Sends an email to someone
    """
    TYPE = 'email'
    EMAILS = 'emails'
    SUBJECT = 'subject'
    MESSAGE = 'msg'

    def __init__(self, uuid, emails, subject, message):
        super(EmailAction, self).__init__(uuid)

        if not emails:
            raise FlowException("Email actions require at least one recipient")

        self.emails = emails
        self.subject = subject
        self.message = message

    @classmethod
    def from_json(cls, org, json_obj):
        emails = json_obj.get(EmailAction.EMAILS)
        message = json_obj.get(EmailAction.MESSAGE)
        subject = json_obj.get(EmailAction.SUBJECT)
        return cls(json_obj.get(cls.UUID), emails, subject, message)

    def as_json(self):
        return dict(type=self.TYPE, uuid=self.uuid, emails=self.emails, subject=self.subject, msg=self.message)

    def execute(self, run, context, actionset_uuid, msg, offline_on=None):
        from .tasks import send_email_action_task

        # build our message from our flow variables
        (message, errors) = Msg.evaluate_template(self.message, context, org=run.flow.org)
        (subject, errors) = Msg.evaluate_template(self.subject, context, org=run.flow.org)

        # make sure the subject is single line; replace '\t\n\r\f\v' to ' '
        subject = regex.sub('\s+', ' ', subject, regex.V0)

        valid_addresses = []
        invalid_addresses = []
        for email in self.emails:
            if email.startswith('@'):
                # a valid email will contain @ so this is very likely to generate evaluation errors
                (address, errors) = Msg.evaluate_template(email, context, org=run.flow.org)
            else:
                address = email

            address = address.strip()

            if is_valid_address(address):
                valid_addresses.append(address)
            else:
                invalid_addresses.append(address)

        if not run.contact.is_test:
            if valid_addresses:
                on_transaction_commit(lambda: send_email_action_task.delay(run.flow.org.id, valid_addresses, subject, message))
        else:
            if valid_addresses:
                valid_addresses = ['"%s"' % elt for elt in valid_addresses]
                ActionLog.info(run, _("\"%s\" would be sent to %s") % (message, ", ".join(valid_addresses)))
            if invalid_addresses:
                invalid_addresses = ['"%s"' % elt for elt in invalid_addresses]
                ActionLog.warn(run, _("Some email address appear to be invalid: %s") % ", ".join(invalid_addresses))
        return []


class WebhookAction(Action):
    """
    Forwards the steps in this flow to the webhook (if any)
    """
    TYPE = 'api'
    ACTION = 'action'

    def __init__(self, uuid, webhook, action='POST', webhook_headers=None):
        super(WebhookAction, self).__init__(uuid)

        self.webhook = webhook
        self.action = action
        self.webhook_headers = webhook_headers

    @classmethod
    def from_json(cls, org, json_obj):
        return cls(json_obj.get(cls.UUID),
                   json_obj.get('webhook', org.get_webhook_url()),
                   json_obj.get('action', 'POST'),
                   json_obj.get('webhook_headers', []))

    def as_json(self):
        return dict(type=self.TYPE, uuid=self.uuid, webhook=self.webhook, action=self.action,
                    webhook_headers=self.webhook_headers)

    def execute(self, run, context, actionset_uuid, msg, offline_on=None):
        from temba.api.models import WebHookEvent

        (value, errors) = Msg.evaluate_template(self.webhook, context, org=run.flow.org, url_encode=True)

        if errors:
            ActionLog.warn(run, _("URL appears to contain errors: %s") % ", ".join(errors))

        headers = {}
        if self.webhook_headers:
            for item in self.webhook_headers:
                headers[item.get('name')] = item.get('value')

        WebHookEvent.trigger_flow_event(run, value, actionset_uuid, msg, self.action, headers=headers)
        return []


class AddToGroupAction(Action):
    """
    Adds the user to a group
    """
    TYPE = 'add_group'
    GROUP = 'group'
    GROUPS = 'groups'

    def __init__(self, uuid, groups):
        super(AddToGroupAction, self).__init__(uuid)

        self.groups = groups

    @classmethod
    def from_json(cls, org, json_obj):
        return cls(json_obj.get(cls.UUID), cls.get_groups(org, json_obj))

    @classmethod
    def get_groups(cls, org, json_obj):

        # for backwards compatibility
        group_data = json_obj.get(AddToGroupAction.GROUP, None)
        if not group_data:
            group_data = json_obj.get(AddToGroupAction.GROUPS)
        else:
            group_data = [group_data]

        groups = []

        for g in group_data:
            if isinstance(g, dict):
                group_uuid = g.get('uuid', None)
                group_name = g.get('name')

                group = ContactGroup.get_or_create(org, org.created_by, group_name, group_uuid)
                groups.append(group)
            else:
                if g and g[0] == '@':
                    groups.append(g)
                else:  # pragma: needs cover
                    group = ContactGroup.get_user_group(org, g)
                    if group:
                        groups.append(group)
                    else:
                        groups.append(ContactGroup.create_static(org, org.get_user(), g))
        return groups

    def as_json(self):
        groups = []
        for g in self.groups:
            if isinstance(g, ContactGroup):
                groups.append(dict(uuid=g.uuid, name=g.name))
            else:
                groups.append(g)

        return dict(type=self.get_type(), uuid=self.uuid, groups=groups)

    def get_type(self):
        return AddToGroupAction.TYPE

    def execute(self, run, context, actionset_uuid, msg, offline_on=None):
        contact = run.contact
        add = AddToGroupAction.TYPE == self.get_type()
        user = get_flow_user(run.org)

        if contact:
            for group in self.groups:
                if not isinstance(group, ContactGroup):
                    (value, errors) = Msg.evaluate_template(group, context, org=run.flow.org)
                    group = None

                    if not errors:
                        group = ContactGroup.get_user_group(contact.org, value)
                        if not group:
                            ActionLog.error(run, _("Unable to find group with name '%s'") % value)

                    else:  # pragma: needs cover
                        ActionLog.error(run, _("Group name could not be evaluated: %s") % ', '.join(errors))

                if group:
                    # TODO should become a failure (because it should be impossible) and not just a simulator error
                    if group.is_dynamic:
                        # report to sentry
                        logger.error("Attempt to add/remove contacts on dynamic group '%s' [%d] "
                                     "in flow '%s' [%d] for org '%s' [%d]"
                                     % (group.name, group.pk, run.flow.name, run.flow.pk, run.org.name, run.org.pk))
                        if run.contact.is_test:
                            if add:
                                ActionLog.error(run, _("%s is a dynamic group which we can't add contacts to") % group.name)
                            else:  # pragma: needs cover
                                ActionLog.error(run, _("%s is a dynamic group which we can't remove contacts from") % group.name)
                        continue

                    group.update_contacts(user, [contact], add)
                    if run.contact.is_test:
                        if add:
                            ActionLog.info(run, _("Added %s to %s") % (run.contact.name, group.name))
                        else:
                            ActionLog.info(run, _("Removed %s from %s") % (run.contact.name, group.name))
        return []


class DeleteFromGroupAction(AddToGroupAction):
    """
    Removes the user from a group
    """
    TYPE = 'del_group'

    def get_type(self):
        return DeleteFromGroupAction.TYPE

    def as_json(self):
        groups = []
        for g in self.groups:
            if isinstance(g, ContactGroup):
                groups.append(dict(uuid=g.uuid, name=g.name))
            else:
                groups.append(g)

        return dict(type=self.get_type(), uuid=self.uuid, groups=groups)

    @classmethod
    def from_json(cls, org, json_obj):
        return cls(json_obj.get(cls.UUID), cls.get_groups(org, json_obj))

    def execute(self, run, context, actionset, msg, offline_on=None):
        if len(self.groups) == 0:
            contact = run.contact
            user = get_flow_user(run.org)
            if contact:
                # remove from all active and inactive user-defined, static groups
                for group in ContactGroup.user_groups.filter(org=contact.org,
                                                             group_type=ContactGroup.TYPE_USER_DEFINED,
                                                             query__isnull=True):
                    group.update_contacts(user, [contact], False)
                    if run.contact.is_test:  # pragma: needs cover
                        ActionLog.info(run, _("Removed %s from %s") % (run.contact.name, group.name))
            return []
        return AddToGroupAction.execute(self, run, context, actionset, msg, offline_on)


class AddLabelAction(Action):
    """
    Add a label to the incoming message
    """
    TYPE = 'add_label'
    LABELS = 'labels'

    def __init__(self, uuid, labels):
        super(AddLabelAction, self).__init__(uuid)

        self.labels = labels

    @classmethod
    def from_json(cls, org, json_obj):
        labels_data = json_obj.get(cls.LABELS)

        labels = []
        for label_data in labels_data:
            if isinstance(label_data, dict):
                label_uuid = label_data.get('uuid', None)
                label_name = label_data.get('name')

                if label_uuid and Label.label_objects.filter(org=org, uuid=label_uuid).first():
                    label = Label.label_objects.filter(org=org, uuid=label_uuid).first()
                    if label:
                        labels.append(label)
                else:
                    labels.append(Label.get_or_create(org, org.get_user(), label_name))

            elif isinstance(label_data, six.string_types):
                if label_data and label_data[0] == '@':
                    # label name is a variable substitution
                    labels.append(label_data)
                else:  # pragma: needs cover
                    labels.append(Label.get_or_create(org, org.get_user(), label_data))
            else:  # pragma: needs cover
                raise ValueError("Label data must be a dict or string")

        return cls(json_obj.get(cls.UUID), labels)

    def as_json(self):
        labels = []
        for action_label in self.labels:
            if isinstance(action_label, Label):
                labels.append(dict(uuid=action_label.uuid, name=action_label.name))
            else:
                labels.append(action_label)

        return dict(type=self.get_type(), uuid=self.uuid, labels=labels)

    def get_type(self):
        return AddLabelAction.TYPE

    def execute(self, run, context, actionset_uuid, msg, offline_on=None):
        for label in self.labels:
            if not isinstance(label, Label):
                contact = run.contact
                (value, errors) = Msg.evaluate_template(label, context, org=run.flow.org)

                if not errors:
                    label = Label.label_objects.filter(org=contact.org, name__iexact=value.strip()).first()
                    if not label:
                        ActionLog.error(run, _("Unable to find label with name '%s'") % value.strip())

                else:  # pragma: needs cover
                    label = None
                    ActionLog.error(run, _("Label name could not be evaluated: %s") % ', '.join(errors))

            if label and msg and msg.pk:
                if run.contact.is_test:  # pragma: needs cover
                    # don't really add labels to simulator messages
                    ActionLog.info(run, _("Added %s label to msg '%s'") % (label.name, msg.text))
                else:
                    label.toggle_label([msg], True)
        return []


class SayAction(Action):
    """
    Voice action for reading some text to a user
    """
    TYPE = 'say'
    MESSAGE = 'msg'
    RECORDING = 'recording'

    def __init__(self, uuid, msg, recording):
        super(SayAction, self).__init__(uuid)

        self.msg = msg
        self.recording = recording

    @classmethod
    def from_json(cls, org, json_obj):
        return cls(json_obj.get(cls.UUID), json_obj.get(cls.MESSAGE), json_obj.get(cls.RECORDING))

    def as_json(self):
        return dict(type=self.TYPE, uuid=self.uuid, msg=self.msg, recording=self.recording)

    def execute(self, run, context, actionset_uuid, event, offline_on=None):

        media_url = None
        if self.recording:

            # localize our recording
            recording = run.flow.get_localized_text(self.recording, run.contact)

            # if we have a localized recording, create the url
            if recording:  # pragma: needs cover
                media_url = "https://%s/%s" % (settings.AWS_BUCKET_DOMAIN, recording)

        # localize the text for our message, need this either way for logging
        message = run.flow.get_localized_text(self.msg, run.contact)
        (message, errors) = Msg.evaluate_template(message, context)

        msg = run.create_outgoing_ivr(message, media_url, run.connection)

        if msg:
            if run.contact.is_test:
                if media_url:  # pragma: needs cover
                    ActionLog.create(run, _('Played recorded message for "%s"') % message)
                else:
                    ActionLog.create(run, _('Read message "%s"') % message)
            return [msg]
        else:  # pragma: needs cover
            # no message, possibly failed loop detection
            run.voice_response.say(_("Sorry, an invalid flow has been detected. Good bye."))
            return []


class PlayAction(Action):
    """
    Voice action for reading some text to a user
    """
    TYPE = 'play'
    URL = 'url'

    def __init__(self, uuid, url):
        super(PlayAction, self).__init__(uuid)

        self.url = url

    @classmethod
    def from_json(cls, org, json_obj):
        return cls(json_obj.get(cls.UUID), json_obj.get(cls.URL))

    def as_json(self):
        return dict(type=self.TYPE, uuid=self.uuid, url=self.url)

    def execute(self, run, context, actionset_uuid, event, offline_on=None):
        (media, errors) = Msg.evaluate_template(self.url, context)
        msg = run.create_outgoing_ivr(_('Played contact recording'), media, run.connection)

        if msg:
            if run.contact.is_test:  # pragma: needs cover
                log_txt = _('Played recording at "%s"') % msg.media
                ActionLog.create(run, log_txt)
            return [msg]
        else:  # pragma: needs cover
            # no message, possibly failed loop detection
            run.voice_response.say(_("Sorry, an invalid flow has been detected. Good bye."))
            return []


class ReplyAction(Action):
    """
    Simple action for sending back a message
    """
    TYPE = 'reply'
    MESSAGE = 'msg'
    MSG_TYPE = None
    MEDIA = 'media'
    SEND_ALL = 'send_all'

    def __init__(self, uuid, msg=None, media=None, send_all=False):
        super(ReplyAction, self).__init__(uuid)

        self.msg = msg
        self.media = media if media else {}
        self.send_all = send_all

    @classmethod
    def from_json(cls, org, json_obj):
        # assert we have some kind of message in this reply
        msg = json_obj.get(cls.MESSAGE)
        if isinstance(msg, dict):
            if not msg:
                raise FlowException("Invalid reply action, empty message dict")

            if not any([v for v in msg.values()]):
                raise FlowException("Invalid reply action, missing at least one message")
        elif not msg:
            raise FlowException("Invalid reply action, no message")

        return cls(json_obj.get(cls.UUID), msg=json_obj.get(cls.MESSAGE), media=json_obj.get(cls.MEDIA, None),
                   send_all=json_obj.get(cls.SEND_ALL, False))

    def as_json(self):
        return dict(type=self.TYPE, uuid=self.uuid, msg=self.msg, media=self.media, send_all=self.send_all)

    def execute(self, run, context, actionset_uuid, msg, offline_on=None):
        replies = []

        if self.msg or self.media:
            user = get_flow_user(run.org)

            text = ''
            if self.msg:
                text = run.flow.get_localized_text(self.msg, run.contact)

            attachments = None
            if self.media:
                # localize our media attachment
                media_type, media_url = run.flow.get_localized_text(self.media, run.contact).split(':', 1)

                # if we have a localized media, create the url
                if media_url and len(media_type.split('/')) > 1:
                    attachments = ["%s:https://%s/%s" % (media_type, settings.AWS_BUCKET_DOMAIN, media_url)]
                else:
                    attachments = ["%s:%s" % (media_type, media_url)]

            if offline_on:
                context = None
                created_on = offline_on
            else:
                created_on = None

            if msg and msg.id:
                replies = msg.reply(text, user, trigger_send=False, expressions_context=context,
                                    connection=run.connection, msg_type=self.MSG_TYPE, attachments=attachments,
                                    send_all=self.send_all, created_on=created_on)
            else:
                # if our run has been responded to or any of our parent runs have
                # been responded to consider us interactive with high priority
                high_priority = run.get_session_responded()
                replies = run.contact.send(text, user, trigger_send=False, expressions_context=context,
                                           connection=run.connection, msg_type=self.MSG_TYPE, attachments=attachments,
                                           created_on=created_on, all_urns=self.send_all, high_priority=high_priority)
        return replies


class EndUssdAction(ReplyAction):
    """
    Reply action that ends a USSD session gracefully with a message
    """
    TYPE = 'end_ussd'
    MSG_TYPE = MSG_TYPE_USSD


class UssdAction(ReplyAction):
    """
    USSD action to send outgoing USSD messages
    Created from a USSD ruleset
    It builds localised text with localised USSD menu support
    """
    TYPE = 'ussd'
    MESSAGE = 'ussd_message'
    TYPE_WAIT_USSD_MENU = 'wait_menu'
    TYPE_WAIT_USSD = 'wait_ussd'
    MSG_TYPE = MSG_TYPE_USSD

    def __init__(self, uuid=None, msg=None, base_language=None, languages=None, primary_language=None):
        super(UssdAction, self).__init__(uuid, msg)

        self.languages = languages
        if msg and base_language and primary_language:
            self.base_language = base_language if base_language in msg else primary_language
        else:
            self.base_language = None

    @classmethod
    def from_ruleset(cls, ruleset, run):
        if ruleset and hasattr(ruleset, 'config') and isinstance(ruleset.config, six.string_types):
            # initial message, menu obj
            obj = json.loads(ruleset.config)
            rules = json.loads(ruleset.rules)
            msg = obj.get(cls.MESSAGE, '')
            org = run.flow.org

            # TODO: this will be arbitrary unless UI is changed to maintain consistent uuids
            uuid = obj.get(cls.UUID, six.text_type(uuid4()))

            # define languages
            base_language = run.flow.base_language
            org_languages = {l.iso_code for l in org.languages.all()}
            primary_language = getattr(getattr(org, 'primary_language', None), 'iso_code', None)

            # initialize UssdAction
            ussd_action = cls(uuid=uuid, msg=msg, base_language=base_language, languages=org_languages,
                              primary_language=primary_language)

            ussd_action.substitute_missing_languages()

            if ruleset.ruleset_type == cls.TYPE_WAIT_USSD_MENU:
                ussd_action.add_menu_to_msg(rules)

            return ussd_action
        else:
            return cls()

    def substitute_missing_languages(self):
        # if there is a translation missing fill it with the base language
        for language in self.languages:
            if language not in self.msg:
                self.msg[language] = self.msg.get(self.base_language)

    def get_menu_label(self, label, language):
        if language not in label:
            return str(label.get(self.base_language))
        else:
            return str(label[language])

    def add_menu_to_msg(self, rules):
        # start with a new line
        self.msg = {language: localised_msg + '\n' for language, localised_msg in six.iteritems(self.msg)}

        # add menu to the msg
        for rule in rules:
            if rule.get('label'):  # filter "other" and "interrupted"
                self.msg = {language: localised_msg + ": ".join(
                    (str(rule['test']['test']), self.get_menu_label(rule['label'], language),)) + '\n' for language, localised_msg in six.iteritems(self.msg)}


class VariableContactAction(Action):
    """
    Base action that resolves variables into contacts. Used for actions that take
    SendAction, TriggerAction, etc
    """
    CONTACTS = 'contacts'
    GROUPS = 'groups'
    VARIABLES = 'variables'
    PHONE = 'phone'
    NAME = 'name'
    ID = 'id'

    def __init__(self, uuid, groups, contacts, variables):
        super(VariableContactAction, self).__init__(uuid)

        self.groups = groups
        self.contacts = contacts
        self.variables = variables

    @classmethod
    def parse_groups(cls, org, json_obj):
        # we actually instantiate our contacts here
        groups = []
        for group_data in json_obj.get(VariableContactAction.GROUPS):
            group_uuid = group_data.get(VariableContactAction.UUID, None)
            group_name = group_data.get(VariableContactAction.NAME)

            # flows from when true deletion was allowed need this
            if not group_name:
                group_name = 'Missing'

            group = ContactGroup.get_or_create(org, org.get_user(), group_name, group_uuid)
            groups.append(group)

        return groups

    @classmethod
    def parse_contacts(cls, org, json_obj):
        contacts = []
        for contact in json_obj.get(VariableContactAction.CONTACTS):
            name = contact.get(VariableContactAction.NAME, None)
            phone = contact.get(VariableContactAction.PHONE, None)
            contact_uuid = contact.get(VariableContactAction.UUID, None)

            contact = Contact.objects.filter(uuid=contact_uuid, org=org).first()
            if not contact and phone:  # pragma: needs cover
                contact = Contact.get_or_create(org, org.created_by, name=None, urns=[(TEL_SCHEME, phone)])

                # if they dont have a name use the one in our action
                if name and not contact.name:  # pragma: needs cover
                    contact.name = name
                    contact.save(update_fields=['name'])

            if contact:
                contacts.append(contact)

        return contacts

    @classmethod
    def parse_variables(cls, org, json_obj):
        variables = []
        if VariableContactAction.VARIABLES in json_obj:
            variables = list(_.get(VariableContactAction.ID) for _ in json_obj.get(VariableContactAction.VARIABLES))
        return variables

    def build_groups_and_contacts(self, run, msg):
        expressions_context = run.flow.build_expressions_context(run.contact, msg)
        contacts = list(self.contacts)
        groups = list(self.groups)

        # see if we've got groups or contacts
        for variable in self.variables:
            # this is a marker for a new contact
            if variable == NEW_CONTACT_VARIABLE:
                # if this is a test contact, stuff a fake contact in for logging purposes
                if run.contact.is_test:  # pragma: needs cover
                    contacts.append(Contact(pk=-1))

                # otherwise, really create the contact
                else:
                    contacts.append(Contact.get_or_create(run.org, get_flow_user(run.org), name=None, urns=()))

            # other type of variable, perform our substitution
            else:
                (variable, errors) = Msg.evaluate_template(variable, expressions_context, org=run.flow.org)

                # Check for possible contact uuid and use its contact
                contact_variable_by_uuid = Contact.objects.filter(uuid=variable, org=run.flow.org).first()
                if contact_variable_by_uuid:
                    contacts.append(contact_variable_by_uuid)
                    continue

                variable_group = ContactGroup.get_user_group(run.flow.org, name=variable)
                if variable_group:  # pragma: needs cover
                    groups.append(variable_group)
                else:
                    country = run.flow.org.get_country_code()
                    (number, valid) = URN.normalize_number(variable, country)
                    if number and valid:
                        contact = Contact.get_or_create(run.org, get_flow_user(run.org), urns=[URN.from_tel(number)])
                        contacts.append(contact)

        return groups, contacts


class TriggerFlowAction(VariableContactAction):
    """
    Action that starts a set of contacts down another flow
    """
    TYPE = 'trigger-flow'

    def __init__(self, uuid, flow, groups, contacts, variables):
        super(TriggerFlowAction, self).__init__(uuid, groups, contacts, variables)

        self.flow = flow

    @classmethod
    def from_json(cls, org, json_obj):
        flow_json = json_obj.get('flow')
        flow_uuid = flow_json.get('uuid')
        flow = Flow.objects.filter(org=org, is_active=True, is_archived=False, uuid=flow_uuid).first()

        # it is possible our flow got deleted
        if not flow:
            return None

        groups = VariableContactAction.parse_groups(org, json_obj)
        contacts = VariableContactAction.parse_contacts(org, json_obj)
        variables = VariableContactAction.parse_variables(org, json_obj)

        return cls(json_obj.get(cls.UUID), flow, groups, contacts, variables)

    def as_json(self):
        contact_ids = [dict(uuid=_.uuid, name=_.name) for _ in self.contacts]
        group_ids = [dict(uuid=_.uuid, name=_.name) for _ in self.groups]
        variables = [dict(id=_) for _ in self.variables]

        return dict(type=self.TYPE, uuid=self.uuid, flow=dict(uuid=self.flow.uuid, name=self.flow.name),
                    contacts=contact_ids, groups=group_ids, variables=variables)

    def execute(self, run, context, actionset_uuid, msg, offline_on=None):
        if self.flow:
            (groups, contacts) = self.build_groups_and_contacts(run, msg)
            # start our contacts down the flow
            if not run.contact.is_test:
                # our extra will be our flow variables in our message context
                extra = context.get('extra', dict())
                child_runs = self.flow.start(groups, contacts, restart_participants=True, started_flows=[run.flow.pk],
                                             extra=extra, parent_run=run)

                # build up all the msgs that where sent by our flow
                msgs = []
                for run in child_runs:
                    msgs += run.start_msgs

                return msgs
            else:  # pragma: needs cover
                unique_contacts = set()
                for contact in contacts:
                    unique_contacts.add(contact.pk)

                for group in groups:
                    for contact in group.contacts.all():
                        unique_contacts.add(contact.pk)

                self.logger(run, self.flow, len(unique_contacts))

            return []  # pragma: needs cover
        else:  # pragma: no cover
            return []

    def logger(self, run, flow, contact_count):  # pragma: needs cover
        log_txt = _("Added %d contact(s) to '%s' flow") % (contact_count, flow.name)
        log = ActionLog.create(run, log_txt)
        return log


class SetLanguageAction(Action):
    """
    Action that sets the language for a contact
    """
    TYPE = 'lang'
    LANG = 'lang'
    NAME = 'name'

    def __init__(self, uuid, lang, name):
        super(SetLanguageAction, self).__init__(uuid)

        self.lang = lang
        self.name = name

    @classmethod
    def from_json(cls, org, json_obj):
        return cls(json_obj.get(cls.UUID), json_obj.get(cls.LANG), json_obj.get(cls.NAME))

    def as_json(self):
        return dict(type=self.TYPE, uuid=self.uuid, lang=self.lang, name=self.name)

    def execute(self, run, context, actionset_uuid, msg, offline_on=None):

        if len(self.lang) != 3:
            run.contact.language = None
        else:
            run.contact.language = self.lang

        run.contact.save(update_fields=['language'])
        self.logger(run)
        return []

    def logger(self, run):  # pragma: needs cover
        # only log for test contact
        if not run.contact.is_test:
            return False

        log_txt = _("Setting language to %s") % self.name
        log = ActionLog.create(run, log_txt)
        return log


class StartFlowAction(Action):
    """
    Action that starts the contact into another flow
    """
    TYPE = 'flow'
    FLOW = 'flow'
    NAME = 'name'

    def __init__(self, uuid, flow):
        super(StartFlowAction, self).__init__(uuid)

        self.flow = flow

    @classmethod
    def from_json(cls, org, json_obj):
        flow_obj = json_obj.get(cls.FLOW)
        flow_uuid = flow_obj.get('uuid')

        flow = Flow.objects.filter(org=org, is_active=True, is_archived=False, uuid=flow_uuid).first()

        # it is possible our flow got deleted
        if not flow:
            return None
        else:
            return cls(json_obj.get(cls.UUID), flow)

    def as_json(self):
        return dict(type=self.TYPE, uuid=self.uuid, flow=dict(uuid=self.flow.uuid, name=self.flow.name))

    def execute(self, run, context, actionset_uuid, msg, started_flows, offline_on=None):
        msgs = []

        # our extra will be our flow variables in our message context
        extra = context.get('extra', dict())

        # if they are both flow runs, just redirect the call
        if run.flow.flow_type == Flow.VOICE and self.flow.flow_type == Flow.VOICE:
            new_run = self.flow.start([], [run.contact], started_flows=started_flows,
                                      restart_participants=True, extra=extra, parent_run=run)[0]
            url = "https://%s%s" % (settings.TEMBA_HOST, reverse('ivr.ivrcall_handle', args=[new_run.connection.pk]))
            run.voice_response.redirect(url)
        else:
            child_runs = self.flow.start([], [run.contact], started_flows=started_flows, restart_participants=True,
                                         extra=extra, parent_run=run)
            for run in child_runs:
                msgs += run.start_msgs

        self.logger(run)
        return msgs

    def logger(self, run):  # pragma: needs cover
        # only log for test contact
        if not run.contact.is_test:
            return False

        log_txt = _("Starting other flow %s") % self.flow.name

        log = ActionLog.create(run, log_txt)

        return log


class SaveToContactAction(Action):
    """
    Action to save a variable substitution to a field on a contact
    """
    TYPE = 'save'
    FIELD = 'field'
    LABEL = 'label'
    VALUE = 'value'

    def __init__(self, uuid, label, field, value):
        super(SaveToContactAction, self).__init__(uuid)

        self.label = label
        self.field = field
        self.value = value

    @classmethod
    def get_label(cls, org, field, label=None):

        # make sure this field exists
        if field == 'name':
            label = 'Contact Name'
        elif field == 'first_name':
            label = 'First Name'
        elif field == 'tel_e164':
            label = 'Phone Number'
        elif field in ContactURN.CONTEXT_KEYS_TO_SCHEME.keys():
            label = six.text_type(ContactURN.CONTEXT_KEYS_TO_LABEL[field])
        else:
            contact_field = ContactField.objects.filter(org=org, key=field).first()
            if contact_field:
                label = contact_field.label
            else:
                ContactField.get_or_create(org, get_flow_user(org), field, label)

        return label

    @classmethod
    def from_json(cls, org, json_obj):
        # they are creating a new field
        label = json_obj.get(cls.LABEL)
        field = json_obj.get(cls.FIELD)
        value = json_obj.get(cls.VALUE)

        if label and label.startswith('[_NEW_]'):
            label = label[7:]

        # create our contact field if necessary
        if not field:
            field = ContactField.make_key(label)

        # look up our label
        label = cls.get_label(org, field, label)

        return cls(json_obj.get(cls.UUID), label, field, value)

    def as_json(self):
        return dict(type=self.TYPE, uuid=self.uuid, label=self.label, field=self.field, value=self.value)

    def execute(self, run, context, actionset_uuid, msg, offline_on=None):
        # evaluate our value
        contact = run.contact
        user = get_flow_user(run.org)
        (value, errors) = Msg.evaluate_template(self.value, context, org=run.flow.org)

        if contact.is_test and errors:  # pragma: needs cover
            ActionLog.warn(run, _("Expression contained errors: %s") % ', '.join(errors))

        value = value.strip()

        if self.field == 'name':
            new_value = value[:128]
            contact.name = new_value
            contact.modified_by = user
            contact.save(update_fields=('name', 'modified_by', 'modified_on'))
            self.logger(run, new_value)

        elif self.field == 'first_name':
            new_value = value[:128]
            contact.set_first_name(new_value)
            contact.modified_by = user
            contact.save(update_fields=('name', 'modified_by', 'modified_on'))
            self.logger(run, new_value)

        elif self.field in ContactURN.CONTEXT_KEYS_TO_SCHEME.keys():
            new_value = value[:128]

            # add in our new urn number
            scheme = ContactURN.CONTEXT_KEYS_TO_SCHEME[self.field]

            # trim off '@' for twitter handles
            if self.field == 'twitter':  # pragma: needs cover
                if len(new_value) > 0:
                    if new_value[0] == '@':
                        new_value = new_value[1:]

            # only valid urns get added, sorry
            new_urn = None
            if new_value:
                new_urn = URN.normalize(URN.from_parts(scheme, new_value))
                if not URN.validate(new_urn, contact.org.get_country_code()):
                    new_urn = False
                    if contact.is_test:
                        ActionLog.warn(run, _('Contact not updated, invalid connection for contact (%s:%s)' % (scheme, new_value)))
            else:
                if contact.is_test:
                    ActionLog.warn(run, _('Contact not updated, missing connection for contact'))

            if new_urn:
                urns = [six.text_type(urn) for urn in contact.urns.all()]
                urns += [new_urn]

                # don't really update URNs on test contacts
                if contact.is_test:
                    ActionLog.info(run, _("Added %s as @contact.%s - skipped in simulator" % (new_value, scheme)))
                else:
                    contact.update_urns(user, urns)

        else:
            new_value = value[:Value.MAX_VALUE_LEN]
            contact.set_field(user, self.field, new_value)
            self.logger(run, new_value)

        return []

    def logger(self, run, new_value):  # pragma: needs cover
        # only log for test contact
        if not run.contact.is_test:
            return False

        label = SaveToContactAction.get_label(run.flow.org, self.field, self.label)
        log_txt = _("Updated %s to '%s'") % (label, new_value)

        log = ActionLog.create(run, log_txt)

        return log


class SetChannelAction(Action):
    """
    Action which sets the preferred channel to use for this Contact. If the contact has no URNs that match
    the Channel being set then this is a no-op.
    """
    TYPE = 'channel'
    CHANNEL = 'channel'
    NAME = 'name'

    def __init__(self, uuid, channel):
        super(SetChannelAction, self).__init__(uuid)

        self.channel = channel

    @classmethod
    def from_json(cls, org, json_obj):
        channel_uuid = json_obj.get(SetChannelAction.CHANNEL)

        if channel_uuid:
            channel = Channel.objects.filter(org=org, is_active=True, uuid=channel_uuid).first()
        else:  # pragma: needs cover
            channel = None
        return cls(json_obj.get(cls.UUID), channel)

    def as_json(self):
        channel_uuid = self.channel.uuid if self.channel else None
        channel_name = "%s: %s" % (self.channel.get_channel_type_display(), self.channel.get_address_display()) if self.channel else None
        return dict(type=self.TYPE, uuid=self.uuid, channel=channel_uuid, name=channel_name)

    def execute(self, run, context, actionset_uuid, msg, offline_on=None):
        # if we found the channel to set
        if self.channel:

            # don't set preferred channel for test contacts
            if not run.contact.is_test:
                run.contact.set_preferred_channel(self.channel)

            self.log(run, _("Updated preferred channel to %s") % self.channel.name)
            return []
        else:
            self.log(run, _("Channel not found, no action taken"))
            return []

    def log(self, run, text):  # pragma: no cover
        if run.contact.is_test:
            ActionLog.create(run, text)


class SendAction(VariableContactAction):
    """
    Action which sends a message to a specified set of contacts and groups.
    """
    TYPE = 'send'
    MESSAGE = 'msg'
    MEDIA = 'media'

    def __init__(self, uuid, msg, groups, contacts, variables, media=None):
        super(SendAction, self).__init__(uuid, groups, contacts, variables)

        self.msg = msg
        self.media = media if media else {}

    @classmethod
    def from_json(cls, org, json_obj):
        groups = VariableContactAction.parse_groups(org, json_obj)
        contacts = VariableContactAction.parse_contacts(org, json_obj)
        variables = VariableContactAction.parse_variables(org, json_obj)

        return cls(json_obj.get(cls.UUID), json_obj.get(cls.MESSAGE), groups, contacts, variables,
                   json_obj.get(cls.MEDIA, None))

    def as_json(self):
        contact_ids = [dict(uuid=_.uuid) for _ in self.contacts]
        group_ids = [dict(uuid=_.uuid, name=_.name) for _ in self.groups]
        variables = [dict(id=_) for _ in self.variables]
        return dict(type=self.TYPE, uuid=self.uuid, msg=self.msg,
                    contacts=contact_ids, groups=group_ids, variables=variables,
                    media=self.media)

    def execute(self, run, context, actionset_uuid, msg, offline_on=None):
        if self.msg or self.media:
            flow = run.flow
            (groups, contacts) = self.build_groups_and_contacts(run, msg)

            # create our broadcast and send it
            if not run.contact.is_test:
                # no-op if neither text nor media are defined in the flow base language
                if not (self.msg.get(flow.base_language) or self.media.get(flow.base_language)):
                    return list()

                recipients = groups + contacts

                broadcast = Broadcast.create(flow.org, flow.modified_by, self.msg, recipients,
                                             media=self.media, base_language=flow.base_language)
                broadcast.send(trigger_send=False, expressions_context=context)
                return list(broadcast.get_messages())

            else:
                unique_contacts = set()
                for contact in contacts:
                    unique_contacts.add(contact.pk)

                for group in groups:
                    for contact in group.contacts.all():
                        unique_contacts.add(contact.pk)

                text = run.flow.get_localized_text(self.msg, run.contact)
                (message, errors) = Msg.evaluate_template(text, context, org=run.flow.org, partial_vars=True)

                self.logger(run, message, len(unique_contacts))

            return []
        else:  # pragma: no cover
            return []

    def logger(self, run, text, contact_count):
        log_txt = _n("Sending '%(msg)s' to %(count)d contact",
                     "Sending '%(msg)s' to %(count)d contacts",
                     contact_count) % dict(msg=text, count=contact_count)
        log = ActionLog.create(run, log_txt)
        return log


class Rule(object):

    def __init__(self, uuid, category, destination, destination_type, test, label=None):
        self.uuid = uuid
        self.category = category
        self.destination = destination
        self.destination_type = destination_type
        self.test = test
        self.label = label

    def get_category_name(self, flow_lang, contact_lang=None):
        if not self.category:  # pragma: needs cover
            if isinstance(self.test, BetweenTest):
                return "%s-%s" % (self.test.min, self.test.max)

        # return the category name for the flow language version
        if isinstance(self.category, dict):
            category = None
            if contact_lang:
                category = self.category.get(contact_lang)

            if not category and flow_lang:
                category = self.category.get(flow_lang)

            if not category:  # pragma: needs cover
                category = self.category.values()[0]

            return category

        return self.category  # pragma: needs cover

    def matches(self, run, sms, context, text):
        return self.test.evaluate(run, sms, context, text)

    def as_json(self):
        return dict(uuid=self.uuid,
                    category=self.category,
                    destination=self.destination,
                    destination_type=self.destination_type,
                    test=self.test.as_json(),
                    label=self.label)

    @classmethod
    def from_json_array(cls, org, json):
        rules = []
        for rule in json:
            category = rule.get('category', None)

            if isinstance(category, dict):
                # prune all of our translations to 36
                for k, v in category.items():
                    if isinstance(v, six.string_types):
                        category[k] = v[:36]
            elif category:
                category = category[:36]

            destination = rule.get('destination', None)
            destination_type = None

            # determine our destination type, if its not set its an action set
            if destination:
                destination_type = rule.get('destination_type', FlowStep.TYPE_ACTION_SET)

            rules.append(Rule(rule.get('uuid'),
                              category,
                              destination,
                              destination_type,
                              Test.from_json(org, rule['test']),
                              rule.get('label')))

        return rules


class Test(object):
    TYPE = 'type'
    __test_mapping = None

    @classmethod
    def from_json(cls, org, json_dict):
        if not cls.__test_mapping:
            cls.__test_mapping = {
                AirtimeStatusTest.TYPE: AirtimeStatusTest,
                AndTest.TYPE: AndTest,
                BetweenTest.TYPE: BetweenTest,
                ContainsAnyTest.TYPE: ContainsAnyTest,
                ContainsOnlyPhraseTest.TYPE: ContainsOnlyPhraseTest,
                ContainsPhraseTest.TYPE: ContainsPhraseTest,
                ContainsTest.TYPE: ContainsTest,
                DateAfterTest.TYPE: DateAfterTest,
                DateBeforeTest.TYPE: DateBeforeTest,
                DateEqualTest.TYPE: DateEqualTest,
                EqTest.TYPE: EqTest,
                FalseTest.TYPE: FalseTest,
                GtTest.TYPE: GtTest,
                GteTest.TYPE: GteTest,
                DateTest.TYPE: DateTest,
                HasDistrictTest.TYPE: HasDistrictTest,
                HasEmailTest.TYPE: HasEmailTest,
                HasStateTest.TYPE: HasStateTest,
                HasWardTest.TYPE: HasWardTest,
                InGroupTest.TYPE: InGroupTest,
                InterruptTest.TYPE: InterruptTest,
                LtTest.TYPE: LtTest,
                LteTest.TYPE: LteTest,
                NotEmptyTest.TYPE: NotEmptyTest,
                NumberTest.TYPE: NumberTest,
                OrTest.TYPE: OrTest,
                PhoneTest.TYPE: PhoneTest,
                RegexTest.TYPE: RegexTest,
                StartsWithTest.TYPE: StartsWithTest,
                SubflowTest.TYPE: SubflowTest,
                TimeoutTest.TYPE: TimeoutTest,
                TrueTest.TYPE: TrueTest,
                WebhookStatusTest.TYPE: WebhookStatusTest,
            }

        type = json_dict.get(cls.TYPE, None)
        if not type:  # pragma: no cover
            raise FlowException("Test definition missing 'type' field: %s", json_dict)

        if type not in cls.__test_mapping:  # pragma: no cover
            raise FlowException("Unknown type: '%s' in definition: %s" % (type, json_dict))

        return cls.__test_mapping[type].from_json(org, json_dict)

    @classmethod
    def from_json_array(cls, org, json):
        tests = []
        for inner in json:
            tests.append(Test.from_json(org, inner))

        return tests

    def evaluate(self, run, sms, context, text):  # pragma: no cover
        """
        Where the work happens, subclasses need to be able to evalute their Test
        according to their definition given the passed in message. Tests do not have
        side effects.
        """
        raise FlowException("Subclasses must implement evaluate, returning a tuple containing 1 or 0 and the value tested")


class WebhookStatusTest(Test):
    """
    {op: 'webhook', status: 'success' }
    """
    TYPE = 'webhook_status'
    STATUS = 'status'

    STATUS_SUCCESS = 'success'
    STATUS_FAILURE = 'failure'

    def __init__(self, status):
        self.status = status

    @classmethod
    def from_json(cls, org, json):
        return WebhookStatusTest(json.get('status'))

    def as_json(self):  # pragma: needs cover
        return dict(type=WebhookStatusTest.TYPE, status=self.status)

    def evaluate(self, run, sms, context, text):
        # we treat any 20* return code as successful
        success = 200 <= int(text) < 300

        if success and self.status == WebhookStatusTest.STATUS_SUCCESS:
            return 1, text
        elif not success and self.status == WebhookStatusTest.STATUS_FAILURE:
            return 1, text
        else:
            return 0, None


class AirtimeStatusTest(Test):
    """
    {op: 'airtime_status'}
    """
    TYPE = 'airtime_status'
    EXIT = 'exit_status'

    STATUS_SUCCESS = 'success'
    STATUS_FAILED = 'failed'

    STATUS_MAP = {STATUS_SUCCESS: AirtimeTransfer.SUCCESS,
                  STATUS_FAILED: AirtimeTransfer.FAILED}

    def __init__(self, exit_status):
        self.exit_status = exit_status

    @classmethod
    def from_json(cls, org, json):
        return AirtimeStatusTest(json.get('exit_status'))

    def as_json(self):  # pragma: needs cover
        return dict(type=AirtimeStatusTest.TYPE, exit_status=self.exit_status)

    def evaluate(self, run, sms, context, text):
        status = text
        if status and AirtimeStatusTest.STATUS_MAP[self.exit_status] == status:
            return 1, status
        return 0, None


class InGroupTest(Test):
    """
    { op: "in_group" }
    """
    TYPE = 'in_group'
    NAME = 'name'
    UUID = 'uuid'
    TEST = 'test'

    def __init__(self, group):
        self.group = group

    @classmethod
    def from_json(cls, org, json):
        group = json.get(InGroupTest.TEST)
        name = group.get(InGroupTest.NAME)
        uuid = group.get(InGroupTest.UUID)
        return InGroupTest(ContactGroup.get_or_create(org, org.created_by, name, uuid))

    def as_json(self):
        group = ContactGroup.get_or_create(self.group.org, self.group.org.created_by, self.group.name, self.group.uuid)
        return dict(type=InGroupTest.TYPE, test=dict(name=group.name, uuid=group.uuid))

    def evaluate(self, run, sms, context, text):
        if run.contact.user_groups.filter(id=self.group.id).first():
            return 1, self.group.name
        return 0, None


class SubflowTest(Test):
    """
    { op: "subflow" }
    """
    TYPE = 'subflow'
    EXIT = 'exit_type'

    TYPE_COMPLETED = 'completed'
    TYPE_EXPIRED = 'expired'

    EXIT_MAP = {TYPE_COMPLETED: FlowRun.EXIT_TYPE_COMPLETED,
                TYPE_EXPIRED: FlowRun.EXIT_TYPE_EXPIRED}

    def __init__(self, exit_type):
        self.exit_type = exit_type

    @classmethod
    def from_json(cls, org, json):
        return SubflowTest(json.get(SubflowTest.EXIT))

    def as_json(self):  # pragma: needs cover
        return dict(type=SubflowTest.TYPE, exit_type=self.exit_type)

    def evaluate(self, run, sms, context, text):
        # lookup the subflow run
        subflow_run = FlowRun.objects.filter(parent=run).order_by('-created_on').first()

        if subflow_run and SubflowTest.EXIT_MAP[self.exit_type] == subflow_run.exit_type:
            return 1, text
        return 0, None


class TimeoutTest(Test):
    """
    { op: "timeout", minutes: 60 }
    """
    TYPE = 'timeout'
    MINUTES = 'minutes'

    def __init__(self, minutes):
        self.minutes = minutes

    @classmethod
    def from_json(cls, org, json):
        return TimeoutTest(int(json.get(TimeoutTest.MINUTES)))

    def as_json(self):  # pragma: needs cover
        return {'type': TimeoutTest.TYPE, TimeoutTest.MINUTES: self.minutes}

    def evaluate(self, run, sms, context, text):
        if run.timeout_on < timezone.now():
            return 1, None
        else:  # pragma: needs cover
            return 0, None


class TrueTest(Test):
    """
    { op: "true" }
    """
    TYPE = 'true'

    def __init__(self):
        pass

    @classmethod
    def from_json(cls, org, json):
        return TrueTest()

    def as_json(self):
        return dict(type=TrueTest.TYPE)

    def evaluate(self, run, sms, context, text):
        return 1, text


class FalseTest(Test):
    """
    { op: "false" }
    """
    TYPE = 'false'

    def __init__(self):
        pass

    @classmethod
    def from_json(cls, org, json):
        return FalseTest()

    def as_json(self):
        return dict(type=FalseTest.TYPE)

    def evaluate(self, run, sms, context, text):
        return 0, None


class AndTest(Test):
    """
    { op: "and",  "tests": [ ... ] }
    """
    TESTS = 'tests'
    TYPE = 'and'

    def __init__(self, tests):
        self.tests = tests

    @classmethod
    def from_json(cls, org, json):
        return AndTest(Test.from_json_array(org, json[cls.TESTS]))

    def as_json(self):
        return dict(type=AndTest.TYPE, tests=[_.as_json() for _ in self.tests])

    def evaluate(self, run, sms, context, text):  # pragma: needs cover
        matches = []
        for test in self.tests:
            (result, value) = test.evaluate(run, sms, context, text)
            if result:
                matches.append(value)
            else:
                return 0, None

        # all came out true, we are true
        return 1, " ".join(matches)


class OrTest(Test):
    """
    { op: "or",  "tests": [ ... ] }
    """
    TESTS = 'tests'
    TYPE = 'or'

    def __init__(self, tests):
        self.tests = tests

    @classmethod
    def from_json(cls, org, json):
        return OrTest(Test.from_json_array(org, json[cls.TESTS]))

    def as_json(self):
        return dict(type=OrTest.TYPE, tests=[_.as_json() for _ in self.tests])

    def evaluate(self, run, sms, context, text):  # pragma: needs cover
        for test in self.tests:
            (result, value) = test.evaluate(run, sms, context, text)
            if result:
                return result, value

        return 0, None


class NotEmptyTest(Test):
    """
    { op: "not_empty" }
    """

    TYPE = 'not_empty'

    def __init__(self):  # pragma: needs cover
        pass

    @classmethod
    def from_json(cls, org, json):  # pragma: needs cover
        return NotEmptyTest()

    def as_json(self):  # pragma: needs cover
        return dict(type=NotEmptyTest.TYPE)

    def evaluate(self, run, sms, context, text):  # pragma: needs cover
        if text and len(text.strip()):
            return 1, text.strip()
        return 0, None


class ContainsTest(Test):
    """
    { op: "contains", "test": "red" }
    """
    TEST = 'test'
    TYPE = 'contains'

    def __init__(self, test):
        self.test = test

    @classmethod
    def from_json(cls, org, json):
        return cls(json[cls.TEST])

    def as_json(self):
        json = dict(type=ContainsTest.TYPE, test=self.test)
        return json

    def test_in_words(self, test, words, raw_words):
        matches = []
        for index, word in enumerate(words):
            if word == test:
                matches.append(index)
                continue

            # words are over 4 characters and start with the same letter
            if len(word) > 4 and len(test) > 4 and word[0] == test[0]:
                # edit distance of 1 or less is a match
                if edit_distance(word, test) <= 1:
                    matches.append(index)

        return matches

    def evaluate(self, run, sms, context, text):
        # substitute any variables
        test = run.flow.get_localized_text(self.test, run.contact)
        test, errors = Msg.evaluate_template(test, context, org=run.flow.org)

        # tokenize our test
        tests = tokenize(test.lower())

        # tokenize our sms
        words = tokenize(text.lower())
        raw_words = tokenize(text)

        tests = [elt for elt in tests if elt != '']
        words = [elt for elt in words if elt != '']
        raw_words = [elt for elt in raw_words if elt != '']

        # run through each of our tests
        matches = set()
        matched_tests = 0
        for test in tests:
            match = self.test_in_words(test, words, raw_words)
            if match:
                matched_tests += 1
                matches.update(match)

        # we are a match only if every test matches
        if matched_tests == len(tests):
            matches = sorted(list(matches))
            matched_words = " ".join([raw_words[idx] for idx in matches])
            return len(tests), matched_words
        else:
            return 0, None


class HasEmailTest(Test):
    """
    { op: "has_email" }
    """
    TYPE = 'has_email'

    def __init__(self):
        pass

    @classmethod
    def from_json(cls, org, json):
        return cls()

    def as_json(self):
        return dict(type=self.TYPE)

    def evaluate(self, run, sms, context, text):
        # split on whitespace
        words = text.split()
        for word in words:
            if is_valid_address(word):
                return 1, word

        return 0, None


class ContainsAnyTest(ContainsTest):
    """
    { op: "contains_any", "test": "red" }
    """
    TEST = 'test'
    TYPE = 'contains_any'

    def as_json(self):
        return dict(type=ContainsAnyTest.TYPE, test=self.test)

    def evaluate(self, run, sms, context, text):
        # substitute any variables
        test = run.flow.get_localized_text(self.test, run.contact)
        test, errors = Msg.evaluate_template(test, context, org=run.flow.org)

        # tokenize our test
        tests = tokenize(test.lower())

        # tokenize our sms
        words = tokenize(text.lower())
        raw_words = tokenize(text)

        tests = [elt for elt in tests if elt != '']
        words = [elt for elt in words if elt != '']
        raw_words = [elt for elt in raw_words if elt != '']

        # run through each of our tests
        matches = set()
        for test in tests:
            match = self.test_in_words(test, words, raw_words)
            if match:
                matches.update(match)

        # we are a match if at least one test matches
        if matches:
            matches = sorted(list(matches))
            matched_words = " ".join([raw_words[idx] for idx in matches])
            return 1, matched_words
        else:
            return 0, None


class ContainsOnlyPhraseTest(ContainsTest):
    """
    { op: "contains_only_phrase", "test": "red" }
    """
    TEST = 'test'
    TYPE = 'contains_only_phrase'

    def as_json(self):
        return dict(type=ContainsOnlyPhraseTest.TYPE, test=self.test)

    def evaluate(self, run, sms, context, text):
        # substitute any variables
        test = run.flow.get_localized_text(self.test, run.contact)
        test, errors = Msg.evaluate_template(test, context, org=run.flow.org)

        # tokenize our test
        tests = tokenize(test.lower())

        # tokenize our sms
        words = tokenize(text.lower())
        raw_words = tokenize(text)

        # they are the same? then we matched
        if tests == words:
            return 1, " ".join(raw_words)
        else:
            return 0, None


class ContainsPhraseTest(ContainsTest):
    """
    { op: "contains_phrase", "test": "red" }
    """
    TEST = 'test'
    TYPE = 'contains_phrase'

    def as_json(self):
        return dict(type=ContainsPhraseTest.TYPE, test=self.test)

    def evaluate(self, run, sms, context, text):
        # substitute any variables
        test = run.flow.get_localized_text(self.test, run.contact)
        test, errors = Msg.evaluate_template(test, context, org=run.flow.org)

        # tokenize our test
        tests = tokenize(test.lower())

        # tokenize our sms
        words = tokenize(text.lower())
        raw_words = tokenize(text)

        # look for the phrase
        test_idx = 0
        matches = []
        for i in range(len(words)):
            if tests[test_idx] == words[i]:
                matches.append(raw_words[i])
                test_idx += 1
                if test_idx == len(tests):
                    break
            else:
                matches = []
                test_idx = 0

        # we found the phrase
        if test_idx == len(tests):
            matched_words = " ".join(matches)
            return 1, matched_words
        else:
            return 0, None


class StartsWithTest(Test):
    """
    { op: "starts", "test": "red" }
    """
    TEST = 'test'
    TYPE = 'starts'

    def __init__(self, test):
        self.test = test

    @classmethod
    def from_json(cls, org, json):
        return cls(json[cls.TEST])

    def as_json(self):  # pragma: needs cover
        return dict(type=StartsWithTest.TYPE, test=self.test)

    def evaluate(self, run, sms, context, text):
        # substitute any variables in our test
        test = run.flow.get_localized_text(self.test, run.contact)
        test, errors = Msg.evaluate_template(test, context, org=run.flow.org)

        # strip leading and trailing whitespace
        text = text.strip()

        # see whether we start with our test
        if text.lower().find(test.lower()) == 0:
            return 1, text[:len(test)]
        else:
            return 0, None


class HasStateTest(Test):
    TYPE = 'state'

    def __init__(self):
        pass

    @classmethod
    def from_json(cls, org, json):
        return cls()

    def as_json(self):
        return dict(type=self.TYPE)

    def evaluate(self, run, sms, context, text):
        org = run.flow.org

        # if they removed their country since adding the rule
        if not org.country:
            return 0, None

        state = org.parse_location(text, AdminBoundary.LEVEL_STATE)
        if state:
            return 1, state[0]

        return 0, None


class HasDistrictTest(Test):
    TYPE = 'district'
    TEST = 'test'

    def __init__(self, state=None):
        self.state = state

    @classmethod
    def from_json(cls, org, json):
        return cls(json[cls.TEST])

    def as_json(self):
        return dict(type=self.TYPE, test=self.state)

    def evaluate(self, run, sms, context, text):

        # if they removed their country since adding the rule
        org = run.flow.org
        if not org.country:
            return 0, None

        # evaluate our district in case it has a replacement variable
        state, errors = Msg.evaluate_template(self.state, context, org=run.flow.org)

        parent = org.parse_location(state, AdminBoundary.LEVEL_STATE)
        if parent:
            district = org.parse_location(text, AdminBoundary.LEVEL_DISTRICT, parent[0])
            if district:
                return 1, district[0]
        district = org.parse_location(text, AdminBoundary.LEVEL_DISTRICT)

        # parse location when state contraint is not provided or available
        if (errors or not state) and len(district) == 1:
            return 1, district[0]

        return 0, None


class HasWardTest(Test):
    TYPE = 'ward'
    STATE = 'state'
    DISTRICT = 'district'

    def __init__(self, state=None, district=None):
        self.state = state
        self.district = district

    @classmethod
    def from_json(cls, org, json):
        return cls(json[cls.STATE], json[cls.DISTRICT])

    def as_json(self):
        return dict(type=self.TYPE, state=self.state, district=self.district)

    def evaluate(self, run, sms, context, text):
        # if they removed their country since adding the rule
        org = run.flow.org
        if not org.country:  # pragma: needs cover
            return 0, None
        district = None

        # evaluate our district in case it has a replacement variable
        district_name, missing_district = Msg.evaluate_template(self.district, context, org=run.flow.org)
        state_name, missing_state = Msg.evaluate_template(self.state, context, org=run.flow.org)
        if (district_name and state_name) and (len(missing_district) == 0 and len(missing_state) == 0):
            state = org.parse_location(state_name, AdminBoundary.LEVEL_STATE)
            if state:
                district = org.parse_location(district_name, AdminBoundary.LEVEL_DISTRICT, state[0])
                if district:
                    ward = org.parse_location(text, AdminBoundary.LEVEL_WARD, district[0])
                    if ward:
                        return 1, ward[0]

        # parse location when district contraint is not provided or available
        ward = org.parse_location(text, AdminBoundary.LEVEL_WARD)
        if len(ward) == 1 and district is None:
            return 1, ward[0]

        return 0, None


class DateTest(Test):
    """
    Base class for those tests that check relative dates
    """
    TEST = None
    TYPE = 'date'

    def __init__(self, test=None):
        self.test = test

    @classmethod
    def from_json(cls, org, json):
        if cls.TEST:
            return cls(json[cls.TEST])
        else:
            return cls()

    def as_json(self):
        if self.test:
            return dict(type=self.TYPE, test=self.test)
        else:
            return dict(type=self.TYPE)

    def evaluate_date_test(self, date_message, date_test):
        return date_message is not None

    def evaluate(self, run, sms, context, text):
        org = run.flow.org
        day_first = org.get_dayfirst()
        tz = org.timezone

        text = text.replace(' ', "-")

        test, errors = Msg.evaluate_template(self.test, context, org=org)
        if not errors:
            date_message = str_to_datetime(text, tz=tz, dayfirst=day_first)
            date_test = str_to_datetime(test, tz=tz, dayfirst=day_first)

            if self.evaluate_date_test(date_message, date_test):
                return 1, date_message.astimezone(tz)

        return 0, None


class DateEqualTest(DateTest):
    TEST = 'test'
    TYPE = 'date_equal'

    def evaluate_date_test(self, date_message, date_test):
        return date_message and date_test and date_message.date() == date_test.date()


class DateAfterTest(DateTest):
    TEST = 'test'
    TYPE = 'date_after'

    def evaluate_date_test(self, date_message, date_test):
        return date_message and date_test and date_message >= date_test


class DateBeforeTest(DateTest):
    TEST = 'test'
    TYPE = 'date_before'

    def evaluate_date_test(self, date_message, date_test):
        return date_message and date_test and date_message <= date_test


class NumericTest(Test):
    """
    Base class for those tests that do numeric tests.
    """
    TEST = 'test'
    TYPE = ''

    @classmethod
    def convert_to_decimal(cls, word):
        # common substitutions
        original_word = word
        word = word.replace('l', '1').replace('o', '0').replace('O', '0')

        try:
            return (word, Decimal(word))
        except Exception as e:
            # we only try this hard if we haven't already substituted characters
            if original_word == word:
                # does this start with a number?  just use that part if so
                match = regex.match(r"^[$£€]?([\d,][\d,\.]*([\.,]\d+)?)\D*$", word, regex.UNICODE | regex.V0)

                if match:
                    return (match.group(1), Decimal(match.group(1)))
                else:
                    raise e
            else:
                raise e

    # test every word in the message against our test
    def evaluate(self, run, sms, context, text):
        text = text.replace(',', '')
        for word in regex.split(r"\s+", text, flags=regex.UNICODE | regex.V0):
            try:
                (word, decimal) = NumericTest.convert_to_decimal(word)
                if self.evaluate_numeric_test(run, context, decimal):
                    return 1, decimal
            except Exception:  # pragma: needs cover
                pass
        return 0, None


class BetweenTest(NumericTest):
    """
    Test whether we are between two numbers (inclusive)
    """
    MIN = 'min'
    MAX = 'max'
    TYPE = 'between'

    def __init__(self, min_val, max_val):
        self.min = min_val
        self.max = max_val

    @classmethod
    def from_json(cls, org, json):
        return cls(json[cls.MIN], json[cls.MAX])

    def as_json(self):
        return dict(type=self.TYPE, min=self.min, max=self.max)

    def evaluate_numeric_test(self, run, context, decimal_value):
        min_val, min_errors = Msg.evaluate_template(self.min, context, org=run.flow.org)
        max_val, max_errors = Msg.evaluate_template(self.max, context, org=run.flow.org)

        if not min_errors and not max_errors:
            try:
                return Decimal(min_val) <= decimal_value <= Decimal(max_val)
            except Exception:  # pragma: needs cover
                pass

        return False  # pragma: needs cover


class NumberTest(NumericTest):
    """
    Tests that there is any number in the string.
    """
    TYPE = 'number'

    def __init__(self):
        pass

    @classmethod
    def from_json(cls, org, json):
        return cls()

    def as_json(self):  # pragma: needs cover
        return dict(type=self.TYPE)

    def evaluate_numeric_test(self, run, context, decimal_value):
        return True


class SimpleNumericTest(NumericTest):
    """
    Base class for those tests that do a numeric test with a single value
    """
    TEST = 'test'
    TYPE = ''

    def __init__(self, test):
        self.test = test

    @classmethod
    def from_json(cls, org, json):
        return cls(json[cls.TEST])

    def as_json(self):
        return dict(type=self.TYPE, test=self.test)

    def evaluate_numeric_test(self, message_numeric, test_numeric):  # pragma: no cover
        raise FlowException("Evaluate numeric test needs to be defined by subclass")

    # test every word in the message against our test
    def evaluate(self, run, sms, context, text):
        test, errors = Msg.evaluate_template(str(self.test), context, org=run.flow.org)

        text = text.replace(',', '')
        for word in regex.split(r"\s+", text, flags=regex.UNICODE | regex.V0):
            try:
                (word, decimal) = NumericTest.convert_to_decimal(word)
                if self.evaluate_numeric_test(decimal, Decimal(test)):
                    return 1, decimal
            except Exception:
                pass
        return 0, None


class GtTest(SimpleNumericTest):
    TEST = 'test'
    TYPE = 'gt'

    def evaluate_numeric_test(self, message_numeric, test_numeric):
        return message_numeric > test_numeric


class GteTest(SimpleNumericTest):
    TEST = 'test'
    TYPE = 'gte'

    def evaluate_numeric_test(self, message_numeric, test_numeric):
        return message_numeric >= test_numeric


class LtTest(SimpleNumericTest):
    TEST = 'test'
    TYPE = 'lt'

    def evaluate_numeric_test(self, message_numeric, test_numeric):
        return message_numeric < test_numeric


class LteTest(SimpleNumericTest):
    TEST = 'test'
    TYPE = 'lte'

    def evaluate_numeric_test(self, message_numeric, test_numeric):  # pragma: needs cover
        return message_numeric <= test_numeric


class EqTest(SimpleNumericTest):
    TEST = 'test'
    TYPE = 'eq'

    def evaluate_numeric_test(self, message_numeric, test_numeric):
        return message_numeric == test_numeric


class PhoneTest(Test):
    """
    Test for whether a response contains a phone number
    """
    TYPE = 'phone'

    def __init__(self):
        pass

    @classmethod
    def from_json(cls, org, json):
        return cls()

    def as_json(self):  # pragma: needs cover
        return dict(type=self.TYPE)

    def evaluate(self, run, sms, context, text):
        org = run.flow.org

        # try to find a phone number in the text we have been sent
        country_code = org.get_country_code()
        if not country_code:  # pragma: needs cover
            country_code = 'US'

        number = None
        matches = phonenumbers.PhoneNumberMatcher(text, country_code)

        # try it as an international number if we failed
        if not matches.has_next():  # pragma: needs cover
            matches = phonenumbers.PhoneNumberMatcher('+' + text, country_code)

        for match in matches:
            number = phonenumbers.format_number(match.number, phonenumbers.PhoneNumberFormat.E164)

        return number, number


class RegexTest(Test):  # pragma: needs cover
    """
    Test for whether a response matches a regular expression
    """
    TEST = 'test'
    TYPE = 'regex'

    def __init__(self, test):
        self.test = test

    @classmethod
    def from_json(cls, org, json):
        return cls(json[cls.TEST])

    def as_json(self):
        return dict(type=self.TYPE, test=self.test)

    def evaluate(self, run, sms, context, text):
        try:
            test = run.flow.get_localized_text(self.test, run.contact)

            # check whether we match
            rexp = regex.compile(test, regex.UNICODE | regex.IGNORECASE | regex.MULTILINE | regex.V0)
            match = rexp.search(text)

            # if so, $0 will be what we return
            if match:
                return_match = match.group(0)

                # build up a dictionary that contains indexed group matches
                group_dict = {}
                for idx in range(rexp.groups + 1):
                    group_dict[str(idx)] = match.group(idx)

                # set it on run@extra
                run.update_fields(group_dict)

                # return all matched values
                return True, return_match

        except Exception:
            import traceback
            traceback.print_exc()

        return False, None


class InterruptTest(Test):
    """
    Test if it's an interrupt status message
    """
    TYPE = "interrupted_status"

    def __init__(self):
        pass

    @classmethod
    def from_json(cls, org, json):
        return cls()

    def as_json(self):
        return dict(type=self.TYPE)

    def evaluate(self, run, msg, context, text):
        return (True, self.TYPE) if run.connection and run.connection.status == ChannelSession.INTERRUPTED else (False, None)<|MERGE_RESOLUTION|>--- conflicted
+++ resolved
@@ -1589,7 +1589,7 @@
             else:
                 entry_rule = RuleSet.objects.filter(uuid=self.entry_uuid).first()
 
-                step = self.add_step(run, entry_rule, arrived_on=timezone.now())
+                step = self.add_step(run, entry_rule, is_start=True, arrived_on=timezone.now())
                 if entry_rule.is_ussd():
                     handled, step_msgs = Flow.handle_destination(entry_rule, step, run, start_msg, trigger_send=False, continue_parent=False)
 
@@ -1816,7 +1816,7 @@
                     run_msgs += entry_actions.execute_actions(run, start_msg, started_flows_by_contact,
                                                               skip_leading_reply_actions=not optimize_sending_action)
 
-                    step = self.add_step(run, entry_actions, run_msgs, arrived_on=arrived_on)
+                    step = self.add_step(run, entry_actions, run_msgs, is_start=True, arrived_on=arrived_on)
 
                     # and onto the destination
                     if entry_actions.destination:
@@ -1835,7 +1835,7 @@
                         run.set_completed(final_step=step)
 
                 elif entry_rules:
-                    step = self.add_step(run, entry_rules, run_msgs, arrived_on=arrived_on)
+                    step = self.add_step(run, entry_rules, run_msgs, is_start=True, arrived_on=arrived_on)
 
                     # if we have a start message, go and handle the rule
                     if start_msg:
@@ -1886,11 +1886,7 @@
 
         return runs
 
-<<<<<<< HEAD
-    def add_step(self, run, node, msgs=None, exit_uuid=None, category=None, previous_step=None, arrived_on=None):
-=======
     def add_step(self, run, node, msgs=None, exit_uuid=None, category=None, is_start=False, previous_step=None, arrived_on=None):
->>>>>>> 52e852b6
         if msgs is None:
             msgs = []
 
@@ -1900,9 +1896,7 @@
         if previous_step:
             previous_step.left_on = arrived_on
             previous_step.next_uuid = node.uuid
-            previous_step.rule_uuid = exit_uuid if previous_step.step_type == FlowStep.TYPE_RULE_SET else None
-            previous_step.rule_category = category
-            previous_step.save(update_fields=('left_on', 'next_uuid', 'rule_uuid', 'rule_category'))
+            previous_step.save(update_fields=('left_on', 'next_uuid'))
 
             if not previous_step.contact.is_test:
                 FlowPathRecentMessage.record_step(previous_step)
@@ -1911,14 +1905,11 @@
         timeout = node.get_timeout() if isinstance(node, RuleSet) else None
         run.update_timeout(arrived_on, timeout)
 
-<<<<<<< HEAD
-=======
         if not is_start:
             # mark any other states for this contact as evaluated, contacts can only be in one place at time
             self.get_steps().filter(run=run, left_on=None).update(left_on=arrived_on, next_uuid=node.uuid,
                                                                   rule_uuid=exit_uuid, rule_category=category)
 
->>>>>>> 52e852b6
         # then add our new step and associate it with our message
         step = FlowStep.objects.create(run=run, contact=run.contact, step_type=node.get_step_type(),
                                        step_uuid=node.uuid, arrived_on=arrived_on)
@@ -3169,7 +3160,7 @@
                                         help_text=_("Any broadcasts that are associated with this step (only sent)"))
 
     @classmethod
-    def from_json(cls, json_obj, flow, run, previous_rule=None, previous_category=None):
+    def from_json(cls, json_obj, flow, run, previous_rule=None):
 
         node = json_obj['node']
         arrived_on = json_date_to_datetime(json_obj['arrived_on'])
@@ -3215,11 +3206,7 @@
                 msgs += action.execute(run, context, node.uuid, msg=last_incoming, offline_on=arrived_on)
 
         step = flow.add_step(run, node, msgs=msgs, previous_step=prev_step, arrived_on=arrived_on,
-<<<<<<< HEAD
-                             category=previous_category, exit_uuid=previous_rule)
-=======
                              exit_uuid=previous_rule)
->>>>>>> 52e852b6
 
         # if a rule was picked on this ruleset
         if node.is_ruleset() and json_obj['rule']:
