from __future__ import unicode_literals

import copy
import json
import numbers
import phonenumbers
import pytz
import re
import requests
import time
import xlwt
import urllib2

from datetime import timedelta
from decimal import Decimal
from django.conf import settings
from django.core.files import File
from django.core.files.storage import default_storage
from django.core.files.temp import NamedTemporaryFile
from django.core.mail import send_mail
from django.core.urlresolvers import reverse
from django.contrib.auth.models import User, Group
from django.db import models, transaction
from django.db.models import Q, Count
from django.utils import timezone
from django.utils.translation import ugettext_lazy as _, ungettext_lazy as _n
from django.utils.html import escape
from enum import Enum
from redis_cache import get_redis_connection
from smartmin.models import SmartModel
from string import maketrans, punctuation
from temba.contacts.models import Contact, ContactGroup, ContactField, ContactURN, TEL_SCHEME, NEW_CONTACT_VARIABLE
from temba.locations.models import AdminBoundary
from temba.msgs.models import Broadcast, Msg, FLOW, INBOX, OUTGOING, STOP_WORDS, QUEUED, INITIALIZING, Label
from temba.orgs.models import Org
from temba.temba_email import send_temba_email
from temba.utils import get_datetime_format, str_to_datetime, datetime_to_str, get_preferred_language, analytics
from temba.utils.cache import get_cacheable
from temba.utils.models import TembaModel
from temba.utils.queues import push_task
from temba.values.models import VALUE_TYPE_CHOICES, TEXT, DATETIME, DECIMAL, Value
from twilio import twiml
from unidecode import unidecode
from uuid import uuid4

OPEN = 'O'
MULTIPLE_CHOICE = 'C'
NUMERIC = 'N'
MENU = 'M'
KEYPAD = 'K'
RECORDING = 'R'

RESPONSE_TYPE_CHOICES = ((OPEN, "Open Ended"),
                         (MULTIPLE_CHOICE, "Multiple Choice"),
                         (NUMERIC, "Numeric"),
                         (MENU, "Menu"),
                         (KEYPAD, "Keypad"),
                         (RECORDING, "Recording"))

FLOW_DEFAULT_EXPIRES_AFTER = 60 * 12
START_FLOW_BATCH_SIZE = 500


class FlowException(Exception):
    def __init__(self, *args, **kwargs):
        super(FlowException, self).__init__(*args, **kwargs)


class FlowReferenceException(Exception):
    def __init__(self, flow_names):
        self.flow_names = flow_names


FLOW_LOCK_TTL = 60  # 1 minute
FLOW_LOCK_KEY = 'org:%d:lock:flow:%d:%s'

FLOW_PROP_CACHE_KEY = 'org:%d:cache:flow:%d:%s'
FLOW_PROP_CACHE_TTL = 24 * 60 * 60 * 7  # 1 week
FLOW_STAT_CACHE_KEY = 'org:%d:cache:flow:%d:%s'


# the most frequently we will check if our cache needs rebuilding
FLOW_STAT_CACHE_FREQUENCY = 24 * 60 * 60  # 1 day


class FlowLock(Enum):
    """
    Locks that are flow specific
    """
    participation = 1
    activity = 2


class FlowPropsCache(Enum):
    """
    Properties of a flow that we cache
    """
    terminal_nodes = 1
    category_nodes = 2


class FlowStatsCache(Enum):
    """
    Stats we calculate and cache for flows
    """
    runs_started_count = 1
    runs_completed_count = 2
    contacts_started_set = 3
    visit_count_map = 4
    step_active_set = 5
    cache_check = 6


def edit_distance(s1, s2): # pragma: no cover
    """
    Compute the Damerau-Levenshtein distance between two given
    strings (s1 and s2)
    """
    # if first letters are different, infinite distance
    if s1 and s2 and s1[0] != s2[0]:
        return 100

    d = {}
    lenstr1 = len(s1)
    lenstr2 = len(s2)

    for i in xrange(-1, lenstr1+1):
        d[(i, -1)] = i+1
    for j in xrange(-1, lenstr2+1):
        d[(-1, j)] = j+1

    for i in xrange(0, lenstr1):
        for j in xrange(0, lenstr2):
            if s1[i] == s2[j]:
                cost = 0
            else:
                cost = 1
            d[(i, j)] = min(
                d[(i-1, j)] + 1,  # deletion
                d[(i, j-1)] + 1,  # insertion
                d[(i-1, j-1)] + cost,  # substitution
            )
            if i > 1 and j > 1 and s1[i] == s2[j-1] and s1[i-1] == s2[j]:
                d[(i, j)] = min(d[(i, j)], d[i-2, j-2] + cost)  # transposition

    return d[lenstr1-1,lenstr2-1]


class Flow(TembaModel, SmartModel):
    UUID = 'uuid'
    ENTRY = 'entry'
    RULE_SETS = 'rule_sets'
    ACTION_SETS = 'action_sets'
    RULES = 'rules'
    ACTIONS = 'actions'
    DESTINATION = 'destination'
    LABEL = 'label'
    WEBHOOK_URL = 'webhook'
    WEBHOOK_ACTION = 'webhook_action'
    FINISHED_KEY = 'finished_key'
    RESPONSE_TYPE = 'response_type'
    OPERAND = 'operand'
    METADATA = 'metadata'
    LAST_SAVED = 'last_saved'
    BASE_LANGUAGE = 'base_language'
    SAVED_BY = 'saved_by'

    X = 'x'
    Y = 'y'

    FLOW = 'F'
    MESSAGE = 'M'
    VOICE = 'V'

    RULES_ENTRY = 'R'
    ACTIONS_ENTRY = 'A'

    FLOW_TYPES = ((FLOW, _("Message flow")),
                  (MESSAGE, _("Single Message Flow")),
                  (VOICE, _("Phone call flow")))

    ENTRY_TYPES = ((RULES_ENTRY, "Rules"),
                   (ACTIONS_ENTRY, "Actions"))

    name = models.CharField(max_length=64,
                            help_text=_("The name for this flow"))

    labels = models.ManyToManyField('FlowLabel', related_name='flows', verbose_name=_("Labels"), blank=True,
                                    help_text=_("Any labels on this flow"))

    org = models.ForeignKey(Org, related_name='flows')

    entry_uuid = models.CharField(null=True, max_length=36, unique=True)

    entry_type = models.CharField(max_length=1, null=True, choices=ENTRY_TYPES,
                                  help_text=_("The type of node this flow starts with"))

    is_archived = models.BooleanField(default=False,
                                      help_text=_("Whether this flow is archived"))

    flow_type = models.CharField(max_length=1, choices=FLOW_TYPES, default=FLOW,
                                 help_text=_("The type of this flow"))

    metadata = models.TextField(null=True, blank=True,
                                help_text=_("Any extra metadata attached to this flow, strictly used by the user interface."))

    expires_after_minutes = models.IntegerField(default=FLOW_DEFAULT_EXPIRES_AFTER,
                                                help_text=_("Minutes of inactivity that will cause expiration from flow"))

    ignore_triggers = models.BooleanField(default=False,
                                          help_text=_("Ignore keyword triggers while in this flow"))

    saved_on = models.DateTimeField(auto_now_add=True,
                                    help_text=_("When this item was saved"))

    saved_by = models.ForeignKey(User, related_name="flow_saves",
                                 help_text=_("The user which last saved this flow"))

    base_language = models.CharField(max_length=3, null=True, blank=True,
                                     help_text=_('The primary language for editing this flow'))

    @classmethod
    def create(cls, org, user, name, flow_type=FLOW, expires_after_minutes=FLOW_DEFAULT_EXPIRES_AFTER, base_language=None):
        flow = Flow.objects.create(org=org, name=name, flow_type=flow_type,
                                   expires_after_minutes=expires_after_minutes, base_language=base_language,
                                   saved_by=user, created_by=user, modified_by=user)

        analytics.track(user.username, 'nyaruka.flow_created', dict(name=name))
        return flow

    @classmethod
    def create_single_message(cls, org, user, message):
        """
        Creates a special 'single message' flow
        """
        name = 'Single Message (%s)' % unicode(uuid4())
        flow = Flow.create(org, user, name, flow_type=Flow.MESSAGE)
        flow.update_single_message_flow(message)
        return flow

    @classmethod
    def create_join_group(cls, org, user, group, response=None, start_flow=None):
        """
        Creates a special 'join group' flow
        """
        name = Flow.get_unique_name('Join %s' % group.name, org)
        flow = Flow.create(org, user, name)

        uuid = unicode(uuid4())
        actions = [dict(type='add_group', group=dict(id=group.pk, name=group.name)),
                   dict(type='save', field='name', label='Contact Name', value='@step.value|remove_first_word|title_case')]

        if response:
            actions += [dict(type='reply', msg=response)]

        if start_flow:
            actions += [dict(type='flow', id=start_flow.pk, name=start_flow.name)]

        action_sets = [dict(x=100, y=0, uuid=uuid, actions=actions)]
        flow.update(dict(entry=uuid, rulesets=[], action_sets=action_sets))
        return flow

    @classmethod
    def export_definitions(cls, flows, fail_on_dependencies=True):
        """
        Builds a json definition fit for export
        """

        exported_triggers = []
        exported_flows = []

        for flow in flows:
            # get our json with group names
            flow_definition = flow.as_json(expand_contacts=True)
            if fail_on_dependencies:
                # if the flow references other flows, don't allow export yet
                other_flows = set()
                for action_set in flow_definition.get('action_sets', []):
                    for action in action_set.get('actions', []):
                        action_type = action['type']
                        if action_type == StartFlowAction.TYPE or action_type == TriggerFlowAction.TYPE:
                            other_flows.add(action['name'].strip())

                if len(other_flows):
                    raise FlowReferenceException(other_flows)

            exported_flows.append(dict(name=flow.name.strip(), flow_type=flow.flow_type,
                                       expires=flow.expires_after_minutes,
                                       id=flow.pk, definition=flow_definition))

        # get all non-schedule based triggers that are active for these flows
        from temba.triggers.models import Trigger
        triggers = set()
        for flow in flows:
            triggers.update(flow.get_dependencies()['triggers'])

        #triggers = Trigger.objects.filter(flow__in=flows, is_archived=False).exclude(trigger_type='S')
        for trigger in triggers:
            exported_triggers.append(trigger.as_json())

        from temba.orgs.models import CURRENT_EXPORT_VERSION
        return dict(version=CURRENT_EXPORT_VERSION, flows=exported_flows, triggers=exported_triggers)

    @classmethod
    def import_flows(cls, exported_json, org, user, site=None):
        """
        Import flows from our flow export file
        """
        from temba.orgs.models import EARLIEST_IMPORT_VERSION
        if exported_json.get('version', 0) < EARLIEST_IMPORT_VERSION:
            raise ValueError(_("Unknown version (%s)" % exported_json.get('version', 0)))

        created_flows = []
        flow_id_map = dict()

        # create all the flow containers first
        for flow_spec in exported_json['flows']:

            flow_type = flow_spec.get('flow_type', Flow.FLOW)
            name = flow_spec['name'][:64].strip()

            flow = None

            # Don't create our campaign message flows, we'll do that later
            # this check is only needed up to version 3 of exports
            if flow_type != Flow.MESSAGE:
                # check if we can find that flow by id first
                if site and site == exported_json.get('site', None):
                    flow = Flow.objects.filter(org=org, id=flow_spec['id']).first()
                    if flow:
                        flow.expires_after_minutes = flow_spec.get('expires', FLOW_DEFAULT_EXPIRES_AFTER)
                        flow.name = Flow.get_unique_name(name, org, ignore=flow)
                        flow.save(update_fields=['name', 'expires_after_minutes'])

                # if it's not of our world, let's try by name
                if not flow:
                    flow = Flow.objects.filter(org=org, name=name).first()

                # if there isn't one already, create a new flow
                if not flow:
                    flow = Flow.create(org, user, Flow.get_unique_name(name, org), flow_type=flow_type,
                                       expires_after_minutes=flow_spec.get('expires', FLOW_DEFAULT_EXPIRES_AFTER))

                created_flows.append(dict(flow=flow, definition=flow_spec['definition']))
                flow_id_map[flow_spec['id']] = flow.pk

        # now let's update our flow definitions with any referenced flows
        for flow_spec in created_flows:
            for actionset in flow_spec['definition'][Flow.ACTION_SETS]:
                for action in actionset['actions']:
                    if action['type'] in ['flow', 'trigger-flow']:

                        # first map our id accordingly
                        if action['id'] in flow_id_map:
                            action['id'] = flow_id_map[action['id']]

                        existing_flow = Flow.objects.filter(id=action['id'], org=org).first()
                        if not existing_flow:
                            existing_flow = Flow.objects.filter(org=org, name=action['name']).first()
                            if existing_flow:
                                action['id'] = existing_flow.pk

            flow_spec['flow'].import_definition(flow_spec['definition'])

        # remap our flow ids according to how they were resolved
        if 'campaigns' in exported_json:
            for campaign in exported_json['campaigns']:
                for event in campaign['events']:
                    if 'flow' in event:
                        flow_id = event['flow']['id']
                        if flow_id in flow_id_map:
                            event['flow']['id'] = flow_id_map[flow_id]

        if 'triggers' in exported_json:
            for trigger in exported_json['triggers']:
                if 'flow' in trigger:
                    flow_id = trigger['flow']['id']
                    if flow_id in flow_id_map:
                        trigger['flow']['id'] = flow_id_map[flow_id]

    @classmethod
    def copy(cls, flow, user):
        copy = Flow.create(flow.org, user, "Copy of %s" % flow.name[:55], flow_type=flow.flow_type)

        # grab the json of our original
        flow_json = flow.as_json()

        copy.import_definition(flow_json)

        # copy our expiration as well
        copy.expires_after_minutes = flow.expires_after_minutes
        copy.save()

        return copy

    @classmethod
    def get_org_responses_since(cls, org, since):
        rule_ids = [r.uuid for r in RuleSet.objects.filter(flow__is_active=True, flow__org=org).order_by('uuid')]
        return FlowStep.objects.filter(contact__is_test=False, step_uuid__in=rule_ids, left_on__gte=since).count()

    @classmethod
    def handle_call(cls, call, user_response=dict()):
        # do we have a run for this call?
        run = FlowRun.objects.filter(call=call).first()

        # make sure our test contact is handled by simulation
        if call.contact.is_test:
            Contact.set_simulation(True)

        response = twiml.Response()

        # no run found, return that we didn't handle it
        if not run:
            response.hangup()
            return response

        flow = run.flow
        is_test_contact = call.contact.is_test

        from temba.msgs.models import HANDLED, IVR

        # by default we look for pressed keys
        text = user_response.get('Digits', None)
        msg = None

        if text:
            msg = Msg.create_incoming(call.channel, (call.contact_urn.scheme, call.contact_urn.path),
                                      text, status=HANDLED, msg_type=IVR)

        # if we are at ruleset, interpret based on our incoming data
        if run.steps.all():
            # find what our next action is
            step = run.steps.filter(left_on=None, rule_uuid=None, step_type=RULE_SET).order_by('-arrived_on', '-pk').first()

            if step:
                ruleset = RuleSet.objects.filter(uuid=step.step_uuid).first()
                if not ruleset:
                    response.hangup()
                    run.set_completed()
                    return response

                # see if the user is giving us a recording
                recording_url = user_response.get('RecordingUrl', None)
                recording_id = user_response.get('RecordingSid', uuid4())

                # recording is more important than digits (we shouldn't ever get both)
                if recording_url:
                    ivr_client = call.channel.get_ivr_client()
                    recording = requests.get(recording_url, stream=True, auth=ivr_client.auth)
                    temp = NamedTemporaryFile(delete=True)
                    temp.write(recording.content)
                    temp.flush()

                    print "Fetched recording %s and saved to %s" % (recording_url, recording_id)
                    text = default_storage.save('recordings/%d/%d/runs/%d/%s.wav' % (call.org.pk, run.flow.pk, run.pk, recording_id), File(temp))

                    # we'll store the fully qualified url
                    recording_url = "http://%s/%s" % (settings.AWS_STORAGE_BUCKET_NAME, text)
                    text = recording_url

                    if not msg:
                        msg = Msg.create_incoming(call.channel, (call.contact_urn.scheme, call.contact_urn.path),
                                                  text, status=HANDLED, msg_type=IVR, recording_url=recording_url)
                    else:
                        msg.text = text
                        msg.recording_url = recording_url
                        msg.save(update_fields=['text', 'recording_url'])

                rule, value = ruleset.find_matching_rule(step, run, msg)
                if not rule:
                    response.hangup()
                    run.set_completed()
                    return response

                step.add_message(msg)
                step.save_rule_match(rule, value)
                ruleset.save_run_value(run, rule, value, recording=recording_url)

                # no destination for our rule?  we are done, though we did handle this message, user is now out of the flow
                if not rule.destination:

                    # log it for our test contacts
                    if is_test_contact:
                        ActionLog.create(step.run,
                                         _('%s has exited this flow') % step.run.contact.get_display(run.flow.org, short=True))

                    response.hangup()
                    run.set_completed()
                    return response

                actionset = ActionSet.get(rule.destination)
                step = flow.add_step(step.run, actionset, [], rule=rule.uuid, category=rule.category, call=call, previous_step=step)
            else:
                response.hangup()
                run.set_completed()
                return response

        # we haven't begun the flow yet, start at the entry
        else:
            actionset = ActionSet.objects.filter(flow=run.flow, uuid=flow.entry_uuid).first()

            if actionset:
                step = flow.add_step(run, actionset, [], call=call)

            # no such actionset, we start with a ruleset, evaluate it then move forward to our next actionset
            else:
                ruleset = RuleSet.objects.get(flow=run.flow, uuid=flow.entry_uuid)
                step = flow.add_step(run, ruleset, [], call=call)
                rule, value = ruleset.find_matching_rule(step, run, msg)

                if not rule:
                    response.hangup()
                    run.set_completed()
                    return response

                step.save_rule_match(rule, value)
                ruleset.save_run_value(run, rule, value)

                if not rule.destination:
                    # log it for our test contacts
                    if is_test_contact:
                        ActionLog.create(step.run,
                                         _('%s has exited this flow') % step.run.contact.get_display(run.flow.org, short=True))

                    response.hangup()
                    run.set_completed()
                    return response

                actionset = ActionSet.get(rule.destination)
                step = flow.add_step(step.run, actionset, [], rule=rule.uuid, category=rule.category, call=call, previous_step=step)

                if msg:
                    step.add_message(msg)

        if actionset:
            run.voice_response = response
            action_msgs = []

            if actionset.destination:
                ruleset = actionset.destination
                flow.add_step(run, ruleset, call=call, previous_step=step)

                voice_callback = 'https://%s%s' % (settings.TEMBA_HOST, reverse('ivr.ivrcall_handle', args=[call.pk]))
                input_command = ruleset.get_voice_input(run, action=voice_callback)

                with input_command as input:
                    run.voice_response = input
                    action_msgs += actionset.execute_actions(run, msg, [])

                # if our next step is a recording, tack a Record on the end of our actions
                if ruleset.response_type == RECORDING:
                    input_command.record(action=voice_callback)

            else:
                run.voice_response = response
                action_msgs += actionset.execute_actions(run, msg, [])

                # log it for our test contacts
                if is_test_contact:
                    ActionLog.create(step.run,
                                     _('%s has exited this flow') % step.run.contact.get_display(run.flow.org, short=True))

                response.hangup()
                run.set_completed()

            for msg in action_msgs:
                step.add_message(msg)

            # sync our messages
            flow.org.trigger_send(action_msgs)

            # return our response
            return response
        else:
            response.hangup()
            run.set_completed()

    @classmethod
    def get_unique_name(cls, base_name, org, ignore=None):
        name = base_name[:64].strip()

        count = 2
        while True:
            flows = Flow.objects.filter(name=name, org=org, is_active=True)
            if ignore:
                flows = flows.exclude(pk=ignore.pk)

            if flows.first() is None:
                break

            name = '%s %d' % (base_name[:59].strip(), count)
            count += 1

        return name

    @classmethod
    def find_and_handle(cls, msg, started_flows=None):
        if started_flows is None:
            started_flows = []

        start_time = time.time()
        org = msg.org
        is_test_contact = msg.contact.is_test

        # first bump up this message if it is stuck at an action
        steps = FlowStep.objects.filter(run__is_active=True, run__flow__is_active=True, run__flow__is_archived=False,
                                        run__contact=msg.contact, step_type=ACTION_SET,
                                        run__flow__flow_type=Flow.FLOW, left_on=None)

        # in simulation allow to handle msg even by archived flows
        if is_test_contact:
            steps = FlowStep.objects.filter(run__flow__is_active=True, run__is_active=True,
                                            run__contact=msg.contact, step_type=ACTION_SET,
                                            run__flow__flow_type=Flow.FLOW,
                                            left_on=None)

        # optimization
        steps = steps.select_related('run', 'run__flow', 'run__contact', 'run__flow__org')

        for step in steps:
            flow = step.run.flow
            arrived_on = timezone.now()

            action_set = ActionSet.get(step.step_uuid)

            # this action set doesn't exist anymore, mark it as left so they leave the flow
            if not action_set:
                step.left_on = arrived_on
                step.save(update_fields=['left_on'])
                flow.remove_active_for_step(step)
                continue

            # if there is no destination, move on, leaving them at this node
            if not action_set.destination:
                continue

            # otherwise, advance them to the rule set
            flow.add_step(step.run, action_set.destination, previous_step=step, arrived_on=arrived_on)

            # that ruleset will be handled below
            break

        # order by most recent first
        steps = FlowStep.objects.filter(run__is_active=True, run__flow__is_active=True, run__flow__is_archived=False,
                                        run__contact=msg.contact, step_type=RULE_SET, left_on=None,
                                        run__flow__flow_type=Flow.FLOW, rule_uuid=None).order_by('-arrived_on', '-pk')

        # in simulation allow to handle msg even by archived flows
        if msg.contact.is_test:
            steps = FlowStep.objects.filter(run__flow__is_active=True, run__is_active=True,
                                            run__contact=msg.contact, step_type=RULE_SET, left_on=None,
                                            run__flow__flow_type=Flow.FLOW, rule_uuid=None).order_by('-arrived_on', '-pk')

        # optimization
        steps = steps.select_related('run', 'run__flow', 'run__contact', 'run__flow__org')

        for step in steps:
            run = step.run
            flow = run.flow

            ruleset = RuleSet.get(step.step_uuid)
            if not ruleset:
                step.left_on = timezone.now()
                step.save(update_fields=['left_on'])
                continue

            handled = cls.handle_ruleset(ruleset, step, run, msg, start_time=start_time)

            # this ruleset handled the message, return True
            if handled:
                return True

            # this ruleset didn't handle the message, try another flow
            else:
                continue

        return False

    @classmethod
    def handle_ruleset(cls, ruleset, step, run, msg, started_flows=None, start_time=None):
        if not start_time:
            start_time = time.time()

        if started_flows is None:
            started_flows = []

        # find a matching rule
        rule, value = ruleset.find_matching_rule(step, run, msg)

        # no rule matched? then this message isn't part of this flow, escape out
        if not rule:
            return False

        flow = ruleset.flow
        org = flow.org
        is_test_contact = run.contact.is_test

        # add the message to our step
        if msg.id > 0:
            step.add_message(msg)

        step.save_rule_match(rule, value)
        ruleset.save_run_value(run, rule, value)

        # no destination for our rule?  we are done, though we did handle this message, user is now out of the flow
        if not rule.destination:
            # log it for our test contacts
            run.set_completed()

            if is_test_contact:
                ActionLog.create(run, _('%s has exited this flow') % run.contact.get_display(run.flow.org, short=True))

            analytics.track("System", "temba.flow_execution", properties=dict(value=time.time() - start_time))
            return True

        action_set = ActionSet.get(rule.destination)

        # not found, escape out, but we still handled this message, user is now out of the flow
        if not action_set:
            run.set_completed()
            if is_test_contact:
                ActionLog.create(step.run, _('%s has exited this flow') % step.run.contact.get_display(run.flow.org, short=True))

            analytics.track("System", "temba.flow_execution", properties=dict(value=time.time() - start_time))
            return True

        # execute this step
        arrived_on = timezone.now()
        msgs = action_set.execute_actions(run, msg, started_flows)
        step = flow.add_step(run, action_set, msgs, rule=rule.uuid, category=rule.category, previous_step=step, arrived_on=arrived_on)

        # and onto the destination
        if action_set.destination:
            arrived_on = timezone.now()
            step.left_on = arrived_on
            step.next_uuid = action_set.destination.uuid
            step.save(update_fields=['left_on', 'next_uuid'])
            flow.add_step(run, action_set.destination, previous_step=step, arrived_on=arrived_on)

        else:
            run.set_completed()
            if run.contact.is_test:
                ActionLog.create(step.run, _('%s has exited this flow') % run.contact.get_display(run.flow.org, short=True))

        # sync our channels to trigger any messages
        org.trigger_send(msgs)
        analytics.track("System", "temba.flow_execution", properties=dict(value=time.time() - start_time))

        return True

    @classmethod
    def apply_action_label(cls, flows, label, add):
        return label.toggle_label(flows, add)

    @classmethod
    def apply_action_archive(cls, flows):
        changed = []

        for flow in flows:
            flow.archive()
            changed.append(flow.pk)

        return changed

    @classmethod
    def apply_action_restore(cls, flows):
        changed = []
        for flow in flows:
            try:
                flow.restore()
                changed.append(flow.pk)
            except FlowException:
                pass
        return changed

    def clear_props_cache(self):
        r = get_redis_connection()
        keys = [self.get_props_cache_key(c) for c in FlowPropsCache.__members__.values()]
        r.delete(*keys)

    def clear_stats_cache(self):
        r = get_redis_connection()
        keys = [self.get_stats_cache_key(c) for c in FlowStatsCache.__members__.values()]
        r.delete(*keys)

    def get_props_cache_key(self, kind):
        return FLOW_PROP_CACHE_KEY % (self.org.pk, self.pk, kind.name)

    def get_stats_cache_key(self, kind, item=None):
        name = kind
        if hasattr(kind, 'name'):
            name = kind.name

        cache_key = FLOW_STAT_CACHE_KEY % (self.org_id, self.pk, name)
        if item:
            cache_key += (':%s' % item)
        return cache_key

    def calculate_active_step_keys(self):
        """
        Returns a list of UUIDs for all ActionSets and RuleSets on this flow.
        :return:
        """
        # first look up any action set uuids
        steps = list(self.action_sets.values('uuid'))

        # then our ruleset uuids
        steps += list(self.rule_sets.values('uuid'))

        # extract just the uuids
        return [self.get_stats_cache_key(FlowStatsCache.step_active_set, step['uuid']) for step in steps]

    def lock_on(self, lock, qualifier=None, lock_ttl=None):
        """
        Creates the requested type of flow-level lock
        """
        r = get_redis_connection()
        lock_key = FLOW_LOCK_KEY % (self.org.pk, self.pk, lock.name)
        if qualifier:
            lock_key += (":%s" % qualifier)

        if not lock_ttl:
            lock_ttl = FLOW_LOCK_TTL

        return r.lock(lock_key, lock_ttl)

    def do_calculate_flow_stats(self, lock_ttl=None):

        r = get_redis_connection()
        with self.lock_on(FlowLock.participation, lock_ttl=lock_ttl):

            # all the runs that were started
            runs_started = self.runs.filter(contact__is_test=False).count()
            r.set(self.get_stats_cache_key(FlowStatsCache.runs_started_count), runs_started)

            # find all the completed runs
            terminal_nodes = [node.uuid for node in self.action_sets.filter(destination=None)]
            category_nodes = [node.uuid for node in self.rule_sets.all()]

            stopped_at_rule = Q(step_uuid__in=category_nodes, left_on=None) & ~Q(rule_uuid=None)
            completed = FlowStep.objects.values('run__pk').filter(run__flow=self).filter(
                Q(step_uuid__in=terminal_nodes) | stopped_at_rule).filter(run__contact__is_test=False).distinct('run')

            run_ids = [value['run__pk'] for value in completed]
            if run_ids:
                completed_key = self.get_stats_cache_key(FlowStatsCache.runs_completed_count)
                r.delete(completed_key)
                r.sadd(completed_key, *run_ids)

            # unique contacts
            contact_ids = [value['contact_id'] for value in self.runs.values('contact_id').filter(contact__is_test=False).distinct('contact_id')]
            contacts_key = self.get_stats_cache_key(FlowStatsCache.contacts_started_set)
            r.delete(contacts_key)
            if contact_ids:
                r.sadd(contacts_key, *contact_ids)

        # activity
        with self.lock_on(FlowLock.activity, lock_ttl=lock_ttl):
            (active, visits) = self._calculate_activity()

            # remove our old active cache
            keys = self.calculate_active_step_keys()
            if keys:
                r.delete(*keys)
            r.delete(self.get_stats_cache_key(FlowStatsCache.visit_count_map))

            # add current active cache
            for step, runs in active.items():
                for run in runs:
                    r.sadd(self.get_stats_cache_key(FlowStatsCache.step_active_set, step), run)

            if len(visits):
                r.hmset(self.get_stats_cache_key(FlowStatsCache.visit_count_map), visits)

    def _calculate_activity(self, simulation=False):

        """
        Calculate our activity stats from the database. This is expensive. It should only be run
        for simulation or in an async task to rebuild the activity cache
        """

        # who is actively at each step
        steps = FlowStep.objects.values('run__pk', 'step_uuid').filter(run__is_active=True, run__flow=self, left_on=None, run__contact__is_test=simulation).annotate(count=Count('run_id'))

        active = {}
        for step in steps:
            step_id = step['step_uuid']
            if step_id not in active:
                active[step_id] = {step['run__pk']}
            else:
                active[step_id].add(step['run__pk'])

        # need to be a list for json
        for key, value in active.items():
            active[key] = list(value)

        visits = {}
        visited_actions = FlowStep.objects.values('step_uuid', 'next_uuid').filter(run__flow=self, step_type='A', run__contact__is_test=simulation).annotate(count=Count('run_id'))
        visited_rules = FlowStep.objects.values('rule_uuid', 'next_uuid').filter(run__flow=self, step_type='R', run__contact__is_test=simulation).exclude(rule_uuid=None).annotate(count=Count('run_id'))

        # where have people visited
        for step in visited_actions:
            if step['next_uuid'] and step['count']:
                visits['%s:%s' % (step['step_uuid'], step['next_uuid'])] = step['count']

        for step in visited_rules:
            if step['next_uuid'] and step['count']:
                visits['%s:%s' % (step['rule_uuid'], step['next_uuid'])] = step['count']

        return (active, visits)

    def _check_for_cache_update(self):
        """
        Checks if we have a redis cache for our flow stats, or whether they need to be updated.
        If so, triggers an async rebuild of the cache for our flow.
        """
        from .tasks import calculate_flow_stats_task, check_flow_stats_accuracy_task

        r = get_redis_connection()

        # if there's no key for our run count, we definitely need to build it
        if not r.exists(self.get_stats_cache_key(FlowStatsCache.runs_started_count)):
            calculate_flow_stats_task.delay(self.pk)
            return

        # don't do the more expensive check if it was performed recently
        cache_check = self.get_stats_cache_key(FlowStatsCache.cache_check)
        if r.exists(cache_check):
            return

        # don't check again for a day or so, add up to an hour of randomness
        # to spread things out a bit
        import random
        r.set(cache_check, 1, FLOW_STAT_CACHE_FREQUENCY + random.randint(0, 60 * 60))

        # check flow stats for accuracy, rebuilding if necessary
        check_flow_stats_accuracy_task.delay(self.pk)

    def get_activity(self, simulation=False):
        """
        Get the activity summary for a flow as a tuple of the number of active runs
        at each step and a map of the previous visits
        """

        if simulation:
            (active, visits) = self._calculate_activity(simulation=True)
            # we want counts not actual run ids
            for key, value in active.items():
                active[key] = len(value)
            return (active, visits)

        self._check_for_cache_update()

        r = get_redis_connection()

        # get all possible active keys
        keys = self.calculate_active_step_keys()
        active = {}
        for key in keys:
            count = r.scard(key)
            # only include stats for steps that actually have people there
            if count:
                active[key[key.rfind(':') + 1:]] = count

        # visited path
        visited = r.hgetall(self.get_stats_cache_key(FlowStatsCache.visit_count_map))

        # make sure our counts are treated as ints for consistency
        for k, v in visited.items():
            visited[k] = int(v)

        return (active, visited)

    def get_total_runs(self):
        self._check_for_cache_update()
        r = get_redis_connection()
        runs = r.get(self.get_stats_cache_key(FlowStatsCache.runs_started_count))
        if runs:
            return int(runs)
        return 0

    def get_total_contacts(self):
        self._check_for_cache_update()
        r = get_redis_connection()
        return r.scard(self.get_stats_cache_key(FlowStatsCache.contacts_started_set))

    def update_start_counts(self, contacts, simulation=False):
        """
        Track who and how many people just started our flow
        """

        simulation = len(contacts) == 1 and contacts[0].is_test

        if not simulation:
            r = get_redis_connection()
            contact_count = len(contacts)

            # total number of runs as an int
            r.incrby(self.get_stats_cache_key(FlowStatsCache.runs_started_count), contact_count)

            # distinct participants as a set
            if contact_count:
                r.sadd(self.get_stats_cache_key(FlowStatsCache.contacts_started_set), *[c.pk for c in contacts])


    def get_base_text(self, language_dict, default=''):
        if not isinstance(language_dict, dict):
            return language_dict

        if self.base_language:
            return language_dict.get(self.base_language, default)

        return default

    def get_localized_text(self, language_dict, contact=None, default_text=''):
        """
        Given a language dict and a preferred language, return the best possible text match
        :param language_dict: The text in all supported languages, or string (which will just return immediately)
        :param contact: the contact we are interacting with
        :param default_text: What to use if all else fails
        :return:
        """

        # We return according to the following precedence:
        #   1) Contact Language
        #   2) Org Primary Language
        #   3) Flow Base Language
        #   4) Default Text

        preferred_languages = []
        if contact and contact.language:
            preferred_languages.append(contact.language)

        if self.org.primary_language:
            preferred_languages.append(self.org.primary_language.iso_code)

        preferred_languages.append(self.base_language)

        localized = get_preferred_language(language_dict, preferred_languages)

        if not localized:
            localized = default_text

        return localized

    def update_base_language(self):
        """
        Update our flow definition according to the base_language
        """
        if self.base_language:
            for actionset in ActionSet.objects.filter(flow=self):
                actions = actionset.get_actions()
                for action in actions:
                    action.update_base_language(self.base_language)
                actionset.set_actions(actions)
                actionset.save()

            for ruleset in RuleSet.objects.filter(flow=self):
                rules = ruleset.get_rules()
                for rule in rules:
                    rule.update_base_language(self.base_language, self.org)
                ruleset.set_rules(rules)
                ruleset.save()

    def update_run_expirations(self):
        """
        Update all of our current run expirations according to our new expiration period
        """
        for step in FlowStep.objects.filter(run__flow=self, run__is_active=True, left_on=None).distinct('run'):
            step.run.update_expiration(step.arrived_on)

        # force an expiration update
        from temba.flows.tasks import check_flows_task
        check_flows_task.delay()

    def import_definition(self, flow_json):
        """
        Allows setting the definition for a flow from another definition.  All uuid's will be
        remmaped accordingly.
        """
        # uuid mappings
        uuid_map = dict()

        def copy_recording(url, path):
            if not url:
                return None

            try:
                url = "http://%s/%s" % (settings.AWS_STORAGE_BUCKET_NAME, url)
                temp = NamedTemporaryFile(delete=True)
                temp.write(urllib2.urlopen(url).read())
                temp.flush()
                return default_storage.save(path, temp)
            except:
                # its okay if its no longer there, we'll remove the recording
                return None

        def remap_uuid(json, attribute):
            if attribute in json and json[attribute]:
                uuid = json[attribute]
                new_uuid = uuid_map.get(uuid, None)
                if not new_uuid:
                    new_uuid = str(uuid4())
                    uuid_map[uuid] = new_uuid

                json[attribute] = new_uuid

        remap_uuid(flow_json, 'entry')
        for actionset in flow_json[Flow.ACTION_SETS]:
            remap_uuid(actionset, 'uuid')
            remap_uuid(actionset, 'destination')

            # for all of our recordings, pull them down and remap
            for action in actionset['actions']:
                if 'recording' in action:
                    # if its a localized
                    if isinstance(action['recording'], dict):
                        for lang, url in action['recording'].iteritems():
                            path = copy_recording(url, 'recordings/%d/%d/steps/%s.wav' % (self.org.pk, self.pk, action['uuid']))
                            action['recording'][lang] = path
                    else:
                        path = copy_recording(action['recording'], 'recordings/%d/%d/steps/%s.wav' % (self.org.pk, self.pk, action['uuid']))
                        action['recording'] = path

        for ruleset in flow_json[Flow.RULE_SETS]:
            remap_uuid(ruleset, 'uuid')
            for rule in ruleset.get('rules', []):
                remap_uuid(rule, 'uuid')
                remap_uuid(rule, 'destination')

        # now update with our remapped values
        self.update(flow_json)
        return self

    def archive(self):
        self.is_archived = True
        self.save(update_fields=['is_archived'])

        # archive our triggers as well
        from temba.triggers.models import Trigger
        Trigger.objects.filter(flow=self).update(is_archived=True)

    def restore(self):
        if self.flow_type == Flow.VOICE:
            if not self.org.supports_ivr():
                raise FlowException("%s requires a Twilio number")

        self.is_archived = False
        self.save(update_fields=['is_archived'])
        # we don't know enough to restore triggers automatically

    def update_single_message_flow(self, message):
        self.flow_type = Flow.MESSAGE
        self.save(update_fields=['name', 'flow_type'])

        uuid = str(uuid4())
        action_sets = [dict(x=100, y=0,  uuid=uuid, actions=[dict(type='reply', msg=message)])]
        self.update(dict(entry=uuid, rulesets=[], action_sets=action_sets))

    def steps(self):
        return FlowStep.objects.filter(run__flow=self)

    def get_completed_runs(self):
        self._check_for_cache_update()
        r = get_redis_connection()
        return r.scard(self.get_stats_cache_key(FlowStatsCache.runs_completed_count))

    def get_completed_percentage(self):
        total_runs = self.get_total_runs()
        if total_runs > 0:
            completed_percentage =  int((self.get_completed_runs() * 100) / total_runs)
        else:
            completed_percentage = 0
        return completed_percentage

    def get_responses_since(self, since):
        return self.steps().filter(step_type=RULE_SET, left_on__gte=since, run__contact__is_test=False).count()

    def get_terminal_nodes(self):
        cache_key = self.get_props_cache_key(FlowPropsCache.terminal_nodes)
        return get_cacheable(cache_key, FLOW_PROP_CACHE_TTL,
                             lambda: [s.uuid for s in self.action_sets.filter(destination=None)])

    def get_category_nodes(self):
        cache_key = self.get_props_cache_key(FlowPropsCache.category_nodes)
        return get_cacheable(cache_key, FLOW_PROP_CACHE_TTL, lambda: [rs.uuid for rs in self.rule_sets.all()])

    def get_columns(self):
        runs = self.steps().filter(step_type=RULE_SET).exclude(rule_uuid=None).order_by('run').values('run').annotate(count=Count('run')).order_by('-count').first()
        node_order = []
        existing = set()

        if runs:
            busiest_run = runs['run']
            steps = self.steps().filter(run=busiest_run, step_type=RULE_SET).exclude(rule_uuid=None).order_by('arrived_on', 'pk')

            for step in steps:
                if step.step_uuid not in existing:
                    existing.add(step.step_uuid)
                    ruleset = RuleSet.get(step.step_uuid)
                    if ruleset:
                        node_order.append(ruleset)

        # add any nodes that weren't visited by this contact at the end
        for ruleset in RuleSet.objects.filter(flow=self).exclude(label=None).order_by('pk'):
            if ruleset.uuid not in existing:
                node_order.append(ruleset)

        return node_order

<<<<<<< HEAD
    def get_ruleset_category_counts(self):
        (rulesets, rule_categories) = self.build_ruleset_caches()
        counts = []

        # get our columns, these should be roughly in the same order as our nodes
        rulesets = self.get_columns()
        for ruleset in rulesets:
            ruleset_counts = dict(ruleset=ruleset)
            categories = []
            category_map = dict()

            for rule in ruleset.get_rules():
                count = self.steps().filter(step_type=RULE_SET, rule_uuid=rule.uuid, run__contact__is_test=False).distinct('run').count()

                category_name = rule.get_category_name(self.base_language)

                if category_name == 'Other':
                    continue

                category = category_map.get(category_name, None)
                if not category:
                    category = dict(label=category_name, count=count)
                    category_map[category_name] = category
                    categories.append(category)
                else:
                    category['count'] = category['count'] + count

            ruleset_counts['categories'] = categories
            ruleset_counts['height'] = len(categories) * 75

            result_count = sum(_['count'] for _ in categories)
            if result_count > 0:
                for category in categories:
                    category['percent'] = category['count'] * 100 / result_count
                    category['total'] = result_count

                counts.append(ruleset_counts)

        return counts

    def build_ruleset_caches(self, ruleset_list=None):
=======
    def build_ruleset_caches(self, filter_ruleset=None):
>>>>>>> 85e8ce02

        rulesets = dict()
        rule_categories = dict()

        if not ruleset_list:
            ruleset_list = RuleSet.objects.filter(flow=self).exclude(label=None).order_by('pk').select_related('flow', 'flow__org')

        for ruleset in ruleset_list:
            rulesets[ruleset.uuid] = ruleset
            for rule in ruleset.get_rules():
                rule_categories[rule.uuid] = rule.category

        return (rulesets, rule_categories)

    def build_message_context(self, contact, msg):
        # if we have a contact, build up our results for them
        if contact:
            results = self.get_results(contact, only_last_run=True)
        else:
            results = []

        # create a flow dict
        flow_context = dict()

        date_format = get_datetime_format(self.org.get_dayfirst())[1]

        # wrapper around our value dict, lets us do a nice representation of both @flow.foo and @flow.foo.text
        def value_wrapper(value):
            values = dict(text=value['text'],
                          time=datetime_to_str(value['time'], format=date_format),
                          category=self.get_localized_text(value['category'], contact),
                          value=unicode(value['rule_value']))
            values['__default__'] = unicode(value['rule_value'])
            return values

        values = []

        if results and results[0]:
            for value in results[0]['values']:
                field = re.sub(r'[^a-z0-9]+', '_', value['label'].lower())
                flow_context[field] = value_wrapper(value)
                values.append("%s: %s" % (value['label'], value['rule_value']))

        # our default value
        flow_context['__default__'] = "\n".join(values)

        # add our message context
        channel_context = dict()
        if msg:
            message_context = msg.build_message_context()

            # some fake channel deets for simulation
            if msg.contact.is_test:
                channel_context = dict(__default__='(800) 555-1212', name='Simulator', tel='(800) 555-1212', tel_e164='+18005551212')
            # where the message was sent to
            elif msg.channel:
                channel_context = msg.channel.build_message_context()

        elif contact:
            message_context = dict(__default__='', contact=contact.build_message_context())
        else:
            message_context = dict(__default__='')

        run = self.runs.filter(contact=contact).order_by('-created_on').first()
        run_context = dict(__default__='')
        if run:
            run_context.update(run.field_dict())

        context = dict(flow=flow_context, channel=channel_context, step=message_context, extra=run_context)
        if contact:
            context['contact'] = contact

        return context

    def get_results(self, contact=None, filter_ruleset=None, only_last_run=True, run=None):
        if filter_ruleset:
            ruleset_list = [filter_ruleset]
        elif run and hasattr(run.flow, 'ruleset_prefetch'):
            ruleset_list = run.flow.ruleset_prefetch
        else:
            ruleset_list = None

        (rulesets, rule_categories) = self.build_ruleset_caches(ruleset_list)

        # for each of the contacts that participated
        results = []

        if run:
            runs = [run]
            flow_steps = [s for s in run.steps.all() if s.rule_uuid]
        else:
            runs = self.runs.all().select_related('contact')

            # hide simulation test contact
            runs = runs.filter(contact__is_test=Contact.get_simulation())

            if contact:
                runs = runs.filter(contact=contact)

            runs = runs.order_by('contact', '-created_on')

            # or possibly only the last run
            if only_last_run:
                runs = runs.distinct('contact')

            flow_steps = FlowStep.objects.filter(step_uuid__in=rulesets.keys()).exclude(rule_uuid=None)

            # filter our steps to only the runs we care about
            flow_steps = flow_steps.filter(run__pk__in=[r.pk for r in runs])

            # and the ruleset we care about
            if filter_ruleset:
                flow_steps = flow_steps.filter(step_uuid=filter_ruleset.uuid)

            flow_steps = flow_steps.order_by('arrived_on', 'pk').select_related('run').prefetch_related('messages')

        steps_cache = {}
        for step in flow_steps:

            step_dict = dict(left_on=step.left_on,
                             arrived_on=step.arrived_on,
                             rule_uuid=step.rule_uuid,
                             rule_category=step.rule_category,
                             rule_decimal_value=step.rule_decimal_value,
                             rule_value=step.rule_value,
                             text=step.get_text(),
                             step_uuid=step.step_uuid)

            step_run = step.run.id

            if step_run in steps_cache.keys():
                steps_cache[step_run].append(step_dict)

            else:
                steps_cache[step_run] = [step_dict]

        for run in runs:
            first_seen = None
            last_seen = None
            values = []

            if run.id in steps_cache:
                run_steps = steps_cache[run.id]
            else:
                run_steps = []

            for rule_step in run_steps:
                ruleset = rulesets.get(rule_step['step_uuid'])
                if not first_seen:
                    first_seen = rule_step['left_on']
                last_seen = rule_step['arrived_on']

                if ruleset:
                    time = rule_step['left_on'] if rule_step['left_on'] else rule_step['arrived_on']

                    label = ruleset.label
                    category = rule_categories.get(rule_step['rule_uuid'], None)

                    # if this category no longer exists, use the category label at the time
                    if not category:
                        category = rule_step['rule_category']

                    value = rule_step['rule_decimal_value'] if rule_step['rule_decimal_value'] is not None else rule_step['rule_value']

                    values.append(dict(node=rule_step['step_uuid'],
                                       label=label,
                                       category=category,
                                       text=rule_step['text'],
                                       value=value,
                                       rule_value=rule_step['rule_value'],
                                       time=time))

            results.append(dict(contact=run.contact, values=values, first_seen=first_seen, last_seen=last_seen, run=run.pk))

        # sort so most recent is first
        now = timezone.now()
        results = sorted(results, reverse=True, key=lambda result: result['first_seen'] if result['first_seen'] else now)
        return results

    def async_start(self, user, groups, contacts, restart_participants=False):
        """
        Causes us to schedule a flow to start in a background thread.
        """
        from .tasks import start_flow_task

        # create a flow start object
        flow_start = FlowStart.objects.create(flow=self, restart_participants=restart_participants,
                                              created_by=user, modified_by=user)

        contact_ids = [c.id for c in contacts]
        flow_start.contacts.add(*contact_ids)

        group_ids = [g.id for g in groups]
        flow_start.groups.add(*group_ids)

        start_flow_task.delay(flow_start.pk)

    def start(self, groups, contacts, restart_participants=False, started_flows=None, start_msg=None, extra=None, flow_start=None):
        """
        Starts a flow for the passed in groups and contacts.
        """
        if started_flows is None:
            started_flows = []

        # prevents infinite loops
        if self.pk in started_flows:
            return

        # add this flow to our list of started flows
        started_flows.append(self.pk)

        if not self.entry_uuid:
            return

        if start_msg:
            start_msg.msg_type = FLOW
            start_msg.save(update_fields=['msg_type'])

        all_contacts = Contact.all().filter(Q(all_groups__in=[_.pk for _ in groups]) | Q(pk__in=[_.pk for _ in contacts]))
        all_contacts = all_contacts.order_by('pk').distinct('pk')

        if not restart_participants:
            # exclude anybody who is already currently in the flow
            all_contacts = all_contacts.exclude(pk__in=[_.contact_id for _ in self.runs.filter(is_active=True)])
        else:
            # mark any current runs as no longer active
            previous_runs = self.runs.filter(is_active=True, contact__in=all_contacts)
            self.remove_active_for_run_ids([run.pk for run in previous_runs])
            previous_runs.update(is_active=False)

        # update our total flow count on our flow start so we can keep track of when it is finished
        if flow_start:
            flow_start.contact_count = len(all_contacts)
            flow_start.save(update_fields=['contact_count'])

        # if there are no contacts to start this flow, then update our status and exit this flow
        if not all_contacts:
            if flow_start: flow_start.update_status()
            return

        if self.flow_type == Flow.VOICE:
            return self.start_call_flow(all_contacts, start_msg=start_msg,
                                        extra=extra, flow_start=flow_start)

        else:
            return self.start_msg_flow(all_contacts,
                                       started_flows=started_flows,
                                       start_msg=start_msg, extra=extra, flow_start=flow_start)

    def start_call_flow(self, all_contacts, start_msg=None, extra=None, flow_start=None):
        from temba.ivr.models import IVRCall
        runs = []
        channel = self.org.get_call_channel()

        from temba.channels.models import CALL
        if not channel or CALL not in channel.role:
            return runs

        (entry_actions, entry_rules) = (None, None)
        if self.entry_type == Flow.ACTIONS_ENTRY:
            entry_actions = ActionSet.objects.filter(uuid=self.entry_uuid).first()

        elif self.entry_type == Flow.RULES_ENTRY:
            entry_rules = RuleSet.objects.filter(uuid=self.entry_uuid).first()

        for contact in all_contacts:
            run = FlowRun.create(self, contact, start=flow_start)
            if extra:
                run.update_fields(extra)

            # keep track of all runs we are starting in redis for faster calcs later
            self.update_start_counts([contact])

            # create our call objects
            call = IVRCall.create_outgoing(channel, contact, self, self.created_by)

            # save away our created call
            run.call = call
            run.save(update_fields=['call'])

            # trigger the call to start (in the background)
            call.start_call()

            runs.append(run)

        if flow_start:
            flow_start.update_status()

        return runs

    def start_msg_flow(self, all_contacts, started_flows=None, start_msg=None, extra=None, flow_start=None):
        start_msg_id = start_msg.id if start_msg else None
        flow_start_id = flow_start.id if flow_start else None

        if started_flows is None:
            started_flows = []

        # create the broadcast for this flow
        send_actions = self.get_entry_send_actions()

        # for each send action, we need to create a broadcast, we'll group our created messages under these
        broadcasts = []
        for send_action in send_actions:
            message_text = self.get_localized_text(send_action.msg)

            # if we have localized versions, add those to our broadcast definition
            language_dict = None
            if isinstance(send_action.msg, dict):
                language_dict = json.dumps(send_action.msg)

            if message_text:
                broadcast = Broadcast.create(self.org, self.created_by, message_text, all_contacts,
                                             language_dict=language_dict)

                # manually set our broadcast status to QUEUED, our sub processes will send things off for us
                broadcast.status = QUEUED
                broadcast.save(update_fields=['status'])

                # add it to the list of broadcasts in this flow start
                broadcasts.append(broadcast)

        # if there are fewer contacts than our batch size, do it immediately
        if len(all_contacts) < START_FLOW_BATCH_SIZE:
            return self.start_msg_flow_batch(all_contacts, broadcasts=broadcasts, started_flows=started_flows,
                                             start_msg=start_msg, extra=extra, flow_start=flow_start)

        # otherwise, create batches instead
        else:
            # for all our contacts, build up start sms batches
            task_context = dict(contacts=[], flow=self.pk, flow_start=flow_start_id,
                                started_flows=started_flows, broadcasts=[b.id for b in broadcasts], start_msg=start_msg_id, extra=extra)

            batch_contacts = task_context['contacts']
            for contact in all_contacts:
                batch_contacts.append(contact.pk)

                if len(batch_contacts) >= START_FLOW_BATCH_SIZE:
                    print "Starting flow '%s' for batch of %d contacts" % (self.name, len(task_context['contacts']))
                    push_task(self.org, 'flows', 'start_msg_flow_batch', task_context)
                    batch_contacts = []
                    task_context['contacts'] = batch_contacts

            if batch_contacts:
                print "Starting flow '%s' for batch of %d contacts" % (self.name, len(task_context['contacts']))
                push_task(self.org, 'flows', 'start_msg_flow_batch', task_context)

            return []

    def start_msg_flow_batch(self, batch_contacts, broadcasts=None, started_flows=None, start_msg=None,
                             extra=None, flow_start=None):
        batch_contact_ids = [c.id for c in batch_contacts]

        if started_flows is None:
            started_flows = []

        if broadcasts is None:
            broadcasts = []

        # these fields are the initial state for our flow run
        run_fields = None
        if extra:
            (normalized_fields, count) = FlowRun.normalize_fields(extra)
            run_fields = json.dumps(normalized_fields)

        # create all our flow runs for this set of contacts at once
        batch = []
        now = timezone.now()
        for contact in batch_contacts:
            run = FlowRun.create(self, contact, fields=run_fields, start=flow_start, created_on=now, db_insert=False)
            batch.append(run)
        FlowRun.objects.bulk_create(batch)

        # keep track of all runs we are starting in redis for faster calcs later
        self.update_start_counts(batch_contacts)

        # build a map of contact to flow run
        run_map = dict()
        for run in FlowRun.objects.filter(contact__in=batch_contact_ids, flow=self, created_on=now):
            run_map[run.contact_id] = run
            if run.contact.is_test:
                ActionLog.create(run, '%s has entered the "%s" flow' % (run.contact.get_display(self.org, short=True), run.flow.name))

        # update our expiration date on our runs, we do this by calculating it on one run then updating all others
        run.update_expiration(timezone.now())
        FlowRun.objects.filter(contact__in=batch_contact_ids, created_on=now).update(expires_on=run.expires_on)

        # if we have some broadcasts to optimize for
        message_map = dict()
        if broadcasts:
            # create our message context
            message_context_base = self.build_message_context(None, start_msg)
            if extra:
                extra['__default__'] = ", ".join("%s: %s" % (_, extra[_]) for _ in sorted(extra.keys()))
                message_context_base['extra'] = extra

            # and add each contact and message to each broadcast
            for broadcast in broadcasts:
                # create our message context
                message_context = dict()
                message_context.update(message_context_base)

                # provide the broadcast with a partial recipient list
                partial_recipients = list(), batch_contacts

                # create the sms messages
                created_on = timezone.now()
                broadcast.send(message_context=message_context, trigger_send=False,
                               response_to=start_msg, status=INITIALIZING,
                               created_on=created_on, base_language=self.base_language,
                               partial_recipients=partial_recipients)

                # map all the messages we just created back to our contact
                for msg in Msg.objects.filter(broadcast=broadcast, created_on=created_on):
                    if not msg.contact_id in message_map:
                        message_map[msg.contact_id] = [msg]
                    else:
                        message_map[msg.contact_id].append(msg)

        # now execute our actual flow steps
        (entry_actions, entry_rules) = (None, None)
        if self.entry_type == Flow.ACTIONS_ENTRY:
            entry_actions = ActionSet.objects.filter(uuid=self.entry_uuid).first()

        elif self.entry_type == Flow.RULES_ENTRY:
            entry_rules = RuleSet.objects.filter(uuid=self.entry_uuid).first()

        runs = []
        msgs = []
        optimize_sending_action = len(broadcasts) > 0

        for contact in batch_contacts:
            # each contact maintain it's own list of started flows
            started_flows_by_contact = list(started_flows)

            run = run_map[contact.id]
            run_msgs = message_map.get(contact.id, [])
            arrived_on = timezone.now()

            if entry_actions:
                run_msgs += entry_actions.execute_actions(run, start_msg, started_flows_by_contact,
                                                          execute_reply_action=not optimize_sending_action)

                step = self.add_step(run, entry_actions, run_msgs, is_start=True, arrived_on=arrived_on)

                # and onto the destination
                if entry_actions.destination:
                    self.add_step(run, entry_actions.destination, previous_step=step, arrived_on=timezone.now())
                else:
                    run.set_completed()
                    if contact.is_test:
                        ActionLog.create(run, '%s has exited this flow' % run.contact.get_display(self.org, short=True))

            elif entry_rules:
                step = self.add_step(run, entry_rules, run_msgs, is_start=True, arrived_on=arrived_on)

                # if we have a start message, go and handle the rule
                if start_msg:
                    self.find_and_handle(start_msg, started_flows_by_contact)

                # otherwise, if this ruleset doesn't operate on a step, then evaluate it immediately
                elif not entry_rules.requires_step():
                    # create an empty placeholder message
                    msg = Msg(contact=contact, text='', id=0)
                    self.handle_ruleset(entry_rules, step, run, msg, started_flows_by_contact)

            if start_msg:
                step.add_message(start_msg)

            runs.append(run)

            # add these messages as ones that are ready to send
            for msg in run_msgs:
                msgs.append(msg)

        # trigger our messages to be sent
        if msgs:
            msg_ids = [m.id for m in msgs]
            Msg.objects.filter(id__in=msg_ids).update(status=PENDING)

            # trigger a sync
            self.org.trigger_send(msgs)

        # if we have a flow start, check whether we are complete
        if flow_start:
            flow_start.update_status()

        return runs

    def add_step(self, run, step, msgs=None, rule=None, category=None, call=None, is_start=False, previous_step=None, arrived_on=None):
        if msgs is None:
            msgs = []

        if not arrived_on:
            arrived_on = timezone.now()

        # if we were previously marked complete, activate again
        run.set_completed(False)

        if not is_start:
            # we have activity, update our expires on date accordingly
            run.update_expiration(timezone.now())

            # mark any other states for this contact as evaluated, contacts can only be in one place at time
            self.steps().filter(run=run, left_on=None).update(left_on=arrived_on, next_uuid=step.uuid,
                                                              rule_uuid=rule, rule_category=category)

        # then add our new step and associate it with our message
        step = FlowStep.objects.create(run=run, contact=run.contact, step_type=step.get_step_type(),
                                       step_uuid=step.uuid, arrived_on=arrived_on)

        # for each message, associate it with this step and set the label on it
        for msg in msgs:
            step.add_message(msg)

        # update the activity for our run
        if not run.contact.is_test:
            self.update_activity(step, previous_step, rule_uuid=rule)

        return step

    def remove_active_for_run_ids(self, run_ids):
        """
        Bulk deletion of activity for a list of run ids. This removes the runs
        from the active step, but does not remove the visited (path) data
        for the runs.
        """
        r = get_redis_connection()
        if run_ids:
            for key in self.calculate_active_step_keys():
                r.srem(key, *run_ids)

    def remove_active_for_step(self, step):
        """
        Removes the active stat for a run at the given step, but does not
        remove the (path) data for the runs.
        """
        r = get_redis_connection()
        r.srem(self.get_stats_cache_key(FlowStatsCache.step_active_set, step.step_uuid), step.run.pk)

    def remove_visits_for_step(self, step):
        """
        Decrements the count for the given step
        """
        r = get_redis_connection()
        step_uuid = step.step_uuid
        if step.rule_uuid:
            step_uuid = step.rule_uuid
        r.hincrby(self.get_stats_cache_key(FlowStatsCache.visit_count_map), "%s:%s" % (step_uuid, step.next_uuid), -1)

    def update_activity(self, step, previous_step=None, rule_uuid=None):
        """
        Updates our cache for the given step. This will mark the current active step and
        record history path data for activity.

        :param step: the step they just took
        :param previous_step: the step they were just on
        :param rule_uuid: the uuid for the rule they came from (if any)
        :param simulation: if we are part of a simulation
        """

        with self.lock_on(FlowLock.activity):
            r = get_redis_connection()

            # remove our previous active spot
            if previous_step:
                self.remove_active_for_step(previous_step)

                # mark our path
                previous_uuid = previous_step.step_uuid

                # if we came from a rule, use that instead of our step
                if rule_uuid:
                    previous_uuid = rule_uuid
                r.hincrby(self.get_stats_cache_key(FlowStatsCache.visit_count_map), "%s:%s" % (previous_uuid, step.step_uuid), 1)

            # make us active on our new step
            r.sadd(self.get_stats_cache_key(FlowStatsCache.step_active_set, step.step_uuid), step.run.pk)

    def get_entry_send_actions(self):
        """
        Returns all the entry actions (the first actions in a flow) that are reply actions. This is used
        for grouping all our outgoing messages into a single Broadcast.
        """
        if not self.entry_uuid or self.entry_type != Flow.ACTIONS_ENTRY:
            return []

        # get our entry actions
        entry_actions = ActionSet.objects.filter(uuid=self.entry_uuid).first()
        send_actions = []

        if entry_actions:
            actions = entry_actions.get_actions()

            for action in actions:
                # if this isn't a reply action, bail, they might be modifying the contact
                if not isinstance(action, ReplyAction):
                    break

                send_actions.append(action)

        return send_actions

    def get_dependencies(self, dependencies=None):

        if not dependencies:
            dependencies = dict(flows=set(), groups=set(), campaigns=set(), triggers=set())

        if self in dependencies['flows']:
            return dependencies

        flows = set()
        groups = set()
        # flows.add(self)

        # find all the flows we reference, note this won't include archived flows
        for action_set in self.action_sets.all():
            for action in action_set.get_actions():
                if hasattr(action, 'flow'):
                    flows.add(action.flow)
                if hasattr(action, 'groups'):
                    for group in action.groups:
                        if not isinstance(group, unicode):
                            groups.update(action.groups)

        # add any campaigns that use our groups
        from temba.campaigns.models import Campaign
        campaigns = Campaign.objects.filter(org=self.org, group__in=groups, is_archived=False, is_active=True)
        for campaign in campaigns:
            flows.update(list(campaign.get_flows()))

        # and any of our triggers that reference us
        from temba.triggers.models import Trigger
        triggers = set(Trigger.objects.filter(org=self.org, flow=self, is_archived=False, is_active=True))

        dependencies['flows'].update(flows)
        dependencies['groups'].update(groups)
        dependencies['campaigns'].update(set(campaigns))
        dependencies['triggers'].update(triggers)

        for flow in flows:
            dependencies = flow.get_dependencies(dependencies)

        return dependencies

    def as_json(self, expand_contacts=False):
        """
        Returns the JSON definition for this flow.

          expand_contacts:
            Add names for contacts and groups that are just ids. This is useful for human readable
            situations such as the flow editor.

        """
        flow = dict()

        if self.entry_uuid:
            flow[Flow.ENTRY] = self.entry_uuid
        else:
            flow[Flow.ENTRY] = None

        actionsets = []
        for actionset in ActionSet.objects.filter(flow=self).order_by('pk'):
            actionsets.append(actionset.as_json())

        def lookup_action_contacts(action, contacts, groups):
            if 'contact' in action:
                contacts.append(action['contact']['id'])

            if 'contacts' in action:
                for contact in action['contacts']:
                    contacts.append(contact['id'])

            if 'group' in action:
                g = action['group']
                if isinstance(g, dict):
                    groups.append(g['id'])

            if 'groups' in action:
                for group in action['groups']:
                    if isinstance(group, dict):
                        groups.append(group['id'])

        def replace_action_contacts(action, contacts, groups):

            if 'contact' in action:
                contact = contacts.get(action['contact']['id'], None)
                if contact:
                    action['contact'] = contact.as_json()

            if 'contacts' in action:
                expanded_contacts = []
                for contact in action['contacts']:
                    contact = contacts.get(contact['id'], None)
                    if contact:
                        expanded_contacts.append(contact.as_json())

                action['contacts'] = expanded_contacts

            if 'group' in action:
                # variable substitution
                group = action['group']
                if isinstance(group, dict):
                    group = groups.get(action['group']['id'], None)
                    if group:
                        action['group'] = dict(id=group.id, name=group.name)

            if 'groups' in action:
                expanded_groups = []
                for group in action['groups']:

                    # variable substitution
                    if not isinstance(group, dict):
                        expanded_groups.append(group)
                    else:
                        group = groups.get(group['id'], None)
                        if group:
                            expanded_groups.append(dict(id=group.id, name=group.name))

                action['groups'] = expanded_groups

        if expand_contacts:
            groups = []
            contacts = []

            for actionset in actionsets:
                for action in actionset['actions']:
                    lookup_action_contacts(action, contacts, groups)

            # load them all
            contacts = dict((_.pk, _) for _ in Contact.all().filter(org=self.org, pk__in=contacts))
            groups = dict((_.pk, _) for _ in ContactGroup.user_groups.filter(org=self.org, pk__in=groups))

            # and replace them
            for actionset in actionsets:
                for action in actionset['actions']:
                    replace_action_contacts(action, contacts, groups)

        flow[Flow.ACTION_SETS] = actionsets

        rulesets = []
        for ruleset in RuleSet.objects.filter(flow=self).order_by('pk'):
            rulesets.append(ruleset.as_json())
        flow[Flow.RULE_SETS] = rulesets

        # add our metadata if we have it
        if not self.metadata:
            flow[Flow.METADATA] = dict()
        else:
            flow[Flow.METADATA] = json.loads(self.metadata)

        flow[Flow.LAST_SAVED] = datetime_to_str(self.saved_on)

        if self.base_language:
            flow[Flow.BASE_LANGUAGE] = self.base_language

        return flow

    def update(self, json_dict, user=None, force=False):
        """
        Updates a definition for a flow.
        """
        try:
            # check whether the flow has changed since this flow was last saved
            if user and not force:
                saved_on = json_dict.get(Flow.LAST_SAVED, None)
                org = user.get_org()
                tz = org.get_tzinfo()

                if not saved_on or str_to_datetime(saved_on, tz) < self.saved_on:
                    saver = ""
                    if self.saved_by.first_name:
                        saver += "%s " % self.saved_by.first_name
                    if self.saved_by.last_name:
                        saver += "%s" % self.saved_by.last_name

                    if not saver:
                        saver = self.saved_by.username

                    return dict(status="unsaved", description="Flow NOT Saved", saved_on=datetime_to_str(self.saved_on), saved_by=saver)

            top_y = 0
            top_uuid = None

            # load all existing objects into dicts by uuid
            existing_actionsets = dict()
            for actionset in self.action_sets.all():
                existing_actionsets[actionset.uuid] = actionset

            existing_rulesets = dict()
            for ruleset in self.rule_sets.all():
                existing_rulesets[ruleset.uuid] = ruleset

            # set of uuids which we've seen, we use this set to remove objects no longer used in this flow
            seen = set()
            destinations = set()

            # action sets that are removed during the update process such as
            # those with one action to a deleted flow, or deleted group, etc
            parsed_actions = {}

            # parse our actions, we need these before we can create our rulesets
            for actionset in json_dict.get(Flow.ACTION_SETS, []):

                uuid = actionset.get(Flow.UUID)

                # validate our actions, normalizing them as JSON after reading them
                actions = [_.as_json() for _ in Action.from_json_array(self.org, actionset.get(Flow.ACTIONS))]

                if actions:
                    parsed_actions[uuid] = actions

            entry = json_dict.get('entry', None)
            if entry:
                destinations.add(entry)

            # create all our rule sets
            for ruleset in json_dict.get(Flow.RULE_SETS, []):

                uuid = ruleset.get(Flow.UUID)
                rules = ruleset.get(Flow.RULES)
                label = ruleset.get(Flow.LABEL, None)
                webhook_url = ruleset.get(Flow.WEBHOOK_URL, None)
                webhook_action = ruleset.get(Flow.WEBHOOK_ACTION, None)
                operand = ruleset.get(Flow.OPERAND, None)
                finished_key = ruleset.get(Flow.FINISHED_KEY)
                response_type = ruleset.get(Flow.RESPONSE_TYPE)

                seen.add(uuid)

                # cap our lengths
                label = label[:64]

                if operand:
                    operand = operand[:128]

                if webhook_url:
                    webhook_url = webhook_url[:255]

                (x, y) = (ruleset.get(Flow.X), ruleset.get(Flow.Y))

                if not top_uuid or y < top_y:
                    top_y = y
                    top_uuid = uuid

                # validate we can parse our rules, this will throw if not
                Rule.from_json_array(self.org, rules)

                for rule in rules:
                    if 'destination' in rule:

                        # if the destination was excluded for not having any actions
                        # remove the connection for our rule too
                        if rule['destination'] not in parsed_actions:
                            rule['destination'] = None
                        else:
                            destinations.add(rule['destination'])

                existing = existing_rulesets.get(uuid, None)

                if existing:
                    existing.label = ruleset.get(Flow.LABEL, None)
                    existing.set_rules_dict(rules)
                    existing.webhook_url = webhook_url
                    existing.webhook_action = webhook_action
                    existing.operand = operand
                    existing.label = label
                    existing.finished_key = finished_key
                    existing.response_type = response_type
                    (existing.x, existing.y) = (x, y)
                    existing.save()
                else:

                    existing = RuleSet.objects.create(flow=self,
                                                      uuid=uuid,
                                                      label=label,
                                                      rules=json.dumps(rules),
                                                      webhook_url=webhook_url,
                                                      webhook_action=webhook_action,
                                                      finished_key=finished_key,
                                                      response_type=response_type,
                                                      operand=operand,
                                                      x=x, y=y)

                existing_rulesets[uuid] = existing

                # update our value type based on our new rules
                existing.value_type = existing.get_value_type()
                RuleSet.objects.filter(pk=existing.pk).update(value_type=existing.value_type)

            # now work through our action sets
            for actionset in json_dict.get(Flow.ACTION_SETS, []):
                uuid = actionset.get(Flow.UUID)

                # skip actionsets without any actions. This happens when there are no valid
                # actions in an actionset such as when deleted groups or flows are the only actions
                if uuid not in parsed_actions:
                    continue

                actions = parsed_actions[uuid]
                destination = actionset.get('destination')
                seen.add(uuid)

                (x, y) = (actionset.get(Flow.X), actionset.get(Flow.Y))

                if not top_uuid or y < top_y:
                    top_y = y
                    top_uuid = uuid

                # validate our destination uuid
                if destination:
                    destination_uuid = destination
                    destination = existing_rulesets.get(destination_uuid, None)
                    seen.add(destination)

                    if not destination:
                        raise FlowException("Destination ruleset '%s' for actionset does not exist" % destination_uuid)

                existing = existing_actionsets.get(uuid, None)

                # only create actionsets if there are actions
                if actions:
                    if existing:
                        existing.destination = destination
                        existing.set_actions_dict(actions)
                        (existing.x, existing.y) = (x, y)
                        existing.save()
                    else:
                        existing = ActionSet.objects.create(flow=self,
                                                            uuid=uuid,
                                                            destination=destination,
                                                            actions=json.dumps(actions),
                                                            x=x, y=y)

                        existing_actionsets[uuid] = existing

            # now work through all our objects once more, making sure all uuids map appropriately
            for existing in existing_actionsets.values():
                if not existing.uuid in seen:
                    del existing_actionsets[existing.uuid]
                    existing.delete()

            for existing in existing_rulesets.values():
                if not existing.uuid in seen:
                    # clean up any values on this ruleset
                    Value.objects.filter(ruleset=existing, org=self.org).delete()

                    del existing_rulesets[existing.uuid]
                    existing.delete()

            # make sure all destinations are present though
            for destination in destinations:
                if not destination in existing_rulesets and not destination in existing_actionsets:
                    raise FlowException("Invalid destination: '%s', no matching actionset or ruleset" % destination)

            if not entry and top_uuid:
                entry = top_uuid

            # set our entry
            if entry:
                if entry in existing_actionsets:
                    self.entry_uuid = entry
                    self.entry_type = Flow.ACTIONS_ENTRY
                elif entry in existing_rulesets:
                    self.entry_uuid = entry
                    self.entry_type = Flow.RULES_ENTRY
                else:
                    self.entry_uuid = None
                    self.entry_type = None

            # if we have a base language, set that
            self.base_language = json_dict.get('base_language', None)

            # set our metadata
            self.metadata = None
            if Flow.METADATA in json_dict:
                self.metadata = json.dumps(json_dict[Flow.METADATA])

            if user:
                self.saved_by = user
            self.saved_on = timezone.now()
            self.save()

            # clear property cache
            self.clear_props_cache()

            # create a version of our flow for posterity
            if user is None:
                user = self.created_by

            # remove any versions that were created in the last minute
            self.versions.filter(created_on__gt=timezone.now() - timedelta(seconds=60)).delete()

            # create a new version
            self.versions.create(definition=json.dumps(json_dict), created_by=user, modified_by=user)

            return dict(status="success", description="Flow Saved", saved_on=datetime_to_str(self.saved_on))

        except Exception as e:
            import traceback
            traceback.print_exc()

            transaction.rollback()
            transaction.leave_transaction_management()
            raise e

    def __unicode__(self):
        return self.name

    class Meta:
        ordering = ('-modified_on',)


class RuleSet(models.Model):
    uuid = models.CharField(max_length=36, unique=True)
    flow = models.ForeignKey(Flow, related_name='rule_sets')

    label = models.CharField(max_length=64, null=True, blank=True,
                             help_text=_("The label for this field"))

    operand = models.CharField(max_length=128, null=True, blank=True,
                               help_text=_("The value that rules will be run against, if None defaults to @step.value"))

    webhook_url = models.URLField(null=True, blank=True, max_length=255,
                                  help_text=_("The URL that will be called with the user's response before we run our rules"))

    webhook_action = models.CharField(null=True, blank=True, max_length=8, default='POST', help_text=_('How the webhook should be executed'))

    rules = models.TextField(help_text=_("The JSON encoded actions for this action set"))

    finished_key = models.CharField(max_length=1, null=True, blank=True, 
                                    help_text="During IVR, this is the key to indicate we are done waiting")

    value_type = models.CharField(max_length=1, choices=VALUE_TYPE_CHOICES, default=TEXT,
                                  help_text="The type of value this ruleset saves")

    response_type = models.CharField(max_length=1, choices=RESPONSE_TYPE_CHOICES, default=OPEN,
                                     help_text="The type of response that is being saved")

    x = models.IntegerField()
    y = models.IntegerField()

    created_on = models.DateTimeField(auto_now_add=True, help_text=_("When this ruleset was originally created"))
    modified_on = models.DateTimeField(auto_now=True, help_text=_("When this ruleset was last modified"))

    @classmethod
    def get(cls, uuid):
        return RuleSet.objects.filter(uuid=uuid).first()

    def build_uuid_to_category_map(self):
        flow_language = self.flow.base_language

        uuid_to_category = dict()
        ordered_categories = []
        unique_categories = set()

        for rule in self.get_rules():
            label = rule.get_category_name(flow_language) if rule.category else unicode(_("Valid"))

            # ignore "Other" labels
            if label == "Other":
                continue

            # we only want to represent each unique label once
            if not label.lower() in unique_categories:
                unique_categories.add(label.lower())
                ordered_categories.append(dict(label=label, count=0))

            uuid_to_category[rule.uuid] = label

            # this takes care of results that were categorized with different rules that may not exist anymore
            for value in Value.objects.filter(ruleset=self, category=label).order_by('rule_uuid').distinct('rule_uuid'):
                uuid_to_category[value.rule_uuid] = label

        return (ordered_categories, uuid_to_category)

    def get_value_type(self):
        """
        Determines the value type that this ruleset will generate.
        """
        rules = self.get_rules()

        # we keep track of specialized rule types we see
        dec_rules = 0
        dt_rules = 0
        rule_count = 0

        for rule in self.get_rules():
            if not isinstance(rule, TrueTest):
                rule_count += 1

            if isinstance(rule, NumericTest):
                dec_rules += 1
            elif isinstance(rule, DateTest):
                dt_rules += 1

        # no real rules? this is open ended, return
        if rule_count == 0:
            return TEXT

        # if we are all of one type (excluding other) then we are that type
        if dec_rules == len(rules) - 1:
            return DECIMAL
        elif dt_rules == len(rules) - 1:
            return DATETIME
        else:
            return TEXT

    def get_voice_input(self, run, action=None):

        # recordings aren't wrapped input they get tacked on at the end
        if self.response_type == RECORDING:
            return run.voice_response
        elif self.response_type == KEYPAD:
            return run.voice_response.gather(finishOnKey=self.finished_key, timeout=60, action=action)
        else:
            # otherwise we assume it's single digit entry
            return run.voice_response.gather(numDigits=1, timeout=60, action=action)

    def requires_step(self):
        """
        Returns whether this RuleSet requires a step for the contact, this is either a message or user
        interaction of somekind. We derive this by looking to see if we have a webhook that uses step
        or whether any of our rules use @step in them.
        """
        # our operand requires a step
        if not self.operand or self.operand.find('@step') >= 0:
            return True

        # if we find @step in any of our rule JSON (it could be used in a test), then that also disqualifies it
        for rule in self.get_rules():
            if rule.requires_step():
                return True

        # otherwise, looks like we don't need it
        return False

    def find_matching_rule(self, step, run, msg):

        orig_text = None
        if msg:
            orig_text = msg.text

        context = run.flow.build_message_context(run.contact, msg)

        if self.webhook_url:
            from temba.api.models import WebHookEvent
            (value, missing) = Msg.substitute_variables(self.webhook_url, run.contact, context,
                                                        org=run.flow.org, url_encode=True)
            WebHookEvent.trigger_flow_event(value, self.flow, run, self,
                                            run.contact, msg, self.webhook_action)

            # rebuild our context again, the webhook may have populated something
            context = run.flow.build_message_context(run.contact, msg)

        # if we have a custom operand, figure that out
        text = None
        if self.operand:
            (text, missing) = Msg.substitute_variables(self.operand, run.contact, context, org=run.flow.org)
        elif msg:
            text = msg.text

        try:
            rules = self.get_rules()
            for rule in rules:
                (result, value) = rule.matches(run, msg, context, text)
                if result > 0:
                    # treat category as the base category
                    rule.category = run.flow.get_base_text(rule.category)
                    return rule, value
        finally:
            if msg:
                msg.text = orig_text

        return None, None

    def save_run_value(self, run, rule, value, recording=False):
        value = unicode(value)[:640]
        location_value = None
        dec_value = None
        dt_value = None
        recording_value = None

        if isinstance(value, AdminBoundary):
            location_value = value
        else:
            dt_value = run.flow.org.parse_date(value)
            dec_value = run.flow.org.parse_decimal(value)

        if recording:
            recording_value = value

        # delete any existing values for this ruleset, run and contact, we only store the latest
        Value.objects.filter(contact=run.contact, run=run, ruleset=self).delete()

        Value.objects.create(contact=run.contact, run=run, ruleset=self, category=rule.category, rule_uuid=rule.uuid,
                             string_value=value, decimal_value=dec_value, datetime_value=dt_value,
                             location_value=location_value, recording_value=recording_value, org=run.flow.org)

        # invalidate any cache on this ruleset
        Value.invalidate_cache(ruleset=self)

    def get_step_type(self):
        return RULE_SET

    def get_rules_dict(self):
        return json.loads(self.rules)

    def get_rules(self):
        return Rule.from_json_array(self.flow.org, json.loads(self.rules))

    def get_rule_uuids(self):
        return [rule['uuid'] for rule in json.loads(self.rules)]

    def set_rules_dict(self, json_dict):
        self.rules = json.dumps(json_dict)

    def set_rules(self, rules):
        rules_dict = []
        for rule in rules:
            rules_dict.append(rule.as_json())
        self.set_rules_dict(rules_dict)

    def as_json(self):
        return dict(uuid=self.uuid, x=self.x, y=self.y, label=self.label,
                    rules=self.get_rules_dict(), webhook=self.webhook_url, webhook_action=self.webhook_action,
                    finished_key=self.finished_key, response_type=self.response_type,
                    operand=self.operand)

    def __unicode__(self):
        if self.label:
            return "RuleSet: %s - %s" % (self.uuid, self.label)
        else:
            return "RuleSet: %s" % (self.uuid, )


class ActionSet(models.Model):
    uuid = models.CharField(max_length=36, unique=True)
    flow = models.ForeignKey(Flow, related_name='action_sets')

    destination = models.ForeignKey(RuleSet, null=True, on_delete=models.SET_NULL, related_name='sources',
                                    help_text=_("The RuleSet that will interpret the response to this action (optional)"))

    actions = models.TextField(help_text=_("The JSON encoded actions for this action set"))

    x = models.IntegerField()
    y = models.IntegerField()

    created_on = models.DateTimeField(auto_now_add=True, help_text=_("When this action was originally created"))
    modified_on = models.DateTimeField(auto_now=True, help_text=_("When this action was last modified"))

    @classmethod
    def get(cls, uuid):
        return ActionSet.objects.filter(uuid=uuid).select_related('flow', 'flow__org').first()

    def get_reply_message(self):
        actions = self.get_actions()

        if len(actions) == 1 and isinstance(actions[0], ReplyAction):
            return actions[0].msg

        return None

    def get_step_type(self):
        return ACTION_SET

    def execute_actions(self, run, sms, started_flows, execute_reply_action=True):
        actions = self.get_actions()
        msgs = []

        for action in actions:
            if not execute_reply_action and isinstance(action, ReplyAction):
                pass

            elif isinstance(action, StartFlowAction):
                if action.flow.pk in started_flows:
                    pass
                else:
                    msgs += action.execute(run, self, sms, started_flows)

                    # reload our contact and reassign it to our run, it may have been changed deep down in our child flow
                    run.contact = Contact.objects.get(pk=run.contact.pk)

            else:
                msgs += action.execute(run, self, sms)

                # actions modify the run.contact, update the sms contact in case they did so
                if sms:
                    sms.contact = run.contact

        return msgs

    def get_actions_dict(self):
        return json.loads(self.actions)

    def get_actions(self):
        return Action.from_json_array(self.flow.org, json.loads(self.actions))

    def set_actions_dict(self, json_dict):
        self.actions = json.dumps(json_dict)

    def set_actions(self, actions):
        actions_dict = []
        for action in actions:
            actions_dict.append(action.as_json())
        self.set_actions_dict(actions_dict)

    def as_json(self):
        destination = self.destination
        if self.destination:
            destination = self.destination.uuid

        return dict(uuid=self.uuid, x=self.x, y=self.y, destination=destination, actions=self.get_actions_dict())

    def get_description(self):
        """
        Tries to return a slightly friendly version of the actions in this actionset.
        """
        description = ""
        for action in self.get_actions():
            description += action.get_description() + "\n"

        return description

    def __unicode__(self):
        return "ActionSet: %s" % (self.uuid, )


class FlowVersion(SmartModel):
    """
    JSON definitions for previous flow versions
    """
    flow = models.ForeignKey(Flow, related_name='versions')
    definition = models.TextField(help_text=_("The JSON flow definition"))

    def as_json(self):
        return dict(user=dict(email=self.created_by.username, name=self.created_by.get_full_name()), created_on=datetime_to_str(self.created_on), definition=json.loads(self.definition))

RULE_SET = 'R'
ACTION_SET = 'A'
STEP_TYPE_CHOICES = ((RULE_SET, "RuleSet"), (ACTION_SET, "ActionSet"))


class FlowRun(models.Model):
    flow = models.ForeignKey(Flow, related_name='runs')

    contact = models.ForeignKey(Contact, related_name='runs')

    call = models.ForeignKey('ivr.IVRCall', related_name='runs', null=True, blank=True,
                             help_text=_("The call that handled this flow run, only for voice flows"))

    is_active = models.BooleanField(default=True,
                                    help_text=_("Whether this flow run is currently active"))

    fields = models.TextField(blank=True, null=True,
                              help_text=_("A JSON representation of any custom flow values the user has saved away"))

    created_on = models.DateTimeField(default=timezone.now,
                                      help_text=_("When this flow run was created"))

    expires_on = models.DateTimeField(blank=True,
                                      null=True,
                                      help_text=_("When this flow run will expire"))

    expired_on = models.DateTimeField(blank=True,
                                      null=True,
                                      help_text=_("When this flow run expired"))

    start = models.ForeignKey('flows.FlowStart', null=True, blank=True, related_name='runs',
                              help_text=_("The FlowStart objects that started this run"))

    @classmethod
    def create(cls, flow, contact, start=None, call=None, fields=None, created_on=None, db_insert=True):
        args = dict(flow=flow, contact=contact, start=start, call=call, fields=fields)

        if created_on:
            args['created_on'] = created_on

        if db_insert:
            return FlowRun.objects.create(**args)
        else:
            return FlowRun(**args)

    @classmethod
    def normalize_fields(cls, fields, count=-1):
        """
        Turns an arbitrary dictionary into a dictionary containing only string keys and values
        """
        if isinstance(fields, (str, unicode)):
            return (fields[:255], count+1)

        elif isinstance(fields, numbers.Number):
            return (fields, count+1)

        elif isinstance(fields, dict):
            count += 1
            field_dict = dict()
            for (k, v) in fields.items():
                (field_dict[k[:255]], count) = FlowRun.normalize_fields(v, count)

                if count >= 128:
                    break

            return (field_dict, count)

        elif isinstance(fields, list):
            count += 1
            list_dict = dict()
            for (i, v) in enumerate(fields):
                (list_dict[str(i)], count) = FlowRun.normalize_fields(v, count)

                if count >= 128:
                    break

            return (list_dict, count)

        else:
            return (unicode(fields), count+1)

    @classmethod
    def do_expire_runs(cls, runs):
        """
        Expires a set of runs
        """

        # let's optimize by only selecting what we need
        runs = runs.order_by('flow').values('pk', 'flow')

        # remove activity for each run, batched by flow
        last_flow = None
        expired_runs = []

        for run in runs:
            if run['flow'] != last_flow:
                if expired_runs:
                    flow = Flow.objects.filter(pk=last_flow).first()
                    if flow:
                        flow.remove_active_for_run_ids(expired_runs)
                expired_runs = []
            expired_runs.append(run['pk'])
            last_flow = run['flow']

        # same thing for our last batch if we have one
        if expired_runs:
            flow = Flow.objects.filter(pk=last_flow).first()
            if flow:
                flow.remove_active_for_run_ids(expired_runs)

        # finally, update the columns in the database with new expiration
        runs.filter(is_active=True).update(is_active=False, expired_on=timezone.now())

    def release(self):

        # remove each of our steps. we do this one at a time
        # so we can decrement the activity properly
        for step in self.steps.all():
            step.release()

        # remove our run from the activity
        with self.flow.lock_on(FlowLock.activity):
            self.flow.remove_active_for_run_ids([self.pk])

        # decrement our total flow count
        r = get_redis_connection()

        with self.flow.lock_on(FlowLock.participation):

            r.incrby(self.flow.get_stats_cache_key(FlowStatsCache.runs_started_count), -1)

            # remove ourselves from the completed runs
            r.srem(self.flow.get_stats_cache_key(FlowStatsCache.runs_completed_count), self.pk)

            # if we are the last run for our contact, remove our contact from the start set
            if FlowRun.objects.filter(flow=self.flow, contact=self.contact).exclude(pk=self.pk).count() == 0:
                r.srem(self.flow.get_stats_cache_key(FlowStatsCache.contacts_started_set), self.contact.pk)

        # lastly delete ourselves
        self.delete()

    def set_completed(self, complete=True):
        """
        Mark a run as complete. Runs can become incomplete at a later
        data if they re-engage with an updated flow.
        """
        r = get_redis_connection()
        if not self.contact.is_test:
            with self.flow.lock_on(FlowLock.participation):
                key = self.flow.get_stats_cache_key(FlowStatsCache.runs_completed_count)
                if complete:
                    r.sadd(key, self.pk)
                else:
                    r.srem(key, self.pk)

    def update_expiration(self, point_in_time):
        """
        Set our expiration according to the flow settings
        """
        if self.flow.expires_after_minutes:
            now = timezone.now()
            if not point_in_time:
                point_in_time = now
            self.expires_on = point_in_time + timedelta(minutes=self.flow.expires_after_minutes)

            # if it's in the past, just expire us now
            if self.expires_on < now:
                self.expire()

    def expire(self):
        self.do_expire_runs(FlowRun.objects.filter(pk=self.pk))

    def update_fields(self, field_map):
        # validate our field
        (field_map, count) = FlowRun.normalize_fields(field_map)

        if not self.fields:
            self.fields = json.dumps(field_map)
        else:
            existing_map = json.loads(self.fields)
            existing_map.update(field_map)
            self.fields = json.dumps(existing_map)

        self.save(update_fields=['fields'])

    def field_dict(self):
        if self.fields:
            extra = json.loads(self.fields)
            extra['__default__'] = ", ".join("%s: %s" % (_, extra[_]) for _ in sorted(extra.keys()))
            return extra
        else:
            return dict()

    def is_completed(self):
        """
        Whether this run has reached the terminal node in the flow
        """
        terminal_nodes = self.flow.get_terminal_nodes()
        category_nodes = self.flow.get_category_nodes()

        is_end = Q(step_uuid__in=terminal_nodes) | (Q(step_uuid__in=category_nodes, left_on=None) & ~Q(rule_uuid=None))
        return self.steps.filter(is_end).filter(run__contact__is_test=False).exists()

    def create_outgoing_ivr(self, text, recording_url, response_to=None):

        if recording_url:
            self.voice_response.play(url=recording_url)
        else:
            self.voice_response.say(text)

        # create a Msg object to track what happened
        from temba.msgs.models import DELIVERED, IVR
        return Msg.create_outgoing(self.flow.org, self.flow.created_by, self.contact, text, channel=self.call.channel,
                                   response_to=response_to, recording_url=recording_url, status=DELIVERED, msg_type=IVR)

class MemorySavingQuerysetIterator(object):
    """
    Queryset wrapper to chunk queries and reduce in-memory footprint
    """
    def __init__(self, queryset, max_obj_num=1000):
        self._base_queryset = queryset
        self._generator = self._setup()
        self.max_obj_num = max_obj_num

    def _setup(self):
        for i in xrange(0, self._base_queryset.count(), self.max_obj_num):
            # By making a copy of of the queryset and using that to actually access
            # the objects we ensure that there are only `max_obj_num` objects in
            # memory at any given time
            smaller_queryset = copy.deepcopy(self._base_queryset)[i:i+self.max_obj_num]
            for obj in smaller_queryset.iterator():
                yield obj

    def __iter__(self):
        return self

    def next(self):
        return self._generator.next()


class ExportFlowResultsTask(SmartModel):
    """
    Container for managing our export requests
    """
    org = models.ForeignKey(Org, related_name='flow_results_exports', help_text=_("The Organization of the user."))
    flows = models.ManyToManyField(Flow, related_name='exports', help_text=_("The flows to export"))
    host = models.CharField(max_length=32, help_text=_("The host this export task was created on"))
    task_id = models.CharField(null=True, max_length=64)

    def do_export(self):
        from xlwt import Workbook
        book = Workbook()
        max_rows = 65535

        date_format = xlwt.easyxf(num_format_str='MM/DD/YYYY HH:MM:SS')
        small_width = 15 * 256
        medium_width = 20 * 256
        large_width = 100 * 256

        # merge the columns for all of our flows
        columns = []
        flows = self.flows.all()
        for flow in flows:
            columns += flow.get_columns()

        org = None
        if flows:
            org = flows[0].org

        org_tz = pytz.timezone(flows[0].org.timezone)
        def as_org_tz(dt):
            if dt:
                return dt.astimezone(org_tz).replace(tzinfo=None)
            else:
                return None

        # create a mapping of column id to index
        column_map = dict()
        for col in range(len(columns)):
            column_map[columns[col].uuid] = 5+col*3

        # build a cache of rule uuid to category name, we want to use the most recent name the user set
        # if possible and back down to the cached rule_category only when necessary
        category_map = dict()
        for ruleset in RuleSet.objects.filter(flow__in=flows).select_related('flow'):
            for rule in ruleset.get_rules():
                category_map[rule.uuid] = rule.get_category_name(ruleset.flow.base_language)

        all_steps = FlowStep.objects.filter(run__flow__in=flows, step_type=RULE_SET)
        all_steps = all_steps.order_by('contact', 'run', 'arrived_on', 'pk').select_related('run', 'contact').prefetch_related('messages')

        # count of unique flow runs
        all_runs_count = all_steps.values('run').distinct().count()

        # count of unique contacts
        contacts_count = all_steps.values('contact').distinct().count()

        # first add the needed sheets in order
        # predicted by the counts we have
        runs_sheets = []
        total_all_runs_sheet_count = 0

        # the full sheets we need for runs
        for i in range(all_runs_count / max_rows):
            total_all_runs_sheet_count += 1
            sheet = book.add_sheet("Runs (%d)" % total_all_runs_sheet_count, cell_overwrite_ok=True)
            runs_sheets.append(sheet)

        # some extra runs add an extra sheet for those
        if all_runs_count % max_rows != 0 or all_runs_count == 0:
            total_all_runs_sheet_count += 1
            sheet = book.add_sheet("Runs (%d)" % total_all_runs_sheet_count, cell_overwrite_ok=True)
            runs_sheets.append(sheet)

        total_merged_runs_sheet_count = 0

        # the full sheets we need for contacts
        for i in range(contacts_count / max_rows):
            total_merged_runs_sheet_count += 1
            sheet = book.add_sheet("Contacts (%d)" % total_merged_runs_sheet_count, cell_overwrite_ok=True)
            runs_sheets.append(sheet)

        # extra sheet if more contacts
        if contacts_count % max_rows != 0 or contacts_count == 0:
            total_merged_runs_sheet_count += 1
            sheet = book.add_sheet("Contacts (%d)" % total_merged_runs_sheet_count, cell_overwrite_ok=True)
            runs_sheets.append(sheet)

        for sheet in runs_sheets:
            # build up our header row
            sheet.write(0, 0, "Phone")
            sheet.write(0, 1, "Name")
            sheet.write(0, 2, "Groups")
            sheet.write(0, 3, "First Seen")
            sheet.write(0, 4, "Last Seen")

            sheet.col(0).width = small_width
            sheet.col(1).width = medium_width
            sheet.col(2).width = medium_width
            sheet.col(3).width = medium_width
            sheet.col(4).width = medium_width

            for col in range(len(columns)):
                ruleset = columns[col]
                sheet.write(0, 5+col*3, "%s (Category) - %s" % (unicode(ruleset.label), unicode(ruleset.flow.name)))
                sheet.write(0, 5+col*3+1, "%s (Value) - %s" % (unicode(ruleset.label), unicode(ruleset.flow.name)))
                sheet.write(0, 5+col*3+2, "%s (Text) - %s" % (unicode(ruleset.label), unicode(ruleset.flow.name)))
                sheet.col(5+col*3).width = 15 * 256
                sheet.col(5+col*3+1).width = 15 * 256
                sheet.col(5+col*3+2).width = 15 * 256

        row = 0
        merged_row = 0
        latest = None
        earliest = None

        last_run = 0
        last_contact = None

        # initial sheet to write to
        # one for all runs and the
        all_runs_sheet_index = 0
        merged_runs_sheet_index = total_all_runs_sheet_count

        all_runs = book.get_sheet(all_runs_sheet_index)
        merged_runs = book.get_sheet(merged_runs_sheet_index)

        for run_step in MemorySavingQuerysetIterator(all_steps):
            # skip over test contacts
            if run_step.contact.is_test:
                continue

            if last_contact != run_step.contact.pk:
                if merged_row % 1000 == 0:
                    merged_runs.flush_row_data()
                merged_row += 1

                if merged_row > max_rows:
                    # get the next sheet to use for Contacts
                    merged_row = 1
                    merged_runs_sheet_index += 1
                    merged_runs = book.get_sheet(merged_runs_sheet_index)

            # a new run
            if last_run != run_step.run.pk:
                earliest = None
                latest = None

                if row % 1000 == 0:
                    all_runs.flush_row_data()

                row += 1

                if row > max_rows:
                    # get the next sheet to use for Runs
                    row = 1
                    all_runs_sheet_index += 1
                    all_runs = book.get_sheet(all_runs_sheet_index)

                all_runs.write(row, 0, run_step.contact.get_urn_display(org=org, scheme=TEL_SCHEME, full=True))
                all_runs.write(row, 1, run_step.contact.name)
                all_runs.write(row, 2, run_step.contact.groups_as_text())

                merged_runs.write(merged_row, 0, run_step.contact.get_urn_display(org=org, scheme=TEL_SCHEME, full=True))
                merged_runs.write(merged_row, 1, run_step.contact.name)
                merged_runs.write(merged_row, 2, run_step.contact.groups_as_text())

            if not latest or latest < run_step.arrived_on:
                latest = run_step.arrived_on

            if not earliest or earliest > run_step.arrived_on:
                earliest = run_step.arrived_on

            if earliest:
                all_runs.write(row, 3, as_org_tz(earliest), date_format)
                merged_runs.write(merged_row, 3, as_org_tz(earliest), date_format)

            if latest:
                all_runs.write(row, 4, as_org_tz(latest), date_format)
                merged_runs.write(merged_row, 4, as_org_tz(latest), date_format)

            # write the step data
            col = column_map.get(run_step.step_uuid, 0)
            if col:
                category = category_map.get(run_step.rule_uuid, None)
                if category:
                    all_runs.write(row, col, category)
                    merged_runs.write(merged_row, col, category)
                elif run_step.rule_category:
                    all_runs.write(row, col, run_step.rule_category)
                    merged_runs.write(merged_row, col, run_step.rule_category)

                value = run_step.rule_value
                if value:
                    all_runs.write(row, col+1, value)
                    merged_runs.write(merged_row, col+1, value)

                text = run_step.get_text()
                if text:
                    all_runs.write(row, col+2, text)
                    merged_runs.write(merged_row, col+2, text)


            last_run = run_step.run.pk
            last_contact = run_step.contact.pk

        row = 1
        sheet_count = 0

        all_steps = FlowStep.objects.filter(run__flow__in=flows).order_by('run', 'arrived_on', 'pk')
        all_steps = all_steps.select_related('run', 'contact').prefetch_related('messages')

        # now print out all the raw messages
        all_messages = None
        for step in MemorySavingQuerysetIterator(all_steps):
            if step.contact.is_test:
                continue

            # if the step has no message to display and no ivr action
            if not step.get_text():
                continue

            if row > max_rows or not all_messages:
                row = 1
                sheet_count += 1

                name = "SMS"
                if sheet_count > 1:
                    name = "SMS (%d)" % sheet_count

                all_messages = book.add_sheet(name)

                all_messages.write(0, 0, "Phone")
                all_messages.write(0, 1, "Name")
                all_messages.write(0, 2, "Date")
                all_messages.write(0, 3, "Direction")
                all_messages.write(0, 4, "Message")
                all_messages.write(0, 5, "Channel")

                all_messages.col(0).width = small_width
                all_messages.col(1).width = medium_width
                all_messages.col(2).width = medium_width
                all_messages.col(3).width = small_width
                all_messages.col(4).width = large_width
                all_messages.col(5).width = small_width

            all_messages.write(row, 0, step.contact.get_urn_display(org=org, scheme=TEL_SCHEME, full=True))
            all_messages.write(row, 1, step.contact.name)
            arrived_on = as_org_tz(step.arrived_on)

            all_messages.write(row, 2, arrived_on, date_format)
            if step.step_type == RULE_SET:
                all_messages.write(row, 3, "IN")
            else:
                all_messages.write(row, 3, "OUT")

            all_messages.write(row, 4, step.get_text())
            all_messages.write(row, 5, step.get_channel_name())
            row += 1

            if row % 1000 == 0:
                all_messages.flush_row_data()

        temp = NamedTemporaryFile(delete=True)
        book.save(temp)
        temp.flush()

        # save as file asset associated with this task
        from temba.assets.models import AssetType
        from temba.assets.views import get_asset_url

        store = AssetType.results_export.store
        store.save(self.pk, File(temp), 'xls')

        from temba.middleware import BrandingMiddleware
        branding = BrandingMiddleware.get_branding_for_host(self.host)

        subject = "Your export is ready"
        template = 'flows/email/flow_export_download'
        download_url = 'https://%s/%s' % (settings.TEMBA_HOST, get_asset_url(AssetType.results_export, self.pk))

        # force a gc
        import gc
        gc.collect()

        # only send the email if this is production
        send_temba_email(self.created_by.username, subject, template, dict(flows=flows, link=download_url), branding)

    def queryset_iterator(self, queryset, chunksize=1000):
        pk = 0
        last_pk = queryset.order_by('-pk')[0].pk
        queryset = queryset.order_by('pk')
        while pk < last_pk:
            for row in queryset.filter(pk__gt=pk)[:chunksize]:
                pk = row.pk
                yield row


class ActionLog(models.Model):
    run = models.ForeignKey(FlowRun, related_name='logs')
    text = models.TextField(help_text=_("The log text"))
    created_on = models.DateTimeField(auto_now_add=True,
                                      help_text=_("When this action log was created"))

    @classmethod
    def create(cls, run, text, safe=False):

        if not safe:
            text = escape(text)

        text = text.replace('\n', "<br/>")

        try:
            return ActionLog.objects.create(run=run, text=text)
        except Exception:
            # it's possible our test call can be deleted out from under us
            pass


    def as_json(self):
        return dict(direction="O", text=self.text, id=self.id, created_on=self.created_on.strftime('%x %X'), model="log")

    def simulator_json(self):
        return self.as_json()

class FlowStep(models.Model):
    run = models.ForeignKey(FlowRun, related_name='steps')

    contact = models.ForeignKey(Contact, related_name='flow_steps')
    
    step_type = models.CharField(max_length=1, choices=STEP_TYPE_CHOICES,

                                 help_text=_("What type of node was visited"))
    step_uuid = models.CharField(max_length=36, db_index=True,
                                 help_text=_("The UUID of the ActionSet or RuleSet for this step"))

    rule_uuid = models.CharField(max_length=36, null=True,
                                 help_text=_("For uuid of the rule that matched on this ruleset, null on ActionSets"))
    rule_category = models.CharField(max_length=36, null=True,
                                     help_text=_("The category label that matched on this ruleset, null on ActionSets"))

    rule_value = models.CharField(max_length=640, null=True,
                                  help_text=_("The value that was matched in our category for this ruleset, null on ActionSets"))

    rule_decimal_value = models.DecimalField(max_digits=36, decimal_places=8, null=True,
                                             help_text=_("The decimal value that was matched in our category for this ruleset, null on ActionSets or if a non numeric rule was matched"))

    next_uuid = models.CharField(max_length=36, null=True,
                                 help_text=_("The uuid of the next step type we took"))

    arrived_on = models.DateTimeField(help_text=_("When the user arrived at this step in the flow"))

    left_on = models.DateTimeField(null=True, db_index=True,
                                   help_text=_("When the user left this step in the flow"))

    messages = models.ManyToManyField(Msg,
                                      null=True,
                                      related_name='steps',
                                      help_text=_("Any messages that are associated with this step (either sent or received)"))

    @classmethod
    def get_step_messages(cls, steps):
        messages = None
        for step in steps:
            step_messages = step.messages.all()
            if not messages:
                messages = step_messages
            else:
                messages = messages | step_messages

        if messages:
            return messages.order_by('created_on')
        return messages

    def release(self):
        if not self.contact.is_test:
            self.run.flow.remove_visits_for_step(self)

        # finally delete us
        self.delete()

    def save_rule_match(self, rule, value):
        self.rule_category = rule.category
        self.rule_uuid = rule.uuid

        if value is None:
            value = ''
        self.rule_value = unicode(value)[:640]

        if isinstance(value, Decimal):
            self.rule_decimal_value = value

        self.save(update_fields=['rule_category', 'rule_uuid', 'rule_value', 'rule_decimal_value'])

    def response_to(self):
        if self.messages.all():
            msg = self.messages.all().first()
            previous = self.run.contact.messages.filter(direction=OUTGOING, pk__lt=msg.pk).order_by('-pk').first()
            if previous:
                return previous.text

    def get_text(self):
        msg = self.messages.all().first()
        if msg:
            return msg.text

    def get_channel_name(self):
        msg = self.messages.all().first()
        if msg:
            return msg.channel.name

    def add_message(self, msg):
        self.messages.add(msg)

        # skip inbox
        if msg.msg_type == INBOX:
            msg.msg_type = FLOW
            msg.save(update_fields=['msg_type'])

    def get_step(self):
        """
        Returns either the RuleSet or ActionSet associated with this FlowStep
        """
        if self.step_type == RULE_SET:
            return RuleSet.objects.filter(uuid=self.step_uuid).first()
        else:
            return ActionSet.objects.filter(uuid=self.step_uuid).first()

    def __unicode__(self):
        return "%s - %s:%s" % (self.run.contact, self.step_type, self.step_uuid)

    class Meta:
        index_together = ['step_uuid', 'next_uuid', 'rule_uuid', 'left_on']



PENDING = 'P'
STARTING = 'S'
COMPLETE = 'C'
FAILED = 'F'

FLOW_START_STATUS_CHOICES = ((PENDING, "Pending"),
                             (STARTING, "Starting"),
                             (COMPLETE, "Complete"),
                             (FAILED, "Failed"))

class FlowStart(SmartModel):
    flow = models.ForeignKey(Flow, related_name='starts',
                             help_text=_("The flow that is being started"))
    groups = models.ManyToManyField(ContactGroup, null=True, blank=True,
                                    help_text=_("Groups that will start the flow"))
    contacts = models.ManyToManyField(Contact, null=True, blank=True,
                                      help_text=_("Contacts that will start the flow"))
    restart_participants = models.BooleanField(default=True,
                                               help_text=_("Whether to restart any participants already in this flow"))
    contact_count = models.IntegerField(default=0,
                                        help_text=_("How many unique contacts were started down the flow"))
    status = models.CharField(max_length=1, default='P', choices=FLOW_START_STATUS_CHOICES,
                              help_text=_("The status of this flow start"))

    def start(self):
        self.status = STARTING
        self.save(update_fields=['status'])

        try:
            groups = [g for g in self.groups.all()]
            contacts = [c for c in self.contacts.all()]

            self.flow.start(groups, contacts, restart_participants=self.restart_participants, flow_start=self)

        except Exception as e:
            import traceback
            traceback.print_exc(e)

            self.status = FAILED
            self.save(update_fields=['status'])
            raise e

    def update_status(self):
        # only update our status to complete if we have started as many runs as our total contact count
        if self.runs.count() == self.contact_count:
            self.status = COMPLETE
            self.save(update_fields=['status'])

    def __unicode__(self):
        return "FlowStart %d (Flow %d)" % (self.id, self.flow_id)


class FlowLabel(models.Model):
    name = models.CharField(max_length=64, verbose_name=_("Name"),
                            help_text=_("The name of this flow label"))
    parent = models.ForeignKey('FlowLabel', verbose_name=_("Parent"), null=True, related_name="children")
    org = models.ForeignKey(Org)

    def get_flows_count(self):
        """
        Returns the count of flows tagged with this label or one of its children
        """
        return self.get_flows().count()

    def get_flows(self):
        return Flow.objects.filter(Q(labels=self) | Q(labels__parent=self)).filter(is_archived=False).distinct()

    @classmethod
    def create_unique(cls, base, org, parent=None):

        base = base.strip()

        # truncate if necessary
        if len(base) > 32:
            base = base[:32]

        # find the next available label by appending numbers
        count = 2
        while FlowLabel.objects.filter(name=base, org=org, parent=parent):
            # make room for the number
            if len(base) >= 32:
                base = base[:30]
            last = str(count - 1)
            if base.endswith(last):
                base = base[:-len(last)]
            base = "%s %d" % (base.strip(), count)
            count += 1

        return FlowLabel.objects.create(name=base, org=org, parent=parent)

    @classmethod
    def generate_label(cls, org, text, fallback):

        # TODO: POS tagging might be better here using nltk
        # tags = nltk.pos_tag(nltk.word_tokenize(str(obj.question).lower()))

        # remove punctuation and split into words
        words = unidecode(text).lower().translate(maketrans("", ""), punctuation)
        words = words.split(' ')

        # now look for some label candidates based on word length
        labels = []
        take_next = False
        for word in words:

            # ignore stop words
            if word.lower() in STOP_WORDS:
                continue

            if not labels:
                labels.append(word)
                take_next = True
            elif len(word) == len(labels[0]):
                labels.append(word)
                take_next = True
            elif len(word) > len(labels[0]):
                labels = [word]
                take_next = True
            elif take_next:
                labels.append(word)
                take_next = False

        label = " ".join(labels)

        if not label:
            label = fallback

        label = FlowLabel.create_unique(label, org)
        return label

    def toggle_label(self, flows, add):
        changed = []

        for flow in flows:
            # if we are adding the flow label and this flow doesnt have it, add it
            if add:
                if not flow.labels.filter(pk=self.pk):
                    flow.labels.add(self)
                    changed.append(flow.pk)

            # otherwise, remove it if not already present
            else:
                if flow.labels.filter(pk=self.pk):
                    flow.labels.remove(self)
                    changed.append(flow.pk)

        return changed

    def __unicode__(self):
        if self.parent:
            return "%s > %s" % (self.parent, self.name)
        return self.name

    class Meta:
        unique_together = ('name', 'parent', 'org')

__flow_user = None
def get_flow_user():
    global __flow_user
    if not __flow_user:
        user = User.objects.filter(username='flow').first()
        if user:
            __flow_user = user
        else:
            user = User.objects.create_user('flow')
            user.groups.add(Group.objects.get(name='Service Users'))
            __flow_user = user

    return __flow_user


class Action(object):
    TYPE = 'type'
    __action_mapping = None

    @classmethod
    def from_json(cls, org, json):
        if not cls.__action_mapping:
            cls.__action_mapping = {
                ReplyAction.TYPE: ReplyAction,
                SendAction.TYPE: SendAction,
                AddToGroupAction.TYPE: AddToGroupAction,
                DeleteFromGroupAction.TYPE: DeleteFromGroupAction,
                AddLabelAction.TYPE: AddLabelAction,
                EmailAction.TYPE: EmailAction,
                APIAction.TYPE: APIAction,
                SaveToContactAction.TYPE: SaveToContactAction,
                SetLanguageAction.TYPE: SetLanguageAction,
                StartFlowAction.TYPE: StartFlowAction,
                SayAction.TYPE: SayAction,
                PlayAction.TYPE: PlayAction,
                TriggerFlowAction.TYPE: TriggerFlowAction,
            }

        type = json.get(cls.TYPE, None)
        if not type: # pragma: no cover
            raise FlowException("Action definition missing 'type' attribute: %s" % json)

        if not type in cls.__action_mapping: # pragma: no cover
            raise FlowException("Unknown action type '%s' in definition: '%s'" % (type, json))

        return cls.__action_mapping[type].from_json(org, json)

    @classmethod
    def from_json_array(cls, org, json):
        actions = []
        for inner in json:
            action = Action.from_json(org, inner)
            if action:
                actions.append(action)
        return actions

    def update_base_language(self, language_iso):
        pass

    def get_description(self):
        return str(self.__class__)


class EmailAction(Action):
    """
    Sends an email to someone
    """
    TYPE = 'email'
    EMAILS = 'emails'
    SUBJECT = 'subject'
    MESSAGE = 'msg'

    def __init__(self, emails, subject, message):
        if not emails:
            raise FlowException("Email actions require at least one recipient")

        self.emails = emails
        self.subject = subject
        self.message = message

    @classmethod
    def from_json(cls, org, json):
        emails = json.get(EmailAction.EMAILS)
        message = json.get(EmailAction.MESSAGE)
        subject = json.get(EmailAction.SUBJECT)
        return EmailAction(emails, subject, message)

    def as_json(self):
        return dict(type=EmailAction.TYPE, emails=self.emails, subject=self.subject, msg=self.message)

    def execute(self, run, actionset, sms):
        from .tasks import send_email_action_task

        # build our message from our flow variables
        message_context = run.flow.build_message_context(run.contact, sms)
        (message, missing) = Msg.substitute_variables(self.message, run.contact, message_context, org=run.flow.org)
        (subject, missing) = Msg.substitute_variables(self.subject, run.contact, message_context, org=run.flow.org)

        emails = []
        for email in self.emails:
            if email[0] == '@':
                (email, values) = Msg.substitute_variables(email, run.contact, message_context, org=run.flow.org)
            # TODO: validate email format
            emails.append(email)

        if not run.contact.is_test:
            send_email_action_task.delay(emails, subject, message)
        else:
            log_txt = _("\"%s\" would be sent to %s") % (message, ", ".join(emails))
            ActionLog.create(run, log_txt)
        return []

    @classmethod
    def send_email(cls, emails, subject, message):
        from_email = getattr(settings, 'DEFAULT_FROM_EMAIL', 'website@rapidpro.io')

        # do not send unless we are in a prod environment
        if not settings.SEND_EMAILS:
            print "!! Skipping email send, SEND_EMAILS set to False"
        else:
            # make sure the subject is single line; replace '\t\n\r\f\v' to ' '
            subject = re.sub('\s+', ' ', subject)
            send_mail(subject, message, from_email, emails)

    def get_description(self):
        return "Email to %s with subject %s" % (",".join(self.emails), self.subject)


class APIAction(Action):
    """
    Forwards the steps in this flow to the webhook (if any)
    """
    TYPE = 'api'
    ACTION = 'action'

    def __init__(self, webhook, action='POST'):
        self.webhook = webhook
        self.action = action

    @classmethod
    def from_json(cls, org, json):
        return APIAction(json.get('webhook', org.webhook), json.get('action', 'POST'))

    def as_json(self):
        return dict(type=APIAction.TYPE, webhook=self.webhook, action=self.action)

    def execute(self, run, actionset, sms):
        from temba.api.models import WebHookEvent
        message_context = run.flow.build_message_context(run.contact, sms)
        (value, missing) = Msg.substitute_variables(self.webhook, run.contact, message_context,
                                                    org=run.flow.org, url_encode=True)
        WebHookEvent.trigger_flow_event(value, run.flow, run, actionset, run.contact, sms, self.action)
        return []

    def get_description(self):
        return "API call to %s" % self.webhook


class AddToGroupAction(Action):
    """
    Adds the user to a group
    """
    TYPE = 'add_group'
    GROUP = 'group'
    GROUPS = 'groups'
    ID = 'id'
    NAME = 'name'

    def __init__(self, groups):
        self.groups = groups

    @classmethod
    def from_json(cls, org, json):
        return AddToGroupAction(AddToGroupAction.get_groups(org, json))

    @classmethod
    def get_groups(cls, org, json):

        # for backwards compatibility
        group_data = json.get(AddToGroupAction.GROUP, None)
        if not group_data:
            group_data = json.get(AddToGroupAction.GROUPS)
        else:
            group_data = [group_data]

        groups = []
        for g in group_data:
            if isinstance(g, dict):
                group_id = g.get(AddToGroupAction.ID, None)
                group_name = g.get(AddToGroupAction.NAME)

                try:
                    group_id = int(group_id)
                except:
                    group_id = -1

                if group_id and ContactGroup.user_groups.filter(org=org, id=group_id).first():
                    group = ContactGroup.user_groups.filter(org=org, id=group_id).first()
                    if not group.is_active:
                        group.is_active = True
                        group.save(update_fields=['is_active'])
                elif ContactGroup.user_groups.filter(org=org, name=group_name, is_active=True).first():
                    group = ContactGroup.user_groups.filter(org=org, name=group_name, is_active=True).first()
                else:
                    group = ContactGroup.create(org, org.created_by, group_name)

                if group:
                    groups.append(group)
            else:
                if g and g[0] == '@':
                    groups.append(g)
                else:
                    group = ContactGroup.user_groups.filter(org=org, name=g, is_active=True)
                    if group:
                        groups.append(group[0])
                    else:
                        groups.append(ContactGroup.create(org, org.get_user(), g))
        return groups

    def as_json(self):
        groups = []
        for g in self.groups:
            if isinstance(g, ContactGroup):
                groups.append(dict(id=g.pk, name=g.name))
            else:
                groups.append(g)

        return dict(type=self.get_type(), groups=groups)

    def get_type(self):
        return AddToGroupAction.TYPE

    def execute(self, run, actionset, sms):
        contact = run.contact
        add = AddToGroupAction.TYPE == self.get_type()
        if contact:
            for group in self.groups:
                if not isinstance(group, ContactGroup):
                    contact = run.contact
                    message_context = run.flow.build_message_context(contact, sms)
                    (value, missing) = Msg.substitute_variables(group, contact, message_context, org=run.flow.org)
                    try:
                        group = ContactGroup.user_groups.get(org=contact.org, name=value, is_active=True)
                    except:
                        user = get_flow_user()
                        group = ContactGroup.create(contact.org, user, name=value)
                        if run.contact.is_test:
                            ActionLog.create(run, _("Group '%s' created") % value)

                if group:
                    group.update_contacts([contact], add)
                    if run.contact.is_test:
                        if add:
                            ActionLog.create(run, _("Added %s to %s") % (run.contact.name, group.name))
                        else:
                            ActionLog.create(run, _("Removed %s from %s") % (run.contact.name, group.name))
        return []

    def get_description(self):
        return "Added to group %s" % (", ".join([g.name for g in self.groups]))


class DeleteFromGroupAction(AddToGroupAction):
    """
    Removes the user from a group
    """
    TYPE = 'del_group'

    def get_type(self):
        return DeleteFromGroupAction.TYPE

    @classmethod
    def from_json(cls, org, json):
        return DeleteFromGroupAction(DeleteFromGroupAction.get_groups(org, json))

    def get_description(self):
        return "Removed from group %s" % ", ".join([g.name for g in self.groups])

class AddLabelAction(Action):
    """
    Add a label to the incoming message
    """
    TYPE = 'add_label'
    LABELS = 'labels'
    ID = 'id'
    NAME = 'name'

    def __init__(self, labels):
        self.labels = labels

    @classmethod
    def from_json(cls, org, json):
        labels_data = json.get(AddLabelAction.LABELS)

        labels = []
        for l_data in labels_data:
            if isinstance(l_data, dict):
                label_id = l_data.get(AddLabelAction.ID, None)
                label_name = l_data.get(AddLabelAction.NAME)

                try:
                    label_id = int(label_id)
                except:
                    label_id = -1

                if label_id and Label.objects.filter(org=org, id=label_id).first():
                    label = Label.objects.filter(org=org, id=label_id).first()

                elif Label.objects.filter(org=org, name=label_name).first():
                    label = Label.objects.filter(org=org, name=label_name).first()
                else:
                    label = Label.create_unique(org, org.get_user(), label_name)

                if label:
                    labels.append(label)
            else:
                if l_data and l_data[0] == '@':
                    labels.append(l_data)
                else:
                    label = Label.objects.filter(org=org, name=l_data)
                    if label:
                        labels.append(label[0])
                    else:
                        labels.append(Label.create_unique(org, org.get_user(), l_data))

        return AddLabelAction(labels)

    def as_json(self):
        labels = []
        for action_label in self.labels:
            if isinstance(action_label, Label):
                labels.append(dict(id=action_label.pk, name=action_label.name))
            else:
                labels.append(action_label)

        return dict(type=self.get_type(), labels=labels)

    def get_type(self):
        return AddLabelAction.TYPE

    def execute(self, run, actionset, sms):
        for label in self.labels:
            if not isinstance(label, Label):
                contact = run.contact
                message_context = run.flow.build_message_context(contact, sms)
                (value, missing) = Msg.substitute_variables(label, contact, message_context, org=run.flow.org)
                try:
                    label = Label.objects.get(org=contact.org, name=value)
                except:
                    label = Label.create_unique(contact.org, contact.org.get_user(), value)
                    if run.contact.is_test:
                        ActionLog.create(run, _("Label '%s' created") % value)

            if label and sms and sms.pk:
                label.toggle_label([sms], True)
                if run.contact.is_test:
                    ActionLog.create(run, _("Added %s label to msg '%s'") % (label.name, sms.text))
        return []

    def get_description(self):
        return "Added label %s" % self.labels


class SayAction(Action):
    """
    Voice action for reading some text to a user
    """
    TYPE = 'say'
    MESSAGE = 'msg'
    UUID = 'uuid'
    RECORDING = 'recording'

    def __init__(self, uuid, msg, recording):
        self.uuid = uuid
        self.msg = msg
        self.recording = recording

    @classmethod
    def from_json(cls, org, json):
        return SayAction(json.get(SayAction.UUID, None),
                         json.get(SayAction.MESSAGE, None),
                         json.get(SayAction.RECORDING, None))

    def as_json(self):
        return dict(type=SayAction.TYPE, msg=self.msg,
                    uuid=self.uuid, recording=self.recording)

    def execute(self, run, actionset, event):

        recording_url = None
        if self.recording:

            # localize our recording
            recording = run.flow.get_localized_text(self.recording, run.contact)

            # if we have a localized recording, create the url
            if recording:
                recording_url = "http://%s/%s" % (settings.AWS_STORAGE_BUCKET_NAME, recording)

        # localize the text for our message, need this either way for logging
        message = run.flow.get_localized_text(self.msg, run.contact)
        (message, missing) = Msg.substitute_variables(message, run.contact, run.flow.build_message_context(run.contact, event))

        msg = run.create_outgoing_ivr(message, recording_url)

        if run.contact.is_test:
            if recording_url:
                ActionLog.create(run, _('Played recorded message for "%s"') % message)
            else:
                ActionLog.create(run, _('Read message "%s"') % message)
        return [msg]

    def update_base_language(self, language_iso):
        # if we are a single language message, then convert to multi-language
        if not isinstance(self.msg, dict):
            self.msg = {language_iso: self.msg}
        if not isinstance(self.recording, dict):
            self.recording = {language_iso: self.recording}

    def get_description(self):
        return "Said %s" % self.msg


class PlayAction(Action):
    """
    Voice action for reading some text to a user
    """
    TYPE = 'play'
    URL = 'url'
    UUID = 'uuid'

    def __init__(self, uuid, url):
        self.uuid = uuid
        self.url = url

    @classmethod
    def from_json(cls, org, json):
        return PlayAction(json.get(PlayAction.UUID, None),
                         json.get(PlayAction.URL, None))

    def as_json(self):
        return dict(type=PlayAction.TYPE, url=self.url, uuid=self.uuid)

    def execute(self, run, actionset, event):
        (recording_url, missing) = Msg.substitute_variables(self.url, run.contact, run.flow.build_message_context(run.contact, event))
        msg = run.create_outgoing_ivr(_('Played contact recording'), recording_url)

        if run.contact.is_test:
            log_txt = _('Played recording at "%s"') % recording_url
            ActionLog.create(run, log_txt)

        return [msg]

    def get_description(self):
        return "Played %s" % self.url


class ReplyAction(Action):
    """
    Simple action for sending back a message
    """
    TYPE = 'reply'
    MESSAGE = 'msg'

    def __init__(self, msg=None):
        self.msg = msg

    @classmethod
    def from_json(cls, org, json):
        return ReplyAction(msg=json.get(ReplyAction.MESSAGE, None))

    def as_json(self):
        return dict(type=ReplyAction.TYPE, msg=self.msg)

    def execute(self, run, actionset, sms):
        if self.msg:
            if sms:
                text = run.flow.get_localized_text(self.msg, run.contact)
                return list(sms.reply(text, get_flow_user(), trigger_send=False, message_context=run.flow.build_message_context(run.contact, sms)).get_messages())
            else:
                text = run.flow.get_localized_text(self.msg, run.contact)
                return list(run.contact.send(text, get_flow_user(), trigger_send=False, message_context=run.flow.build_message_context(run.contact, sms)).get_messages())
        return []

    def update_base_language(self, language_iso):
        # if we are a single language reply, then convert to multi-language
        if not isinstance(self.msg, dict):
            self.msg = {language_iso: self.msg}

    def get_description(self):
        return "Replied with %s" % self.msg


class VariableContactAction(Action):
    """
    Base action that resolves variables into contacts. Used for actions that take
    SendAction, TriggerAction, etc
    """
    CONTACTS = 'contacts'
    GROUPS = 'groups'
    VARIABLES = 'variables'
    PHONE = 'phone'
    NAME = 'name'
    ID = 'id'

    def __init__(self, groups, contacts, variables):
        self.groups = groups
        self.contacts = contacts
        self.variables = variables

    @classmethod
    def parse_groups(cls, org, json):
        # we actually instantiate our contacts here
        groups = []
        for group_data in json.get(VariableContactAction.GROUPS):
            group_id = group_data.get(VariableContactAction.ID, None)
            group_name = group_data.get(VariableContactAction.NAME)

            if group_id and ContactGroup.user_groups.filter(org=org, id=group_id):
                group = ContactGroup.user_groups.get(org=org, id=group_id)
            elif ContactGroup.user_groups.filter(org=org, name=group_name):
                group = ContactGroup.user_groups.get(org=org, name=group_name)
            else:
                group = ContactGroup.create(org, org.get_user(), group_name)

            groups.append(group)

        return groups

    @classmethod
    def parse_contacts(cls, org, json):
        contacts = []
        for contact in json.get(VariableContactAction.CONTACTS):
            name = contact.get(VariableContactAction.NAME, None)
            phone = contact.get(VariableContactAction.PHONE, None)
            contact_id = contact.get(VariableContactAction.ID, None)

            contact = Contact.objects.filter(pk=contact_id, org=org).first()
            if not contact and phone:
                contact = Contact.get_or_create(org, org.created_by, name=None, urns=[(TEL_SCHEME, phone)])

                # if they dont have a name use the one in our action
                if name and not contact.name:
                    contact.name = name
                    contact.save(update_fields=['name'])

            if contact:
                contacts.append(contact)

        return contacts

    @classmethod
    def parse_variables(cls, org, json):
        variables = []
        if VariableContactAction.VARIABLES in json:
            variables = list(_.get(VariableContactAction.ID) for _ in json.get(VariableContactAction.VARIABLES))
        return variables

    def build_groups_and_contacts(self, run, actionset, sms):
        message_context = run.flow.build_message_context(run.contact, sms)
        contacts = list(self.contacts)
        groups = list(self.groups)

        # see if we've got groups or contacts
        for variable in self.variables:
            # this is a marker for a new contact
            if variable == NEW_CONTACT_VARIABLE:
                # if this is a test contact, stuff a fake contact in for logging purposes
                if run.contact.is_test:
                    contacts.append(Contact(pk=-1))

                # otherwise, really create the contact
                else:
                    contacts.append(Contact.get_or_create(run.flow.org, get_flow_user(), name=None, urns=()))

            # other type of variable, perform our substitution
            else:
                (variable, missing) = Msg.substitute_variables(variable, contact=run.contact,
                                                               message_context=message_context, org=run.flow.org)

                variable_group = ContactGroup.user_groups.filter(org=run.flow.org, is_active=True, name=variable).first()
                if variable_group:
                    groups.append(variable_group)
                else:
                    channel = run.flow.org.get_receive_channel(TEL_SCHEME)
                    if channel:
                        (number, valid) = ContactURN.normalize_number(variable, channel.country if channel else None)
                        if number and valid:
                            contact = Contact.get_or_create(run.flow.org, get_flow_user(), urns=[(TEL_SCHEME, number)])
                            contacts.append(contact)

        return groups, contacts


class TriggerFlowAction(VariableContactAction):
    """
    Action that starts a set of contacts down another flow
    """
    TYPE = 'trigger-flow'

    def __init__(self, flow, groups, contacts, variables):
        self.flow = flow
        super(TriggerFlowAction, self).__init__(groups, contacts, variables)

    @classmethod
    def from_json(cls, org, json):
        flow_pk = json.get(cls.ID)
        flow = Flow.objects.filter(org=org, is_active=True, is_archived=False, pk=flow_pk).first()

        # it is possible our flow got deleted
        if not flow:
            return None

        groups = VariableContactAction.parse_groups(org, json)
        contacts = VariableContactAction.parse_contacts(org, json)
        variables = VariableContactAction.parse_variables(org, json)

        return TriggerFlowAction(flow, groups, contacts, variables)

    def as_json(self):
        contact_ids = [dict(id=_.pk) for _ in self.contacts]
        group_ids = [dict(id=_.pk) for _ in self.groups]
        variables = [dict(id=_) for _ in self.variables]
        return dict(type=TriggerFlowAction.TYPE, id=self.flow.pk, name=self.flow.name,
                    contacts=contact_ids, groups=group_ids, variables=variables)

    def execute(self, run, actionset, sms):
        if self.flow:
            message_context = run.flow.build_message_context(run.contact, sms)
            (groups, contacts) = self.build_groups_and_contacts(run, actionset, sms)

            # start our contacts down the flow
            if not run.contact.is_test:
                # our extra will be our flow variables in our message context
                extra = message_context.get('extra', dict())
                extra['flow'] = message_context.get('flow', dict())
                extra['contact'] = run.contact.build_message_context()

                self.flow.start(groups, contacts, restart_participants=True, started_flows=[run.flow.pk], extra=extra)
                return []

            else:
                unique_contacts = set()
                for contact in contacts:
                    unique_contacts.add(contact.pk)

                for group in groups:
                    for contact in group.contacts.all():
                        unique_contacts.add(contact.pk)

                self.logger(run, self.flow, len(unique_contacts))

            return []
        else: # pragma: no cover
            return []

    def logger(self, run, flow, contact_count):
        log_txt = _("Added %d contact(s) to '%s' flow") % (contact_count, flow.name)
        log = ActionLog.create(run, log_txt)
        return log

    def get_description(self):
        return "Triggered flow %s" % self.flow


class SetLanguageAction(Action):
    """
    Action that sets the language for a contact
    """
    TYPE = 'lang'
    LANG = 'lang'
    NAME = 'name'

    def __init__(self, lang, name):
        self.lang = lang
        self.name = name

    @classmethod
    def from_json(cls, org, json):
        return SetLanguageAction(json.get(cls.LANG), json.get(cls.NAME))

    def as_json(self):
        return dict(type=SetLanguageAction.TYPE, lang=self.lang, name=self.name)

    def execute(self, run, actionset, sms):
        run.contact.language = self.lang
        run.contact.save(update_fields=['language'])
        self.logger(run)
        return []

    def logger(self, run):
        # only log for test contact
        if not run.contact.is_test:
            return False

        log_txt = _("Setting language to %s") % self.name
        log = ActionLog.create(run, log_txt)
        return log

    def get_description(self):
        print "Set language to %s" % self.name


class StartFlowAction(Action):
    """
    Action that starts the contact into another flow
    """
    TYPE = 'flow'
    ID = 'id'
    NAME = 'name'

    def __init__(self, flow):
        self.flow = flow

    @classmethod
    def from_json(cls, org, json):
        flow_pk = json.get(cls.ID)
        flow = Flow.objects.filter(org=org, is_active=True, is_archived=False, pk=flow_pk).first()

        # it is possible our flow got deleted
        if not flow:
            return None
        else:
            return StartFlowAction(flow)

    def as_json(self):
        return dict(type=StartFlowAction.TYPE, id=self.flow.pk, name=self.flow.name)

    def execute(self, run, actionset, sms, started_flows):
        self.flow.start([], [run.contact], started_flows=started_flows, restart_participants=True)
        self.logger(run)
        return []

    def logger(self, run):
        # only log for test contact
        if not run.contact.is_test:
            return False

        log_txt = _("Starting other flow %s") % self.flow.name

        log = ActionLog.create(run, log_txt)

        return log

    def get_description(self):
        return "Started flow %s" % self.flow


class SaveToContactAction(Action):
    """
    Action to save a variable substitution to a field on a contact
    """
    TYPE = 'save'
    FIELD = 'field'
    LABEL = 'label'
    VALUE = 'value'

    def __init__(self, label, field, value):
        self.label = label
        self.field = field
        self.value = value

    @classmethod
    def from_json(cls, org, json):
        # they are creating a new field
        label = json.get(cls.LABEL)
        field = json.get(cls.FIELD, None)
        value = json.get(cls.VALUE)

        # create our contact field if necessary
        if not field:
            field = ContactField.make_key(label)

        # make sure this field exists
        if field == 'name':
            label = "Contact Name"
        elif field == 'first_name':
            label = "First Name"
        else:
            contact_field = ContactField.objects.filter(org=org, key=field).first()
            if contact_field:
                label = contact_field.label
            else:
                ContactField.get_or_create(org, field, label)

        return SaveToContactAction(label, field, value)

    def as_json(self):
        return dict(type=SaveToContactAction.TYPE, label=self.label, field=self.field, value=self.value)

    def execute(self, run, actionset, sms):
        # evaluate our value
        contact = run.contact
        message_context = run.flow.build_message_context(contact, sms)
        (value, missing) = Msg.substitute_variables(self.value, contact, message_context, org=run.flow.org)

        value = value.strip()

        if self.field == 'name':
            new_value = value[:128]
            contact.name = new_value
            contact.save(update_fields=['name'])

        elif self.field == 'first_name':
            new_value = value[:128]
            contact.set_first_name(new_value)
            contact.save(update_fields=['name'])
        else:
            new_value = value[:255]
            contact.set_field(self.field, new_value)

        self.logger(run, new_value)

        return []


    def logger(self, run, new_value):
        # only log for test contact
        if not run.contact.is_test:
            return False

        label = None

        if self.field == 'name':
            label = "Name"
        elif self.field == 'first_name':
            label = "First Name"
        else:
            label = ContactField.objects.filter(org=run.contact.org, key=self.field).first().label

        log_txt = _("Updated %s to '%s'") % (label, new_value)

        log = ActionLog.create(run, log_txt)

        return log

    def get_description(self):
        return "Updated field %s to '%s'" % (self.field, self.value)


class SendAction(VariableContactAction):
    """
    Action which sends a message to a specified set of contacts and groups.
    """
    TYPE = 'send'
    MESSAGE = 'msg'

    def __init__(self, msg, groups, contacts, variables):
        self.msg = msg
        super(SendAction, self).__init__(groups, contacts, variables)

    @classmethod
    def from_json(cls, org, json):
        groups = VariableContactAction.parse_groups(org, json)
        contacts = VariableContactAction.parse_contacts(org, json)
        variables = VariableContactAction.parse_variables(org, json)

        return SendAction(json.get(SendAction.MESSAGE), groups, contacts, variables)

    def as_json(self):
        contact_ids = [dict(id=_.pk) for _ in self.contacts]
        group_ids = [dict(id=_.pk) for _ in self.groups]
        variables = [dict(id=_) for _ in self.variables]
        return dict(type=SendAction.TYPE, msg=self.msg, contacts=contact_ids, groups=group_ids, variables=variables)

    def execute(self, run, actionset, sms):
        if self.msg:
            flow = run.flow
            message_context = flow.build_message_context(run.contact, sms)

            (groups, contacts) = self.build_groups_and_contacts(run, actionset, sms)

            # create our broadcast and send it
            if not run.contact.is_test:

                # if we have localized versions, add those to our broadcast definition
                language_dict = None
                if isinstance(self.msg, dict):
                    language_dict = json.dumps(self.msg)

                message_text = run.flow.get_localized_text(self.msg)

                # no message text? then no-op
                if not message_text:
                    return list()

                recipients = groups + contacts

                broadcast = Broadcast.create(flow.org, flow.modified_by, message_text, recipients,
                                             language_dict=language_dict)
                broadcast.send(trigger_send=False, message_context=message_context, base_language=flow.base_language)
                return list(broadcast.get_messages())

            else:
                unique_contacts = set()
                for contact in contacts:
                    unique_contacts.add(contact.pk)

                for group in groups:
                    for contact in group.contacts.all():
                        unique_contacts.add(contact.pk)

                text = run.flow.get_localized_text(self.msg, run.contact)
                (message, missing) = Msg.substitute_variables(text, None, flow.build_message_context(run.contact, sms), org=run.flow.org)
                self.logger(run, message, len(unique_contacts))

            return []
        else: # pragma: no cover
            return []

    def logger(self, run, text, contact_count):
        log_txt = _n("Sending '%(msg)s' to %(count)d contact",
                     "Sending '%(msg)s' to %(count)d contacts",
                     contact_count) % dict(msg=text, count=contact_count)
        log = ActionLog.create(run, log_txt)
        return log

    def update_base_language(self, language_iso):
        # if we are a single language reply, then convert to multi-language
        if not isinstance(self.msg, dict):
            self.msg = {language_iso: self.msg}

    def get_description(self):
        return "Sent '%s' to %s" % (self.msg, ",".join(self.contacts + self.groups))


class Rule(object):

    def __init__(self, uuid, category, destination, test):
        self.uuid = uuid
        self.category = category
        self.destination = destination
        self.test = test

    def get_category_name(self, flow_lang):
        if not self.category:
            if isinstance(self.test, BetweenTest):
                return "%s-%s" % (self.test.min, self.test.max)

        # return the category name for the flow language version
        if isinstance(self.category, dict):
            if flow_lang:
                return self.category[flow_lang]
            else:
                return self.category.values()[0]

        return self.category

    def requires_step(self):
        """
        Whether this rule requires @step in some way to evaluate.
        """
        return self.test.requires_step()

    def matches(self, run, sms, context, text):
        return self.test.evaluate(run, sms, context, text)

    def as_json(self):
        return dict(uuid=self.uuid,
                    category=self.category,
                    destination=self.destination,
                    test=self.test.as_json())

    @classmethod
    def from_json_array(cls, org, json):
        rules = []
        for rule in json:
            category = rule.get('category', None)

            if isinstance(category, dict):
                # prune all of our translations to 36
                for k, v in category.items():
                    if isinstance(v, unicode):
                        category[k] = v[:36]
            elif category:
                category = category[:36]

            rules.append(Rule(rule.get('uuid'),
                              category,
                              rule.get('destination', None),
                              Test.from_json(org, rule['test'])))

        return rules

    def update_base_language(self, language_iso, org):
        # if we are a single language reply, then convert to multi-language
        if not isinstance(self.category, dict):
            self.category = {language_iso: self.category}

        self.test.update_base_language(language_iso)

class Test(object):
    TYPE = 'type'
    __test_mapping = None

    @classmethod
    def from_json(cls, org, json_dict):
        if not cls.__test_mapping:
            cls.__test_mapping = {
                TrueTest.TYPE: TrueTest,
                FalseTest.TYPE: FalseTest,
                AndTest.TYPE: AndTest,
                OrTest.TYPE: OrTest,
                ContainsTest.TYPE: ContainsTest,
                ContainsAnyTest.TYPE: ContainsAnyTest,
                NumberTest.TYPE: NumberTest,
                LtTest.TYPE: LtTest,
                LteTest.TYPE: LteTest,
                GtTest.TYPE: GtTest,
                GteTest.TYPE: GteTest,
                EqTest.TYPE: EqTest,
                BetweenTest.TYPE: BetweenTest,
                StartsWithTest.TYPE: StartsWithTest,
                HasDateTest.TYPE: HasDateTest,
                DateEqualTest.TYPE: DateEqualTest,
                DateAfterTest.TYPE: DateAfterTest,
                DateBeforeTest.TYPE: DateBeforeTest,
                PhoneTest.TYPE: PhoneTest,
                RegexTest.TYPE: RegexTest,
                HasDistrictTest.TYPE: HasDistrictTest,
                HasStateTest.TYPE: HasStateTest
            }

        type = json_dict.get(cls.TYPE, None)
        if not type: # pragma: no cover
            raise FlowException("Test definition missing 'type' field: %s", json_dict)

        if not type in cls.__test_mapping: # pragma: no cover
            raise FlowException("Unknown type: '%s' in definition: %s" % (type, json_dict))

        return cls.__test_mapping[type].from_json(org, json_dict)

    @classmethod
    def from_json_array(cls, org, json):
        tests = []
        for inner in json:
            tests.append(Test.from_json(org, inner))

        return tests

    def evaluate(self, run, sms, context, text): # pragma: no cover
        """
        Where the work happens, subclasses need to be able to evalute their Test
        according to their definition given the passed in message. Tests do not have
        side effects.
        """
        raise FlowException("Subclasses must implement evaluate, returning a tuple containing 1 or 0 and the value tested")

    def update_base_language(self, language_iso): # pragma: no cover
        pass


    def requires_step(self):
        """
        Whether this rule requires @step to evaluate, subclasses which may have substitutions should override this
        and check their tests for usage of @step variables in them.
        """
        return False


class TrueTest(Test):
    """
    { op: "true" }
    """
    TYPE = 'true'

    def __init__(self):
        pass

    @classmethod
    def from_json(cls, org, json):
        return TrueTest()

    def as_json(self):
        return dict(type=TrueTest.TYPE)

    def evaluate(self, run, sms, context, text):
        return 1, text


class FalseTest(Test):
    """
    { op: "false" }
    """
    TYPE = 'false'

    def __init__(self):
        pass

    @classmethod
    def from_json(cls, org, json):
        return FalseTest()

    def as_json(self):
        return dict(type=FalseTest.TYPE)

    def evaluate(self, run, sms, context, text):
        return 0, None


class AndTest(Test):
    """
    { op: "and",  "tests": [ ... ] }
    """
    TESTS = 'tests'
    TYPE = 'and'

    def __init__(self, tests):
        self.tests = tests

    @classmethod
    def from_json(cls, org, json):
        return AndTest(Test.from_json_array(org, json[cls.TESTS]))

    def as_json(self):
        return dict(type=AndTest.TYPE, tests=[_.as_json() for _ in self.tests])

    def evaluate(self, run, sms, context, text):
        sum = 0
        for test in self.tests:
            (result, value) = test.evaluate(run, sms, context, text)
            sum += result

        # all came out true, we are true
        if sum == len(self.tests):
            return 1, value
        else:
            return 0, None


class OrTest(Test):
    """
    { op: "or",  "tests": [ ... ] }
    """
    TESTS = 'tests'
    TYPE = 'or'

    def __init__(self, tests):
        self.tests = tests

    @classmethod
    def from_json(cls, org, json):
        return OrTest(Test.from_json_array(org, json[cls.TESTS]))

    def as_json(self):
        return dict(type=OrTest.TYPE, tests=[_.as_json() for _ in self.tests])

    def evaluate(self, run, sms, context, text):
        for test in self.tests:
            (result, value) = test.evaluate(run, sms, context, text)
            if result:
                return result, value

        return 0, None


class TranslatableTest(Test):
    """
    A test that can be evaluated against a localized string
    """

    def requires_step(self):
        if isinstance(self.test, dict):
            for k,v in self.test.items():
                if v.find("@step") >= 0:
                    return True
            return False
        else:
            return self.test.find("@step") >= 0

    def update_base_language(self, language_iso):
        # if we are a single language reply, then convert to multi-language
        if not isinstance(self.test, dict):
            self.test = {language_iso: self.test}

class ContainsTest(TranslatableTest):
    """
    { op: "contains", "test": "red" }
    """
    TEST = 'test'
    TYPE = 'contains'

    def __init__(self, test):
        self.test = test

    @classmethod
    def from_json(cls, org, json):
        return cls(json[cls.TEST])

    def as_json(self):
        json = dict(type=ContainsTest.TYPE, test=self.test)
        return json

    def test_in_words(self, test, words, raw_words):
        for index, word in enumerate(words):
            if word == test:
                return raw_words[index]

            # words are over 4 characters and start with the same letter
            if len(word) > 4 and len(test) > 4 and word[0] == test[0]:
                # edit distance of 1 or less is a match
                if edit_distance(word, test) <= 1:
                    return raw_words[index]

        return None

    def evaluate(self, run, sms, context, text):
        # substitute any variables
        test = run.flow.get_localized_text(self.test, run.contact)
        test, has_missing = Msg.substitute_variables(test, run.contact, context, org=run.flow.org)

        # tokenize our test
        tests = re.split(r"\W+", test.lower(), flags=re.UNICODE)

        # tokenize our sms
        words = re.split(r"\W+", text.lower(), flags=re.UNICODE)
        raw_words = re.split(r"\W+", text, flags=re.UNICODE)

        # run through each of our tests
        matches = []
        for test in tests:
            match = self.test_in_words(test, words, raw_words)
            if match:
                matches.append(match)

        # we are a match only if every test matches
        if len(matches) == len(tests):
            return len(tests), " ".join(matches)
        else:
            return 0, None

class ContainsAnyTest(ContainsTest):
    """
    { op: "contains_any", "test": "red" }
    """
    TEST = 'test'
    TYPE = 'contains_any'

    def as_json(self):
        return dict(type=ContainsAnyTest.TYPE, test=self.test)

    def evaluate(self, run, sms, context, text):

        # substitute any variables
        test = run.flow.get_localized_text(self.test, run.contact)
        test, has_missing = Msg.substitute_variables(test, run.contact, context, org=run.flow.org)

        # tokenize our test
        tests = re.split(r"\W+", test.lower(), flags=re.UNICODE)

        # tokenize our sms
        words = re.split(r"\W+", text.lower(), flags=re.UNICODE)
        raw_words = re.split(r"\W+", text, flags=re.UNICODE)

        # run through each of our tests
        matches = []
        for test in tests:
            match = self.test_in_words(test, words, raw_words)
            if match:
                matches.append(match)

        # we are a match if at least one test matches
        if len(matches) > 0:
            return 1, " ".join(matches)
        else:
            return 0, None


class StartsWithTest(TranslatableTest):
    """
    { op: "starts", "test": "red" }
    """
    TEST = 'test'
    TYPE = 'starts'

    def __init__(self, test):
        self.test = test

    @classmethod
    def from_json(cls, org, json):
        return cls(json[cls.TEST])

    def as_json(self):
        return dict(type=StartsWithTest.TYPE, test=self.test)

    def evaluate(self, run, sms, context, text):
        # substitute any variables in our test
        test = run.flow.get_localized_text(self.test, run.contact)
        test, has_missing = Msg.substitute_variables(test, run.contact, context, org=run.flow.org)

        # strip leading and trailing whitespace
        text = text.strip()

        # see whether we start with our test
        if text.lower().find(test.lower()) == 0:
            return 1, self.test
        else:
            return 0, None

class HasStateTest(Test):
    TYPE = 'state'

    def __init__(self):
        pass

    @classmethod
    def from_json(cls, org, json):
        return cls()

    def as_json(self):
        return dict(type=self.TYPE)

    def evaluate(self, run, sms, context, text):
        org = run.flow.org

        # if they removed their country since adding the rule
        if not org.country:
            return 0, None

        state = org.parse_location(text, 1)
        if state:
            return 1, state

        return 0, None


class HasDistrictTest(Test):
    TYPE = 'district'
    TEST = 'test'

    def __init__(self, state):
        self.state = state

    @classmethod
    def from_json(cls, org, json):
        return cls(json[cls.TEST])

    def as_json(self):
        return dict(type=self.TYPE, test=self.state)

    def requires_step(self):
        return self.state.find("@step") >= 0

    def evaluate(self, run, sms, context, text):

        # if they removed their country since adding the rule
        org = run.flow.org
        if not org.country:
            return 0, None

        # evaluate our district in case it has a replacement variable
        state, has_missing = Msg.substitute_variables(self.state, sms.contact, context, org=run.flow.org)

        parent = org.parse_location(state, 1)
        if parent:
            district = org.parse_location(text, 2, parent)
            if district:
                return 1, district

        return 0, None


class HasDateTest(Test):
    TYPE = 'date'

    def __init__(self):
        pass

    @classmethod
    def from_json(cls, org, json):
        return cls()

    def as_json(self):
        return dict(type=self.TYPE)

    def evaluate_date_test(self, message_date):
        return True

    def evaluate(self, run, sms, context, text):
        text = text.replace(' ', "-")
        org = run.flow.org
        dayfirst = org.get_dayfirst()
        tz = org.get_tzinfo()

        (date_format, time_format) = get_datetime_format(dayfirst)

        date = str_to_datetime(text, tz=tz, dayfirst=org.get_dayfirst())
        if date is not None and self.evaluate_date_test(date):
            return 1, datetime_to_str(date, tz=tz, format=time_format, ms=False)
        
        return 0, None


class DateTest(Test):
    """
    Base class for those tests that check relative dates
    """
    TEST = 'test'
    TYPE = 'date'

    def __init__(self, test):
        self.test = test

    @classmethod
    def from_json(cls, org, json):
        return cls(json[cls.TEST])

    def as_json(self):
        return dict(type=self.TYPE, test=self.test)

    def evaluate_date_test(self, date_message, date_test):
        raise FlowException("Evaluate date test needs to be defined by subclass.")

    def requires_step(self):
        return self.test.find("@step") >= 0

    def evaluate(self, run, sms, context, text):
        org = run.flow.org
        dayfirst = org.get_dayfirst()
        tz = org.get_tzinfo()
        test, missing = Msg.substitute_variables(self.test, run.contact, context, org=org)

        text = text.replace(' ', "-")
        if not missing:
            date_message = str_to_datetime(text, tz=tz, dayfirst=dayfirst)
            date_test = str_to_datetime(test, tz=tz, dayfirst=dayfirst)

            (date_format, time_format) = get_datetime_format(dayfirst)

            if date_message is not None and date_test is not None and self.evaluate_date_test(date_message, date_test):
                return 1, datetime_to_str(date_message, tz=tz, format=time_format, ms=False)

        return 0, None


class DateEqualTest(DateTest):
    TEST = 'test'
    TYPE = 'date_equal'

    def evaluate_date_test(self, date_message, date_test):
        return date_message.date() == date_test.date()


class DateAfterTest(DateTest):
    TEST = 'test'
    TYPE = 'date_after'

    def evaluate_date_test(self, date_message, date_test):
        return date_message >= date_test


class DateBeforeTest(DateTest):
    TEST = 'test'
    TYPE = 'date_before'

    def evaluate_date_test(self, date_message, date_test):
        return date_message <= date_test


class NumericTest(Test):
    """
    Base class for those tests that do numeric tests.
    """
    TEST = 'test'
    TYPE = ''

    @classmethod
    def convert_to_decimal(cls, word):
        # common substitutions
        original_word = word
        word = word.replace('l', '1').replace('o', '0').replace('O', '0')

        try:
            return (word, Decimal(word))
        except Exception as e:
            # we only try this hard if we haven't already substituted characters
            if original_word == word:
                # does this start with a number?  just use that part if so
                match = re.match(r"^(\d+).*$", word, re.UNICODE)
                if match:
                    return (match.group(1), Decimal(match.group(1)))
                else:
                    raise e
            else:
                raise e

    def requires_step(self):
        return self.test.find("@step") >= 0

    # test every word in the message against our test
    def evaluate(self, run, sms, context, text):
        text = text.replace(',', '')
        for word in re.split(r"\s+", text, flags=re.UNICODE):
            try:
                (word, decimal) = NumericTest.convert_to_decimal(word)
                if self.evaluate_numeric_test(run, context, decimal):
                    return 1, decimal
            except:
                pass
        return 0, None


class BetweenTest(NumericTest):
    """
    Test whether we are between two numbers (inclusive)
    """
    MIN = 'min'
    MAX = 'max'
    TYPE = 'between'

    def __init__(self, min, max):
        self.min = min
        self.max = max

    @classmethod
    def from_json(cls, org, json):
        return cls(json[cls.MIN], json[cls.MAX])

    def as_json(self):
        return dict(type=self.TYPE, min=self.min, max=self.max)

    def requires_step(self):
        return self.min.find("@step") >= 0 or self.max.find("@step") >= 0

    def evaluate_numeric_test(self, run, context, decimal_value):
        min, has_missing = Msg.substitute_variables(self.min, run.contact, context, org=run.flow.org)
        max, has_missing = Msg.substitute_variables(self.max, run.contact, context, org=run.flow.org)

        if Decimal(min) <= decimal_value <= Decimal(max):
            return True
        else:
            return False


class NumberTest(NumericTest):
    """
    Tests that there is any number in the string.
    """
    TYPE = 'number'

    def __init__(self):
        pass

    @classmethod
    def from_json(cls, org, json):
        return cls()

    def as_json(self):
        return dict(type=self.TYPE)

    def evaluate_numeric_test(self, run, context, decimal_value):
        return True


class SimpleNumericTest(Test):
    """
    Base class for those tests that do a numeric test with a single value
    """
    TEST = 'test'
    TYPE = ''

    def __init__(self, test):
        self.test = test

    @classmethod
    def from_json(cls, org, json):
        return cls(json[cls.TEST])

    def as_json(self):
        return dict(type=self.TYPE, test=self.test)

    def evaluate_numeric_test(self, message_numeric, test_numeric): # pragma: no cover
        raise FlowException("Evaluate numeric test needs to be defined by subclass")

    def requires_step(self):
        return self.test.find("@step") >= 0

    # test every word in the message against our test
    def evaluate(self, run, sms, context, text):
        test, has_missing = Msg.substitute_variables(str(self.test), run.contact, context, org=run.flow.org)

        text = text.replace(',', '')
        for word in re.split(r"\s+", text, flags=re.UNICODE):
            try:
                (word, decimal) = NumericTest.convert_to_decimal(word)
                if self.evaluate_numeric_test(decimal, Decimal(test)):
                    return 1, decimal
            except:
                pass
        return 0, None


class GtTest(SimpleNumericTest):
    TEST = 'test'
    TYPE = 'gt'

    def evaluate_numeric_test(self, message_numeric, test_numeric):
        return message_numeric > test_numeric


class GteTest(SimpleNumericTest):
    TEST = 'test'
    TYPE = 'gte'

    def evaluate_numeric_test(self, message_numeric, test_numeric):
        return message_numeric >= test_numeric


class LtTest(SimpleNumericTest):
    TEST = 'test'
    TYPE = 'lt'

    def evaluate_numeric_test(self, message_numeric, test_numeric):
        return message_numeric < test_numeric


class LteTest(SimpleNumericTest):
    TEST = 'test'
    TYPE = 'lte'

    def evaluate_numeric_test(self, message_numeric, test_numeric):
        return message_numeric <= test_numeric


class EqTest(SimpleNumericTest):
    TEST = 'test'
    TYPE = 'eq'

    def evaluate_numeric_test(self, message_numeric, test_numeric):
        return message_numeric == test_numeric


class PhoneTest(Test):
    """
    Test for whether a response contains a phone number
    """
    TYPE = 'phone'

    def __init__(self):
        pass

    @classmethod
    def from_json(cls, org, json):
        return cls()

    def as_json(self):
        return dict(type=self.TYPE)

    def evaluate(self, run, sms, context, text):
        org = run.flow.org

        # try to find a phone number in the text we have been sent
        channel = org.get_receive_channel(TEL_SCHEME)
        if channel:
            channel_country = channel.country.code
        else:
            channel_country = 'US'

        number = None
        matches = phonenumbers.PhoneNumberMatcher(text, channel_country)

        # try it as an international number if we failed
        if not matches.has_next():
            matches = phonenumbers.PhoneNumberMatcher('+' + text, channel_country)

        for match in matches:
            number = phonenumbers.format_number(match.number, phonenumbers.PhoneNumberFormat.E164)

        return number, number

class RegexTest(TranslatableTest):
    """
    Test for whether a response matches a regular expression
    """
    TEST = 'test'
    TYPE = 'regex'

    def __init__(self, test):
        self.test = test

    @classmethod
    def from_json(cls, org, json):
        return cls(json[cls.TEST])

    def as_json(self):
        return dict(type=self.TYPE, test=self.test)

    def evaluate(self, run, sms, context, text):
        try:
            test = run.flow.get_localized_text(self.test, run.contact)

            # check whether we match
            regex = re.compile(test, re.UNICODE | re.IGNORECASE | re.MULTILINE)
            match = regex.search(text)

            # if so, $0 will be what we return
            if match:
                return_match = match.group(0)

                # build up a dictionary that contains indexed values
                group_dict = match.groupdict()
                for idx in range(regex.groups + 1):
                    group_dict[str(idx)] = match.group(idx)

                # set it on run@extra
                run.update_fields(group_dict)

                # return all matched values
                return True, return_match

        except:
            import traceback
            traceback.print_exc()

        return False, None<|MERGE_RESOLUTION|>--- conflicted
+++ resolved
@@ -1208,52 +1208,7 @@
 
         return node_order
 
-<<<<<<< HEAD
-    def get_ruleset_category_counts(self):
-        (rulesets, rule_categories) = self.build_ruleset_caches()
-        counts = []
-
-        # get our columns, these should be roughly in the same order as our nodes
-        rulesets = self.get_columns()
-        for ruleset in rulesets:
-            ruleset_counts = dict(ruleset=ruleset)
-            categories = []
-            category_map = dict()
-
-            for rule in ruleset.get_rules():
-                count = self.steps().filter(step_type=RULE_SET, rule_uuid=rule.uuid, run__contact__is_test=False).distinct('run').count()
-
-                category_name = rule.get_category_name(self.base_language)
-
-                if category_name == 'Other':
-                    continue
-
-                category = category_map.get(category_name, None)
-                if not category:
-                    category = dict(label=category_name, count=count)
-                    category_map[category_name] = category
-                    categories.append(category)
-                else:
-                    category['count'] = category['count'] + count
-
-            ruleset_counts['categories'] = categories
-            ruleset_counts['height'] = len(categories) * 75
-
-            result_count = sum(_['count'] for _ in categories)
-            if result_count > 0:
-                for category in categories:
-                    category['percent'] = category['count'] * 100 / result_count
-                    category['total'] = result_count
-
-                counts.append(ruleset_counts)
-
-        return counts
-
     def build_ruleset_caches(self, ruleset_list=None):
-=======
-    def build_ruleset_caches(self, filter_ruleset=None):
->>>>>>> 85e8ce02
-
         rulesets = dict()
         rule_categories = dict()
 
