--- conflicted
+++ resolved
@@ -34,17 +34,11 @@
 from .models import Test, TrueTest, FalseTest, AndTest, OrTest, PhoneTest, NumberTest
 from .models import EqTest, LtTest, LteTest, GtTest, GteTest, BetweenTest
 from .models import DateEqualTest, DateAfterTest, DateBeforeTest, HasDateTest
-<<<<<<< HEAD
 from .models import StartsWithTest, ContainsTest, ContainsAnyTest, RegexTest, NotEmptyTest
 from .models import HasStateTest, HasDistrictTest, HasWardTest
 from .models import SendAction, AddLabelAction, AddToGroupAction, ReplyAction, SaveToContactAction, SetLanguageAction, SetChannelAction
 from .models import EmailAction, StartFlowAction, TriggerFlowAction, DeleteFromGroupAction, WebhookAction, ActionLog
 from temba.msgs.models import WIRED
-=======
-from .models import StartsWithTest, ContainsTest, ContainsAnyTest, RegexTest
-from .models import SendAction, AddLabelAction, AddToGroupAction, ReplyAction, SaveToContactAction, SetLanguageAction
-from .models import EmailAction, StartFlowAction, DeleteFromGroupAction, DeleteFromAllGroupsAction
->>>>>>> 01d3e834
 
 
 class FlowTest(TembaTest):
@@ -1467,16 +1461,9 @@
         ward_tuple = HasWardTest().evaluate(run, sms, context, 'bichi')
         self.assertEquals(ward_tuple[1], bichiward)
 
-<<<<<<< HEAD
         # get with hierarchy proved
         ward_tuple = HasWardTest('Kano', 'Bichi').evaluate(run, sms, context, 'bichi')
         self.assertEquals(ward_tuple[1], bichiward)
-=======
-        # we should have created a group with the name of the contact
-        replace_group = ContactGroup.user_groups.get(name=self.contact.name)
-        self.assertTrue(replace_group.contacts.filter(id=self.contact.pk))
-        self.assertEquals(1, replace_group.contacts.all().count())
->>>>>>> 01d3e834
 
         # wrong admin level should return None if provided
         ward_tuple = HasWardTest('Kano', 'Ajingi').evaluate(run, sms, context, 'bichi')
@@ -1512,7 +1499,6 @@
         post_data['expires_after_minutes'] = 60 * 12
         response = self.client.post(reverse('flows.flow_update', args=[flow.pk]), post_data, follow=True)
 
-<<<<<<< HEAD
         flow_with_keywords = Flow.objects.get(name=post_data['name'])
         self.assertEquals(200, response.status_code)
         self.assertEquals(response.request['PATH_INFO'], reverse('flows.flow_list'))
@@ -1520,47 +1506,6 @@
         self.assertEquals(flow_with_keywords.triggers.count(), 3)
         self.assertEquals(flow_with_keywords.triggers.filter(is_archived=False).count(), 3)
         self.assertEquals(flow_with_keywords.triggers.filter(is_archived=False).exclude(groups=None).count(), 0)
-=======
-        group1 = self.create_group("Flow Group 1", [])
-        group2 = self.create_group("Flow Group 2", [])
-
-        test = AddToGroupAction([group1, "@step.contact"])
-        action_json = test.as_json()
-        test = AddToGroupAction.from_json(self.org, action_json)
-
-        test.execute(run, None, sms)
-
-        test = AddToGroupAction([group2, "@step.contact"])
-        action_json = test.as_json()
-        test = AddToGroupAction.from_json(self.org, action_json)
-
-        test.execute(run, None, sms)
-
-        # user should be in both groups now
-        self.assertTrue(group1.contacts.filter(id=self.contact.pk))
-        self.assertEquals(1, group1.contacts.all().count())
-        self.assertTrue(group2.contacts.filter(id=self.contact.pk))
-        self.assertEquals(1, group2.contacts.all().count())
-
-        test = DeleteFromGroupAction([None, "@step.contact"])
-        action_json = test.as_json()
-        test = DeleteFromGroupAction.from_json(self.org, action_json)
-
-        test.execute(run, None, sms)
-
-        # user should be gone from both groups now
-        self.assertFalse(group1.contacts.filter(id=self.contact.pk))
-        self.assertEquals(0, group1.contacts.all().count())
-        self.assertFalse(group2.contacts.filter(id=self.contact.pk))
-        self.assertEquals(0, group2.contacts.all().count())
-
-
-
-    def test_add_label_action(self):
-        flow = self.flow
-        msg = self.create_msg(direction=INCOMING, contact=self.contact, text="Green is my favorite")
-        run = FlowRun.create(flow, self.contact)
->>>>>>> 01d3e834
 
         # add triggers of other types
         Trigger.objects.create(created_by=self.admin, modified_by=self.admin, org=self.org,
@@ -1731,11 +1676,7 @@
 
         # update flow with unformated keyword
         post_data['keyword_triggers'] = "it,changes,everything,unique"
-<<<<<<< HEAD
         response = self.client.post(reverse('flows.flow_update', args=[flow3.pk]), post_data)
-=======
-        response = self.client.post(reverse('flows.flow_update', args=[flow_with_keywords.pk]), post_data)
->>>>>>> 01d3e834
         self.assertTrue(response.context['form'].errors)
         response = self.client.get(reverse('flows.flow_update', args=[flow3.pk]))
         self.assertEquals(response.context['form'].fields['keyword_triggers'].initial, "it,everything,changes")
@@ -2057,10 +1998,6 @@
         self.assertEquals(response.context['object_list'][0].pk, self.flow.pk)
         self.assertFalse(response.context['object_list'][0].is_archived)
 
-<<<<<<< HEAD
-=======
-
->>>>>>> 01d3e834
         # inactive list shouldn't have any flows
         response = self.client.get(flow_archived_url)
         self.assertEquals(0, len(response.context['object_list']))
@@ -2693,6 +2630,40 @@
         self.assertEqual(dynamic_group.contacts.count(), 0)
 
         self.assertEqual(ActionLog.objects.filter(level='E').count(), 1)
+
+        group1 = self.create_group("Flow Group 1", [])
+        group2 = self.create_group("Flow Group 2", [])
+
+        test = AddToGroupAction([group1, "@step.contact"])
+        action_json = test.as_json()
+        test = AddToGroupAction.from_json(self.org, action_json)
+
+        test.execute(run, None, sms)
+
+        test = AddToGroupAction([group2, "@step.contact"])
+        action_json = test.as_json()
+        test = AddToGroupAction.from_json(self.org, action_json)
+
+        test.execute(run, None, sms)
+
+        # user should be in both groups now
+        self.assertTrue(group1.contacts.filter(id=self.contact.pk))
+        self.assertEquals(1, group1.contacts.all().count())
+        self.assertTrue(group2.contacts.filter(id=self.contact.pk))
+        self.assertEquals(1, group2.contacts.all().count())
+
+        test = DeleteFromGroupAction([None, "@step.contact"])
+        action_json = test.as_json()
+        test = DeleteFromGroupAction.from_json(self.org, action_json)
+
+        test.execute(run, None, sms)
+
+        # user should be gone from both groups now
+        self.assertFalse(group1.contacts.filter(id=self.contact.pk))
+        self.assertEquals(0, group1.contacts.all().count())
+        self.assertFalse(group2.contacts.filter(id=self.contact.pk))
+        self.assertEquals(0, group2.contacts.all().count())
+
 
     def test_set_channel_action(self):
         flow = self.flow
