# -*- coding: utf-8 -*-
from __future__ import unicode_literals

import json
import pytz

from datetime import timedelta
from django.conf import settings
from django.core.urlresolvers import reverse
from django.utils import timezone
from django_redis import get_redis_connection
from mock import patch
from openpyxl import load_workbook
from temba.contacts.models import Contact, ContactField, ContactURN, TEL_SCHEME
from temba.channels.models import Channel, ChannelCount, ChannelEvent, ChannelLog
from temba.msgs.models import Msg, ExportMessagesTask, RESENT, FAILED, OUTGOING, PENDING, WIRED, DELIVERED, ERRORED
from temba.msgs.models import Broadcast, BroadcastRecipient, Label, SystemLabel, UnreachableException
from temba.msgs.models import HANDLED, QUEUED, SENT, INCOMING, INBOX, FLOW
from temba.msgs.tasks import purge_broadcasts_task
from temba.orgs.models import Language, Debit, Org
from temba.schedules.models import Schedule
from temba.tests import TembaTest, AnonymousOrg
from temba.utils import dict_to_struct, datetime_to_str
from temba.utils.expressions import get_function_listing
from temba.values.models import Value
from .management.commands.msg_console import MessageConsole
from .tasks import squash_systemlabels, clear_old_msg_external_ids


class MsgTest(TembaTest):

    def setUp(self):
        super(MsgTest, self).setUp()

        self.joe = self.create_contact("Joe Blow", "123")
        self.frank = self.create_contact("Frank Blow", "321")
        self.kevin = self.create_contact("Kevin Durant", "987")

        self.just_joe = self.create_group("Just Joe", [self.joe])
        self.joe_and_frank = self.create_group("Joe and Frank", [self.joe, self.frank])

    def test_get_sync_commands(self):
        msg1 = Msg.create_outgoing(self.org, self.admin, self.joe, "Hello, we heard from you.")
        msg2 = Msg.create_outgoing(self.org, self.admin, self.frank, "Hello, we heard from you.")
        msg3 = Msg.create_outgoing(self.org, self.admin, self.kevin, "Hello, we heard from you.")

        commands = Msg.get_sync_commands(self.channel, [msg1, msg2, msg3])

        self.assertEquals(1, len(commands))
        self.assertEquals(3, len(commands[0]['to']))

        msg4 = Msg.create_outgoing(self.org, self.admin, self.kevin, "Hello, there")

        commands = Msg.get_sync_commands(self.channel, [msg1, msg2, msg4])

        self.assertEquals(2, len(commands))
        self.assertEquals(2, len(commands[0]['to']))
        self.assertEquals(1, len(commands[1]['to']))

        msg5 = Msg.create_outgoing(self.org, self.admin, self.frank, "Hello, we heard from you.")

        commands = Msg.get_sync_commands(self.channel, [msg1, msg4, msg5])

        self.assertEquals(3, len(commands))
        self.assertEquals(1, len(commands[0]['to']))
        self.assertEquals(1, len(commands[1]['to']))
        self.assertEquals(1, len(commands[2]['to']))

    def test_archive_and_release(self):
        msg1 = Msg.create_incoming(self.channel, 'tel:123', "Incoming")
        label = Label.get_or_create(self.org, self.admin, "Spam")
        label.toggle_label([msg1], add=True)

        msg1.archive()

        msg1 = Msg.objects.get(pk=msg1.pk)
        self.assertEqual(msg1.visibility, Msg.VISIBILITY_ARCHIVED)
        self.assertEqual(set(msg1.labels.all()), {label})  # don't remove labels

        msg1.restore()

        msg1 = Msg.objects.get(pk=msg1.pk)
        self.assertEqual(msg1.visibility, Msg.VISIBILITY_VISIBLE)

        msg1.release()

        msg1 = Msg.objects.get(pk=msg1.pk)
        self.assertEqual(msg1.visibility, Msg.VISIBILITY_DELETED)
        self.assertEqual(set(msg1.labels.all()), set())  # do remove labels
        self.assertTrue(Label.label_objects.filter(pk=label.pk).exists())  # though don't delete the label object

        # can't archive outgoing messages
        msg2 = Msg.create_outgoing(self.org, self.admin, self.joe, "Outgoing")
        self.assertRaises(ValueError, msg2.archive)

    def assertReleaseCount(self, direction, status, visibility, msg_type, label):
        if direction == OUTGOING:
            msg = Msg.create_outgoing(self.org, self.admin, self.joe, "Whattup Joe")
        else:
            msg = Msg.create_incoming(self.channel, "tel:+250788123123", "Hey hey")

        Msg.objects.filter(id=msg.id).update(status=status, direction=direction,
                                             visibility=visibility, msg_type=msg_type)

        # assert our folder count is right
        counts = SystemLabel.get_counts(self.org)
        self.assertEqual(counts[label], 1)

        # recalculate, check the count again
        SystemLabel.recalculate_counts(self.org, label)
        counts = SystemLabel.get_counts(self.org)
        self.assertEqual(counts[label], 1)

        # release the msg, count should now be 0
        msg.release()
        counts = SystemLabel.get_counts(self.org)
        self.assertEqual(counts[label], 0)

        # more recalculations
        SystemLabel.recalculate_counts(self.org, label)
        counts = SystemLabel.get_counts(self.org)
        self.assertEqual(counts[label], 0)

    def test_release_counts(self):
        # outgoing labels
        self.assertReleaseCount(OUTGOING, SENT, Msg.VISIBILITY_VISIBLE, INBOX, SystemLabel.TYPE_SENT)
        self.assertReleaseCount(OUTGOING, QUEUED, Msg.VISIBILITY_VISIBLE, INBOX, SystemLabel.TYPE_OUTBOX)
        self.assertReleaseCount(OUTGOING, FAILED, Msg.VISIBILITY_VISIBLE, INBOX, SystemLabel.TYPE_FAILED)

        # incoming labels
        self.assertReleaseCount(INCOMING, HANDLED, Msg.VISIBILITY_VISIBLE, INBOX, SystemLabel.TYPE_INBOX)
        self.assertReleaseCount(INCOMING, HANDLED, Msg.VISIBILITY_ARCHIVED, INBOX, SystemLabel.TYPE_ARCHIVED)
        self.assertReleaseCount(INCOMING, HANDLED, Msg.VISIBILITY_VISIBLE, FLOW, SystemLabel.TYPE_FLOWS)

    def test_erroring(self):
        # test with real message
        msg = Msg.create_outgoing(self.org, self.admin, self.joe, "Test 1")
        r = get_redis_connection()

        Msg.mark_error(r, self.channel, msg)
        msg = Msg.objects.get(pk=msg.id)
        self.assertEqual(msg.status, 'E')
        self.assertEqual(msg.error_count, 1)
        self.assertIsNotNone(msg.next_attempt)

        Msg.mark_error(r, self.channel, msg)
        msg = Msg.objects.get(pk=msg.id)
        self.assertEqual(msg.status, 'E')
        self.assertEqual(msg.error_count, 2)
        self.assertIsNotNone(msg.next_attempt)

        Msg.mark_error(r, self.channel, msg)
        msg = Msg.objects.get(pk=msg.id)
        self.assertEqual(msg.status, 'F')

        # test with mock message
        msg = dict_to_struct('MsgStruct', Msg.create_outgoing(self.org, self.admin, self.joe, "Test 2").as_task_json())

        Msg.mark_error(r, self.channel, msg)
        msg = Msg.objects.get(pk=msg.id)
        self.assertEqual(msg.status, 'E')
        self.assertEqual(msg.error_count, 1)
        self.assertIsNotNone(msg.next_attempt)

        Msg.mark_error(r, self.channel, msg)
        msg = Msg.objects.get(pk=msg.id)
        self.assertEqual(msg.status, 'E')
        self.assertEqual(msg.error_count, 2)
        self.assertIsNotNone(msg.next_attempt)

        Msg.mark_error(r, self.channel, msg)
        msg = Msg.objects.get(pk=msg.id)
        self.assertEqual(msg.status, 'F')

    def test_send_message_auto_completion_processor(self):
        outbox_url = reverse('msgs.msg_outbox')

        # login in as manager, with contacts but without extra contactfields yet
        self.login(self.admin)
        completions = [dict(name='contact', display="Contact Name"),
                       dict(name='contact.first_name', display="Contact First Name"),
                       dict(name='contact.groups', display="Contact Groups"),
                       dict(name='contact.language', display="Contact Language"),
                       dict(name='contact.name', display="Contact Name"),
                       dict(name='contact.tel', display="Contact Phone"),
                       dict(name='contact.tel_e164', display="Contact Phone - E164"),
                       dict(name='contact.uuid', display="Contact UUID"),
                       dict(name="date", display="Current Date and Time"),
                       dict(name="date.now", display="Current Date and Time"),
                       dict(name="date.today", display="Current Date"),
                       dict(name="date.tomorrow", display="Tomorrow's Date"),
                       dict(name="date.yesterday", display="Yesterday's Date")]

        response = self.client.get(outbox_url)

        # check our completions JSON and functions JSON
        self.assertEquals(response.context['completions'], json.dumps(completions))
        self.assertEquals(response.context['function_completions'], json.dumps(get_function_listing()))

        # add some contact fields
        field = ContactField.get_or_create(self.org, self.admin, 'cell', "Cell")
        completions.append(dict(name="contact.%s" % str(field.key), display="Contact Field: Cell"))

        field = ContactField.get_or_create(self.org, self.admin, 'sector', "Sector")
        completions.append(dict(name="contact.%s" % str(field.key), display="Contact Field: Sector"))

        response = self.client.get(outbox_url)

        # contact fields are included at the end in alphabetical order
        self.assertEquals(response.context['completions'], json.dumps(completions))

    def test_create_outgoing(self):
        tel_urn = "tel:250788382382"
        tel_contact = Contact.get_or_create(self.org, self.user, urns=[tel_urn])
        tel_urn_obj = tel_contact.urn_objects[tel_urn]
        twitter_urn = "twitter:joe"
        twitter_contact = Contact.get_or_create(self.org, self.user, urns=[twitter_urn])
        twitter_urn_obj = twitter_contact.urn_objects[twitter_urn]

        # check creating by URN string
        msg = Msg.create_outgoing(self.org, self.admin, tel_urn, "Extra spaces to remove    ")
        self.assertEquals(msg.contact, tel_contact)
        self.assertEquals(msg.contact_urn, tel_urn_obj)
        self.assertEquals(msg.text, "Extra spaces to remove")  # check message text is stripped

        # check creating by URN string and specific channel
        msg = Msg.create_outgoing(self.org, self.admin, tel_urn, "Hello 1", channel=self.channel)
        self.assertEquals(msg.contact, tel_contact)
        self.assertEquals(msg.contact_urn, tel_urn_obj)

        # try creating by URN string and specific channel with different scheme
        with self.assertRaises(UnreachableException):
            Msg.create_outgoing(self.org, self.admin, twitter_urn, "Hello 1", channel=self.channel)

        # check creating by URN object
        msg = Msg.create_outgoing(self.org, self.admin, tel_urn_obj, "Hello 1")
        self.assertEquals(msg.contact, tel_contact)
        self.assertEquals(msg.contact_urn, tel_urn_obj)

        # check creating by URN object and specific channel
        msg = Msg.create_outgoing(self.org, self.admin, tel_urn_obj, "Hello 1", channel=self.channel)
        self.assertEquals(msg.contact, tel_contact)
        self.assertEquals(msg.contact_urn, tel_urn_obj)

        # try creating by URN object and specific channel with different scheme
        with self.assertRaises(UnreachableException):
            Msg.create_outgoing(self.org, self.admin, twitter_urn_obj, "Hello 1", channel=self.channel)

        # check creating by contact
        msg = Msg.create_outgoing(self.org, self.admin, tel_contact, "Hello 1")
        self.assertEquals(msg.contact, tel_contact)
        self.assertEquals(msg.contact_urn, tel_urn_obj)

        # check creating by contact and specific channel
        msg = Msg.create_outgoing(self.org, self.admin, tel_contact, "Hello 1", channel=self.channel)
        self.assertEquals(msg.contact, tel_contact)
        self.assertEquals(msg.contact_urn, tel_urn_obj)

        # try creating by contact and specific channel with different scheme
        with self.assertRaises(UnreachableException):
            Msg.create_outgoing(self.org, self.admin, twitter_contact, "Hello 1", channel=self.channel)

        # Can't handle outgoing messages
        with self.assertRaises(ValueError):
            msg.handle()

        # can't create outgoing messages without org or user
        with self.assertRaises(ValueError):
            Msg.create_outgoing(None, self.admin, "tel:250783835665", "Hello World")
        with self.assertRaises(ValueError):
            Msg.create_outgoing(self.org, None, "tel:250783835665", "Hello World")

        # case where the channel number is amongst contact broadcasted to
        # cannot sent more than 10 same message in period of 5 minutes

        for number in range(0, 10):
            Msg.create_outgoing(self.org, self.admin, "tel:" + self.channel.address, 'Infinite Loop')

        # now that we have 10 same messages then,
        must_return_none = Msg.create_outgoing(self.org, self.admin, "tel:" + self.channel.address, 'Infinite Loop')
        self.assertIsNone(must_return_none)

    def test_create_incoming(self):
        Msg.create_incoming(self.channel, "tel:250788382382", "It's going well")
        Msg.create_incoming(self.channel, "tel:250788382382", "My name is Frank")
        msg = Msg.create_incoming(self.channel, "tel:250788382382", "Yes, 3.")

        self.assertEqual(msg.text, "Yes, 3.")
        self.assertEqual(unicode(msg), "Yes, 3.")

        # assert there are 3 unread msgs for this org
        self.assertEqual(Msg.get_unread_msg_count(self.admin), 3)

        # second go shouldn't hit DB
        with self.assertNumQueries(0):
            self.assertEqual(Msg.get_unread_msg_count(self.admin), 3)

        # Can't send incoming messages
        with self.assertRaises(Exception):
            msg.send()

        # can't create outgoing messages against an unassigned channel
        unassigned_channel = Channel.create(None, self.admin, None, 'A', None, secret="67890", gcm_id="456")

        with self.assertRaises(Exception):
            Msg.create_incoming(unassigned_channel, "tel:250788382382", "No dice")

        # test blocked contacts are skipped from inbox and are not handled by flows
        contact = self.create_contact("Blocked contact", "250728739305")
        contact.is_blocked = True
        contact.save()
        ignored_msg = Msg.create_incoming(self.channel, contact.get_urn().urn, "My msg should be archived")
        ignored_msg = Msg.objects.get(pk=ignored_msg.pk)
        self.assertEqual(ignored_msg.visibility, Msg.VISIBILITY_ARCHIVED)
        self.assertEqual(ignored_msg.status, HANDLED)

        # hit the inbox page, that should reset our unread count
        self.login(self.admin)
        self.client.get(reverse('msgs.msg_inbox'))

        self.assertEqual(Msg.get_unread_msg_count(self.admin), 3)

    def test_empty(self):
        broadcast = Broadcast.create(self.org, self.admin, "If a broadcast is sent and nobody receives it, does it still send?", [])
        broadcast.send(True)

        # should have no messages but marked as sent
        self.assertEquals(0, broadcast.msgs.all().count())
        self.assertEquals(SENT, broadcast.status)

    def test_update_contacts(self):
        broadcast = Broadcast.create(self.org, self.admin, "If a broadcast is sent and nobody receives it, does it still send?", [])

        # update the contacts using contact ids
        broadcast.update_contacts([self.joe.id])

        broadcast.refresh_from_db()
        self.assertEquals(1, broadcast.recipient_count)

        # send it
        broadcast.send()

        # assert that recipient is set
        self.assertEqual(set(broadcast.recipients.all()), {self.joe})

    def test_outbox(self):
        self.login(self.admin)

        contact = Contact.get_or_create(self.channel.org, self.admin, name=None, urns=['tel:250788382382'])
        broadcast1 = Broadcast.create(self.channel.org, self.admin, 'How is it going?', [contact])

        # now send the broadcast so we have messages
        broadcast1.send(trigger_send=False)
        (msg1,) = tuple(Msg.objects.filter(broadcast=broadcast1))

        response = self.client.get(reverse('msgs.msg_outbox'))
        self.assertContains(response, "Outbox (1)")
        self.assertEqual(set(response.context_data['object_list']), {msg1})

        broadcast2 = Broadcast.create(self.channel.org, self.admin, 'kLab is an awesome place for @contact.name',
                                      [self.kevin, self.joe_and_frank])

        # now send the broadcast so we have messages
        broadcast2.send(trigger_send=False)
        msg4, msg3, msg2 = tuple(Msg.objects.filter(broadcast=broadcast2))

        response = self.client.get(reverse('msgs.msg_outbox'))

        self.assertContains(response, "Outbox (4)")
        self.assertEqual(set(response.context_data['object_list']), {msg4, msg3, msg2, msg1})

        response = self.client.get("%s?search=kevin" % reverse('msgs.msg_outbox'))
        self.assertEqual(set(response.context_data['object_list']), {Msg.objects.get(contact=self.kevin)})

        response = self.client.get("%s?search=joe" % reverse('msgs.msg_outbox'))
        self.assertEqual(set(response.context_data['object_list']), {Msg.objects.get(contact=self.joe)})

        response = self.client.get("%s?search=frank" % reverse('msgs.msg_outbox'))
        self.assertEqual(set(response.context_data['object_list']), {Msg.objects.get(contact=self.frank)})

        response = self.client.get("%s?search=just" % reverse('msgs.msg_outbox'))
        self.assertEqual(set(response.context_data['object_list']), set())

        response = self.client.get("%s?search=is" % reverse('msgs.msg_outbox'))
        self.assertEqual(set(response.context_data['object_list']), {msg4, msg3, msg2, msg1})

        # make sure variables that are replaced in text messages match as well
        response = self.client.get("%s?search=durant" % reverse('msgs.msg_outbox'))
        self.assertEqual(set(response.context_data['object_list']), {Msg.objects.get(contact=self.kevin)})

    def do_msg_action(self, url, msgs, action, label=None, label_add=True):
        post_data = dict()
        post_data['action'] = action
        post_data['objects'] = [m.id for m in msgs]
        post_data['label'] = label.pk if label else None
        post_data['add'] = label_add
        return self.client.post(url, post_data, follow=True)

    def test_inbox(self):
        inbox_url = reverse('msgs.msg_inbox')

        joe_tel = self.joe.get_urn(TEL_SCHEME).urn
        msg1 = Msg.create_incoming(self.channel, joe_tel, "message number 1")
        msg2 = Msg.create_incoming(self.channel, joe_tel, "message number 2")
        msg3 = Msg.create_incoming(self.channel, joe_tel, "message number 3")
        Msg.create_incoming(self.channel, joe_tel, "message number 4")
        msg5 = Msg.create_incoming(self.channel, joe_tel, "message number 5")
        msg6 = Msg.create_incoming(self.channel, joe_tel, "message number 6")

        # msg6 is still pending
        msg6.status = PENDING
        msg6.msg_type = None
        msg6.save()

        # visit inbox page  as a user not in the organization
        self.login(self.non_org_user)
        response = self.client.get(inbox_url)
        self.assertEquals(302, response.status_code)

        # visit inbox page as a manager of the organization
        response = self.fetch_protected(inbox_url, self.admin)

        self.assertEquals(response.context['object_list'].count(), 5)
        self.assertEquals(response.context['folders'][0]['url'], '/msg/inbox/')
        self.assertEquals(response.context['folders'][0]['count'], 5)
        self.assertEquals(response.context['actions'], ['archive', 'label'])

        # visit inbox page as administrator
        response = self.fetch_protected(inbox_url, self.admin)

        self.assertEquals(response.context['object_list'].count(), 5)
        self.assertEquals(response.context['actions'], ['archive', 'label'])

        # let's add some labels
        folder = Label.get_or_create_folder(self.org, self.user, "folder")
        label1 = Label.get_or_create(self.org, self.user, "label1", folder)
        Label.get_or_create(self.org, self.user, "label2", folder)
        label3 = Label.get_or_create(self.org, self.user, "label3")

        # test labeling a messages
        self.do_msg_action(inbox_url, [msg1, msg2], 'label', label1)
        self.assertEqual(list(Msg.objects.filter(labels=label1)), [msg2, msg1])

        # test removing a label
        self.do_msg_action(inbox_url, [msg2], 'label', label1, label_add=False)
        self.assertEqual(list(Msg.objects.filter(labels=label1)), [msg1])

        # label more messages
        self.do_msg_action(inbox_url, [msg1, msg2, msg3], 'label', label3)
        self.assertEqual(list(Msg.objects.filter(labels=label1)), [msg1])
        self.assertEqual(list(Msg.objects.filter(labels=label3)), [msg3, msg2, msg1])

        # update our label name
        response = self.client.get(reverse('msgs.label_update', args=[label1.pk]))
        self.assertEquals(200, response.status_code)
        self.assertTrue('folder' in response.context['form'].fields)

        post_data = dict(name="Foo")
        response = self.client.post(reverse('msgs.label_update', args=[label1.pk]), post_data)
        self.assertEquals(302, response.status_code)
        label1 = Label.label_objects.get(pk=label1.pk)
        self.assertEquals("Foo", label1.name)

        # test deleting the label
        response = self.client.get(reverse('msgs.label_delete', args=[label1.pk]))
        self.assertEquals(200, response.status_code)

        response = self.client.post(reverse('msgs.label_delete', args=[label1.pk]))
        self.assertEquals(302, response.status_code)
        self.assertFalse(Label.label_objects.filter(pk=label1.id))

        # shouldn't have a remove on the update page

        # test archiving a msg
        self.assertEqual(set(msg1.labels.all()), {label3})
        post_data = dict(action='archive', objects=msg1.pk)

        response = self.client.post(inbox_url, post_data, follow=True)
        self.assertEqual(response.status_code, 200)

        # now one msg is archived
        self.assertEqual(list(Msg.objects.filter(visibility=Msg.VISIBILITY_ARCHIVED)), [msg1])

        # archiving doesn't remove labels
        msg1 = Msg.objects.get(pk=msg1.pk)
        self.assertEqual(set(msg1.labels.all()), {label3})

        # visit the the archived messages page
        archive_url = reverse('msgs.msg_archived')

        # visit archived page  as a user not in the organization
        self.login(self.non_org_user)
        response = self.client.get(archive_url)
        self.assertEquals(302, response.status_code)

        # visit archived page as a manager of the organization
        response = self.fetch_protected(archive_url, self.admin)

        self.assertEquals(response.context['object_list'].count(), 1)
        self.assertEquals(response.context['actions'], ['restore', 'label', 'delete'])

        # check that the inbox does not contains archived messages

        # visit inbox page as a user not in the organization
        self.login(self.non_org_user)
        response = self.client.get(inbox_url)
        self.assertEquals(302, response.status_code)

        # visit inbox page as an admin of the organization
        response = self.fetch_protected(inbox_url, self.admin)

        self.assertEquals(response.context['object_list'].count(), 4)
        self.assertEquals(response.context['actions'], ['archive', 'label'])

        # test restoring an archived message back to inbox
        post_data = dict(action='restore', objects=[msg1.pk])
        self.client.post(inbox_url, post_data, follow=True)
        self.assertEquals(Msg.objects.filter(visibility=Msg.VISIBILITY_ARCHIVED).count(), 0)

        # messages from test contact are not included in the inbox
        test_contact = Contact.get_test_contact(self.admin)
        Msg.create_incoming(self.channel, test_contact.get_urn().urn, 'Bla Blah')

        response = self.client.get(inbox_url)
        self.assertEqual(Msg.objects.all().count(), 7)
        self.assertEqual(response.context['object_list'].count(), 5)

        # archiving a message removes it from the inbox
        Msg.apply_action_archive(self.user, [msg1])

        response = self.client.get(inbox_url)
        self.assertEqual(response.context['object_list'].count(), 4)

        # and moves it to the Archived page
        response = self.client.get(archive_url)
        self.assertEqual(response.context['object_list'].count(), 1)

        # deleting it removes it from the Archived page
        response = self.client.post(archive_url, dict(action='delete', objects=[msg1.pk]), follow=True)
        self.assertEqual(response.context['object_list'].count(), 0)

        # now check inbox as viewer user
        response = self.fetch_protected(inbox_url, self.user)
        self.assertEqual(response.context['object_list'].count(), 4)

        # check that viewer user cannot label messages
        post_data = dict(action='label', objects=[msg5.pk], label=label1.pk, add=True)
        self.client.post(inbox_url, post_data, follow=True)
        self.assertEqual(msg5.labels.all().count(), 0)

        # or archive messages
        self.assertEqual(Msg.objects.get(pk=msg5.pk).visibility, Msg.VISIBILITY_VISIBLE)
        post_data = dict(action='archive', objects=[msg5.pk])
        self.client.post(inbox_url, post_data, follow=True)
        self.assertEqual(Msg.objects.get(pk=msg5.pk).visibility, Msg.VISIBILITY_VISIBLE)

        # search on inbox just on the message text
        response = self.client.get("%s?search=message" % inbox_url)
        self.assertEqual(len(response.context_data['object_list']), 4)

        response = self.client.get("%s?search=5" % inbox_url)
        self.assertEqual(len(response.context_data['object_list']), 1)

        # can search on contact field
        response = self.client.get("%s?search=joe" % inbox_url)
        self.assertEqual(len(response.context_data['object_list']), 4)

    def test_flows(self):
        url = reverse('msgs.msg_flow')

        msg1 = Msg.create_incoming(self.channel, self.joe.get_urn().urn, "test 1", msg_type='F')

        # user not in org can't access
        self.login(self.non_org_user)
        self.assertLoginRedirect(self.client.get(url))

        # org viewer can
        self.login(self.admin)
        response = self.client.get(url)

        self.assertEquals(set(response.context['object_list']), {msg1})
        self.assertEquals(response.context['actions'], ['label'])

    def test_failed(self):
        failed_url = reverse('msgs.msg_failed')

        msg1 = Msg.create_outgoing(self.org, self.admin, self.joe, "message number 1")
        msg1.status = 'F'
        msg1.save()

        # create a log for it
        log = ChannelLog.objects.create(channel=msg1.channel, msg=msg1, is_error=True, description="Failed")

        # create broadcast and fail the only message
        broadcast = Broadcast.create(self.org, self.admin, "message number 2", [self.joe])
        broadcast.send(trigger_send=False)
        broadcast.get_messages().update(status='F')
        broadcast.update()
        msg2 = broadcast.get_messages()[0]

        self.assertEquals(FAILED, broadcast.status)

        # message without a broadcast
        msg3 = Msg.create_outgoing(self.org, self.admin, self.joe, "messsage number 3")
        msg3.status = 'F'
        msg3.save()

        # visit fail page  as a user not in the organization
        self.login(self.non_org_user)
        response = self.client.get(failed_url)
        self.assertEquals(302, response.status_code)

        # visit inbox page as an administrator
        response = self.fetch_protected(failed_url, self.admin)

        self.assertEquals(response.context['object_list'].count(), 3)
        self.assertEquals(response.context['actions'], ['resend'])

        self.assertContains(response, reverse('channels.channellog_read', args=[log.id]))

        # make the org anonymous
        with AnonymousOrg(self.org):
            response = self.fetch_protected(failed_url, self.admin)
            self.assertNotContains(response, reverse('channels.channellog_read', args=[log.id]))

        # let's resend some messages
        self.client.post(failed_url, dict(action='resend', objects=msg2.pk), follow=True)

        # check for the resent message and the new one being resent
        self.assertEqual(set(Msg.objects.filter(status=RESENT)), {msg2})
        self.assertEqual(Msg.objects.filter(status=PENDING).count(), 1)

        # make sure there was a new outgoing message created that got attached to our broadcast
        self.assertEquals(1, broadcast.get_messages().count())

        resent_msg = broadcast.get_messages()[0]
        self.assertNotEquals(msg2, resent_msg)
        self.assertEquals(msg2.text, resent_msg.text)
        self.assertEquals(msg2.contact, resent_msg.contact)
        self.assertEquals(PENDING, resent_msg.status)

    @patch('temba.utils.email.send_temba_email')
    def test_message_export(self, mock_send_temba_email):
        self.clear_storage()
        self.login(self.admin)

        self.joe.name = "Jo\02e Blow"
        self.joe.save()

        # create some messages...
        joe_urn = self.joe.get_urn(TEL_SCHEME).urn
        msg1 = Msg.create_incoming(self.channel, joe_urn, "hello 1")
        msg2 = Msg.create_incoming(self.channel, joe_urn, "hello 2")
        msg3 = Msg.create_incoming(self.channel, joe_urn, "hello 3")
        msg4 = Msg.create_incoming(None, None, "hello 4", org=self.org, contact=self.joe)  # like a surveyor message

        # inbound message with media attached, such as an ivr recording
        msg5 = Msg.create_incoming(self.channel, joe_urn, "Media message", media='audio:http://rapidpro.io/audio/sound.mp3')

        # outgoing message
        msg6 = Msg.create_outgoing(self.org, self.admin, self.joe, "Hey out 6")
        msg7 = Msg.create_outgoing(self.org, self.admin, self.joe, "Hey out 7")
        msg8 = Msg.create_outgoing(self.org, self.admin, self.joe, "Hey out 8")
        msg9 = Msg.create_outgoing(self.org, self.admin, self.joe, "Hey out 9")

        # mark msg as sent
        msg6.status = SENT
        msg6.save()

        # mark msg as delivered
        msg7.status = DELIVERED
        msg7.save()

        # mark msg as errored
        msg8.status = ERRORED
        msg8.save()

        # mark message as failed
        msg9.status = FAILED
        msg9.save()

        self.assertTrue(msg5.is_media_type_audio())
        self.assertEqual('http://rapidpro.io/audio/sound.mp3', msg5.get_media_path())

        # label first message
        label = Label.get_or_create(self.org, self.user, "la\02bel1")
        label.toggle_label([msg1], add=True)

        # archive last message
        msg3.visibility = Msg.VISIBILITY_ARCHIVED
        msg3.save()

        # create a dummy export task so that we won't be able to export
        blocking_export = ExportMessagesTask.objects.create(org=self.org, created_by=self.admin, modified_by=self.admin)
        response = self.client.post(reverse('msgs.msg_export'), follow=True)
        self.assertContains(response, "already an export in progress")

        # perform the export manually, assert how many queries
        self.assertNumQueries(7, lambda: blocking_export.do_export())

        self.client.post(reverse('msgs.msg_export'))
        task = ExportMessagesTask.objects.all().order_by('-id').first()

        filename = "%s/test_orgs/%d/message_exports/%s.xlsx" % (settings.MEDIA_ROOT, self.org.pk, task.uuid)
        workbook = load_workbook(filename=filename)
        sheet = workbook.worksheets[0]

        self.assertEquals(len(list(sheet.rows)), 9)  # msg3 not included as it's archived

        self.assertExcelRow(sheet, 0, ["Date", "Contact", "Contact Type", "Name", "Contact UUID", "Direction",
                                       "Text", "Labels", "Status"])

        self.assertExcelRow(sheet, 1,
                            [msg9.created_on, "123", "tel", "Joe Blow", msg9.contact.uuid, "Outgoing",
                             "Hey out 9", "", "Failed Sending"], pytz.UTC)

        self.assertExcelRow(sheet, 2,
                            [msg8.created_on, "123", "tel", "Joe Blow", msg8.contact.uuid, "Outgoing",
                             "Hey out 8", "", "Error Sending"], pytz.UTC)

        self.assertExcelRow(sheet, 3,
                            [msg7.created_on, "123", "tel", "Joe Blow", msg7.contact.uuid, "Outgoing",
                             "Hey out 7", "", "Delivered"], pytz.UTC)

        self.assertExcelRow(sheet, 4,
                            [msg6.created_on, "123", "tel", "Joe Blow", msg6.contact.uuid, "Outgoing",
                             "Hey out 6", "", "Sent"], pytz.UTC)

        self.assertExcelRow(sheet, 5, [msg5.created_on, "123", "tel", "Joe Blow", msg5.contact.uuid, "Incoming",
                                       "Media message", "", "Handled"], pytz.UTC)

        self.assertExcelRow(sheet, 6, [msg4.created_on, "", "", "Joe Blow", msg4.contact.uuid, "Incoming",
                                       "hello 4", "", "Handled"], pytz.UTC)

        self.assertExcelRow(sheet, 7, [msg2.created_on, "123", "tel", "Joe Blow", msg2.contact.uuid, "Incoming",
                                       "hello 2", "", "Handled"], pytz.UTC)

        self.assertExcelRow(sheet, 8, [msg1.created_on, "123", "tel", "Joe Blow", msg1.contact.uuid, "Incoming",
                                       "hello 1", "label1", "Handled"], pytz.UTC)

        email_args = mock_send_temba_email.call_args[0]  # all positional args

        self.assertEqual(email_args[0], "Your messages export is ready")
        self.assertIn('https://app.rapidpro.io/assets/download/message_export/%d/' % task.pk, email_args[1])
        self.assertNotIn('{{', email_args[1])
        self.assertIn('https://app.rapidpro.io/assets/download/message_export/%d/' % task.pk, email_args[2])
        self.assertNotIn('{{', email_args[2])

        ExportMessagesTask.objects.all().delete()

        # visit the filter page
        response = self.client.get(reverse('msgs.msg_filter', args=[label.pk]))
        self.assertContains(response, "Export Data")

        self.client.post("%s?label=%s" % (reverse('msgs.msg_export'), label.pk))
        task = ExportMessagesTask.objects.get()

        filename = "%s/test_orgs/%d/message_exports/%s.xlsx" % (settings.MEDIA_ROOT, self.org.pk, task.uuid)
        workbook = load_workbook(filename=filename)
        sheet = workbook.worksheets[0]

        self.assertEquals(len(list(sheet.rows)), 2)  # only header and msg1
        self.assertExcelRow(sheet, 1, [msg1.created_on, "123", "tel", "Joe Blow", msg1.contact.uuid, "Incoming", "hello 1", "label1", "Handled"], pytz.UTC)

        ExportMessagesTask.objects.all().delete()

        # test as anon org to check that URNs don't end up in exports
        with AnonymousOrg(self.org):
            self.client.post(reverse('msgs.msg_export'))
            task = ExportMessagesTask.objects.get()

            filename = "%s/test_orgs/%d/message_exports/%s.xlsx" % (settings.MEDIA_ROOT, self.org.pk, task.uuid)
            workbook = load_workbook(filename=filename)
            sheet = workbook.worksheets[0]

            self.assertEquals(len(list(sheet.rows)), 9)

            self.assertExcelRow(sheet, 1, [msg9.created_on, "%010d" % self.joe.pk, "tel", "Joe Blow", msg9.contact.uuid,
                                           "Outgoing", "Hey out 9", "", "Failed Sending"], pytz.UTC)

            self.assertExcelRow(sheet, 2, [msg8.created_on, "%010d" % self.joe.pk, "tel", "Joe Blow", msg8.contact.uuid,
                                           "Outgoing", "Hey out 8", "", "Error Sending"], pytz.UTC)

            self.assertExcelRow(sheet, 3, [msg7.created_on, "%010d" % self.joe.pk, "tel", "Joe Blow", msg7.contact.uuid,
                                           "Outgoing", "Hey out 7", "", "Delivered"], pytz.UTC)

            self.assertExcelRow(sheet, 4, [msg6.created_on, "%010d" % self.joe.pk, "tel", "Joe Blow", msg6.contact.uuid,
                                           "Outgoing", "Hey out 6", "", "Sent"], pytz.UTC)

            self.assertExcelRow(sheet, 5, [msg5.created_on, "%010d" % self.joe.pk, "tel", "Joe Blow", msg5.contact.uuid,
                                           "Incoming", "Media message", "", "Handled"], pytz.UTC)

            self.assertExcelRow(sheet, 6, [msg4.created_on, "%010d" % self.joe.pk, "", "Joe Blow", msg4.contact.uuid,
                                           "Incoming", "hello 4", "", "Handled"], pytz.UTC)

            self.assertExcelRow(sheet, 7, [msg2.created_on, "%010d" % self.joe.pk, "tel", "Joe Blow", msg2.contact.uuid,
                                           "Incoming", "hello 2", "", "Handled"], pytz.UTC)

            self.assertExcelRow(sheet, 8, [msg1.created_on, "%010d" % self.joe.pk, "tel", "Joe Blow", msg1.contact.uuid,
                                           "Incoming", "hello 1", "label1", "Handled"], pytz.UTC)

    def assertHasClass(self, text, clazz):
        self.assertTrue(text.find(clazz) >= 0)

    def test_templatetags(self):
        from .templatetags.sms import as_icon

        msg = Msg.create_outgoing(self.org, self.admin, "tel:250788382382", "How is it going?")
        now = timezone.now()
        two_hours_ago = now - timedelta(hours=2)

        self.assertHasClass(as_icon(msg), 'icon-bubble-dots-2 green')
        msg.created_on = two_hours_ago
        self.assertHasClass(as_icon(msg), 'icon-bubble-dots-2 green')
        msg.status = 'S'
        self.assertHasClass(as_icon(msg), 'icon-bubble-right green')
        msg.status = 'D'
        self.assertHasClass(as_icon(msg), 'icon-bubble-check green')
        msg.status = 'E'
        self.assertHasClass(as_icon(msg), 'icon-bubble-notification red')
        msg.direction = 'I'
        self.assertHasClass(as_icon(msg), 'icon-bubble-user primary')
        msg.msg_type = 'V'
        self.assertHasClass(as_icon(msg), 'icon-phone')

        # default cause is pending sent
        self.assertHasClass(as_icon(None), 'icon-bubble-dots-2 green')

        in_call = ChannelEvent.create(self.channel, self.joe.get_urn(TEL_SCHEME).urn,
                                      ChannelEvent.TYPE_CALL_IN, timezone.now(), 5)
        self.assertHasClass(as_icon(in_call), 'icon-call-incoming green')

        in_miss = ChannelEvent.create(self.channel, self.joe.get_urn(TEL_SCHEME).urn,
                                      ChannelEvent.TYPE_CALL_IN_MISSED, timezone.now(), 5)
        self.assertHasClass(as_icon(in_miss), 'icon-call-incoming red')

        out_call = ChannelEvent.create(self.channel, self.joe.get_urn(TEL_SCHEME).urn,
                                       ChannelEvent.TYPE_CALL_OUT, timezone.now(), 5)
        self.assertHasClass(as_icon(out_call), 'icon-call-outgoing green')

        out_miss = ChannelEvent.create(self.channel, self.joe.get_urn(TEL_SCHEME).urn,
                                       ChannelEvent.TYPE_CALL_OUT_MISSED, timezone.now(), 5)
        self.assertHasClass(as_icon(out_miss), 'icon-call-outgoing red')


class MsgCRUDLTest(TembaTest):
    def setUp(self):
        super(MsgCRUDLTest, self).setUp()

        self.joe = self.create_contact("Joe Blow", "+250788000001")
        self.frank = self.create_contact("Frank Blow", "250788000002")
        self.billy = self.create_contact("Billy Bob", twitter="billy_bob")

    def test_filter(self):
        # create some folders and labels
        folder = Label.get_or_create_folder(self.org, self.user, "folder")
        label1 = Label.get_or_create(self.org, self.user, "label1", folder)
        label2 = Label.get_or_create(self.org, self.user, "label2", folder)
        label3 = Label.get_or_create(self.org, self.user, "label3")

        # create some messages
        msg1 = self.create_msg(direction='I', msg_type='I', contact=self.joe, text="test1")
        msg2 = self.create_msg(direction='I', msg_type='I', contact=self.frank, text="test2")
        msg3 = self.create_msg(direction='I', msg_type='I', contact=self.billy, text="test3")
        msg4 = self.create_msg(direction='I', msg_type='I', contact=self.joe, text="test4", visibility=Msg.VISIBILITY_ARCHIVED)
        msg5 = self.create_msg(direction='I', msg_type='I', contact=self.joe, text="test5", visibility=Msg.VISIBILITY_DELETED)
        msg6 = self.create_msg(direction='I', msg_type='F', contact=self.joe, text="flow test")

        # apply the labels
        label1.toggle_label([msg1, msg2], add=True)
        label2.toggle_label([msg2, msg3], add=True)
        label3.toggle_label([msg1, msg2, msg3, msg4, msg5, msg6], add=True)

        # can't visit a filter page as a non-org user
        self.login(self.non_org_user)
        response = self.client.get(reverse('msgs.msg_filter', args=[label3.pk]))
        self.assertLoginRedirect(response)

        # can as org viewer user
        self.login(self.user)
        response = self.client.get(reverse('msgs.msg_filter', args=[label3.pk]))
        self.assertEqual(response.status_code, 200)
        self.assertEqual(response.context['actions'], ['unlabel', 'label'])
        self.assertNotContains(response, reverse('msgs.label_update', args=[label3.pk]))  # can't update label
        self.assertNotContains(response, reverse('msgs.label_delete', args=[label3.pk]))  # can't delete label

        # check that test and non-visible messages are excluded, and messages and ordered newest to oldest
        self.assertEqual(list(response.context['object_list']), [msg6, msg3, msg2, msg1])

        # check viewing a folder
        response = self.client.get(reverse('msgs.msg_filter', args=[folder.pk]))
        self.assertEqual(response.status_code, 200)
        self.assertEqual(response.context['actions'], ['unlabel', 'label'])
        self.assertNotContains(response, reverse('msgs.label_update', args=[folder.pk]))  # can't update folder
        self.assertNotContains(response, reverse('msgs.label_delete', args=[folder.pk]))  # can't delete folder

        # messages from contained labels are rolled up without duplicates
        self.assertEqual(list(response.context['object_list']), [msg3, msg2, msg1])

        # search on folder by message text
        response = self.client.get("%s?search=test2" % reverse('msgs.msg_filter', args=[folder.pk]))
        self.assertEqual(set(response.context_data['object_list']), {msg2})

        # search on label by contact name
        response = self.client.get("%s?search=joe" % reverse('msgs.msg_filter', args=[label3.pk]))
        self.assertEqual(set(response.context_data['object_list']), {msg1, msg6})

        # check admin users see edit and delete options for labels and folders
        self.login(self.admin)
        response = self.client.get(reverse('msgs.msg_filter', args=[folder.pk]))
        self.assertContains(response, reverse('msgs.label_update', args=[folder.pk]))
        self.assertContains(response, reverse('msgs.label_delete', args=[folder.pk]))

        response = self.client.get(reverse('msgs.msg_filter', args=[label1.pk]))
        self.assertContains(response, reverse('msgs.label_update', args=[label1.pk]))
        self.assertContains(response, reverse('msgs.label_delete', args=[label1.pk]))


class BroadcastTest(TembaTest):
    def setUp(self):
        super(BroadcastTest, self).setUp()

        self.joe = self.create_contact("Joe Blow", "123")
        self.frank = self.create_contact("Frank Blow", "321")

        self.just_joe = self.create_group("Just Joe", [self.joe])

        self.joe_and_frank = self.create_group("Joe and Frank", [self.joe, self.frank])

        self.kevin = self.create_contact(name="Kevin Durant", number="987")
        self.lucy = self.create_contact(name="Lucy M", twitter="lucy")

        # a Twitter channel
        self.twitter = Channel.create(self.org, self.user, None, 'TT')

    def test_broadcast_batch(self):
        broadcast = Broadcast.create(self.org, self.user, "Like a tweet", [self.joe_and_frank, self.kevin])
        self.assertEquals(3, broadcast.recipient_count)

        # change our broadcast size to 2
        import temba.msgs.models as msgs_models
        orig_batch_size = msgs_models.BATCH_SIZE

        try:
            # downsize our batches and send it (this tests other code paths)
            msgs_models.BATCH_SIZE = 2
            broadcast.send()

            self.assertEquals(broadcast.get_message_count(), 3)
            self.assertEqual(set(broadcast.recipients.all()), {self.joe, self.frank, self.kevin})
        finally:
            msgs_models.BATCH_SIZE = orig_batch_size

    def test_broadcast_model(self):

        def assertBroadcastStatus(sms, new_sms_status, broadcast_status):
            sms.status = new_sms_status
            sms.save()
            sms.broadcast.update()
            self.assertEquals(sms.broadcast.status, broadcast_status)

        broadcast = Broadcast.create(self.org, self.user, "Like a tweet", [self.joe_and_frank, self.kevin, self.lucy])
        self.assertEquals('I', broadcast.status)
        self.assertEquals(4, broadcast.recipient_count)

        # no recipients created yet, done when we send
        self.assertEqual(set(broadcast.recipients.all()), set())

        broadcast.send(trigger_send=False)
        self.assertEqual('Q', broadcast.status)
        self.assertEqual(broadcast.get_message_count(), 4)
        self.assertEqual(set(broadcast.recipients.all()), {self.joe, self.frank, self.kevin, self.lucy})

        bcast_commands = broadcast.get_sync_commands(self.channel)
        self.assertEquals(1, len(bcast_commands))
        self.assertEquals(3, len(bcast_commands[0]['to']))

        # set our single message as sent
        broadcast.get_messages().update(status='S')
        self.assertEquals(0, len(broadcast.get_sync_commands(self.channel)))

        # back to Q
        broadcast.get_messages().update(status='Q')

        # after calling send, all messages are queued
        self.assertEquals(broadcast.status, 'Q')

        # test errored broadcast logic now that all sms status are queued
        msgs = broadcast.get_messages()
        assertBroadcastStatus(msgs[0], 'E', 'Q')
        assertBroadcastStatus(msgs[1], 'E', 'Q')
        assertBroadcastStatus(msgs[2], 'E', 'E')  # now more than half are errored
        assertBroadcastStatus(msgs[3], 'E', 'E')

        # test failed broadcast logic now that all sms status are errored
        assertBroadcastStatus(msgs[0], 'F', 'E')
        assertBroadcastStatus(msgs[1], 'F', 'E')
        assertBroadcastStatus(msgs[2], 'F', 'F')  # now more than half are failed
        assertBroadcastStatus(msgs[3], 'F', 'F')

        # first make sure there are no failed messages
        for msg in broadcast.get_messages():
            msg.status = 'S'
            msg.save()

        assertBroadcastStatus(broadcast.get_messages()[0], 'Q', 'Q')
        # test queued broadcast logic

        # test sent broadcast logic
        broadcast.get_messages().update(status='D')
        assertBroadcastStatus(broadcast.get_messages()[0], 'S', 'S')

        # test delivered broadcast logic
        assertBroadcastStatus(broadcast.get_messages()[0], 'D', 'D')

        self.assertEquals("Temba (%d)" % broadcast.id, str(broadcast))

    def test_send(self):
        # remove all channels first
        for channel in Channel.objects.all():
            channel.release(notify_mage=False)

        send_url = reverse('msgs.broadcast_send')
        self.login(self.admin)

        # try with no channel
        post_data = dict(text="some text", omnibox="c-%s" % self.joe.uuid)
        response = self.client.post(send_url, post_data, follow=True)
        self.assertContains(response, "You must add a phone number before sending messages", status_code=400)

        # test when we are simulating
        response = self.client.get(send_url + "?simulation=true")
        self.assertEquals(['omnibox', 'text', 'schedule'], response.context['fields'])

        test_contact = Contact.get_test_contact(self.admin)

        post_data = dict(text="you simulator display this", omnibox="c-%s,c-%s,c-%s" % (self.joe.uuid, self.frank.uuid, test_contact.uuid))
        self.client.post(send_url + "?simulation=true", post_data)
        self.assertEquals(Broadcast.objects.all().count(), 1)
        self.assertEquals(Broadcast.objects.all()[0].groups.all().count(), 0)
        self.assertEquals(Broadcast.objects.all()[0].contacts.all().count(), 1)
        self.assertEquals(Broadcast.objects.all()[0].contacts.all()[0], test_contact)

        # delete this broadcast to keep future test right
        Broadcast.objects.all()[0].delete()

        # test when we have many channels
        Channel.create(self.org, self.user, None, "A", secret="123456", gcm_id="1234")
        Channel.create(self.org, self.user, None, "A", secret="12345", gcm_id="123")
        Channel.create(self.org, self.user, None, "TT")

        response = self.client.get(send_url)
        self.assertEquals(['omnibox', 'text', 'schedule'], response.context['fields'])

        post_data = dict(text="message #1", omnibox="g-%s,c-%s,c-%s" % (self.joe_and_frank.uuid, self.joe.uuid, self.lucy.uuid))
        self.client.post(send_url, post_data, follow=True)
        broadcast = Broadcast.objects.get(text="message #1")
        self.assertEquals(1, broadcast.groups.count())
        self.assertEquals(2, broadcast.contacts.count())
        self.assertIsNotNone(Msg.objects.filter(contact=self.joe, text="message #1"))
        self.assertIsNotNone(Msg.objects.filter(contact=self.frank, text="message #1"))
        self.assertIsNotNone(Msg.objects.filter(contact=self.lucy, text="message #1"))

        # test with one channel now
        for channel in Channel.objects.all():
            channel.release(notify_mage=False)

        Channel.create(self.org, self.user, None, 'A', None, secret="12345", gcm_id="123")

        response = self.client.get(send_url)
        self.assertEquals(['omnibox', 'text', 'schedule'], response.context['fields'])

        post_data = dict(text="message #2", omnibox='g-%s,c-%s' % (self.joe_and_frank.uuid, self.kevin.uuid))
        self.client.post(send_url, post_data, follow=True)
        broadcast = Broadcast.objects.get(text="message #2")
        self.assertEquals(broadcast.groups.count(), 1)
        self.assertEquals(broadcast.contacts.count(), 1)

        # directly on user page
        post_data = dict(text="contact send", from_contact=True, omnibox="c-%s" % self.kevin.uuid)
        response = self.client.post(send_url, post_data)
        self.assertRedirect(response, reverse('contacts.contact_read', args=[self.kevin.uuid]))
        self.assertEquals(Broadcast.objects.all().count(), 3)

        # test sending to an arbitrary user
        post_data = dict(text="message content", omnibox='n-2065551212')
        self.client.post(send_url, post_data, follow=True)
        self.assertEquals(Broadcast.objects.all().count(), 4)
        self.assertEquals(1, Contact.objects.filter(urns__path='2065551212').count())

        # test missing senders
        post_data = dict(text="message content")
        response = self.client.post(send_url, post_data, follow=True)
        self.assertIn("At least one recipient is required", response.content)

        # Test AJAX sender
        post_data = dict(text="message content", omnibox='')
        response = self.client.post(send_url + '?_format=json', post_data, follow=True)
        self.assertIn("At least one recipient is required", response.content)
        self.assertEquals('application/json', response._headers.get('content-type')[1])

        post_data = dict(text="this is a test message", omnibox="c-%s" % self.kevin.uuid, _format="json")
        response = self.client.post(send_url, post_data, follow=True)
        self.assertIn("success", response.content)

        # send using our omnibox
        post_data = dict(text="this is a test message", omnibox="c-%s,g-%s,n-911" % (self.kevin.pk, self.joe_and_frank.pk), _format="json")
        response = self.client.post(send_url, post_data, follow=True)
        self.assertIn("success", response.content)

    def test_unreachable(self):
        no_urns = Contact.get_or_create(self.org, self.admin, name="Ben Haggerty", urns=[])
        tel_contact = self.create_contact("Ryan Lewis", number="+12067771234")
        twitter_contact = self.create_contact("Lucy", twitter='lucy')
        recipients = [no_urns, tel_contact, twitter_contact]

        # send a broadcast to all (org has a tel and a twitter channel)
        broadcast = Broadcast.create(self.org, self.admin, "Want to go thrift shopping?", recipients)
        broadcast.send(True)

        # should have only messages for Ryan and Lucy
        msgs = broadcast.msgs.all()
        self.assertEqual(len(msgs), 2)
        self.assertEqual(sorted([m.contact.name for m in msgs]), ["Lucy", "Ryan Lewis"])

        # send another broadcast to all and force use of the twitter channel
        broadcast = Broadcast.create(self.org, self.admin, "Want to go thrift shopping?", recipients, channel=self.twitter)
        broadcast.send(True)

        # should have only one message created to Lucy
        msgs = broadcast.msgs.all()
        self.assertEqual(len(msgs), 1)
        self.assertTrue(msgs[0].contact, twitter_contact)

        # remove twitter relayer
        self.twitter.release(trigger_sync=False, notify_mage=False)

        # send another broadcast to all
        broadcast = Broadcast.create(self.org, self.admin, "Want to go thrift shopping?", recipients)
        broadcast.send(True)

        # should have only one message created to Ryan
        msgs = broadcast.msgs.all()
        self.assertEqual(len(msgs), 1)
        self.assertTrue(msgs[0].contact, tel_contact)

    def test_message_parts(self):
        contact = self.create_contact("Matt", "+12067778811")

        sms = self.create_msg(contact=contact, text="Text", direction=OUTGOING)

        self.assertEquals(["Text"], Msg.get_text_parts(sms.text))
        sms.text = ""
        self.assertEquals([""], Msg.get_text_parts(sms.text))

        # 160 chars
        sms.text = "1234567890123456789012345678901234567890123456789012345678901234567890123456789012345678901234567890123456789012345678901234567890123456789012345678901234567890"
        self.assertEquals(1, len(Msg.get_text_parts(sms.text)))

        # 161 characters with space
        sms.text = "123456789012345678901234567890123456789012345678901234567890123456789012345678901234567890123456789012345678901234567890123456789012345678901234567890 1234567890"
        parts = Msg.get_text_parts(sms.text)
        self.assertEquals(2, len(parts))
        self.assertEquals(150, len(parts[0]))
        self.assertEquals(10, len(parts[1]))

        # 161 characters without space
        sms.text = "12345678901234567890123456789012345678901234567890123456789012345678901234567890123456789012345678901234567890123456789012345678901234567890123456789012345678901"
        parts = Msg.get_text_parts(sms.text)
        self.assertEquals(2, len(parts))
        self.assertEquals(160, len(parts[0]))
        self.assertEquals(1, len(parts[1]))

        # 160 characters with max length 40
        sms.text = "1234567890123456789012345678901234567890123456789012345678901234567890123456789012345678901234567890123456789012345678901234567890123456789012345678901234567890"
        parts = Msg.get_text_parts(sms.text, max_length=40)
        self.assertEquals(4, len(parts))
        self.assertEquals(40, len(parts[0]))
        self.assertEquals(40, len(parts[1]))
        self.assertEquals(40, len(parts[2]))
        self.assertEquals(40, len(parts[3]))

    def test_substitute_variables(self):
        ContactField.get_or_create(self.org, self.admin, 'goats', "Goats", False, Value.TYPE_DECIMAL)
        self.joe.set_field(self.user, 'goats', "3 ")
        ContactField.get_or_create(self.org, self.admin, 'dob', "Date of birth", False, Value.TYPE_DATETIME)
        self.joe.set_field(self.user, 'dob', "28/5/1981")

        self.assertEquals(("Hello World", []), Msg.substitute_variables("Hello World", self.joe, dict()))
        self.assertEquals(("Hello World Joe", []), Msg.substitute_variables("Hello World @contact.first_name", self.joe, dict()))
        self.assertEquals(("Hello World Joe Blow", []), Msg.substitute_variables("Hello World @contact", self.joe, dict()))
        self.assertEquals(("Hello World: Well", []), Msg.substitute_variables("Hello World: @flow.water_source", self.joe, dict(flow=dict(water_source="Well"))))
        self.assertEquals(("Hello World: Well  Boil: @flow.boil", ["Undefined variable: flow.boil"]), Msg.substitute_variables("Hello World: @flow.water_source  Boil: @flow.boil", self.joe, dict(flow=dict(water_source="Well"))))

        self.assertEquals(("Hello joe", []), Msg.substitute_variables("Hello @(LOWER(contact.first_name))", self.joe, dict()))
        self.assertEquals(("Hello Joe", []), Msg.substitute_variables("Hello @(PROPER(LOWER(contact.first_name)))", self.joe, dict()))
        self.assertEquals(("Hello Joe", []), Msg.substitute_variables("Hello @(first_word(contact))", self.joe, dict()))
        self.assertEquals(("Hello Blow", []), Msg.substitute_variables("Hello @(Proper(remove_first_word(contact)))", self.joe, dict()))
        self.assertEquals(("Hello Joe Blow", []), Msg.substitute_variables("Hello @(PROPER(contact))", self.joe, dict()))
        self.assertEquals(("Hello JOE", []), Msg.substitute_variables("Hello @(UPPER(contact.first_name))", self.joe, dict()))
        self.assertEquals(("Hello 3", []), Msg.substitute_variables("Hello @(contact.goats)", self.joe, dict()))

        self.assertEquals(("Email is: foo@bar.com", []),
                          Msg.substitute_variables("Email is: @(remove_first_word(flow.sms))", self.joe, dict(flow=dict(sms="Join foo@bar.com"))))
        self.assertEquals(("Email is: foo@@bar.com", []),
                          Msg.substitute_variables("Email is: @(remove_first_word(flow.sms))", self.joe, dict(flow=dict(sms="Join foo@@bar.com"))))

        # check date variables
        text, errors = Msg.substitute_variables("Today is @date.today", self.joe, dict())
        self.assertEquals(errors, [])
        self.assertRegexpMatches(text, "Today is \d\d-\d\d-\d\d\d\d")

        text, errors = Msg.substitute_variables("Today is @date.now", self.joe, dict())
        self.assertEquals(errors, [])
        self.assertRegexpMatches(text, "Today is \d\d-\d\d-\d\d\d\d \d\d:\d\d")

        text, errors = Msg.substitute_variables("Your DOB is @contact.dob", self.joe, dict())
        self.assertEquals(errors, [])
        # TODO clearly this is not ideal but unavoidable for now as we always add current time to parsed dates
        self.assertRegexpMatches(text, "Your DOB is 28-05-1981 \d\d:\d\d")

        # unicode tests
        self.joe.name = u"شاملیدل عمومی"
        self.joe.save()

        self.assertEquals((u"شاملیدل", []), Msg.substitute_variables("@(first_word(contact))", self.joe, dict()))
        self.assertEquals((u"عمومی", []), Msg.substitute_variables("@(proper(remove_first_word(contact)))", self.joe, dict()))

        # credit card
        self.joe.name = '1234567890123456'
        self.joe.save()
        self.assertEquals(("1 2 3 4 , 5 6 7 8 , 9 0 1 2 , 3 4 5 6", []), Msg.substitute_variables("@(read_digits(contact))", self.joe, dict()))

        # phone number
        self.joe.name = '123456789012'
        self.joe.save()
        self.assertEquals(("1 2 3 , 4 5 6 , 7 8 9 , 0 1 2", []), Msg.substitute_variables("@(read_digits(contact))", self.joe, dict()))

        # triplets
        self.joe.name = '123456'
        self.joe.save()
        self.assertEquals(("1 2 3 , 4 5 6", []), Msg.substitute_variables("@(read_digits(contact))", self.joe, dict()))

        # soc security
        self.joe.name = '123456789'
        self.joe.save()
        self.assertEquals(("1 2 3 , 4 5 , 6 7 8 9", []), Msg.substitute_variables("@(read_digits(contact))", self.joe, dict()))

        # regular number, street address, etc
        self.joe.name = '12345'
        self.joe.save()
        self.assertEquals(("1,2,3,4,5", []), Msg.substitute_variables("@(read_digits(contact))", self.joe, dict()))

        # regular number, street address, etc
        self.joe.name = '123'
        self.joe.save()
        self.assertEquals(("1,2,3", []), Msg.substitute_variables("@(read_digits(contact))", self.joe, dict()))

    def test_message_context(self):
        ContactField.get_or_create(self.org, self.admin, "superhero_name", "Superhero Name")

        self.joe.send("keyword remainder-remainder", self.admin)
        self.joe.set_field(self.user, 'superhero_name', 'batman')
        self.joe.save()

        msg = Msg.objects.get()
        context = msg.build_message_context()

        self.assertEqual(context['__default__'], "keyword remainder-remainder")
        self.assertEqual(context['value'], "keyword remainder-remainder")
        self.assertEqual(context['contact']['__default__'], "Joe Blow")
        self.assertEqual(context['contact']['superhero_name'], "batman")

        # time should be in org format and timezone
        msg_time = datetime_to_str(msg.created_on, '%d-%m-%Y %H:%M', tz=self.org.timezone)
        self.assertEqual(msg_time, context['time'])

    def test_variables_substitution(self):
        ContactField.get_or_create(self.org, self.admin, "sector", "sector")
        ContactField.get_or_create(self.org, self.admin, "team", "team")

        self.joe.set_field(self.user, "sector", "Kacyiru")
        self.frank.set_field(self.user, "sector", "Remera")
        self.kevin.set_field(self.user, "sector", "Kanombe")

        self.joe.set_field(self.user, "team", "Amavubi")
        self.kevin.set_field(self.user, "team", "Junior")

        self.broadcast = Broadcast.create(self.org, self.user,
                                          "Hi @contact.name, You live in @contact.sector and your team is @contact.team.",
                                          [self.joe_and_frank, self.kevin])
        self.broadcast.send(trigger_send=False)

        # there should be three broadcast objects
        broadcast_groups = self.broadcast.get_sync_commands(self.channel)
        self.assertEquals(3, len(broadcast_groups))

        # no message created for Frank because he misses some fields for variables substitution
        self.assertEquals(Msg.objects.all().count(), 3)

        sms_to_joe = Msg.objects.get(contact=self.joe)
        sms_to_frank = Msg.objects.get(contact=self.frank)
        sms_to_kevin = Msg.objects.get(contact=self.kevin)

        self.assertEquals(sms_to_joe.text, 'Hi Joe Blow, You live in Kacyiru and your team is Amavubi.')
        self.assertFalse(sms_to_joe.has_template_error)
        self.assertEquals(sms_to_frank.text, 'Hi Frank Blow, You live in Remera and your team is .')
        self.assertFalse(sms_to_frank.has_template_error)
        self.assertEquals(sms_to_kevin.text, 'Hi Kevin Durant, You live in Kanombe and your team is Junior.')
        self.assertFalse(sms_to_kevin.has_template_error)

    def test_purge(self):
        today = timezone.now().date()
        long_ago = timezone.now() - timedelta(days=100)

        # we have two purgeable orgs
        self.create_secondary_org(topup_size=1)
        Org.objects.update(is_purgeable=True)

        # and one non-purgeable
        admin3 = self.create_user("Administrator3")
        org3 = Org.objects.create(name="Hoarders", timezone="Africa/Kampala", brand='rapidpro.io',
                                  created_by=admin3, modified_by=admin3)

        # create an old broadcast which is a response to an incoming message
        incoming = self.create_msg(contact=self.joe, direction='I', text="Hello")
        broadcast1 = Broadcast.create(self.org, self.user, "Noted", [self.joe])
        broadcast1.send(trigger_send=False, response_to=incoming)
        broadcast1.created_on = long_ago
        broadcast1.save()

        # create an old broadcast which is to several contacts
        broadcast2 = Broadcast.create(self.org, self.user, "Very old broadcast",
                                      [self.joe_and_frank, self.kevin, self.lucy])
        broadcast2.send(trigger_send=False)
        broadcast2.created_on = long_ago
        broadcast2.save()

<<<<<<< HEAD
=======
        print(repr([{'name': m.contact.name, 'status': m.status} for m in broadcast2.msgs.all()]))

>>>>>>> ad4069ce
        # create a recent broadcast to same contacts
        broadcast3 = Broadcast.create(self.org, self.user, "New broadcast",
                                      [self.joe_and_frank, self.kevin, self.lucy])
        broadcast3.send(trigger_send=False)

        # create an old broadcast for the other purgeable org
        Channel.create(self.org2, self.admin2, 'RW', 'A', name="Test Channel 2", address="+250785551313")
        hans = self.create_contact("Hans", "1234567")
        broadcast4 = Broadcast.create(self.org2, self.admin2, "Old for org 2", [hans])
        broadcast4.send(trigger_send=False)
        broadcast4.created_on = long_ago
        broadcast4.save()

        # and one for the non-purgeable org
        Channel.create(org3, admin3, 'HU', 'A', name="Test Channel 3", address="+250785551314")
        george = self.create_contact("George", "1234568")
        broadcast5 = Broadcast.create(org3, admin3, "Old for org 3", [george])
        broadcast5.send(trigger_send=False)
        broadcast5.created_on = long_ago
        broadcast5.save()

<<<<<<< HEAD
        self.assertEqual(SystemLabel.get_counts(self.org)[SystemLabel.TYPE_OUTBOX], 9)
=======
        # mark all outgoing messages as sent except broadcast #2 to Joe
        Msg.objects.filter(direction='O').update(status='S')
        broadcast2.msgs.filter(contact=self.joe).update(status='F')

        self.assertEqual(SystemLabel.get_counts(self.org)[SystemLabel.TYPE_SENT], 8)
        self.assertEqual(SystemLabel.get_counts(self.org)[SystemLabel.TYPE_FAILED], 1)
>>>>>>> ad4069ce
        self.assertEqual(ChannelCount.get_day_count(self.channel, ChannelCount.OUTGOING_MSG_TYPE, today), 7)
        self.assertEqual(ChannelCount.get_day_count(self.twitter, ChannelCount.OUTGOING_MSG_TYPE, today), 2)

        purge_broadcasts_task()

        # check that all old broadcasts were purged
        for bcast in [broadcast1, broadcast2, broadcast4]:
            bcast.refresh_from_db()
            self.assertTrue(bcast.purged)
            self.assertFalse(bcast.msgs.all())

        # but not the recent one
        broadcast3.refresh_from_db()
        self.assertFalse(broadcast3.purged)
        self.assertTrue(broadcast3.msgs.all())

        # check incoming message is still there
        incoming.refresh_from_db()
        self.assertFalse(incoming.responses.all())

        # check debits were created for the deleted messages
        debit1 = Debit.objects.get(topup__org=self.org)
        self.assertEqual(debit1.amount, 5)

        debit2 = Debit.objects.get(topup__org=self.org2)
        self.assertEqual(debit2.amount, 1)

<<<<<<< HEAD
        # check system label counts have been updated
        self.assertEqual(SystemLabel.get_counts(self.org)[SystemLabel.TYPE_OUTBOX], 4)
=======
        # check the recipient records for broadcast #2
        self.assertEqual(BroadcastRecipient.objects.get(broadcast=broadcast2, contact=self.joe).purged_status, FAILED)
        self.assertEqual(BroadcastRecipient.objects.get(broadcast=broadcast2, contact=self.frank).purged_status, SENT)
        self.assertEqual(BroadcastRecipient.objects.get(broadcast=broadcast2, contact=self.kevin).purged_status, SENT)
        self.assertEqual(BroadcastRecipient.objects.get(broadcast=broadcast2, contact=self.lucy).purged_status, SENT)

        # check system label counts have been updated
        self.assertEqual(SystemLabel.get_counts(self.org)[SystemLabel.TYPE_SENT], 4)
        self.assertEqual(SystemLabel.get_counts(self.org)[SystemLabel.TYPE_FAILED], 0)
>>>>>>> ad4069ce

        # but daily channel counts should be unchanged
        self.assertEqual(ChannelCount.get_day_count(self.channel, ChannelCount.OUTGOING_MSG_TYPE, today), 7)
        self.assertEqual(ChannelCount.get_day_count(self.twitter, ChannelCount.OUTGOING_MSG_TYPE, today), 2)

        # messages for non-purgeable org should be unaffected
        self.assertEqual(Msg.objects.filter(org=org3).count(), 1)
        self.assertEqual(Broadcast.objects.filter(org=org3, purged=True).count(), 0)

        # create another old broadcast
        broadcast5 = Broadcast.create(self.org, self.admin, "Another old broadcast",
                                      [self.joe_and_frank, self.kevin, self.lucy])
        broadcast5.send(trigger_send=False)
        broadcast5.created_on = timezone.now() - timedelta(days=100)
        broadcast5.save()

<<<<<<< HEAD
        self.assertEqual(SystemLabel.get_counts(self.org)[SystemLabel.TYPE_OUTBOX], 8)
=======
        self.assertEqual(SystemLabel.get_counts(self.org)[SystemLabel.TYPE_OUTBOX], 4)
        self.assertEqual(SystemLabel.get_counts(self.org)[SystemLabel.TYPE_SENT], 4)
>>>>>>> ad4069ce

        purge_broadcasts_task()

        broadcast5.refresh_from_db()
        self.assertTrue(broadcast5.purged)

        # check debits were created and squashed
        self.assertEqual(Debit.objects.get(topup__org=self.org).amount, 9)

<<<<<<< HEAD
        self.assertEqual(SystemLabel.get_counts(self.org)[SystemLabel.TYPE_OUTBOX], 4)
=======
        self.assertEqual(SystemLabel.get_counts(self.org)[SystemLabel.TYPE_OUTBOX], 0)
        self.assertEqual(SystemLabel.get_counts(self.org)[SystemLabel.TYPE_SENT], 4)
>>>>>>> ad4069ce

    def test_clear_old_msg_external_ids(self):
        last_month = timezone.now() - timedelta(days=31)
        msg1 = self.create_msg(contact=self.joe, text="What's your name?", direction='O', external_id='ex101',
                               created_on=last_month)
        msg2 = self.create_msg(contact=self.joe, text="It's Joe", direction='I', external_id='ex102',
                               created_on=last_month)
        msg3 = self.create_msg(contact=self.joe, text="Good name", direction='O', external_id='ex103')

        clear_old_msg_external_ids()

        msg1.refresh_from_db()
        msg2.refresh_from_db()
        msg3.refresh_from_db()

        self.assertIsNone(msg1.external_id)
        self.assertIsNone(msg2.external_id)
        self.assertEqual(msg3.external_id, 'ex103')


class BroadcastCRUDLTest(TembaTest):
    def setUp(self):
        super(BroadcastCRUDLTest, self).setUp()

        self.joe = Contact.get_or_create(self.org, self.user, name="Joe Blow", urns=["tel:123"])
        self.frank = Contact.get_or_create(self.org, self.user, name="Frank Blow", urns=["tel:1234"])

    def test_send(self):
        url = reverse('msgs.broadcast_send')

        # can't send if you're not logged in
        response = self.client.post(url, dict(text="Test", omnibox="c-%s" % self.joe.uuid))
        self.assertLoginRedirect(response)

        # or just a viewer user
        self.login(self.user)
        response = self.client.post(url, dict(text="Test", omnibox="c-%s" % self.joe.uuid))
        self.assertLoginRedirect(response)

        # but editors can
        self.login(self.editor)

        just_joe = self.create_group("Just Joe")
        just_joe.contacts.add(self.joe)
        post_data = dict(omnibox="g-%s,c-%s,n-0780000001" % (just_joe.uuid, self.frank.uuid),
                         text="Hey Joe, where you goin' with that gun in your hand?")
        response = self.client.post(url + '?_format=json', post_data)

        self.assertEqual(response.status_code, 200)
        self.assertEqual(json.loads(response.content)['status'], 'success')

        # raw number means a new contact created
        new_urn = ContactURN.objects.get(path='+250780000001')
        Contact.objects.get(urns=new_urn)

        broadcast = Broadcast.objects.get()
        self.assertEqual(broadcast.text, "Hey Joe, where you goin' with that gun in your hand?")
        self.assertEqual(set(broadcast.groups.all()), {just_joe})
        self.assertEqual(set(broadcast.contacts.all()), {self.frank})
        self.assertEqual(set(broadcast.urns.all()), {new_urn})

    def test_update(self):
        self.login(self.editor)
        self.client.post(reverse('msgs.broadcast_send'), dict(omnibox="c-%s" % self.joe.uuid,
                                                              text="Lunch reminder", schedule=True))
        broadcast = Broadcast.objects.get()
        url = reverse('msgs.broadcast_update', args=[broadcast.pk])

        response = self.client.get(url)
        self.assertEqual(response.context['form'].fields.keys(), ['message', 'omnibox', 'loc'])

        response = self.client.post(url, dict(message="Dinner reminder", omnibox="c-%s" % self.frank.uuid))
        self.assertEqual(response.status_code, 302)

        broadcast = Broadcast.objects.get()
        self.assertEqual(broadcast.text, "Dinner reminder")
        self.assertEqual(set(broadcast.contacts.all()), {self.frank})

    def test_schedule_list(self):
        url = reverse('msgs.broadcast_schedule_list')

        # can't view if you're not logged in
        response = self.client.get(url)
        self.assertLoginRedirect(response)

        self.login(self.editor)

        # send some messages - one immediately, one scheduled
        self.client.post(reverse('msgs.broadcast_send'), dict(omnibox="c-%s" % self.joe.uuid,
                                                              text="See you later"))
        self.client.post(reverse('msgs.broadcast_send'), dict(omnibox="c-%s" % self.joe.uuid,
                                                              text="Lunch reminder", schedule=True))

        scheduled = Broadcast.objects.exclude(schedule=None).first()

        response = self.client.get(url)
        self.assertEqual(set(response.context['object_list']), {scheduled})

    def test_schedule_read(self):
        self.login(self.editor)
        self.client.post(reverse('msgs.broadcast_send'), dict(omnibox="c-%s" % self.joe.uuid,
                                                              text="Lunch reminder", schedule=True))
        broadcast = Broadcast.objects.get()

        # view with empty Send History
        response = self.client.get(reverse('msgs.broadcast_schedule_read', args=[broadcast.pk]))
        self.assertEqual(response.context['object'], broadcast)

        self.assertEqual(response.context['object_list'].count(), 0)

        broadcast.fire()

        # view again with 1 item in Send History
        response = self.client.get(reverse('msgs.broadcast_schedule_read', args=[broadcast.pk]))
        self.assertEqual(response.context['object'], broadcast)
        self.assertEqual(response.context['object_list'].count(), 1)


class LabelTest(TembaTest):

    def setUp(self):
        super(LabelTest, self).setUp()

        self.joe = self.create_contact("Joe Blow", number="073835001")
        self.frank = self.create_contact("Frank", number="073835002")

    def test_get_or_create(self):
        label1 = Label.get_or_create(self.org, self.user, "Spam")
        self.assertEqual(label1.name, "Spam")
        self.assertIsNone(label1.folder)

        followup = Label.get_or_create_folder(self.org, self.user, "Follow up")
        label2 = Label.get_or_create(self.org, self.user, "Complaints", followup)
        self.assertEqual(label2.name, "Complaints")
        self.assertEqual(label2.folder, followup)

        # don't allow invalid name
        self.assertRaises(ValueError, Label.get_or_create, self.org, self.user, "+Important")

    def test_is_valid_name(self):
        self.assertTrue(Label.is_valid_name('x'))
        self.assertTrue(Label.is_valid_name('1'))
        self.assertTrue(Label.is_valid_name('x' * 64))
        self.assertFalse(Label.is_valid_name(' '))
        self.assertFalse(Label.is_valid_name(' x'))
        self.assertFalse(Label.is_valid_name('x '))
        self.assertFalse(Label.is_valid_name('+x'))
        self.assertFalse(Label.is_valid_name('@x'))
        self.assertFalse(Label.is_valid_name('x' * 65))

    def test_toggle_label(self):
        label = Label.get_or_create(self.org, self.user, "Spam")
        msg1 = self.create_msg(text="Message 1", contact=self.joe, direction='I')
        msg2 = self.create_msg(text="Message 2", contact=self.joe, direction='I')
        msg3 = self.create_msg(text="Message 3", contact=self.joe, direction='I')

        self.assertEqual(label.get_visible_count(), 0)

        label.toggle_label([msg1, msg2, msg3], add=True)  # add label to 3 messages

        label = Label.label_objects.get(pk=label.pk)
        self.assertEqual(label.get_visible_count(), 3)
        self.assertEqual(set(label.get_messages()), {msg1, msg2, msg3})

        label.toggle_label([msg3], add=False)  # remove label from a message

        label = Label.label_objects.get(pk=label.pk)
        self.assertEqual(label.get_visible_count(), 2)
        self.assertEqual(set(label.get_messages()), {msg1, msg2})

        msg2.archive()  # won't remove label from msg, but msg no longer counts toward visible count

        label = Label.label_objects.get(pk=label.pk)
        self.assertEqual(label.get_visible_count(), 1)
        self.assertEqual(set(label.get_messages()), {msg1, msg2})

        msg2.restore()  # msg back in visible count

        label = Label.label_objects.get(pk=label.pk)
        self.assertEqual(label.get_visible_count(), 2)
        self.assertEqual(set(label.get_messages()), {msg1, msg2})

        msg2.release()  # removes label message no longer visible

        label = Label.label_objects.get(pk=label.pk)
        self.assertEqual(label.get_visible_count(), 1)
        self.assertEqual(set(label.get_messages()), {msg1})

        msg3.archive()
        label.toggle_label([msg3], add=True)  # labelling an already archived message doesn't increment the count

        label = Label.label_objects.get(pk=label.pk)
        self.assertEqual(label.get_visible_count(), 1)
        self.assertEqual(set(label.get_messages()), {msg1, msg3})

        msg3.restore()  # but then restoring that message will

        label = Label.label_objects.get(pk=label.pk)
        self.assertEqual(label.get_visible_count(), 2)
        self.assertEqual(set(label.get_messages()), {msg1, msg3})

        # can't label test messages
        msg4 = self.create_msg(text="Message", contact=Contact.get_test_contact(self.user), direction='I')
        self.assertRaises(ValueError, label.toggle_label, [msg4], add=True)

        # can't label outgoing messages
        msg5 = self.create_msg(text="Message", contact=self.joe, direction='O')
        self.assertRaises(ValueError, label.toggle_label, [msg5], add=True)

        # can't get a count of a folder
        folder = Label.get_or_create_folder(self.org, self.user, "Folder")
        self.assertRaises(ValueError, folder.get_visible_count)

    def test_get_messages_and_hierarchy(self):
        folder1 = Label.get_or_create_folder(self.org, self.user, "Sorted")
        folder2 = Label.get_or_create_folder(self.org, self.user, "Todo")
        label1 = Label.get_or_create(self.org, self.user, "Spam", folder1)
        label2 = Label.get_or_create(self.org, self.user, "Social", folder1)
        label3 = Label.get_or_create(self.org, self.user, "Other")

        msg1 = self.create_msg(text="Message 1", contact=self.joe, direction='I')
        msg2 = self.create_msg(text="Message 2", contact=self.joe, direction='I')
        msg3 = self.create_msg(text="Message 3", contact=self.joe, direction='I')

        label1.toggle_label([msg1, msg2], add=True)
        label2.toggle_label([msg2, msg3], add=True)
        label3.toggle_label([msg3], add=True)

        self.assertEqual(set(folder1.get_messages()), {msg1, msg2, msg3})
        self.assertEqual(set(folder2.get_messages()), set())
        self.assertEqual(set(label1.get_messages()), {msg1, msg2})
        self.assertEqual(set(label2.get_messages()), {msg2, msg3})
        self.assertEqual(set(label3.get_messages()), {msg3})

        with self.assertNumQueries(2):
            hierarchy = Label.get_hierarchy(self.org)
            self.assertEqual(list(hierarchy), [label3, folder1, folder2])
            self.assertEqual(list(hierarchy[1].children.all()), [label2, label1])

    def test_delete_folder(self):
        folder1 = Label.get_or_create_folder(self.org, self.user, "Folder")
        label1 = Label.get_or_create(self.org, self.user, "Spam", folder1)
        label2 = Label.get_or_create(self.org, self.user, "Social", folder1)
        label3 = Label.get_or_create(self.org, self.user, "Other")

        msg1 = self.create_msg(text="Message 1", contact=self.joe, direction='I')
        msg2 = self.create_msg(text="Message 2", contact=self.joe, direction='I')
        msg3 = self.create_msg(text="Message 3", contact=self.joe, direction='I')

        label1.toggle_label([msg1, msg2], add=True)
        label2.toggle_label([msg1], add=True)
        label3.toggle_label([msg3], add=True)

        folder1.delete()

        self.assertFalse(Label.all_objects.filter(pk=folder1.pk).exists())

        # check that contained labels are also deleted
        self.assertEqual(Label.all_objects.filter(pk__in=[label1.pk, label2.pk]).count(), 0)
        self.assertEqual(set(Msg.objects.get(pk=msg1.pk).labels.all()), set())
        self.assertEqual(set(Msg.objects.get(pk=msg2.pk).labels.all()), set())
        self.assertEqual(set(Msg.objects.get(pk=msg3.pk).labels.all()), {label3})

        label3.delete()

        self.assertFalse(Label.all_objects.filter(pk=label3.pk).exists())
        self.assertEqual(set(Msg.objects.get(pk=msg3.pk).labels.all()), set())


class LabelCRUDLTest(TembaTest):

    def test_create_and_update(self):
        create_label_url = reverse('msgs.label_create')
        create_folder_url = reverse('msgs.label_create_folder')

        self.login(self.admin)

        # try to create label with invalid name
        response = self.client.post(create_label_url, dict(name="+label_one"))
        self.assertFormError(response, 'form', 'name', "Name must not be blank or begin with punctuation")

        # try again with valid name
        self.client.post(create_label_url, dict(name="label_one"), follow=True)

        label_one = Label.label_objects.get()
        self.assertEqual(label_one.name, "label_one")
        self.assertIsNone(label_one.folder)

        # check that we can't create another with same name
        response = self.client.post(create_label_url, dict(name="label_one"))
        self.assertFormError(response, 'form', 'name', "Name must be unique")

        # create a folder
        self.client.post(create_folder_url, dict(name="Folder"), follow=True)
        folder = Label.folder_objects.get(name="Folder")

        # and a label in it
        self.client.post(create_label_url, dict(name="label_two", folder=folder.pk), follow=True)
        label_two = Label.label_objects.get(name="label_two")
        self.assertEqual(label_two.folder, folder)

        # update label one
        self.client.post(reverse('msgs.label_update', args=[label_one.pk]), dict(name="label_1"))

        label_one = Label.label_objects.get(pk=label_one.pk)
        self.assertEqual(label_one.name, "label_1")
        self.assertIsNone(label_one.folder)

        # try to update to invalid label name
        response = self.client.post(reverse('msgs.label_update', args=[label_one.pk]), dict(name="+label_1"))
        self.assertFormError(response, 'form', 'name', "Name must not be blank or begin with punctuation")

    def test_label_delete(self):
        label_one = Label.get_or_create(self.org, self.user, "label1")

        delete_url = reverse('msgs.label_delete', args=[label_one.pk])

        self.login(self.user)
        response = self.client.get(delete_url)
        self.assertEquals(response.status_code, 302)

        self.login(self.admin)
        response = self.client.get(delete_url)
        self.assertEquals(response.status_code, 200)

    def test_list(self):
        folder = Label.get_or_create_folder(self.org, self.user, "Folder")
        Label.get_or_create(self.org, self.user, "Spam", folder=folder)
        Label.get_or_create(self.org, self.user, "Junk", folder=folder)
        Label.get_or_create(self.org, self.user, "Important")

        self.create_secondary_org()
        Label.get_or_create(self.org2, self.admin2, "Other Org")

        # viewers can't edit flows so don't have access to this JSON endpoint as that's only place it's used
        self.login(self.user)
        response = self.client.get(reverse('msgs.label_list'))
        self.assertLoginRedirect(response)

        # editors can though
        self.login(self.editor)
        response = self.client.get(reverse('msgs.label_list'))
        results = json.loads(response.content)

        # results should be A-Z and not include folders or labels from other orgs
        self.assertEqual(len(results), 3)
        self.assertEqual(results[0]['text'], "Important")
        self.assertEqual(results[1]['text'], "Junk")
        self.assertEqual(results[2]['text'], "Spam")


class ScheduleTest(TembaTest):

    def tearDown(self):
        from temba.channels import models as channel_models
        channel_models.SEND_QUEUE_DEPTH = 500
        channel_models.SEND_BATCH_SIZE = 100

        Broadcast.BULK_THRESHOLD = 50

    def test_batch(self):
        Broadcast.BULK_THRESHOLD = 10

        # broadcast out to 11 contacts to test our batching
        contacts = []
        for i in range(1, 12):
            contacts.append(self.create_contact("Contact %d" % i, "+250788123%d" % i))
        batch_group = self.create_group("Batch Group", contacts)

        # create our broadcast
        broadcast = Broadcast.create(self.org, self.admin, 'Many message but only 5 batches.', [batch_group])

        self.channel.channel_type = 'EX'
        self.channel.save()

        # create our messages, but don't sync
        broadcast.send(trigger_send=False)

        # get one of our messages, should be at bulk priority since it was in a broadcast over our bulk threshold
        sms = broadcast.get_messages()[0]
        self.assertEqual(sms.priority, Msg.PRIORITY_BULK)

        # we should now have 11 messages pending
        self.assertEquals(11, Msg.objects.filter(channel=self.channel, status=PENDING).count())

        # let's trigger a sending of the messages
        self.org.trigger_send()

        # we should now have 11 messages that have sent
        self.assertEquals(11, Msg.objects.filter(channel=self.channel, status=WIRED).count())


class ConsoleTest(TembaTest):

    def setUp(self):
        from temba.triggers.models import Trigger

        super(ConsoleTest, self).setUp()
        self.create_secondary_org()

        # create a new console
        self.console = MessageConsole(self.org, "tel:+250788123123")

        # a few test contacts
        self.john = self.create_contact("John Doe", "0788123123")

        # create a flow and set "color" as its trigger
        self.flow = self.create_flow()
        Trigger.objects.create(flow=self.flow, keyword="color", created_by=self.admin, modified_by=self.admin, org=self.org)

    def assertEchoed(self, needle, clear=True):
        found = False
        for line in self.console.echoed:
            if line.find(needle) >= 0:
                found = True

        self.assertTrue(found, "Did not find '%s' in '%s'" % (needle, ", ".join(self.console.echoed)))

        if clear:
            self.console.clear_echoed()

    def test_msg_console(self):
        # make sure our org is properly set
        self.assertEquals(self.console.org, self.org)

        # try changing it with something empty
        self.console.do_org("")
        self.assertEchoed("Select org", clear=False)
        self.assertEchoed("Temba")

        # shouldn't have changed current org
        self.assertEquals(self.console.org, self.org)

        # try changing entirely
        self.console.do_org("%d" % self.org2.id)
        self.assertEchoed("You are now sending messages for Trileet Inc.")
        self.assertEquals(self.console.org, self.org2)
        self.assertEquals(self.console.contact.org, self.org2)

        # back to temba
        self.console.do_org("%d" % self.org.id)
        self.assertEquals(self.console.org, self.org)
        self.assertEquals(self.console.contact.org, self.org)

        # contact help
        self.console.do_contact("")
        self.assertEchoed("Set contact by")

        # switch our contact
        self.console.do_contact("0788123123")
        self.assertEchoed("You are now sending as John")
        self.assertEquals(self.console.contact, self.john)

        # send a message
        self.console.default("Hello World")
        self.assertEchoed("Hello World")

        # make sure the message was created for our contact and handled
        msg = Msg.objects.get()
        self.assertEquals(msg.text, "Hello World")
        self.assertEquals(msg.contact, self.john)
        self.assertEquals(msg.status, HANDLED)

        # now trigger a flow
        self.console.default("Color")
        self.assertEchoed("What is your favorite color?")


class BroadcastLanguageTest(TembaTest):

    def setUp(self):
        super(BroadcastLanguageTest, self).setUp()

        self.francois = self.create_contact('Francois', '+12065551213')
        self.francois.language = 'fre'
        self.francois.save()

        self.greg = self.create_contact('Greg', '+12065551212')

        self.wilbert = self.create_contact('Wilbert', '+12065551214')
        self.wilbert.language = 'fre'
        self.wilbert.save()

    def test_multiple_language_broadcast(self):
        # set up our org to have a few different languages
        eng = Language.create(self.org, self.admin, "English", 'eng')
        Language.create(self.org, self.admin, "French", 'fre')
        self.org.primary_language = eng
        self.org.save()

        eng_msg = "This is my message"
        fre_msg = "Ceci est mon message"

        # now create a broadcast with a couple contacts, one with an explicit language, the other not
        bcast = Broadcast.create(self.org, self.admin, "This is my new message",
                                 [self.francois, self.greg, self.wilbert],
                                 language_dict=json.dumps(dict(eng=eng_msg, fre=fre_msg)))

        bcast.send()

        # assert the right language was used for each contact
        self.assertEquals(fre_msg, Msg.objects.get(contact=self.francois).text)
        self.assertEquals(eng_msg, Msg.objects.get(contact=self.greg).text)
        self.assertEquals(fre_msg, Msg.objects.get(contact=self.wilbert).text)


class SystemLabelTest(TembaTest):
    def test_get_counts(self):
        self.assertEqual(SystemLabel.get_counts(self.org), {SystemLabel.TYPE_INBOX: 0, SystemLabel.TYPE_FLOWS: 0,
                                                            SystemLabel.TYPE_ARCHIVED: 0, SystemLabel.TYPE_OUTBOX: 0,
                                                            SystemLabel.TYPE_SENT: 0, SystemLabel.TYPE_FAILED: 0,
                                                            SystemLabel.TYPE_SCHEDULED: 0, SystemLabel.TYPE_CALLS: 0})

        contact1 = self.create_contact("Bob", number="0783835001")
        contact2 = self.create_contact("Jim", number="0783835002")
        msg1 = Msg.create_incoming(self.channel, "tel:0783835001", text="Message 1")
        Msg.create_incoming(self.channel, "tel:0783835001", text="Message 2")
        msg3 = Msg.create_incoming(self.channel, "tel:0783835001", text="Message 3")
        msg4 = Msg.create_incoming(self.channel, "tel:0783835001", text="Message 4")
        call1 = ChannelEvent.create(self.channel, "tel:0783835001", ChannelEvent.TYPE_CALL_IN, timezone.now(), 10)
        bcast1 = Broadcast.create(self.org, self.user, "Broadcast 1", [contact1, contact2])
        Broadcast.create(self.org, self.user, "Broadcast 2", [contact1, contact2],
                         schedule=Schedule.create_schedule(timezone.now(), 'D', self.user))

        # create a broadcast with a test contact to make sure they aren't included
        test_bcast = Broadcast.create(self.org, self.user, "Test Broadcast", [Contact.get_test_contact(self.admin)])

        # this will create some test outgoing messages as well
        test_bcast.send()

        self.assertEqual(SystemLabel.get_counts(self.org), {SystemLabel.TYPE_INBOX: 4, SystemLabel.TYPE_FLOWS: 0,
                                                            SystemLabel.TYPE_ARCHIVED: 0, SystemLabel.TYPE_OUTBOX: 0,
                                                            SystemLabel.TYPE_SENT: 0, SystemLabel.TYPE_FAILED: 0,
                                                            SystemLabel.TYPE_SCHEDULED: 1, SystemLabel.TYPE_CALLS: 1})

        msg3.archive()
        bcast1.send(status=QUEUED)
        msg5, msg6 = tuple(Msg.objects.filter(broadcast=bcast1))
        ChannelEvent.create(self.channel, "tel:0783835002", ChannelEvent.TYPE_CALL_IN, timezone.now(), 10)
        Broadcast.create(self.org, self.user, "Broadcast 3", [contact1],
                         schedule=Schedule.create_schedule(timezone.now(), 'W', self.user))

        self.assertEqual(SystemLabel.get_counts(self.org), {SystemLabel.TYPE_INBOX: 3, SystemLabel.TYPE_FLOWS: 0,
                                                            SystemLabel.TYPE_ARCHIVED: 1, SystemLabel.TYPE_OUTBOX: 2,
                                                            SystemLabel.TYPE_SENT: 0, SystemLabel.TYPE_FAILED: 0,
                                                            SystemLabel.TYPE_SCHEDULED: 2, SystemLabel.TYPE_CALLS: 2})

        msg1.archive()
        msg3.release()  # deleting an archived msg
        msg4.release()  # deleting a visible msg
        msg5.status_fail()
        msg6.status_sent()
        call1.release()

        self.assertEqual(SystemLabel.get_counts(self.org), {SystemLabel.TYPE_INBOX: 1, SystemLabel.TYPE_FLOWS: 0,
                                                            SystemLabel.TYPE_ARCHIVED: 1, SystemLabel.TYPE_OUTBOX: 0,
                                                            SystemLabel.TYPE_SENT: 1, SystemLabel.TYPE_FAILED: 1,
                                                            SystemLabel.TYPE_SCHEDULED: 2, SystemLabel.TYPE_CALLS: 1})

        msg1.restore()
        msg3.release()  # already released
        msg5.status_fail()  # already failed
        msg6.status_delivered()

        self.assertEqual(SystemLabel.get_counts(self.org), {SystemLabel.TYPE_INBOX: 2, SystemLabel.TYPE_FLOWS: 0,
                                                            SystemLabel.TYPE_ARCHIVED: 0, SystemLabel.TYPE_OUTBOX: 0,
                                                            SystemLabel.TYPE_SENT: 1, SystemLabel.TYPE_FAILED: 1,
                                                            SystemLabel.TYPE_SCHEDULED: 2, SystemLabel.TYPE_CALLS: 1})

        msg5.resend()

        self.assertTrue(SystemLabel.objects.all().count() > 8)

        # squash our counts
        squash_systemlabels()

        self.assertEqual(SystemLabel.get_counts(self.org), {SystemLabel.TYPE_INBOX: 2, SystemLabel.TYPE_FLOWS: 0,
                                                            SystemLabel.TYPE_ARCHIVED: 0, SystemLabel.TYPE_OUTBOX: 1,
                                                            SystemLabel.TYPE_SENT: 1, SystemLabel.TYPE_FAILED: 0,
                                                            SystemLabel.TYPE_SCHEDULED: 2, SystemLabel.TYPE_CALLS: 1})

        # we should only have one system label per type
        self.assertEqual(SystemLabel.objects.all().count(), 8)<|MERGE_RESOLUTION|>--- conflicted
+++ resolved
@@ -1336,11 +1336,8 @@
         broadcast2.created_on = long_ago
         broadcast2.save()
 
-<<<<<<< HEAD
-=======
         print(repr([{'name': m.contact.name, 'status': m.status} for m in broadcast2.msgs.all()]))
 
->>>>>>> ad4069ce
         # create a recent broadcast to same contacts
         broadcast3 = Broadcast.create(self.org, self.user, "New broadcast",
                                       [self.joe_and_frank, self.kevin, self.lucy])
@@ -1362,16 +1359,12 @@
         broadcast5.created_on = long_ago
         broadcast5.save()
 
-<<<<<<< HEAD
-        self.assertEqual(SystemLabel.get_counts(self.org)[SystemLabel.TYPE_OUTBOX], 9)
-=======
         # mark all outgoing messages as sent except broadcast #2 to Joe
         Msg.objects.filter(direction='O').update(status='S')
         broadcast2.msgs.filter(contact=self.joe).update(status='F')
 
         self.assertEqual(SystemLabel.get_counts(self.org)[SystemLabel.TYPE_SENT], 8)
         self.assertEqual(SystemLabel.get_counts(self.org)[SystemLabel.TYPE_FAILED], 1)
->>>>>>> ad4069ce
         self.assertEqual(ChannelCount.get_day_count(self.channel, ChannelCount.OUTGOING_MSG_TYPE, today), 7)
         self.assertEqual(ChannelCount.get_day_count(self.twitter, ChannelCount.OUTGOING_MSG_TYPE, today), 2)
 
@@ -1399,10 +1392,6 @@
         debit2 = Debit.objects.get(topup__org=self.org2)
         self.assertEqual(debit2.amount, 1)
 
-<<<<<<< HEAD
-        # check system label counts have been updated
-        self.assertEqual(SystemLabel.get_counts(self.org)[SystemLabel.TYPE_OUTBOX], 4)
-=======
         # check the recipient records for broadcast #2
         self.assertEqual(BroadcastRecipient.objects.get(broadcast=broadcast2, contact=self.joe).purged_status, FAILED)
         self.assertEqual(BroadcastRecipient.objects.get(broadcast=broadcast2, contact=self.frank).purged_status, SENT)
@@ -1412,7 +1401,6 @@
         # check system label counts have been updated
         self.assertEqual(SystemLabel.get_counts(self.org)[SystemLabel.TYPE_SENT], 4)
         self.assertEqual(SystemLabel.get_counts(self.org)[SystemLabel.TYPE_FAILED], 0)
->>>>>>> ad4069ce
 
         # but daily channel counts should be unchanged
         self.assertEqual(ChannelCount.get_day_count(self.channel, ChannelCount.OUTGOING_MSG_TYPE, today), 7)
@@ -1429,12 +1417,8 @@
         broadcast5.created_on = timezone.now() - timedelta(days=100)
         broadcast5.save()
 
-<<<<<<< HEAD
-        self.assertEqual(SystemLabel.get_counts(self.org)[SystemLabel.TYPE_OUTBOX], 8)
-=======
         self.assertEqual(SystemLabel.get_counts(self.org)[SystemLabel.TYPE_OUTBOX], 4)
         self.assertEqual(SystemLabel.get_counts(self.org)[SystemLabel.TYPE_SENT], 4)
->>>>>>> ad4069ce
 
         purge_broadcasts_task()
 
@@ -1444,12 +1428,8 @@
         # check debits were created and squashed
         self.assertEqual(Debit.objects.get(topup__org=self.org).amount, 9)
 
-<<<<<<< HEAD
-        self.assertEqual(SystemLabel.get_counts(self.org)[SystemLabel.TYPE_OUTBOX], 4)
-=======
         self.assertEqual(SystemLabel.get_counts(self.org)[SystemLabel.TYPE_OUTBOX], 0)
         self.assertEqual(SystemLabel.get_counts(self.org)[SystemLabel.TYPE_SENT], 4)
->>>>>>> ad4069ce
 
     def test_clear_old_msg_external_ids(self):
         last_month = timezone.now() - timedelta(days=31)
