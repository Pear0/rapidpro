--- conflicted
+++ resolved
@@ -116,11 +116,7 @@
 
             if contact_msg:
                 msg_event = json.loads(contact_msg[0])
-<<<<<<< HEAD
-                msg = Msg.objects.filter(id=msg_event['id']).select_related('org', 'contact', 'contact_urn', 'channel').first()
-=======
                 msg = Msg.objects.filter(id=msg_event['id']).order_by().select_related('org', 'contact', 'contact_urn', 'channel').first()
->>>>>>> 1556eddc
 
                 if msg and msg.status == PENDING:
                     process_message(msg, msg_event.get('from_mage', msg_event.get('new_message', False)), msg_event.get('new_contact', False))
