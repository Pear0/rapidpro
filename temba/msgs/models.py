--- conflicted
+++ resolved
@@ -1210,12 +1210,8 @@
         if channel:
             analytics.gauge('temba.msg_incoming_%s' % channel.channel_type.lower())
 
-<<<<<<< HEAD
-        if status in (PENDING, INTERRUPTED):
-=======
         # ivr messages are handled in handle_call
-        if status == PENDING and msg_type != IVR:
->>>>>>> 1a5da147
+        if status in (PENDING, INTERRUPTED) and msg_type != IVR:
             msg.handle()
 
             # fire an event off for this message
