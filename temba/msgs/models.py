--- conflicted
+++ resolved
@@ -638,13 +638,7 @@
 
     MEDIA_TYPES = [MEDIA_AUDIO, MEDIA_GPS, MEDIA_IMAGE, MEDIA_VIDEO]
 
-<<<<<<< HEAD
-=======
-    PRIORITY_HIGH = 1001
-    PRIORITY_NORMAL = 500
-    PRIORITY_BULK = 100
-
->>>>>>> f636668d
+
     CONTACT_HANDLING_QUEUE = 'ch:%d'
 
     MAX_TEXT_LEN = settings.MSG_FIELD_SIZE
