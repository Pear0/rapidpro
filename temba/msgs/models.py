from __future__ import unicode_literals

import json
import logging
import pytz
import regex
import time
import traceback

from datetime import datetime, timedelta
from django.conf import settings
from django.contrib.auth.models import User
from django.core.cache import cache
from django.core.files import File
from django.core.files.temp import NamedTemporaryFile
from django.db import models, transaction
from django.db.models import Q, Count, Prefetch, Sum
from django.utils import timezone
from django.utils.html import escape
from django.utils.translation import ugettext, ugettext_lazy as _
from expressions.evaluator import EvaluationContext, DateStyle
from smartmin.models import SmartModel
from temba.contacts.models import Contact, ContactGroup, ContactURN, TEL_SCHEME
from temba.channels.models import Channel, ANDROID, SEND, CALL
from temba.orgs.models import Org, TopUp, Language, UNREAD_INBOX_MSGS
from temba.schedules.models import Schedule
from temba.temba_email import send_temba_email
from temba.utils import get_datetime_format, datetime_to_str, analytics, chunk_list
from temba.utils.expression_compat import evaluate_template_compat
from temba.utils.models import TembaModel
from temba.utils.queues import DEFAULT_PRIORITY, push_task, LOW_PRIORITY, HIGH_PRIORITY
from .handler import MessageHandler

logger = logging.getLogger(__name__)
__message_handlers = None

MSG_QUEUE = 'msgs'
SEND_MSG_TASK = 'send_msg_task'

HANDLER_QUEUE = 'handler'
HANDLE_EVENT_TASK = 'handle_event_task'
MSG_EVENT = 'msg'
FIRE_EVENT = 'fire'

BATCH_SIZE = 500

INITIALIZING = 'I'
PENDING = 'P'
QUEUED = 'Q'
WIRED = 'W'
SENT = 'S'
DELIVERED = 'D'
HANDLED = 'H'
ERRORED = 'E'
FAILED = 'F'
RESENT = 'R'

INCOMING = 'I'
OUTGOING = 'O'

VISIBLE = 'V'
ARCHIVED = 'A'
DELETED = 'D'

INBOX = 'I'
FLOW = 'F'
IVR = 'V'

SMS_HIGH_PRIORITY = 1000
SMS_NORMAL_PRIORITY = 500
SMS_BULK_PRIORITY = 100

BULK_THRESHOLD = 50

MSG_SENT_KEY = 'msgs_sent_%y_%m_%d'

STATUS_CHOICES = (
    # special state for flows that is used to hold off sending the message until the flow is ready to receive a response
    (INITIALIZING, _("Initializing")),

    # initial state for all messages
    (PENDING, _("Pending")),

    # valid only for outgoing messages
    (QUEUED, _("Queued")),
    (WIRED, _("Wired")),  # means the message was handed off to the provider and credits were deducted for it
    (SENT, _("Sent")),  # means we have confirmation that a message was sent
    (DELIVERED, _("Delivered")),

    # valid only for incoming messages
    (HANDLED, _("Handled")),

    # there was an error during delivery
    (ERRORED, _("Error Sending")),

    # we gave up on sending this message
    (FAILED, _("Failed Sending")),

    # we retried this message
    (RESENT, _("Resent message")),
)


def get_message_handlers():
    """
    Initializes all our message handlers
    """
    global __message_handlers
    if not __message_handlers:
        handlers = []
        for handler_class in settings.MESSAGE_HANDLERS:
            try:
                cls = MessageHandler.find(handler_class)
                handlers.append(cls())
            except Exception as ee:  # pragma: no cover
                traceback.print_exc(ee)

        __message_handlers = handlers

    return __message_handlers


def get_unique_recipients(urns, contacts, groups):
    """
    Builds a list of the unique contacts and URNs by merging urns, contacts and groups
    """
    unique_urns = set()
    unique_contacts = set()
    included_by_urn = set()  # contact ids of contacts included by URN

    for urn in urns:
        unique_urns.add(urn)
        included_by_urn.add(urn.contact_id)

    for group in groups:
        for contact in group.contacts.all():
            if contact.id not in included_by_urn:
                unique_contacts.add(contact)

    for contact in contacts:
        if contact.id not in included_by_urn:
            unique_contacts.add(contact)

    return unique_urns, unique_contacts


class UnreachableException(Exception):
    """
    Exception thrown when a message is being sent to a contact that we don't have a sendable URN for
    """
    pass


class Broadcast(models.Model):
    """
    A broadcast is a message that is sent out to more than one recipient, such
    as a ContactGroup or a list of Contacts. It's nothing more than a way to tie
    messages sent from the same bundle together
    """
    org = models.ForeignKey(Org, verbose_name=_("Org"),
                            help_text=_("The org this broadcast is connected to"))

    groups = models.ManyToManyField(ContactGroup, verbose_name=_("Groups"),
                                    help_text=_("The groups to send the message to"))

    contacts = models.ManyToManyField(Contact, verbose_name=_("Contacts"),
                                      help_text=_("Individual contacts included in this message"))

    urns = models.ManyToManyField(ContactURN, verbose_name=_("URNs"),
                                  help_text=_("Individual URNs included in this message"))

    recipient_count = models.IntegerField(verbose_name=_("Number of recipients"), null=True,
                                          help_text=_("Number of contacts to receive this broadcast"))

    text = models.TextField(max_length=640, verbose_name=_("Text"),
                            help_text=_("The message to send out"))

    channel = models.ForeignKey(Channel, null=True, verbose_name=_("Channel"),
                                help_text=_("Channel to use for message sending"))

    status = models.CharField(max_length=1, verbose_name=_("Status"), choices=STATUS_CHOICES, default=INITIALIZING,
                              help_text=_("The current status for this broadcast"))

    schedule = models.OneToOneField(Schedule, verbose_name=_("Schedule"), null=True,
                                    help_text=_("Our recurring schedule if we have one"), related_name="broadcast")

    parent = models.ForeignKey('Broadcast', verbose_name=_("Parent"), null=True, related_name='children')

    language_dict = models.TextField(verbose_name=_("Translations"),
                                     help_text=_("The localized versions of the broadcast"), null=True)

    is_active = models.BooleanField(default=True, help_text="Whether this broadcast is active")

    created_by = models.ForeignKey(User, related_name="%(app_label)s_%(class)s_creations",
                                   help_text="The user which originally created this item")

    created_on = models.DateTimeField(auto_now_add=True, db_index=True,
                                      help_text=_("When this broadcast was created"))

    modified_by = models.ForeignKey(User, related_name="%(app_label)s_%(class)s_modifications",
                                    help_text="The user which last modified this item")

    modified_on = models.DateTimeField(auto_now=True,
                                       help_text="When this item was last modified")

    @classmethod
    def create(cls, org, user, text, recipients, channel=None, **kwargs):
        create_args = dict(org=org, text=text, channel=channel, created_by=user, modified_by=user)
        create_args.update(kwargs)
        broadcast = Broadcast.objects.create(**create_args)
        broadcast.update_recipients(recipients)
        return broadcast

    def update_recipients(self, recipients):
        """
        Updates the recipients which may be contact groups, contacts or contact URNs. Normally you can't update a
        broadcast after it has been created - the exception is scheduled broadcasts which are never really sent (clones
        of them are sent).
        """
        urns = []
        contacts = []
        groups = []

        for recipient in recipients:
            if isinstance(recipient, ContactURN):
                urns.append(recipient)
            elif isinstance(recipient, Contact):
                contacts.append(recipient)
            elif isinstance(recipient, ContactGroup):
                groups.append(recipient)
            else:
                raise ValueError("Recipient item is not a Contact, ContactURN or ContactGroup")

        self.urns.clear()
        self.urns.add(*urns)
        self.contacts.clear()
        self.contacts.add(*contacts)
        self.groups.clear()
        self.groups.add(*groups)

        urns, contacts = get_unique_recipients(urns, contacts, groups)

        # update the recipient count - the number of messages we intend to send
        self.recipient_count = len(urns) + len(contacts)
        self.save(update_fields=('recipient_count',))

        # cache on object for use in subsequent send(..) calls
        setattr(self, '_recipient_cache', (urns, contacts))

        return urns, contacts

    def has_pending_fire(self):
        return self.schedule and self.schedule.has_pending_fire()

    def fire(self):
        recipients = list(self.urns.all()) + list(self.contacts.all()) + list(self.groups.all())
        broadcast = Broadcast.create(self.org, self.created_by, self.text, recipients,
                                     parent=self, modified_by=self.modified_by)

        broadcast.send(trigger_send=True)

        return broadcast

    @classmethod
    def get_broadcasts(cls, org, scheduled=False):
        qs = Broadcast.objects.filter(org=org).exclude(contacts__is_test=True)
        return qs.exclude(schedule=None) if scheduled else qs.filter(schedule=None)

    def get_messages(self):
        return self.msgs.exclude(status=RESENT)

    def get_messages_by_status(self):
        return self.get_messages().order_by('delivered_on', 'sent_on', '-status')

    def get_messages_substitution_complete(self):
        return self.get_messages().filter(has_template_error=False)

    def get_messages_substitution_incomplete(self):
        return self.get_messages().filter(has_template_error=True)

    def get_message_count(self):
        return self.get_messages().count()

    def get_message_sending_count(self):
        return self.get_messages().filter(status__in=[PENDING, QUEUED]).count()

    def get_message_sent_count(self):
        return self.get_messages().filter(status__in=[SENT, DELIVERED, WIRED]).count()

    def get_message_delivered_count(self):
        return self.get_messages().filter(status=DELIVERED).count()

    def get_message_failed_count(self):
        return self.get_messages().filter(status__in=[FAILED, RESENT]).count()

    def get_first_message(self):
        return self.get_messages().first()

    def get_sync_commands(self, channel):
        """
        Returns the minimal # of broadcast commands for the given Android channel to uniquely represent all the
        messages which are being sent to tel URNs. This will return an array of dicts that look like:
             dict(cmd="mt_bcast", to=[dict(phone=msg.contact.tel, id=msg.pk) for msg in msgs], msg=broadcast.text))
        """
        commands = []
        current_msg = None
        contact_id_pairs = []

        pending = self.get_messages().filter(status__in=[PENDING, QUEUED, WIRED], channel=channel,
                                             contact_urn__scheme=TEL_SCHEME).select_related('contact_urn').order_by('text', 'pk')

        for msg in pending:
            if msg.text != current_msg and contact_id_pairs:
                commands.append(dict(cmd='mt_bcast', to=contact_id_pairs, msg=current_msg))
                contact_id_pairs = []

            current_msg = msg.text
            contact_id_pairs.append(dict(phone=msg.contact_urn.path, id=msg.pk))

        if contact_id_pairs:
            commands.append(dict(cmd='mt_bcast', to=contact_id_pairs, msg=current_msg))

        return commands

    def send(self, trigger_send=True, message_context=None, response_to=None, status=PENDING, msg_type=INBOX,
             created_on=None, base_language=None, partial_recipients=None):
        """
        Sends this broadcast by creating outgoing messages for each recipient.
        """
        # cannot ask for sending by us AND specify a created on, blow up in that case
        if trigger_send and created_on:
            raise Exception("Cannot trigger send and specify a created_on, breaks creating batches")

        if partial_recipients:
            # if flow is being started, it'll provide a batch of unique contacts itself
            urns, contacts = partial_recipients
        elif hasattr(self, '_recipient_cache'):
            # look to see if previous call to update_recipients left a cached value
            urns, contacts = self._recipient_cache
        else:
            # otherwise fetch everything and calculate
            urns, contacts = get_unique_recipients(self.urns.all(), self.contacts.all(), self.groups.all())

        Contact.bulk_cache_initialize(self.org, contacts)
        recipients = list(urns) + list(contacts)

        # we batch up our SQL calls to speed up the creation of our SMS objects
        batch = []

        # our priority is based on the number of recipients
        priority = SMS_NORMAL_PRIORITY
        if len(recipients) == 1:
            priority = SMS_HIGH_PRIORITY
        elif len(recipients) >= BULK_THRESHOLD:
            priority = SMS_BULK_PRIORITY

        # determine our preferred languages
        preferred_languages = []
        if self.org.primary_language:
            preferred_languages.append(self.org.primary_language.iso_code)
        if base_language:
            preferred_languages.append(base_language)

        # if they didn't pass in a created on, create one ourselves
        if not created_on:
            created_on = timezone.now()

        # pre-fetch channels to reduce database hits
        org = Org.objects.filter(pk=self.org.id).prefetch_related('channels').first()

        # build our text translations
        text_translations = None
        if self.language_dict:
            text_translations = json.loads(self.language_dict)

        for recipient in recipients:
            # find the right text to send
            text = Language.get_localized_text(self.text, text_translations, preferred_languages, contact=recipient)

            try:
                msg = Msg.create_outgoing(org,
                                          self.created_by,
                                          recipient,
                                          text,
                                          broadcast=self,
                                          channel=self.channel,
                                          response_to=response_to,
                                          message_context=message_context,
                                          status=status,
                                          msg_type=msg_type,
                                          insert_object=False,
                                          priority=priority,
                                          created_on=created_on)

            except UnreachableException:
                # there was no way to reach this contact, do not create a message
                msg = None

            # only add it to our batch if it was legit
            if msg:
                batch.append(msg)

            # we commit our messages in batches
            if len(batch) >= BATCH_SIZE:
                Msg.objects.bulk_create(batch)

                # send any messages
                if trigger_send:
                    self.org.trigger_send(Msg.objects.filter(broadcast=self, created_on=created_on).select_related('contact', 'contact_urn', 'channel'))

                    # increment our created on so we can load our next batch
                    created_on = created_on + timedelta(seconds=1)

                batch = []

        # commit any remaining objects
        if batch:
            Msg.objects.bulk_create(batch)

            if trigger_send:
                self.org.trigger_send(Msg.objects.filter(broadcast=self, created_on=created_on).select_related('contact', 'contact_urn', 'channel'))

        # for large batches, status is handled externally
        # we do this as with the high concurrency of sending we can run into postgresl deadlocks
        # (this could be our fault, or could be: http://www.postgresql.org/message-id/20140731233051.GN17765@andrew-ThinkPad-X230)
        if not partial_recipients:
            self.status = QUEUED if len(recipients) > 0 else SENT
            self.save(update_fields=('status',))

    def update(self):
        """
        Check the status of our messages and update ours accordingly
        """
        # build a map from status to the count for that status
        statuses = self.get_messages().values('status').order_by('status').annotate(count=Count('status'))
        total = 0
        status_map = dict()
        for status in statuses:
            status_map[status['status']] = status['count']
            total += status['count']

        # if errored msgs are greater than the half of all msgs
        if status_map.get(ERRORED, 0) > total / 2:
            self.status = ERRORED

        # if there are more than half failed, show failed
        elif status_map.get(FAILED, 0) > total / 2:
            self.status = FAILED

        # if there are any in Q, we are Q
        elif status_map.get(QUEUED, 0) or status_map.get(PENDING, 0):
            self.status = QUEUED

        # at this point we are either sent or delivered

        # if there are any messages that are only in a sent state
        elif status_map.get(SENT, 0) or status_map.get(WIRED, 0):
            self.status = SENT

        # otherwise, all messages delivered
        elif status_map.get(DELIVERED, 0) == total:
            self.status = DELIVERED

        self.save(update_fields=['status'])

    def __unicode__(self):
        return "%s (%s)" % (self.org.name, self.pk)


class Msg(models.Model):
    """
    Messages are the main building blocks of a RapidPro application. Channels send and receive
    these, Triggers and Flows handle them when appropriate.

    Messages are either inbound or outbound and can have varying states depending on their
    direction. Generally an outbound message will go through the following states:

      INITIALIZING > QUEUED > WIRED > SENT > DELIVERED

    If things go wrong, they can be put into an ERRORED state where they can be retried. Once
    we've given up then they can be put in the FAILED state.

    Inbound messages are much simpler. They start as PENDING and the can be picked up by Triggers
    or Flows where they would get set to the HANDLED state once they've been dealt with.
    """

    VISIBILITY_CHOICES = ((VISIBLE, _("Visible")),
                          (ARCHIVED, _("Archived")),
                          (DELETED, _("Deleted")))

    DIRECTION_CHOICES = ((INCOMING, _("Incoming")),
                         (OUTGOING, _("Outgoing")))

    MSG_TYPES = ((INBOX, _("Inbox Message")),
                 (FLOW, _("Flow Message")),
                 (IVR, _("IVR Message")))

    org = models.ForeignKey(Org, related_name='msgs', verbose_name=_("Org"),
                            help_text=_("The org this message is connected to"))

    channel = models.ForeignKey(Channel, null=True,
                                related_name='msgs', verbose_name=_("Channel"),
                                help_text=_("The channel object that this message is associated with"))

    contact = models.ForeignKey(Contact,
                                related_name='msgs', verbose_name=_("Contact"),
                                help_text=_("The contact this message is communicating with"))

    contact_urn = models.ForeignKey(ContactURN, null=True,
                                    related_name='msgs', verbose_name=_("Contact URN"),
                                    help_text=_("The URN this message is communicating with"))

    broadcast = models.ForeignKey(Broadcast, null=True, blank=True,
                                  related_name='msgs', verbose_name=_("Broadcast"),
                                  help_text=_("If this message was sent to more than one recipient"))

    text = models.TextField(max_length=640, verbose_name=_("Text"),
                            help_text=_("The actual message content that was sent"))

    priority = models.IntegerField(default=SMS_NORMAL_PRIORITY,
                                   help_text=_("The priority for this message to be sent, higher is higher priority"))

    created_on = models.DateTimeField(verbose_name=_("Created On"), db_index=True,
                                      help_text=_("When this message was created"))

    sent_on = models.DateTimeField(null=True, blank=True, verbose_name=_("Sent On"),
                                   help_text=_("When this message was sent to the endpoint"))

    delivered_on = models.DateTimeField(null=True, blank=True, verbose_name=_("Delivered On"),
                                        help_text=_("When this message was delivered to the final recipient (for incoming messages, when the message was handled)"))

    queued_on = models.DateTimeField(null=True, blank=True, verbose_name=_("Queued On"),
                                     help_text=_("When this message was queued to be sent or handled."))

    direction = models.CharField(max_length=1, choices=DIRECTION_CHOICES, verbose_name=_("Direction"),
                                 help_text=_("The direction for this message, either incoming or outgoing"))

    status = models.CharField(max_length=1, choices=STATUS_CHOICES, default='P', verbose_name=_("Status"), db_index=True,
                              help_text=_("The current status for this message"))

    response_to = models.ForeignKey('Msg', null=True, blank=True, related_name='responses',
                                    verbose_name=_("Response To"),
                                    help_text=_("The message that this message is in reply to"))

    labels = models.ManyToManyField('Label', related_name='msgs', verbose_name=_("Labels"),
                                    help_text=_("Any labels on this message"))

    visibility = models.CharField(max_length=1, choices=VISIBILITY_CHOICES, default=VISIBLE, db_index=True,
                                  verbose_name=_("Visibility"),
                                  help_text=_("The current visibility of this message, either visible, archived or deleted"))

    has_template_error = models.BooleanField(default=False, verbose_name=_("Has Template Error"),
                                             help_text=_("Whether data for variable substitution are missing"))

    msg_type = models.CharField(max_length=1, choices=MSG_TYPES, null=True, verbose_name=_("Message Type"),
                                help_text=_('The type of this message'))

    msg_count = models.IntegerField(default=1, verbose_name=_("Message Count"),
                                    help_text=_("The number of messages that were used to send this message, calculated on Twilio channels"))

    error_count = models.IntegerField(default=0, verbose_name=_("Error Count"),
                                      help_text=_("The number of times this message has errored"))

    next_attempt = models.DateTimeField(auto_now_add=True, verbose_name=_("Next Attempt"),
                                        help_text=_("When we should next attempt to deliver this message"))

    external_id = models.CharField(max_length=255, null=True, blank=True, db_index=True, verbose_name=_("External ID"),
                                   help_text=_("External id used for integrating with callbacks from other APIs"))

    topup = models.ForeignKey(TopUp, null=True, blank=True, related_name='msgs', on_delete=models.SET_NULL,
                              help_text="The topup that this message was deducted from")

    recording_url = models.URLField(null=True, blank=True, max_length=255,
                                    help_text=_("The url for any recording associated with this message"))

    @classmethod
    def send_messages(cls, all_msgs):
        """
        Adds the passed in messages to our sending queue, this will also update the status of the message to
        queued.
        :return:
        """
        # we send in chunks of 1,000 to help with contention
        for msg_chunk in chunk_list(all_msgs, 1000):
            # create a temporary list of our chunk so we can iterate more than once
            msgs = [msg for msg in msg_chunk]

            # build our id list
            msg_ids = set([m.id for m in msgs])

            with transaction.atomic():
                queued_on = timezone.now()

                # update them to queued
                send_messages = Msg.objects.filter(id__in=msg_ids)\
                                           .exclude(channel__channel_type=ANDROID)\
                                           .exclude(msg_type=IVR)\
                                           .exclude(topup=None)\
                                           .exclude(contact__is_test=True)
                send_messages.update(status=QUEUED, queued_on=queued_on)

                # now push each onto our queue
                for msg in msgs:
                    if (msg.msg_type != IVR and msg.channel and msg.channel.channel_type != ANDROID) and \
                            msg.topup and not msg.contact.is_test:
                        # serialize the model to a dictionary
                        msg.queued_on = queued_on
                        task = msg.as_task_json()

                        task_priority = DEFAULT_PRIORITY
                        if msg.priority == SMS_BULK_PRIORITY:
                            task_priority = LOW_PRIORITY
                        elif msg.priority == SMS_HIGH_PRIORITY:
                            task_priority = HIGH_PRIORITY

                        push_task(msg.org, MSG_QUEUE, SEND_MSG_TASK, task, priority=task_priority)

    @classmethod
    def process_message(cls, msg):
        """
        Processes a message, running it through all our handlers
        """
        handlers = get_message_handlers()

        if msg.contact.is_blocked:
            msg.visibility = ARCHIVED
            msg.save(update_fields=['visibility'])
        else:
            for handler in handlers:
                try:
                    start = None
                    if settings.DEBUG:
                        start = time.time()

                    handled = handler.handle(msg)

                    if start:
                        print "[%0.2f] %s for %d" % (time.time() - start, handler.name, msg.pk)

                    if handled:
                        break
                except Exception as e:  # pragma: no cover
                    import traceback
                    traceback.print_exc(e)
                    logger.exception("Error in message handling: %s" % e)

        cls.mark_handled(msg)

        # if this is an inbox message, increment our unread inbox count
        if msg.msg_type == INBOX:
            msg.org.increment_unread_msg_count(UNREAD_INBOX_MSGS)

        # record our handling latency for this object
        if msg.queued_on:
            analytics.track("System", "temba.handling_latency", properties=dict(value=(msg.delivered_on - msg.queued_on).total_seconds()))

        # this is the latency from when the message was received at the channel, which may be different than
        # above if people above us are queueing (or just because clocks are out of sync)
        analytics.track("System", "temba.channel_handling_latency", properties=dict(value=(msg.delivered_on - msg.created_on).total_seconds()))

    @classmethod
    def get_messages(cls, org, is_archived=False, direction=None, msg_type=None):
        messages = Msg.objects.filter(org=org)

        if is_archived:
            messages = messages.filter(visibility=ARCHIVED)
        else:
            messages = messages.filter(visibility=VISIBLE)

        if direction:
            messages = messages.filter(direction=direction)

        if msg_type:
            messages = messages.filter(msg_type=msg_type)

        return messages.filter(contact__is_test=False)

    @classmethod
    def fail_old_messages(cls):
        """
        Looks for any errored or queued messages more than a week old and fails them. Messages that old would
        probably be confusing to go out.
        """
        one_week_ago = timezone.now() - timedelta(days=7)
        failed_messages = Msg.objects.filter(created_on__lte=one_week_ago, direction=OUTGOING,
                                             status__in=[QUEUED, PENDING, ERRORED])

        failed_broadcasts = list(failed_messages.order_by('broadcast').values('broadcast').distinct())

        # fail our messages
        failed_messages.update(status='F')

        # and update all related broadcast statuses
        for broadcast in Broadcast.objects.filter(id__in=[b['broadcast'] for b in failed_broadcasts]):
            broadcast.update()

    @classmethod
    def get_unread_msg_count(cls, user):
        org = user.get_org()

        key = 'org_unread_msg_count_%d' % org.pk
        unread_count = cache.get(key, None)

        if unread_count is None:
            unread_count = Msg.objects.filter(org=org, visibility=VISIBLE, direction=INCOMING, msg_type=INBOX,
                                              contact__is_test=False, created_on__gt=org.msg_last_viewed, labels=None).count()

            cache.set(key, unread_count, 900)

        return unread_count

    @classmethod
    def mark_handled(cls, msg):
        """
        Marks an incoming message as HANDLED
        """
        update_fields = ['status', 'delivered_on']

        # if flows or IVR haven't claimed this message, then it's going to the inbox
        if not msg.msg_type:
            msg.msg_type = INBOX
            update_fields.append('msg_type')

        msg.status = HANDLED
        msg.delivered_on = timezone.now()  # current time as delivery date so we can track created->delivered latency

        # make sure we don't overwrite any async message changes by only saving specific fields
        msg.save(update_fields=update_fields)

    @classmethod
    def mark_error(cls, r, channel, msg, fatal=False):
        """
        Marks an outgoing message as FAILED or ERRORED
        :param msg: a JSON representation of the message or a Msg object
        """
        msg.error_count += 1
        if msg.error_count >= 3 or fatal:
            if isinstance(msg, Msg):
                msg.fail()
            else:
                Msg.objects.select_related('org').get(pk=msg.id).fail()

            if channel:
                analytics.track("System", "temba.msg_failed_%s" % channel.channel_type.lower())
        else:
            msg.status = ERRORED
            msg.next_attempt = timezone.now() + timedelta(minutes=5*msg.error_count)

            if isinstance(msg, Msg):
                msg.save(update_fields=('status', 'next_attempt', 'error_count'))
            else:
                Msg.objects.filter(id=msg.id).update(status=msg.status, next_attempt=msg.next_attempt, error_count=msg.error_count)

            # clear that we tried to send this message (otherwise we'll ignore it when we retry)
            pipe = r.pipeline()
            pipe.srem(timezone.now().strftime(MSG_SENT_KEY), str(msg.id))
            pipe.srem((timezone.now()-timedelta(days=1)).strftime(MSG_SENT_KEY), str(msg.id))
            pipe.execute()

            if channel:
                analytics.track("System", "temba.msg_errored_%s" % channel.channel_type.lower())

    @classmethod
    def mark_sent(cls, r, channel, msg, status, latency, external_id=None):
        """
        Marks an outgoing message as WIRED or SENT
        :param msg: a JSON representation of the message
        """
        msg.status = status
        msg.sent_on = timezone.now()
        if external_id:
            msg.external_id = external_id

        # use redis to mark this message sent
        pipe = r.pipeline()
        sent_key = timezone.now().strftime(MSG_SENT_KEY)
        pipe.sadd(sent_key, str(msg.id))
        pipe.expire(sent_key, 86400)
        pipe.execute()

        if external_id:
            Msg.objects.filter(id=msg.id).update(status=status, sent_on=msg.sent_on, external_id=external_id)
        else:
            Msg.objects.filter(id=msg.id).update(status=status, sent_on=msg.sent_on)

        # record our latency between the message being created and it being sent
        # (this will have some db latency but will still be a good measure in the second-range)

        # hasattr needed here as queued_on being included is new, so some messages may not have the attribute after push
        if getattr(msg, 'queued_on', None):
            analytics.track("System", "temba.sending_latency", properties=dict(value=(msg.sent_on - msg.queued_on).total_seconds()))
        else:
            analytics.track("System", "temba.sending_latency", properties=dict(value=(msg.sent_on - msg.created_on).total_seconds()))

        # logs that a message was sent for this channel type if our latency is known
        if latency > 0:
            analytics.track("System", "temba.msg_sent_%s" % channel.channel_type.lower(), properties=dict(value=latency))

    def as_json(self):
        return dict(direction=self.direction,
                    text=self.text,
                    id=self.id,
                    created_on=self.created_on.strftime('%x %X'),
                    model="msg")

    def simulator_json(self):
        msg_json = self.as_json()
        msg_json['text'] = escape(self.text).replace('\n', "<br/>")
        return msg_json

    @classmethod
    def get_text_parts(cls, text, max_length=160):
        """
        Breaks our message into 160 character parts
        """
        if len(text) < max_length or max_length <= 0:
            return [text]

        else:
            def next_part(text):
                if len(text) <= max_length:
                    return (text, None)

                else:
                    # search for a space to split on, up to 140 characters in
                    index = max_length
                    while index > max_length-20:
                        if text[index] == ' ':
                            break
                        index = index - 1

                    # couldn't find a good split, oh well, 160 it is
                    if index == max_length-20:
                        return (text[:max_length], text[max_length:])
                    else:
                        return (text[:index], text[index+1:])

            parts = []
            rest = text
            while rest:
                (part, rest) = next_part(rest)
                parts.append(part)

            return parts

    def reply(self, text, user, trigger_send=False, message_context=None):
        return self.contact.send(text, user, trigger_send=trigger_send, response_to=self, message_context=message_context)

    def update(self, cmd):
        """
        Updates our message according to the provided client command
        """
        from temba.api.models import WebHookEvent, SMS_DELIVERED, SMS_SENT, SMS_FAIL
        date = datetime.fromtimestamp(int(cmd['ts']) / 1000).replace(tzinfo=pytz.utc)

        keyword = cmd['cmd']
        handled = False

        if keyword == 'mt_error':
            self.status = ERRORED
            handled = True

        elif keyword == 'mt_fail':
            self.status = FAILED
            handled = True
            WebHookEvent.trigger_sms_event(SMS_FAIL, self, date)

        elif keyword == 'mt_sent':
            self.status = SENT
            self.sent_on = date
            handled = True
            WebHookEvent.trigger_sms_event(SMS_SENT, self, date)

        elif keyword == 'mt_dlvd':
            self.status = DELIVERED
            self.delivered_on = date
            handled = True
            WebHookEvent.trigger_sms_event(SMS_DELIVERED, self, date)

        self.save()  # first save message status before updating the broadcast status

        # update our broadcast if we have one
        if self.broadcast:
            self.broadcast.update()

        return handled

    def handle(self):
        if self.direction == OUTGOING:
            raise ValueError(ugettext("Cannot process an outgoing message."))

        # process Android and test contact messages inline
        if not self.channel or self.channel.channel_type == ANDROID or self.contact.is_test:
            Msg.process_message(self)

        # others do in celery
        else:
            push_task(self.org, HANDLER_QUEUE, HANDLE_EVENT_TASK,
                      dict(type=MSG_EVENT, id=self.id, from_mage=False, new_contact=False))

    def build_message_context(self):
        message_context = dict()
        message_context['__default__'] = self.text

        message_context['contact'] = self.contact.build_message_context()

        message_context['value'] = self.text
        message_context['time'] = self.created_on

        return message_context

    def resend(self):
        """
        Resends this message by creating a clone and triggering a send of that clone
        """
        topup_id = self.org.decrement_credit()  # costs 1 credit to resend message

        # see if we should use a new channel
        channel = self.org.get_send_channel(contact_urn=self.contact_urn)

        cloned = Msg.objects.create(org=self.org,
                                    channel=channel,
                                    contact=self.contact,
                                    contact_urn=self.contact_urn,
                                    created_on=timezone.now(),
                                    text=self.text,
                                    response_to=self.response_to,
                                    direction=self.direction,
                                    topup_id=topup_id,
                                    status=PENDING,
                                    broadcast=self.broadcast)

        # mark ourselves as resent
        self.status = RESENT
        self.topup = None
        self.save()

        # update our broadcast
        if cloned.broadcast:
            cloned.broadcast.update()

        # send our message
        self.org.trigger_send([cloned])

    def get_flow_step(self):
        if self.msg_type not in (FLOW, IVR):
            return None

        steps = list(self.steps.all())  # steps may have been pre-fetched
        return steps[0] if steps else None

    def get_flow_id(self):
        step = self.get_flow_step()
        return step.run.flow_id if step else None

    def get_flow_name(self):
        step = self.get_flow_step()
        return step.run.flow.name if step else ""

    def as_task_json(self):
        """
        Used internally to serialize to JSON when queueing messages in Redis
        """
        return dict(id=self.id, org=self.org_id, channel=self.channel_id, broadcast=self.broadcast_id,
                    text=self.text, urn_path=self.contact_urn.path,
                    contact=self.contact_id, contact_urn=self.contact_urn_id,
                    priority=self.priority, error_count=self.error_count, next_attempt=self.next_attempt,
                    status=self.status, direction=self.direction,
                    external_id=self.external_id,
                    sent_on=self.sent_on, queued_on=self.queued_on,
                    created_on=self.created_on, delivered_on=self.delivered_on)

    def __unicode__(self):
        return self.text

    @classmethod
    def create_incoming(cls, channel, urn, text, user=None, date=None, org=None, contact=None,
                        status=PENDING, recording_url=None, msg_type=None, topup=None):

        from temba.api.models import WebHookEvent, SMS_RECEIVED
        if not org and channel:
            org = channel.org

        if not org:
            raise Exception(_("Can't create an incoming message without an org"))

        if not user:
            user = User.objects.get(pk=settings.ANONYMOUS_USER_ID)

        if not date:
            date = timezone.now()  # no date?  set it to now

        if not contact:
            contact = Contact.get_or_create(org, user, name=None, urns=[urn], incoming_channel=channel)
            contact_urn = contact.urn_objects[urn]
        else:
            contact_urn = None

        existing = Msg.objects.filter(text=text, created_on=date, contact=contact, direction='I').first()
        if existing:
            return existing

        # costs 1 credit to receive a message
        topup_id = None
        if topup:
            topup_id = topup.pk
        elif not contact.is_test:
            topup_id = org.decrement_credit()

        # we limit text messages to 640 characters
        text = text[:640]

        msg_args = dict(contact=contact,
                        contact_urn=contact_urn,
                        org=org,
                        channel=channel,
                        text=text,
                        created_on=date,
                        queued_on=timezone.now(),
                        direction=INCOMING,
                        msg_type=msg_type,
                        recording_url=recording_url,
                        status=status)

        if topup_id is not None:
            msg_args['topup_id'] = topup_id

        msg = Msg.objects.create(**msg_args)

        if channel:
            analytics.track('System', 'temba.msg_incoming_%s' % channel.channel_type.lower())

        if status == PENDING:
            msg.handle()

            # fire an event off for this message
            WebHookEvent.trigger_sms_event(SMS_RECEIVED, msg, date)

        return msg

    @classmethod
    def substitute_variables(cls, text, contact, message_context, org=None, url_encode=False):
        """
        Given input ```text```, tries to find variables in the format @foo.bar and replace them according to
        the passed in context, contact and org. If some variables are not resolved to values, then the variable
        name will remain (ie, @foo.bar).

        Returns a tuple of the substituted text and whether there were are substitution failures.
        """
        # shortcut for cases where there is no way we would substitute anything as there are no variables
        # TODO remove check for '=' when we fully convert all such expressions
        if not text or (text.find('@') < 0 and text.find('=') < 0):
            return text, []

        if contact:
            message_context['contact'] = contact.build_message_context()

        # add 'step.contact' if it isn't already populated (like in flow batch starts)
        if 'step' not in message_context or not 'contact' in message_context['step']:
            message_context['step'] = dict(contact=message_context['contact'])

        if not org:
            dayfirst = True
            tz = timezone.get_current_timezone()
        else:
            dayfirst = org.get_dayfirst()
            tz = org.get_tzinfo()

        (format_date, format_time) = get_datetime_format(dayfirst)

        date_context = dict()
        date_context['__default__'] = datetime_to_str(timezone.now(), format=format_time, tz=tz)
        date_context['now'] = datetime_to_str(timezone.now(), format=format_time, tz=tz)
        date_context['today'] = datetime_to_str(timezone.now(), format=format_date, tz=tz)
        date_context['tomorrow'] = datetime_to_str(timezone.now() + timedelta(days=1), format=format_date, tz=tz)
        date_context['yesterday'] = datetime_to_str(timezone.now() - timedelta(days=1), format=format_date, tz=tz)

        message_context['date'] = date_context

        date_style = DateStyle.DAY_FIRST if dayfirst else DateStyle.MONTH_FIRST
        context = EvaluationContext(message_context, tz, date_style)

<<<<<<< HEAD
        evaluated, errors = evaluate_template_compat(text, context, url_encode)

        # currently we throw away the actual error messages from the parser
        return evaluated, (len(errors) > 0)
=======
        # returns tuple of output and errors
        return evaluate_template(text, context, url_encode)
>>>>>>> 5eb6dea5

    @classmethod
    def create_outgoing(cls, org, user, recipient, text, broadcast=None, channel=None, priority=SMS_NORMAL_PRIORITY,
                        created_on=None, response_to=None, message_context=None, status=PENDING, insert_object=True,
                        recording_url=None, topup_id=None, msg_type=INBOX):

        if not org or not user:  # pragma: no cover
            raise ValueError("Trying to create outgoing message with no org or user")

        # for IVR messages we need a channel that can call
        role = CALL if msg_type == IVR else SEND

        if status != SENT:
            # if message will be sent, resolve the recipient to a contact and URN
            contact, contact_urn = cls.resolve_recipient(org, user, recipient, channel, role=role)

            if not contact_urn:
                raise UnreachableException("No suitable URN found for contact")

            if not channel:
                if msg_type == IVR:
                    channel = org.get_call_channel()
                else:
                    channel = org.get_send_channel(contact_urn=contact_urn)

                if not channel and not contact.is_test:
                    raise ValueError("No suitable channel available for this org")
        else:
            # if message has already been sent, recipient must be a tuple of contact and URN
            contact, contact_urn = recipient

        # no creation date?  set it to now
        if not created_on:
            created_on = timezone.now()

        # substitute variables in the text messages
        if not message_context:
            message_context = dict()

        (text, errors) = Msg.substitute_variables(text, contact, message_context, org=org)

        # if we are doing a single message, check whether this might be a loop of some kind
        if insert_object:
            # prevent the loop of message while the sending phone is the channel
            # get all messages with same text going to same number
            same_msgs = Msg.objects.filter(contact_urn=contact_urn,
                                           contact__is_test=False,
                                           channel=channel,
                                           recording_url=recording_url,
                                           text=text,
                                           direction=OUTGOING,
                                           created_on__gte=created_on - timedelta(minutes=10))

            # we aren't considered with robo detection on calls
            same_msg_count = same_msgs.exclude(msg_type=IVR).count()

            if same_msg_count >= 10:
                analytics.track('System', "temba.msg_loop_caught", dict(org=org.pk, channel=channel.pk))
                return None

            # be more aggressive about short codes for duplicate messages
            # we don't want machines talking to each other
            tel = contact.raw_tel()
            if tel and len(tel) < 6:
                same_msg_count = Msg.objects.filter(contact_urn=contact_urn, contact__is_test=False, channel=channel, text=text,
                                                    direction=OUTGOING, created_on__gte=created_on - timedelta(hours=24)).count()
                if same_msg_count >= 10:
                    analytics.track('System', "temba.msg_shortcode_loop_caught", dict(org=org.pk, channel=channel.pk))
                    return None

        # costs 1 credit to send a message
        if not topup_id and not contact.is_test:
            topup_id = org.decrement_credit()

        if response_to:
            msg_type = response_to.msg_type

        text = text.strip()

        # track this if we have a channel
        if channel:
            analytics.track('System', 'temba.msg_outgoing_%s' % channel.channel_type.lower())

        msg_args = dict(contact=contact,
                        contact_urn=contact_urn,
                        org=org,
                        channel=channel,
                        text=text,
                        created_on=created_on,
                        direction=OUTGOING,
                        status=status,
                        broadcast=broadcast,
                        response_to=response_to,
                        msg_type=msg_type,
                        priority=priority,
                        recording_url=recording_url,
                        has_template_error=len(errors) > 0)

        if topup_id is not None:
            msg_args['topup_id'] = topup_id

        return Msg.objects.create(**msg_args) if insert_object else Msg(**msg_args)

    @staticmethod
    def resolve_recipient(org, user, recipient, channel, role=SEND):
        """
        Recipient can be a contact, a URN object, or a URN tuple, e.g. ('tel', '123'). Here we resolve the contact and
        contact URN to use for an outgoing message.
        """
        contact = None
        contact_urn = None

        resolved_schemes = {channel.get_scheme()} if channel else org.get_schemes(role)

        if isinstance(recipient, Contact):
            if recipient.is_test:
                contact = recipient
                contact_urn = contact.urns.all().first()
            else:
                contact = recipient
                contact_urn = contact.get_urn(schemes=resolved_schemes)  # use highest priority URN we can send to
        elif isinstance(recipient, ContactURN):
            if recipient.scheme in resolved_schemes:
                contact = recipient.contact
                contact_urn = recipient
        elif isinstance(recipient, tuple) and len(recipient) == 2:
            if recipient[0] in resolved_schemes:
                contact = Contact.get_or_create(org, user, urns=[recipient])
                contact_urn = contact.urn_objects[recipient]
        else:  # pragma: no cover
            raise ValueError("Message recipient must be a Contact, ContactURN or URN tuple")

        return contact, contact_urn

    def fail(self):
        """
        Fails this message, provided it is currently not failed
        """
        self.status = FAILED
        self.save(update_fields=('status',))

        Channel.track_status(self.channel, "Failed")

    def status_sent(self):
        """
        Update the message status to SENT
        """
        self.status = SENT
        self.sent_on = timezone.now()
        self.save(update_fields=('status', 'sent_on'))
        Channel.track_status(self.channel, "Sent")

    def status_delivered(self):
        """
        Update the message status to DELIVERED
        """
        self.status = DELIVERED
        self.delivered_on = timezone.now()
        if not self.sent_on:
            self.sent_on = timezone.now()
        self.save(update_fields=('status', 'delivered_on', 'sent_on'))
        Channel.track_status(self.channel, "Delivered")

    def archive(self):
        """
        Archives this message
        """
        if self.direction != INCOMING or self.contact.is_test:
            raise ValueError("Can only archive incoming non-test messages")

        self.visibility = ARCHIVED
        self.save(update_fields=('visibility',))

    def restore(self):
        """
        Restores (i.e. un-archives) this message
        """
        if self.direction != INCOMING or self.contact.is_test:
            raise ValueError("Can only restore incoming non-test messages")

        self.visibility = VISIBLE
        self.save(update_fields=('visibility',))

    def release(self):
        """
        Releases (i.e. deletes) this message
        """
        self.visibility = DELETED
        self.text = ""
        self.save(update_fields=('visibility', 'text'))

        # remove labels
        self.labels.clear()

    @classmethod
    def apply_action_label(cls, msgs, label, add):
        return label.toggle_label(msgs, add)

    @classmethod
    def apply_action_archive(cls, msgs):
        changed = []

        for msg in msgs:
            msg.archive()
            changed.append(msg.pk)
        return changed

    @classmethod
    def apply_action_restore(cls, msgs):
        changed = []

        for msg in msgs:
            msg.restore()
            changed.append(msg.pk)
        return changed

    @classmethod
    def apply_action_delete(cls, msgs):
        changed = []

        for msg in msgs:
            msg.release()
            changed.append(msg.pk)
        return changed

    @classmethod
    def apply_action_resend(cls, msgs):
        changed = []

        for msg in msgs:
            msg.resend()
            changed.append(msg.pk)
        return changed

    class Meta:
        ordering = ['-created_on', '-pk']


CALL_OUT = 'mt_call'
CALL_OUT_MISSED = 'mt_miss'
CALL_IN = 'mo_call'
CALL_IN_MISSED = 'mo_miss'

CALL_TYPES = (('unk', _("Unknown Call Type")),
              (CALL_IN, _("Incoming Call")),
              (CALL_IN_MISSED, _("Missed Incoming Call")),
              (CALL_OUT, _("Outgoing Call")),
              (CALL_OUT_MISSED, _("Missed Outgoing Call")))

class Call(SmartModel):

    """
    Call represents a inbound, outobound, or missed call on an Android Channel. When such an event occurs
    on an Android Phone with the Channel application installed, the calls are relayed to the server much
    the same way incoming messages are.

    Note: These are not related to calls made for voice-based flows.
    """

    org = models.ForeignKey(Org, verbose_name=_("Org"), help_text=_("The org this call is connected to"))

    channel = models.ForeignKey(Channel,
                                null=True, verbose_name=_("Channel"),
                                help_text=_("The channel where this call took place"))
    contact = models.ForeignKey(Contact, verbose_name=_("Contact"), related_name='calls',
                                help_text=_("The phone number for this call"))
    time = models.DateTimeField(verbose_name=_("Time"), help_text=_("When this call took place"))
    duration = models.IntegerField(default=0, verbose_name=_("Duration"),
                                   help_text=_("The duration of this call in seconds, if appropriate"))
    call_type = models.CharField(max_length=16, choices=CALL_TYPES,
                                 verbose_name=_("Call Type"), help_text=_("The type of call"))

    @classmethod
    def create_call(cls, channel, phone, date, duration, call_type, user=None):
        from temba.api.models import WebHookEvent
        from temba.triggers.models import Trigger, MISSED_CALL_TRIGGER

        if not user:
            user = User.objects.get(pk=settings.ANONYMOUS_USER_ID)

        contact = Contact.get_or_create(channel.org, user, name=None, urns=[(TEL_SCHEME, phone)],
                                        incoming_channel=channel)

        call = Call.objects.create(channel=channel,
                                   org=channel.org,
                                   contact=contact,
                                   time=date,
                                   duration=duration,
                                   call_type=call_type,
                                   created_by=user,
                                   modified_by=user)

        analytics.track('System', 'temba.call_%s' % call.get_call_type_display().lower(), dict(channel_type=channel.get_channel_type_display()))

        WebHookEvent.trigger_call_event(call)

        if call_type == CALL_IN_MISSED:
            Trigger.catch_triggers(call, MISSED_CALL_TRIGGER)

        return call

    @classmethod
    def get_calls(cls, org):
        return Call.objects.filter(org=org)

    def release(self):
        self.is_active = False
        self.save(update_fields=('is_active',))


STOP_WORDS = 'a,able,about,across,after,all,almost,also,am,among,an,and,any,are,as,at,be,because,been,but,by,can,cannot,could,dear,did,do,does,either,else,ever,every,for,from,get,got,had,has,have,he,her,hers,him,his,how,however,i,if,in,into,is,it,its,just,least,let,like,likely,may,me,might,most,must,my,neither,no,nor,not,of,off,often,on,only,or,other,our,own,rather,said,say,says,she,should,since,so,some,than,that,the,their,them,then,there,these,they,this,tis,to,too,twas,us,wants,was,we,were,what,when,where,which,while,who,whom,why,will,with,would,yet,you,your'.split(',')


class SystemLabel(models.Model):
    """
    Counts of messages/broadcasts/calls maintained by database level triggers
    """
    TYPE_INBOX = 'I'
    TYPE_FLOWS = 'W'
    TYPE_ARCHIVED = 'A'
    TYPE_OUTBOX = 'O'
    TYPE_SENT = 'S'
    TYPE_FAILED = 'X'
    TYPE_SCHEDULED = 'E'
    TYPE_CALLS = 'C'

    TYPE_CHOICES = ((TYPE_INBOX, "Inbox"),
                    (TYPE_FLOWS, "Flows"),
                    (TYPE_ARCHIVED, "Archived"),
                    (TYPE_OUTBOX, "Outbox"),
                    (TYPE_SENT, "Sent"),
                    (TYPE_FAILED, "Failed"),
                    (TYPE_SCHEDULED, "Scheduled"),
                    (TYPE_CALLS, "Calls"))

    org = models.ForeignKey(Org, related_name='system_labels')

    label_type = models.CharField(max_length=1, choices=TYPE_CHOICES)

    count = models.IntegerField(default=0, help_text=_("Number of items with this system label"))

    @classmethod
    def create_all(cls, org):
        """
        Creates all system labels for the given org
        """
        labels = []
        for label_type, _name in cls.TYPE_CHOICES:
            labels.append(cls.objects.create(org=org, label_type=label_type))
        return labels

    @classmethod
    def get_queryset(cls, org, label_type):
        """
        Gets the queryset for the given system label. Any change here needs to be reflected in a change to the db
        trigger used to maintain the label counts.
        """
        if label_type == cls.TYPE_INBOX:
            qs = Msg.objects.filter(direction=INCOMING, visibility=VISIBLE, msg_type=INBOX)
        elif label_type == cls.TYPE_FLOWS:
            qs = Msg.objects.filter(direction=INCOMING, visibility=VISIBLE, msg_type=FLOW)
        elif label_type == cls.TYPE_ARCHIVED:
            qs = Msg.objects.filter(direction=INCOMING, visibility=ARCHIVED)
        elif label_type == cls.TYPE_OUTBOX:
            qs = Msg.objects.filter(direction=OUTGOING, visibility=VISIBLE, status__in=(PENDING, QUEUED))
        elif label_type == cls.TYPE_SENT:
            qs = Msg.objects.filter(direction=OUTGOING, visibility=VISIBLE, status__in=(WIRED, SENT, DELIVERED))
        elif label_type == cls.TYPE_FAILED:
            qs = Msg.objects.filter(direction=OUTGOING, visibility=VISIBLE, status=FAILED)
        elif label_type == cls.TYPE_SCHEDULED:
            qs = Broadcast.objects.exclude(schedule=None)
        elif label_type == cls.TYPE_CALLS:
            qs = Call.objects.filter(is_active=True)
        else:
            raise ValueError("Invalid label type: %s" % label_type)

        qs = qs.filter(org=org)

        if label_type == cls.TYPE_SCHEDULED:
            qs = qs.exclude(contacts__is_test=True)
        else:
            qs = qs.exclude(contact__is_test=True)

        return qs

    @classmethod
    def get_counts(cls, org, label_types=None):
        """
        Gets all system label counts by type for the given org
        """
        labels = cls.objects.filter(org=org)
        if label_types:
            labels = labels.filter(label_type__in=label_types)
        label_counts = labels.values('label_type').order_by('label_type').annotate(count_sum=Sum('count'))

        return {l['label_type']: l['count_sum'] for l in label_counts}

    class Meta:
        index_together = ('org', 'label_type')


class UserFolderManager(models.Manager):
    def get_queryset(self):
        return super(UserFolderManager, self).get_queryset().filter(label_type=Label.TYPE_FOLDER)


class UserLabelManager(models.Manager):
    def get_queryset(self):
        return super(UserLabelManager, self).get_queryset().filter(label_type=Label.TYPE_LABEL)


class Label(TembaModel, SmartModel):
    """
    Labels represent both user defined labels and folders of labels. User defined labels that can be applied to messages
    much the same way labels or tags apply to messages in web-based email services.
    """
    MAX_NAME_LEN = 64

    TYPE_FOLDER = 'F'
    TYPE_LABEL = 'L'

    TYPE_CHOICES = ((TYPE_FOLDER, "Folder of labels"),
                    (TYPE_LABEL, "Regular label"))

    org = models.ForeignKey(Org)

    name = models.CharField(max_length=MAX_NAME_LEN, verbose_name=_("Name"), help_text=_("The name of this label"))

    folder = models.ForeignKey('Label', verbose_name=_("Folder"), null=True, related_name="children")

    label_type = models.CharField(max_length=1, choices=TYPE_CHOICES, default=TYPE_LABEL, help_text=_("Label type"))

    visible_count = models.PositiveIntegerField(default=0,
                                                help_text=_("Number of non-archived messages with this label"))

    # define some custom managers to do the filtering of label types for us
    all_objects = models.Manager()
    folder_objects = UserFolderManager()
    label_objects = UserLabelManager()

    @classmethod
    def get_or_create(cls, org, user, name, folder=None):
        name = name.strip()

        if not cls.is_valid_name(name):
            raise ValueError("Invalid label name: %s" % name)

        if folder and not folder.is_folder():
            raise ValueError("%s is not a label folder" % unicode(folder))

        label = cls.label_objects.filter(org=org, name__iexact=name).first()
        if label:
            return label

        return cls.label_objects.create(org=org, name=name, folder=folder, created_by=user, modified_by=user)

    @classmethod
    def get_or_create_folder(cls, org, user, name):
        name = name.strip()

        if not cls.is_valid_name(name):
            raise ValueError("Invalid folder name: %s" % name)

        folder = cls.folder_objects.filter(org=org, name__iexact=name).first()
        if folder:
            return folder

        return cls.folder_objects.create(org=org, name=name, label_type=Label.TYPE_FOLDER,
                                       created_by=user, modified_by=user)

    @classmethod
    def get_hierarchy(cls, org):
        """
        Gets top-level user labels and folders, with children pre-fetched and ordered by name
        """
        qs = Label.all_objects.filter(org=org).order_by('name')
        qs = qs.filter(Q(label_type=cls.TYPE_LABEL, folder=None) | Q(label_type=cls.TYPE_FOLDER))

        children_prefetch = Prefetch('children', queryset=Label.all_objects.order_by('name'))

        return qs.select_related('folder').prefetch_related(children_prefetch)

    @classmethod
    def is_valid_name(cls, name):
        # don't allow empty strings, blanks, initial or trailing whitespace
        if not name or name.strip() != name:
            return False

        if len(name) > cls.MAX_NAME_LEN:
            return False

        # first character must be a word char
        return regex.match('\w', name[0], flags=regex.UNICODE)

    def filter_messages(self, queryset):
        if self.is_folder():
            return queryset.filter(labels__in=self.children.all()).distinct()

        return queryset.filter(labels=self)

    def get_messages(self):
        return self.filter_messages(Msg.objects.all())

    def get_visible_count(self):
        """
        Returns the count of visible, non-test message tagged with this label
        """
        if self.is_folder():
            raise ValueError("Message counts are not tracked for user folders")

        return self.visible_count

    def toggle_label(self, msgs, add):
        """
        Adds or removes this label from the given messages
        """
        if self.is_folder():
            raise ValueError("Can only assign messages to user labels")

        changed = set()

        for msg in msgs:
            if msg.direction != INCOMING:
                raise ValueError("Can only apply labels to incoming messages")

            if msg.contact.is_test:
                raise ValueError("Cannot apply labels to test messages")

            # if we are adding the label and this message doesnt have it, add it
            if add:
                if not msg.labels.filter(pk=self.pk):
                    msg.labels.add(self)
                    changed.add(msg.pk)

            # otherwise, remove it if not already present
            else:
                if msg.labels.filter(pk=self.pk):
                    msg.labels.remove(self)
                    changed.add(msg.pk)

        return changed

    def is_folder(self):
        return self.label_type == Label.TYPE_FOLDER

    def __unicode__(self):
        if self.folder:
            return "%s > %s" % (unicode(self.folder), self.name)
        return self.name

    class Meta:
        unique_together = ('org', 'name')


class ExportMessagesTask(SmartModel):
    """
    Wrapper for handling exports of raw messages. This will export all selected messages in
    an Excel spreadsheet, adding sheets as necessary to fall within the guidelines of Excel 97
    (the library we depend on requires this) which has column and row size limits.

    When the export is done, we store the file on the server and send an e-mail notice with a
    link to download the results.
    """

    org = models.ForeignKey(Org, help_text=_("The organization of the user."))
    groups = models.ManyToManyField(ContactGroup, null=True)
    label = models.ForeignKey(Label, null=True)
    start_date = models.DateField(null=True, blank=True, help_text=_("The date for the oldest message to export"))
    end_date = models.DateField(null=True, blank=True, help_text=_("The date for the newest message to export"))
    host = models.CharField(max_length=32, help_text=_("The host this export task was created on"))
    task_id = models.CharField(null=True, max_length=64)
    is_finished = models.BooleanField(default=False,
                                      help_text=_("Whether this export is finished running"))

    def start_export(self):
        """
        Starts our export, wrapping it in a try block to make sure we mark it as finished when complete.
        """
        try:
            start = time.time()
            self.do_export()
        finally:
            elapsed = time.time() - start
            analytics.track(self.created_by.username, 'temba.msg_export_latency', properties=dict(value=elapsed))

            self.is_finished = True
            self.save(update_fields=['is_finished'])

    def do_export(self):
        from xlwt import Workbook, XFStyle
        book = Workbook()

        date_style = XFStyle()
        date_style.num_format_str = 'DD-MM-YYYY HH:MM:SS'

        fields = ['Date', 'Contact', 'Contact Type', 'Name', 'Direction', 'Text', 'Labels']

        all_messages = Msg.get_messages(self.org).order_by('-created_on').select_related('contact', 'contact_urn')
        all_messages = all_messages.prefetch_related(Prefetch('labels', queryset=Label.label_objects.order_by('name')))

        if self.start_date:
            start_date = datetime.combine(self.start_date, datetime.min.time()).replace(tzinfo=self.org.get_tzinfo())
            all_messages = all_messages.filter(created_on__gte=start_date)

        if self.end_date:
            end_date = datetime.combine(self.end_date, datetime.max.time()).replace(tzinfo=self.org.get_tzinfo())
            all_messages = all_messages.filter(created_on__lte=end_date)

        if self.groups.all():
            all_messages = all_messages.filter(contact__all_groups__in=self.groups.all())

        if self.label:
            all_messages = all_messages.filter(labels=self.label)

        all_messages = list(all_messages)

        messages_sheet_number = 1

        if not all_messages:
            current_messages_sheet = book.add_sheet(unicode(_("Messages %d" % messages_sheet_number)))

        while all_messages:
            if len(all_messages) >= 65535:
                messages = all_messages[:65535]
                all_messages = all_messages[65535:]
            else:
                messages = all_messages
                all_messages = None

            current_messages_sheet = book.add_sheet(unicode(_("Messages %d" % messages_sheet_number)))

            for col in range(len(fields)):
                field = fields[col]
                current_messages_sheet.write(0, col, unicode(field))

            row = 1
            for msg in messages:
                contact_name = msg.contact.name if msg.contact.name else ''
                created_on = msg.created_on.astimezone(pytz.utc).replace(tzinfo=None)
                msg_labels = ", ".join(msg_label.name for msg_label in msg.labels.all())

                if self.org.is_anon:
                    contact_urn = msg.contact.anon_identifier
                else:
                    contact_urn = msg.contact_urn.get_display(org=self.org, full=True)

                current_messages_sheet.write(row, 0, created_on, date_style)
                current_messages_sheet.write(row, 1, contact_urn)
                current_messages_sheet.write(row, 2, msg.contact_urn.scheme)
                current_messages_sheet.write(row, 3, contact_name)
                current_messages_sheet.write(row, 4, msg.get_direction_display())
                current_messages_sheet.write(row, 5, msg.text)
                current_messages_sheet.write(row, 6, msg_labels)
                row += 1

            messages_sheet_number += 1

        temp = NamedTemporaryFile(delete=True)
        book.save(temp)
        temp.flush()

        # save as file asset associated with this task
        from temba.assets.models import AssetType
        from temba.assets.views import get_asset_url

        store = AssetType.message_export.store
        store.save(self.pk, File(temp), 'xls')

        from temba.middleware import BrandingMiddleware
        branding = BrandingMiddleware.get_branding_for_host(self.host)

        subject = "Your messages export is ready"
        template = 'msgs/email/msg_export_download'
        download_url = branding['link'] + get_asset_url(AssetType.message_export, self.pk)

        # force a gc
        import gc
        gc.collect()

        send_temba_email(self.created_by.username, subject, template, dict(link=download_url), branding)<|MERGE_RESOLUTION|>--- conflicted
+++ resolved
@@ -1080,15 +1080,8 @@
         date_style = DateStyle.DAY_FIRST if dayfirst else DateStyle.MONTH_FIRST
         context = EvaluationContext(message_context, tz, date_style)
 
-<<<<<<< HEAD
-        evaluated, errors = evaluate_template_compat(text, context, url_encode)
-
-        # currently we throw away the actual error messages from the parser
-        return evaluated, (len(errors) > 0)
-=======
         # returns tuple of output and errors
-        return evaluate_template(text, context, url_encode)
->>>>>>> 5eb6dea5
+        return evaluate_template_compat(text, context, url_encode)
 
     @classmethod
     def create_outgoing(cls, org, user, recipient, text, broadcast=None, channel=None, priority=SMS_NORMAL_PRIORITY,
