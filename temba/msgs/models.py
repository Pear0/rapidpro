--- conflicted
+++ resolved
@@ -664,12 +664,6 @@
     text = models.TextField(verbose_name=_("Text"),
                             help_text=_("The actual message content that was sent"))
 
-<<<<<<< HEAD
-=======
-    priority = models.IntegerField(default=500, null=True,
-                                   help_text=_("The priority for this message to be sent, higher is higher priority"))
-
->>>>>>> 021c950a
     high_priority = models.NullBooleanField(help_text=_("Give this message higher priority than other messages"))
 
     created_on = models.DateTimeField(verbose_name=_("Created On"), db_index=True,
