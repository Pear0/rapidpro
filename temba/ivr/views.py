--- conflicted
+++ resolved
@@ -137,7 +137,7 @@
 
                         ChannelLog.log_ivr_interaction(call, "Returned response", request.body, unicode(response),
                                                        request_path, request_method)
-                        return build_json_response(json.loads(unicode(response)))
+                        return JsonResponse(json.loads(unicode(response)))
 
                     ChannelLog.log_ivr_interaction(call, "Returned response", request.body, unicode(response),
                                                    request_path, request_method)
@@ -148,15 +148,11 @@
                     run = FlowRun.objects.filter(session=call).first()
                     if run:
                         run.set_completed()
-<<<<<<< HEAD
 
                 response = dict(message="Updated call status")
                 ChannelLog.log_ivr_interaction(call, "Updated call status: %s" % call.get_status_display(),
                                                request.body, json.dumps(response), request_path, request_method)
-                return build_json_response(response)
-=======
-                return JsonResponse(dict(message="Updated call status"))
->>>>>>> 86d5a96e
+                return JsonResponse(response)
 
         else:  # pragma: no cover
 
