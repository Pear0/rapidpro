--- conflicted
+++ resolved
@@ -836,21 +836,19 @@
         step = FlowStep.objects.all().order_by('-pk').first()
         self.assertTrue(step.left_on)
 
-<<<<<<< HEAD
         # test other our call status mappings
         def test_status_update(call_to_update, twilio_status, temba_status, channel_type):
+            call_to_update.ended_on = None
             call_to_update.update_status(twilio_status, 0, channel_type)
-=======
-        # test other our call status mappings with twilio
-        def test_status_update(call_to_update, twilio_status, temba_status):
-            call_to_update.ended_on = None
-            call_to_update.update_status(twilio_status, 0)
->>>>>>> ae9f999a
             call_to_update.save()
             call_to_update.refresh_from_db()
             self.assertEquals(temba_status, IVRCall.objects.get(pk=call_to_update.pk).status)
 
-<<<<<<< HEAD
+            if temba_status in IVRCall.DONE:
+                self.assertIsNotNone(call_to_update.ended_on)
+            else:
+                self.assertIsNone(call_to_update.ended_on)
+
         test_status_update(call, 'queued', IVRCall.QUEUED, Channel.TYPE_TWILIO)
         test_status_update(call, 'ringing', IVRCall.RINGING, Channel.TYPE_TWILIO)
         test_status_update(call, 'canceled', IVRCall.CANCELED, Channel.TYPE_TWILIO)
@@ -861,19 +859,6 @@
         test_status_update(call, 'answered', IVRCall.IN_PROGRESS, Channel.TYPE_NEXMO)
         test_status_update(call, 'ringing', IVRCall.RINGING, Channel.TYPE_NEXMO)
         test_status_update(call, 'completed', IVRCall.COMPLETED, Channel.TYPE_NEXMO)
-=======
-            if temba_status in IVRCall.DONE:
-                self.assertIsNotNone(call_to_update.ended_on)
-            else:
-                self.assertIsNone(call_to_update.ended_on)
-
-        test_status_update(call, 'queued', IVRCall.QUEUED)
-        test_status_update(call, 'ringing', IVRCall.RINGING)
-        test_status_update(call, 'canceled', IVRCall.CANCELED)
-        test_status_update(call, 'busy', IVRCall.BUSY)
-        test_status_update(call, 'failed', IVRCall.FAILED)
-        test_status_update(call, 'no-answer', IVRCall.NO_ANSWER)
->>>>>>> ae9f999a
 
         FlowStep.objects.all().delete()
         IVRCall.objects.all().delete()
