from __future__ import unicode_literals

import datetime
import json
import os
import phonenumbers
import re

from django.conf import settings
from django.core.exceptions import ValidationError
from django.core.files import File
from django.core.files.temp import NamedTemporaryFile
from django.db import models
from django.utils.translation import ugettext
from django.utils.translation import ugettext_lazy as _
from django_hstore import hstore
from django_hstore.fields import DictionaryField
from smartmin.models import SmartModel
from smartmin.csv_imports.models import ImportTask
from temba.channels.models import Channel
from temba.orgs.models import Org, OrgModelMixin, OrgEvent, OrgLock, ORG_DISPLAY_CACHE_TTL
from temba.temba_email import send_temba_email
from temba.utils import analytics, format_decimal, truncate
from temba.utils.cache import get_cacheable_result, incrby_existing
from temba.utils.models import TembaModel
from temba.values.models import Value, VALUE_TYPE_CHOICES, TEXT, DECIMAL, DATETIME, DISTRICT
from urlparse import urlparse, urlunparse, ParseResult

# don't allow custom contact fields with these keys
RESERVED_CONTACT_FIELDS = ['name', 'phone', 'created_by', 'modified_by', 'org']

# cache keys and TTLs
GROUP_MEMBER_COUNT_CACHE_KEY = 'org:%d:cache:group_member_count:%d'


class ContactField(models.Model, OrgModelMixin):
    """
    Represents a type of field that can be put on Contacts.  We store uuids as the keys in our HSTORE
    field so that we don't have to worry about renaming fields with the user.  This takes care of that
    mapping for us.
    """
    org = models.ForeignKey(Org, verbose_name=_("Org"), related_name="contactfields")

    label = models.CharField(verbose_name=_("Label"), max_length=36)

    key = models.CharField(verbose_name=_("Key"), max_length=36)

    is_active = models.BooleanField(verbose_name=_("Is Active"), default=True)

    value_type = models.CharField(choices=VALUE_TYPE_CHOICES, max_length=1, default=TEXT, verbose_name="Field Type")

    show_in_table = models.BooleanField(verbose_name=_("Shown in Tables"), default=False)

    @classmethod
    def make_key(cls, label):
        key = re.sub(r'([^a-z0-9]+)', ' ', label.lower())
        return re.sub(r'([^a-z0-9]+)', '_', key.strip())

    @classmethod
    def api_make_key(cls, label):
        key = cls.make_key(label)

        if key in RESERVED_CONTACT_FIELDS:
            raise ValidationError(_("key for %s is a reserved name for contact fields") % label)

        return key

    @classmethod
    def is_valid_label(cls, label):
        return re.match(r'^[A-Za-z0-9\- ]+$', label)

    @classmethod
    def hide_field(cls, org, key):
        existing = ContactField.objects.filter(org=org, key=key).first()
        if existing:
            existing.is_active = False
            existing.show_in_table = False
            existing.save()

            # cancel any events on this
            from temba.campaigns.models import EventFire
            EventFire.update_field_events(existing)

    @classmethod
    def get_or_create(cls, org, key, label=None, show_in_table=None, value_type=None):
        """
        Gets the existing contact field or creates a new field if it doesn't exist
        """
        with org.lock_on(OrgLock.field, key):
            field = ContactField.objects.filter(org=org, key__iexact=key).first()

            if field:
                update_events = False
                changed = False

                # make this as active
                if not field.is_active:
                    field.is_active = True
                    update_events = True
                    changed = True

                # update whether we show in tables if passed in
                if not show_in_table is None and show_in_table != field.show_in_table:
                    field.show_in_table = show_in_table
                    changed = True

                # update our label if we were given one
                if label and field.label != label:
                    field.label = label
                    changed = True

                # update our type if we were given one
                if value_type and field.value_type != value_type:
                    field.value_type = value_type
                    changed = True

                if changed:
                    field.save()

                    if update_events:
                        from temba.campaigns.models import EventFire
                        EventFire.update_field_events(field)

            else:
                # we need to create a new contact field, use our key with invalid chars removed
                if not label:
                    label = re.sub(r'([A-Za-z0-9\- ]+)', ' ', key).title()

                if not value_type:
                    value_type = TEXT

                if show_in_table is None:
                    show_in_table = False

                field = ContactField.objects.create(org=org, key=key, label=label,
                                                    show_in_table=show_in_table, value_type=value_type)

            return field

    def __unicode__(self):
        return "%s" % self.label

NEW_CONTACT_VARIABLE = "@new_contact"


class Contact(TembaModel, SmartModel, OrgModelMixin):
    name = models.CharField(verbose_name=_("Name"), max_length=128, blank=True, null=True,
                            help_text=_("The name of this contact"))

    org = models.ForeignKey(Org, verbose_name=_("Org"), related_name="org_contacts",
                            help_text=_("The organization that this contact belongs to"))

    is_blocked = models.BooleanField(verbose_name=_("Is Blocked"), default=False,
                                     help_text=_("Whether this contact has been blocked"))

    is_test = models.BooleanField(verbose_name=_("Is Test"), default=False,
                                  help_text=_("Whether this contact is for simulation"))

    is_failed = models.BooleanField(verbose_name=_("Is Failed"), default=False,
                                    help_text=_("Whether we cannot send messages to this contact"))

    fields = DictionaryField(db_index=True)

    language = models.CharField(max_length=3, verbose_name=_("Language"), null=True, blank=True,
                                help_text=_("The preferred language for this contact"))

    objects = hstore.HStoreManager()

    simulation = False

    @classmethod
    def get_contacts(cls, org, blocked=False):
        return Contact.objects.filter(org=org, is_active=True, is_test=False, is_blocked=blocked)

    @property
    def anon_identifier(self):
        """
        The displayable identifier used in place of URNs for anonymous orgs
        """
        return "%010d" % self.id

    @property
    def user_groups(self):
        """
        Define Contact.user_groups to only refer to user groups
        """
        return self.all_groups.filter(group_type=USER_DEFINED_GROUP)

    def as_json(self):
        obj = dict(id=self.pk, name=unicode(self))

        if not self.org.is_anon:
            urns = []
            for urn in self.urns.all():
                urns.append(dict(scheme=urn.scheme, path=urn.path, priority=urn.priority))
            obj['urns'] = urns

        return obj

    def groups_as_text(self):
        groups = self.user_groups.all().order_by('name')
        groups_name_list = [group.name for group in groups]
        return ", ".join(groups_name_list)

    @classmethod
    def set_simulation(cls, simulation):
        cls.simulation = simulation
        
    @classmethod
    def get_simulation(cls):
        return cls.simulation
                
    @classmethod
    def all(cls):
        simulation = cls.get_simulation()
        return cls.objects.filter(is_test=simulation)

    def get_field(self, key):
        """
        Gets the (possibly cached) value of a contact field
        """
        key = key.lower()
        cache_attr = '__field__%s' % key
        if hasattr(self, cache_attr):
            return getattr(self, cache_attr)

        value = Value.objects.filter(contact=self, contact_field__key__exact=key).first()
        setattr(self, cache_attr, value)
        return value

    def get_field_raw(self, key):
        """
        Gets the string value (i.e. raw user input) of a contact field
        """
        value = self.get_field(key)
        return value.string_value if value else None

    def get_field_display(self, key):
        """
        Gets either the field category if set, or the formatted field value
        """
        value = self.get_field(key)
        if value:
            if value.category:
                return value.category
            else:
                field = value.contact_field
                return Contact.get_field_display_for_value(field, value)
        else:
            return None

    @classmethod
    def get_field_display_for_value(cls, field, value):
        """
        Utility method to determine best display value for the passed in field, value pair.
        """
        if value is None:
            return None

        if value.category:
            return value.category
        else:
            if field.value_type == DATETIME:
                return field.org.format_date(value.datetime_value)
            elif field.value_type == DECIMAL:
                return format_decimal(value.decimal_value)
            else:
                return value.string_value

    def set_field(self, key, value, label=None):
        from temba.values.models import Value

        # make sure this field exists
        field = ContactField.get_or_create(self.org, key, label)

        existing = None
        if value is None or value == '':
            Value.objects.filter(contact=self, contact_field__pk=field.id).delete()
        else:
            # parse as all value data types
            str_value = unicode(value)
            dt_value = self.org.parse_date(value)
            dec_value = self.org.parse_decimal(value)
            loc_value = self.org.parse_location(value, 2 if field.value_type == DISTRICT else 1)

            # find the existing value
            existing = Value.objects.filter(contact=self, contact_field__pk=field.id).first()

            # update it if it exists
            if existing:
                existing.string_value = str_value
                existing.decimal_value = dec_value
                existing.datetime_value = dt_value
                existing.location_value = loc_value

                if loc_value:
                    existing.category = loc_value.name
                else:
                    existing.category = None

                existing.save(update_fields=['string_value', 'decimal_value', 'datetime_value',
                                             'location_value', 'category'])

            # otherwise, create a new value for it
            else:
                category = loc_value.name if loc_value else None
                existing = Value.objects.create(contact=self, contact_field=field, org=self.org,
                                                string_value=str_value, decimal_value=dec_value, datetime_value=dt_value,
                                                location_value=loc_value, category=category)

        # cache
        setattr(self, '__field__%s' % key, existing)

        # persist to db
        self.save(update_fields=['fields'])

        # update any groups or campaigns for this contact
        self.handle_update(field=field)

        # invalidate our value cache for this contact field
        Value.invalidate_cache(contact_field=field)

    def handle_update(self, attrs=(), urns=(), field=None, group=None):
        """
        Handles an update to a contact which can be one of
          1. A change to one or more attributes
          2. A change to the specified contact field
          3. A manual change to a group membership
        """
        groups_changed = False

        if 'name' in attrs or field or urns:
            # ensure dynamic groups are up to date
            groups_changed = ContactGroup.update_groups_for_contact(self, field)

        # ensure our campaigns are up to date
        from temba.campaigns.models import EventFire
        if field:
            EventFire.update_events_for_contact_field(self, field.key)

        if groups_changed or group:
            # ensure our campaigns are up to date
            EventFire.update_events_for_contact(self)

    @classmethod
    def from_urn(cls, org, scheme, path, country=None):
        if not scheme or not path:
            return None

        norm_scheme, norm_path = ContactURN.normalize_urn(scheme, path, country)
        norm_urn = ContactURN.format_urn(norm_scheme, norm_path)

        existing = ContactURN.objects.filter(org=org, urn=norm_urn, contact__is_active=True).select_related('contact')
        return existing[0].contact if existing else None

    @classmethod
    def get_or_create(cls, org, user, name=None, urns=None, incoming_channel=None, uuid=None, is_test=False):
        """
        Gets or creates a contact with the given URNs
        """
        # if we don't have an org or user, blow up, this is required
        if not org or not user:
            raise ValueError("Attempt to create contact without org or user")

        # if channel is specified then urns should contain the single URN that communicated with the channel
        if incoming_channel and (not urns or len(urns) > 1):
            raise ValueError("Only one URN may be specified when calling from channel event")

        # no channel? try to get one from our org
        country = None
        if incoming_channel:
            country = incoming_channel.country
        else:
            receiver = org.get_receive_channel(TEL_SCHEME)
            if receiver:
                country = receiver.country

        contact = None

        # optimize the single URN contact lookup case with an existing contact, this doesn't need a lock as
        # it is read only from a contacts perspective, but it is by far the most common case
        if not uuid and not name and urns and len(urns) == 1:
            scheme, path = urns[0]
            norm_scheme, norm_path = ContactURN.normalize_urn(scheme, path, country)
            norm_urn = ContactURN.format_urn(norm_scheme, norm_path)
            existing_urn = ContactURN.objects.filter(org=org, urn=norm_urn).first()

            if existing_urn and existing_urn.contact:
                contact = existing_urn.contact

                # update the channel on this URN if this is an incoming message
                if incoming_channel and incoming_channel != existing_urn.channel:
                    existing_urn.channel = incoming_channel
                    existing_urn.save(update_fields=['channel'])

                # return our contact, mapping our existing urn appropriately
                contact.urn_objects = {urns[0]: existing_urn}
                return contact

        # if we were passed in a UUID, look it up by that
        if uuid:
            contact = Contact.objects.get(org=org, is_active=True, uuid=uuid)

        # perform everything in a org-level lock to prevent duplication by different instances
        with org.lock_on(OrgLock.contacts):

            # figure out which URNs already exist and who they belong to
            existing_owned_urns = dict()
            existing_orphan_urns = dict()
            urns_to_create = dict()
            for scheme, path in urns:
                if not scheme or not path:
                    raise ValueError(_("URN cannot have empty scheme or path"))

                norm_scheme, norm_path = ContactURN.normalize_urn(scheme, path, country)
                norm_urn = ContactURN.format_urn(norm_scheme, norm_path)
                existing_urn = ContactURN.objects.filter(org=org, urn=norm_urn).first()

                if existing_urn:
                    if existing_urn.contact:
                        existing_owned_urns[(scheme, path)] = existing_urn
                        if contact and contact != existing_urn.contact:
                            raise ValueError(_("Provided URNs belong to different existing contacts"))
                        else:
                            contact = existing_urn.contact
                    else:
                        existing_orphan_urns[(scheme, path)] = existing_urn

                    # update this URN's channel
                    if incoming_channel and existing_urn.channel != incoming_channel:
                        existing_urn.channel = incoming_channel
                        existing_urn.save(update_fields=['channel'])
                else:
                    urns_to_create[(scheme, path)] = dict(scheme=norm_scheme, path=norm_path, urn=norm_urn)

            # URNs correspond to one contact so update and return that
            if contact:
                # update contact name if provided
                updated_attrs = dict()
                if name:
                    contact.name = name
                    contact.save()
                    updated_attrs['name'] = name

            # otherwise create new contact with all URNs
            else:
                updated_attrs = dict(name=name, org=org, created_by=user, modified_by=user, is_test=is_test)
                contact = Contact.objects.create(**updated_attrs)

                # add it to our All Contacts group
                if not contact.is_test:
                    ContactGroup.system_groups.get(org=org, group_type=ALL_CONTACTS_GROUP).contacts.add(contact)

                org.update_caches(OrgEvent.contact_new, contact)

                # add attribute which allows import process to track new vs existing
                contact.is_new = True

            # attach all orphaned URNs
            ContactURN.objects.filter(pk__in=[urn.id for urn in existing_orphan_urns.values()]).update(contact=contact)

            # create dict of all requested URNs and actual URN objects
            urn_objects = existing_orphan_urns.copy()

            # add all new URNs
            for raw, normalized in urns_to_create.iteritems():
                urn = ContactURN.create(org, contact, normalized['scheme'], normalized['path'], channel=incoming_channel)
                urn_objects[raw] = urn

            # save which urns were updated
            updated_urns = urn_objects.keys()

            # add remaining already owned URNs and attach to contact object so that calling code can easily fetch the
            # actual URN object for each URN tuple it requested
            urn_objects.update(existing_owned_urns)
            contact.urn_objects = urn_objects

        # record contact creation in analytics
        if getattr(contact, 'is_new', False):
            params = dict(name=name)

            # properties passed to track must be flat so since we may have multiple URNs for the same scheme, we
            # assign them property names with added count
            urns_for_scheme_counts = dict()
            for scheme, path in urn_objects.keys():
                count = urns_for_scheme_counts.get(scheme, 1)
                urns_for_scheme_counts[scheme] = count + 1
                params["%s%d" % (scheme, count)] = path

            analytics.track(user.username, 'temba.contact_created', params)

        # handle group and campaign updates
        contact.handle_update(attrs=updated_attrs.keys(), urns=updated_urns)
        return contact

    @classmethod
    def get_test_contact(cls, user):
        org = user.get_org()
        test_contact = Contact.objects.filter(urns__path="+12065551212", is_test=True, org=org).first()

        if not test_contact:
            test_contact = Contact.get_or_create(org, user, "Test Contact", [(TEL_SCHEME, "+12065551212")], is_test=True)

        return test_contact

    @classmethod
    def search(cls, org, query, base_queryset=None):
        """
        Performs a search of contacts based on a query. Returns a tuple of the queryset and a bool for whether
        or not the query was a valid complex query, e.g. name = "Bob" AND age = 21
        """
        from temba.contacts import search

        if not base_queryset:
            base_queryset = Contact.objects.filter(org=org, is_blocked=False, is_active=True, is_test=False)

        return search.contact_search(org, query, base_queryset)

    @classmethod
    def create_instance(cls, field_dict):
        phone = field_dict.get('phone', None)

        # no number?  then ignore this record
        if not phone:
            return None

        del field_dict['phone']

        org = field_dict['org']
        del field_dict['org']

        # try to find a channel for this org
        channel = org.get_receive_channel(TEL_SCHEME)
        country = channel.country.code if channel else None

        # title case our name
        name = field_dict.get('name', None)
        if name:
            name = " ".join([_.capitalize() for _ in name.split()])

        # if this is an anonymous org
        if org.is_anon:
            # try to look up the contact by number, if it exists, ignore this line
            if Contact.from_urn(org, TEL_SCHEME, phone, country):
                return None

        # only allow valid numbers
        (normalized, is_valid) = ContactURN.normalize_number(phone, country)
        if not is_valid:
            return None

        # create our contact
        contact = Contact.get_or_create(org, field_dict['created_by'], name, urns=[(TEL_SCHEME, phone)])

        del field_dict['created_by']
        del field_dict['name']
        del field_dict['modified_by']
        
        for key in field_dict.keys():
            value = field_dict[key]

            # date values need converted to localized strings
            if isinstance(value, datetime.date):
                value = org.format_date(value, True)

            contact.set_field(key, value)

        return contact
                

    @classmethod
    def prepare_fields(cls, field_dict, import_params=None, user=None):
        if not import_params or not 'org_id' in import_params or not 'extra_fields' in import_params:
            raise Exception('Import params must include org_id and extra_fields')

        field_dict['created_by'] = user
        field_dict['org'] = Org.objects.get(pk=import_params['org_id'])

        extra_fields = []

        # include extra fields specified in the params
        for field in import_params['extra_fields']:
            key = field['key']
            label = field['label']
            if key not in RESERVED_CONTACT_FIELDS:
                # column values are mapped to lower-cased column header names but we need them by contact field key
                value = field_dict[field['header']]
                del field_dict[field['header']]
                field_dict[key] = value

                # create the contact field if it doesn't exist
                ContactField.get_or_create(field_dict['org'], key, label, False, field['type'])
                extra_fields.append(key)
            else:
                raise Exception('Extra field %s is a reserved field name' % key)

        # remove any field that's not a reserved field or an explicitly included extra field
        for key in field_dict.keys():
            if key not in RESERVED_CONTACT_FIELDS and key not in extra_fields:
                del field_dict[key]

        return field_dict

    @classmethod
    def get_import_file_headers(cls, csv_file):
        csv_file.open()

        # this file isn't good enough, lets write it to local disk
        from django.conf import settings
        from uuid import uuid4

        # make sure our tmp directory is present (throws if already present)
        try:
            os.makedirs(os.path.join(settings.MEDIA_ROOT, 'tmp'))
        except:
            pass

        # write our file out
        tmp_file = os.path.join(settings.MEDIA_ROOT, 'tmp/%s' % str(uuid4()))

        out_file = open(tmp_file, 'w')
        out_file.write(csv_file.read())
        out_file.close()

        try:
            headers = SmartModel.get_import_file_headers(open(tmp_file))
        finally:
            os.remove(tmp_file)

        Contact.validate_import_header(headers)
        required_fields = ['name', 'phone']
        optional_columns = []
        for header in headers:
            if header not in required_fields:
                optional_columns.append(header)

        return optional_columns

    @classmethod
    def validate_import_header(cls, header):
        if 'name' not in header and 'phone' not in header:
            raise Exception(ugettext('The file you provided is missing two required headers called "Name" and "Phone".'))
        if 'name' not in header:
            raise Exception(ugettext('The file you provided is missing a required header called "Name".'))
        if 'phone' not in header:
            raise Exception(ugettext('The file you provided is missing a required header called "Phone".'))
        return None
    
    @classmethod
    def import_csv(cls, task, log=None):
        from xlrd import XLRDError

        filename = task.csv_file.file
        user = task.created_by

        # additional parameters are optional
        import_params = None
        if task.import_params:
            try:
                import_params = json.loads(task.import_params)
            except:
                pass

        # this file isn't good enough, lets write it to local disk
        from django.conf import settings
        from uuid import uuid4

        # make sure our tmp directory is present (throws if already present)
        try:
            os.makedirs(os.path.join(settings.MEDIA_ROOT, 'tmp'))
        except:
            pass

        # rewrite our file to local disk
        tmp_file = os.path.join(settings.MEDIA_ROOT, 'tmp/%s' % str(uuid4()))
        filename.open()

        out_file = open(tmp_file, 'w')
        out_file.write(filename.read())
        out_file.close()

        import_results = dict()

        try:
            contacts = cls.import_xls(open(tmp_file), user, import_params, log, import_results)
        except XLRDError:
            contacts = cls.import_raw_csv(open(tmp_file), user, import_params, log, import_results)
        finally:
            os.remove(tmp_file)

        # don't create a group if there are no contacts
        if not contacts:
            return contacts

        # we always create a group after a successful import (strip off 8 character uniquifier by django)
        group_name = os.path.splitext(os.path.split(import_params.get('original_filename'))[-1])[0]
        group_name = group_name.replace('_', ' ').replace('-', ' ').title()

        # group org is same as org of any contact in that group
        group_org = contacts[0].org
        group = ContactGroup.create(group_org, user, group_name, task)

        num_creates = 0
        for contact in contacts:
            # if contact has is_new attribute, then we have created a new contact rather than updated an existing one
            if getattr(contact, 'is_new', False):
                num_creates += 1

            group.contacts.add(contact)

        import_results['creates'] = num_creates
        import_results['updates'] = len(contacts) - num_creates
        task.import_results = json.dumps(import_results)

        return contacts

    @classmethod
    def apply_action_label(cls, contacts, group, add):
        if group.is_dynamic:
            raise ValueError("Can't manually add/remove contacts for a dynamic group")  # should never happen

        return group.update_contacts(contacts, add)

    @classmethod
    def apply_action_block(cls, contacts):
        changed = []

        for contact in contacts:
            contact.block()
            changed.append(contact.pk)
        return changed

    @classmethod
    def apply_action_restore(cls, contacts):
        changed = []

        for contact in contacts:
            contact.restore()
            changed.append(contact.pk)
        return changed

    @classmethod
    def apply_action_delete(cls, contacts):
        changed = []

        for contact in contacts:
            contact.release()
            changed.append(contact.pk)
        return changed

    def block(self):
        """
        Blocks this contact removing it from all groups, and marking it as archived
        """
        self.is_blocked = True
        self.save(update_fields=['is_blocked'])

        for group in self.all_groups.all():
            group.update_contacts([self], False)

        ContactGroup.system_groups.get(org=self.org, group_type=BLOCKED_CONTACTS_GROUP).contacts.add(self)

    def restore(self):
        """
        Unlocks this contact and marking it as not archived
        """
        self.is_blocked = False
        self.save(update_fields=['is_blocked'])

        ContactGroup.system_groups.get(org=self.org, group_type=ALL_CONTACTS_GROUP).contacts.add(self)
        ContactGroup.system_groups.get(org=self.org, group_type=BLOCKED_CONTACTS_GROUP).contacts.remove(self)

    def fail(self):
        """
        Fails this contact, provided it is currently normal
        """
        self.is_failed = True
        self.save(update_fields=['is_failed'])

        ContactGroup.system_groups.get(org=self.org, group_type=FAILED_CONTACTS_GROUP).contacts.add(self)

    def unfail(self):
        """
        Un-fails this contact, provided it is currently failed
        """
        self.is_failed = False
        self.save(update_fields=['is_failed'])

        ContactGroup.system_groups.get(org=self.org, group_type=FAILED_CONTACTS_GROUP).contacts.remove(self)

    def release(self):
        """
        Releases (i.e. deletes) this contact, provided it is currently not deleted
        """
        # perform everything in an org level lock to prevent conflicts with get_or_create or update_urns
        with self.org.lock_on(OrgLock.contacts):
            self.is_active = False
            self.save(update_fields=['is_active'])

            # detach all contact's URNs
            self.urns.update(contact=None)

            # remove contact from all groups
            for group in self.all_groups.all():
                group.update_contacts((self,), False)

            # delete all messages with this contact
            for msg in self.msgs.all():
                msg.release()

            # remove all flow runs and steps
            for run in self.runs.all():
                run.release()

    @classmethod
    def bulk_cache_initialize(cls, org, contacts, for_show_only=False):
        """
        Performs optimizations on our contacts to prepare them to send. This includes loading all our contact fields for
        variable substitution.
        """
        from temba.values.models import Value

        if not contacts:
            return

        # get our contact fields
        fields = ContactField.objects.filter(org=org)
        if for_show_only:
            fields = fields.filter(show_in_table=True)

        # build id maps to avoid re-fetching contact objects
        key_map = {f.id: f.key for f in fields}

        contact_map = dict()
        for contact in contacts:
            contact_map[contact.id] = contact
            setattr(contact, '__urns', list())  # initialize URN list cache (setattr avoids name mangling or __urns)

        # cache all field values
        values = Value.objects.filter(contact__in=contact_map.keys(),
                                      contact_field__in=fields).order_by('contact').select_related('contact_field')
        for value in values:
            contact = contact_map[value.contact_id]
            field_key = key_map[value.contact_field_id]
            cache_attr = '__field__%s' % field_key
            setattr(contact, cache_attr, value)

        # set missing fields as None attributes to avoid cache fetches later
        for contact in contacts:
            for field in fields:
                cache_attr = '__field__%s' % field.key
                if not hasattr(contact, cache_attr):
                    setattr(contact, cache_attr, None)

        # cache all URN values (a priority ordered list on each contact)
        urns = ContactURN.objects.filter(contact__in=contact_map.keys()).order_by('contact', '-priority', 'pk')
        for urn in urns:
            contact = contact_map[urn.contact_id]
            getattr(contact, '__urns').append(urn)

    def build_message_context(self):
        """
        Builds a dictionary suitable for use in variable substitution in messages.
        """
        org = self.org
        contact_dict = dict(__default__=self.get_display(org=org))
        contact_dict['name'] = self.name if self.name else ''
        contact_dict['first_name'] = self.first_name(org)
        contact_dict['tel_e164'] = self.get_urn_display(scheme=TEL_SCHEME, org=org, full=True)
        contact_dict['groups'] = ",".join([_.name for _ in self.user_groups.all()])
        contact_dict['uuid'] = self.uuid

        # add all URNs
        for scheme, label in URN_SCHEME_CHOICES:
            urn_value = self.get_urn_display(scheme=scheme, org=org)
            contact_dict[scheme] = urn_value if not urn_value is None else ''

        # get all the values for this contact
        contact_values = {v.contact_field.key: v for v in Value.objects.filter(contact=self).exclude(contact_field=None).select_related('contact_field')}

        # add all fields
        for field in ContactField.objects.filter(org_id=self.org_id).select_related('org'):
            field_value = Contact.get_field_display_for_value(field, contact_values.get(field.key, None))
            contact_dict[field.key] = field_value if not field_value is None else ''

        return contact_dict

    def first_name(self, org):
        if not self.name:
            return self.get_urn_display(org)
        else:
            names = self.name.split()
            if len(names) > 1:
                return names[0]
            else:
                return self.name

    def set_first_name(self, first_name):
        if not self.name:
            self.name = first_name
        else:
            names = self.name.split()
            names = [first_name] + names[1:]
            self.name = " ".join(names)

    def get_urns(self):
        """
        Gets all URNs ordered by priority
        """
        cache_attr = '__urns'
        if hasattr(self, cache_attr):
            return getattr(self, cache_attr)

        urns = self.urns.order_by('-priority', 'pk')
        setattr(self, cache_attr, urns)
        return urns

    def get_urn(self, schemes=None):
        """
        Gets the highest priority matching URN for this contact. Schemes may be a single scheme or a set/list/tuple
        """
        if isinstance(schemes, basestring):
            schemes = (schemes,)

        urns = self.get_urns()

        if schemes is not None:
            for urn in urns:
                if urn.scheme in schemes:
                    return urn
            return None
        else:
            # otherwise return highest priority of any scheme
            return urns[0] if urns else None

    def update_urns(self, urns):
        """
        Updates the URNs on this contact to match the provided list, i.e. detaches any existing not included
        """
        channel = self.org.get_receive_channel(TEL_SCHEME)
        country = channel.country if channel else None

        urns_created = []  # new URNs created
        urns_attached = []  # existing orphan URNs attached
        urns_retained = []  # existing URNs retained

        # perform everything in a org-level lock to prevent duplication by different instances. Org-level is required
        # to prevent conflicts with get_or_create which uses an org-level lock.
        with self.org.lock_on(OrgLock.contacts):
            for scheme, path in urns:
                norm_scheme, norm_path = ContactURN.normalize_urn(scheme, path, country)
                norm_urn = ContactURN.format_urn(norm_scheme, norm_path)

                urn = ContactURN.objects.filter(org=self.org, urn=norm_urn).first()
                if not urn:
                    urn = ContactURN.create(self.org, self, norm_scheme, norm_path)
                    urns_created.append(urn)
                elif not urn.contact:
                    urn.contact = self
                    urn.save()
                    urns_attached.append(urn)
                elif urn.contact != self:
                    raise ValueError("%s belongs to another contact" % norm_urn)
                else:
                    urns_retained.append(urn)

        # detach any existing URNs that weren't included
        urn_ids = [urn.pk for urn in (urns_created + urns_attached + urns_retained)]
        urns_detached_qs = ContactURN.objects.filter(contact=self).exclude(pk__in=urn_ids)
        urns_detached_qs.update(contact=None)
        urns_detached = list(urns_detached_qs)

        # trigger updates based all urns created or detached
        self.handle_update(urns=[(urn.scheme, urn.path) for urn in (urns_created + urns_attached + urns_detached)])

        # clear URN cache
        if hasattr(self, '__urns'):
            delattr(self, '__urns')

    def update_groups(self, groups):
        """
        Updates the groups for this contact to match the provided list, i.e. leaves any existing not included
        """
        current_groups = self.user_groups.all()

        # figure out our diffs, what groups need to be added or removed
        remove_groups = [g for g in current_groups if g not in groups]
        add_groups = [g for g in groups if g not in current_groups]

        for group in remove_groups:
            group.update_contacts([self], False)

        for group in add_groups:
            group.update_contacts([self], True)

    def get_display(self, org=None, full=False, short=False):
        """
        Gets a displayable name or URN for the contact. If available, org can be provided to avoid having to fetch it
        again based on the contact.
        """
        if not org:
            org = self.org

        if self.name:
            res = self.name
        elif org.is_anon:
            res = self.anon_identifier
        else:
            res = self.get_urn_display(org=org, full=full)

        return truncate(res, 20) if short else res

    def get_urn_display(self, org=None, scheme=None, full=False):
        """
        Gets a displayable URN for the contact. If available, org can be provided to avoid having to fetch it again
        based on the contact.
        """
        if not org:
            org = self.org

        if org.is_anon:
            return self.anon_identifier

        urn = self.get_urn(scheme)
        return urn.get_display(org=org, full=full) if urn else ''

    def raw_tel(self):
        tel = self.get_urn(TEL_SCHEME)
        if tel:
            return tel.path
        else:
            return None

    def send(self, text, user, trigger_send=True, response_to=None, message_context=None):
        from temba.msgs.models import Broadcast
        broadcast = Broadcast.create(self.org, user, text, [self])
        broadcast.send(trigger_send=trigger_send, message_context=message_context)

        if response_to and response_to.id > 0:
            broadcast.get_messages().update(response_to=response_to)

        return broadcast

    def __unicode__(self):
        return self.get_display()


TEL_SCHEME = 'tel'
TWITTER_SCHEME = 'twitter'
TWILIO_SCHEME = 'twilio'
FACEBOOK_SCHEME = 'facebook'
EMAIL_SCHEME = 'mailto'

LOWEST_PRIORITY = 1
STANDARD_PRIORITY = 50
HIGHEST_PRIORITY = 99

URN_SCHEME_CHOICES = ((TEL_SCHEME, _("Phone number")),
                      (TWITTER_SCHEME, _("Twitter handle")))  # for now just phone and twitter

URN_SCHEME_PRIORITIES = {TEL_SCHEME: STANDARD_PRIORITY,
                         TWITTER_SCHEME: 90}

URN_ANON_MASK = '*' * 8  # returned instead of URN values

URN_SCHEMES_SUPPORTING_FOLLOW = {TWITTER_SCHEME, FACEBOOK_SCHEME}  # schemes that support "follow" triggers


class ContactURN(models.Model):
    """
    A Universal Resource Name. This is essentially a table of formatted URNs that can be used to identify contacts.
    """
    contact = models.ForeignKey(Contact, null=True, blank=True, related_name='urns',
                                help_text="The contact that this URN is for, can be null")

    urn = models.CharField(max_length=255, choices=URN_SCHEME_CHOICES,
                           help_text="The Universal Resource Name as a string. ex: tel:+250788383383")

    path = models.CharField(max_length=255,
                            help_text="The path component of our URN. ex: +250788383383")

    scheme = models.CharField(max_length=128,
                              help_text="The scheme for this URN, broken out for optimization reasons, ex: tel")

    org = models.ForeignKey(Org,
                            help_text="The organization for this URN, can be null")

    priority = models.IntegerField(default=STANDARD_PRIORITY,
                                   help_text="The priority of this URN for the contact it is associated with")

    channel = models.ForeignKey(Channel, null=True, blank=True,
                                help_text="The preferred channel for this URN")

    @classmethod
    def create(cls, org, contact, scheme, path, channel=None):
        urn = cls.format_urn(scheme, path)
        priority = URN_SCHEME_PRIORITIES[scheme] if scheme in URN_SCHEME_PRIORITIES else STANDARD_PRIORITY

        return cls.objects.create(org=org, contact=contact, priority=priority, channel=channel,
                                  scheme=scheme, path=path, urn=urn)

    @classmethod
    def get_or_create(cls, org, scheme, path, channel=None):
        urn = cls.format_urn(scheme, path)
        existing = ContactURN.objects.filter(org=org, urn=urn).first()

        with org.lock_on(OrgLock.contacts):
            if existing:
                return existing
            else:
                return cls.create(org, None, scheme, path, channel)

    @classmethod
    def parse_urn(cls, urn):
        # for the tel case, we parse ourselves due to a Python bug for those that don't start with +
        # see: http://bugs.python.org/issue14072
        parsed = urlparse(urn)
        if urn.startswith('tel:'):
            path = parsed.path
            if path.startswith('tel:'):
                path = parsed.path.split(':')[1]

            parsed = ParseResult('tel', parsed.netloc, path, parsed.params, parsed.query, parsed.fragment)

        # URN isn't valid without a scheme and path
        if not parsed.scheme or not parsed.path:
            raise ValueError("URNs must define a scheme (%s) and path (%s), none found in: %s" % (parsed.scheme, parsed.path, urn))

        return parsed

    @classmethod
    def format_urn(cls, scheme, namespace_specific_string):
        """
        Formats a URN scheme and path as single URN string, e.g. tel:+250783835665
        """
        return urlunparse((scheme, None, namespace_specific_string, None, None, None))

    @classmethod
    def validate_urn(cls, scheme, path, country_code=None):
        """
        Validates a URN scheme and path. Assumes both are normalized
        """
        if not scheme or not path:
            return False

        if scheme == TEL_SCHEME:
            if country_code:
                try:
                    normalized = phonenumbers.parse(path, country_code)
                    return phonenumbers.is_possible_number(normalized)
                except Exception:
                    return False

            return True  # if we don't have a channel with country, we can't for now validate tel numbers
        elif scheme == TWITTER_SCHEME:
            return re.match(r'^[a-zA-Z0-9_]{1,15}$', path)
        else:
            return False  # only tel and twitter currently supported

    @classmethod
    def normalize_urn(cls, scheme, path, country_code=None):
        """
        Normalizes a URN scheme and path
        """
        norm_scheme = scheme.strip().lower()
        norm_path = path.strip()

        if norm_scheme == TEL_SCHEME:
            norm_path, valid = cls.normalize_number(norm_path, country_code)
        elif norm_scheme == TWITTER_SCHEME:
            if norm_path[0:1] == '@':  # strip @ prefix if provided
                norm_path = norm_path[1:]

        return norm_scheme, norm_path

    @classmethod
    def normalize_number(cls, number, country_code):
        """
        Normalizes the passed in number, they should be only digits, some backends prepend + and
        maybe crazy users put in dashes or parentheses in the console.

        Returns a tuple of the normalizes number and whether it looks like a possible full international
        number.
        """
        # if the number ends with e11, then that is Excel corrupting it, remove it
        if number.lower().endswith("e+11") or number.lower().endswith("e+12"):
            number = number[0:-4].replace('.', '')

        # remove other characters
        number = re.sub('[^0-9a-z\+]', '', number.lower())

        # add on a plus if it looks like it could be a fully qualified number
        if len(number) > 11 and number[0] != '+':
            number = '+' + number

        normalized = None
        try:
            normalized = phonenumbers.parse(number, str(country_code) if country_code else None)
        except Exception:
            pass

        # now does it look plausible?
        try:
            if phonenumbers.is_possible_number(normalized):
                return phonenumbers.format_number(normalized, phonenumbers.PhoneNumberFormat.E164), True
        except Exception:
            pass

        # this must be a local number of some kind, just lowercase and save
        return re.sub('[^0-9a-z]', '', number.lower()), False

    def ensure_number_normalization(self, channel):
        """
        Tries to normalize our phone number from a possible 10 digit (0788 383 383) to a 12 digit number
        with country code (+250788383383) using the country we now know about the channel.
        """
        number = self.path

        if number and not number[0] == '+' and channel.country:
            (norm_number, valid) = ContactURN.normalize_number(number, channel.country.code)

            # don't trounce existing contacts with that country code already
            norm_urn = ContactURN.format_urn(TEL_SCHEME, norm_number)
            if not ContactURN.objects.filter(urn=norm_urn, org_id=self.org_id).exclude(id=self.id):
                self.urn = norm_urn
                self.path = norm_number
                self.save()

        return self

    def get_display(self, org=None, full=False):
        """
        Gets a representation of the URN for display
        """
        if not org:
            org = self.org

        if org.is_anon:
            return URN_ANON_MASK

        if self.scheme == TEL_SCHEME and not full:
            # if we don't want a full tell, see if we can show the national format instead
            try:
                if self.path and self.path[0] == '+':
                    return phonenumbers.format_number(phonenumbers.parse(self.path, None),
                                                      phonenumbers.PhoneNumberFormat.NATIONAL)
            except Exception: # pragma: no cover
                pass

        return self.path

    def __unicode__(self):
        return self.urn

    class Meta:
        unique_together = ('urn', 'org')
        ordering = ('-priority', 'id')

USER_DEFINED_GROUP = 'U'
BLOCKED_CONTACTS_GROUP = 'B'
FAILED_CONTACTS_GROUP = 'F'
ALL_CONTACTS_GROUP = 'A'

GROUP_TYPE_CHOICES = (('A', "All Contacts"),
                      ('B', "Blocked Contacts"),
                      ('F', "Failed Contacts"),
                      ('U', "User Defined Groups"))

class SystemContactGroupManager(models.Manager):
    def get_queryset(self):
        return super(SystemContactGroupManager, self).get_queryset().exclude(group_type=USER_DEFINED_GROUP)

class UserContactGroupManager(models.Manager):
    def get_queryset(self):
        return super(UserContactGroupManager, self).get_queryset().filter(group_type=USER_DEFINED_GROUP)

class ContactGroup(TembaModel, SmartModel):
    name = models.CharField(verbose_name=_("Name"), max_length=64, help_text=_("The name for this contact group"))

    group_type = models.CharField(max_length=1, choices=GROUP_TYPE_CHOICES, default=USER_DEFINED_GROUP,
                                  help_text=_("What type of group it is, either user defined or one of our system groups"))

    contacts = models.ManyToManyField(Contact, verbose_name=_("Contacts"), related_name='all_groups')

    count = models.IntegerField(default=0,
                                verbose_name=_("Count"), help_text=_("The number of contacts in this group"))

    org = models.ForeignKey(Org, related_name='groups',
                            verbose_name=_("Org"), help_text=_("The organization this group is part of"))

    import_task = models.ForeignKey(ImportTask, null=True, blank=True)

    query = models.TextField(null=True, help_text=_("The membership query for this group"))

    query_fields = models.ManyToManyField(ContactField, verbose_name=_("Query Fields"))

    # define some custom managers to do the filtering of user / system groups for us
    all_groups = models.Manager()
    system_groups = SystemContactGroupManager()
    user_groups = UserContactGroupManager()

    @classmethod
    def get_or_create(cls, org, user, name):
        existing = ContactGroup.user_groups.filter(name=name, org=org, is_active=True).first()
        if existing:
            return existing
        else:
            return cls.create(org, user, name)

    @classmethod
    def create(cls, org, user, name, task=None, query=None):
        full_group_name = name.strip()[:64]
        if not full_group_name:
            raise ValueError("Group name cannot be blank")

        # look for name collision and append count if necessary
        existing = ContactGroup.user_groups.filter(name=full_group_name, org=org, is_active=True).count() > 0

        count = 2
        while existing:
            full_group_name = "%s %d" % (name, count)
            existing = ContactGroup.user_groups.filter(name=full_group_name, org=org, is_active=True).count() > 0
            count += 1

        group = ContactGroup.user_groups.create(name=full_group_name, org=org, import_task=task,
                                                created_by=user, modified_by=user)
        if query:
            group.update_query(query)

        return group

    def update_contacts(self, contacts, add):
        """
        Adds or removes contacts from this group. Returns array of contact ids of contacts whose membership changed
        """
        changed = set()
        group_contacts = self.contacts.all()

        for contact in contacts:
            contact_changed = False

            # if we are adding the contact to the group, and this contact is not in this group
            if add:
                if not group_contacts.filter(id=contact.id):
                    self.contacts.add(contact)
                    contact_changed = True
            else:
                if group_contacts.filter(id=contact.id):
                    self.contacts.remove(contact)
                    contact_changed = True

            if contact_changed:
                changed.add(contact.pk)
                contact.handle_update(group=self)

<<<<<<< HEAD
        # invalidate our result cache for anybody depending on this group
        Value.invalidate_cache(group=self)
=======
        # invalidate our result cache for anybody depending on this group if it changed
        if changed:
            Value.invalidate_cache(group=self)

        # if there is a cached members count, update it
        count_delta = len(changed) if add else -len(changed)
        incrby_existing(self.get_member_count_cache_key(), count_delta)
                    
>>>>>>> 6265bf5a
        return changed

    def update_query(self, query):
        """
        Updates the query for a dynamic contact group. For now this is only called when group is created and we don't
        support updating the queries of existing groups.
        """
        self.query = query
        self.save()

        self.query_fields.clear()

        for match in re.finditer(r'\w+', self.query):
            field = ContactField.objects.filter(key=match.group(), org=self.org, is_active=True).first()
            if field:
                self.query_fields.add(field)

        qs, complex_query = Contact.search(self.org, self.query)
        members = list(qs)
        self.contacts.clear()
        self.contacts.add(*members)

    @classmethod
    def update_groups_for_contact(cls, contact, field=None):
        """
        Updates all dynamic groups effected by a change to a contact. Returns whether any group membership changes.
        """
        qs_args = dict(org=contact.org, is_active=True)
        if field:
            qs_args['query_fields__pk'] = field.id

        group_change = False

        for group in ContactGroup.user_groups.filter(**qs_args).exclude(query=None).select_related("contacts"):
            qs, is_complex = Contact.search(group.org, group.query)  # re-run group query
            qualifies = qs.filter(pk=contact.id).count() == 1        # should contact now be in group?
            changed = group.update_contacts([contact], qualifies)

            if changed:
                group_change = True

        return group_change

    def get_member_count(self):
        """
        Returns the number of active and non-test contacts in the group
        """
        return self.count

    def release(self):
        """
        Releases (i.e. deletes) this group, removing all contacts and marking as inactive
        """
        self.is_active = False
        self.save()
        self.contacts.clear()

        Value.invalidate_cache(group=self)

    @property
    def is_dynamic(self):
        return self.query is not None

    def analytics_json(self):
        if self.get_member_count() > 0:
            return dict(name=self.name, id=self.pk, count=self.get_member_count())

    def __unicode__(self):
        return self.name


class ExportContactsTask(SmartModel):

    org = models.ForeignKey(Org, related_name='contacts_exports', help_text=_("The Organization of the user."))
    group = models.ForeignKey(ContactGroup, null=True, related_name='exports', help_text=_("The unique group to export"))
    host = models.CharField(max_length=32, help_text=_("The host this export task was created on"))
    filename = models.CharField(null=True, max_length=64, help_text=_("The file name for our export"))
    task_id = models.CharField(null=True, max_length=64)

    def do_export(self):
        from xlwt import Workbook

        book = Workbook()

        fields = [dict(label='Phone', key='phone'), dict(label='Name', key='name')]
        contact_fields_list = ContactField.objects.filter(org=self.org, is_active=True)

        for contact_field in contact_fields_list:
            fields.append(dict(label=contact_field.label, key=contact_field.key))

        all_contacts = Contact.objects.filter(org=self.org, is_active=True, is_blocked=False).order_by('name', 'pk')

        if self.group:
            all_contacts = all_contacts.filter(groups=self.group)

        # if we have too many fields, Export using csv Otherwise use Excel
        use_csv = len(fields) > 256

        temp = NamedTemporaryFile(delete=True)

        if use_csv:
            import csv

            writer = csv.writer(temp, quoting=csv.QUOTE_ALL)

            writer.writerow([s['label'].encode("utf-8") for s in fields])

            for obj in all_contacts:
                row_data = []
                for col in range(len(fields)):
                    field = fields[col]['key']
                    field_value = obj.get_field_display(field)

                    if field == 'name':
                        field_value = obj.name

                    value = ""
                    if field_value:
                        value = unicode(field_value)

                    if field == 'phone':
                        value = obj.get_urn_display(self.org, scheme=TEL_SCHEME, full=True)

                    row_data.append(value)

                writer.writerow([s.encode("utf-8") for s in row_data])
        else:
            contact_sheet_number = 1
            all_contacts = list(all_contacts)

            def add_sheet(book, sheet_number, fields):
                # write our first sheet
                sheet = book.add_sheet(unicode(_("Contacts %d" % sheet_number)))
                for col in range(len(fields)):
                    sheet.write(0, col, unicode(fields[col]['label']))

                return sheet

            current_contact_sheet = add_sheet(book, contact_sheet_number, fields)

            while all_contacts:
                if len(all_contacts) >= 65535:
                    contacts = all_contacts[:65535]
                    all_contacts = all_contacts[65535:]
                else:
                    contacts = all_contacts
                    all_contacts = None

                # then our actual values
                for row in range(len(contacts)):
                    obj = contacts[row]
                    for col in range(len(fields)):
                        field = fields[col]['key']
                        field_value = obj.get_field_display(field)

                        if field == 'name':
                            field_value = obj.name

                        value = ""
                        if field_value:
                            value = unicode(field_value)

                        if field == 'phone':
                            value = obj.get_urn_display(self.org, scheme=TEL_SCHEME, full=True)

                        # skip the header
                        current_contact_sheet.write(row + 1, col, value)

                contact_sheet_number += 1
                current_contact_sheet = add_sheet(book, contact_sheet_number, fields)

            book.save(temp)

        temp.flush()

        # save as file asset associated with this task
        from temba.assets.models import AssetType
        from temba.assets.views import get_asset_url

        store = AssetType.contact_export.store
        store.save(self.pk, File(temp), 'csv' if use_csv else 'xls')

        subject = "Your contacts export is ready"
        template = 'contacts/email/contacts_export_download'
        download_url = 'https://%s/%s' % (settings.TEMBA_HOST, get_asset_url(AssetType.contact_export, self.pk))

        from temba.middleware import BrandingMiddleware
        branding = BrandingMiddleware.get_branding_for_host(self.host)

        # force a gc
        import gc
        gc.collect()

        send_temba_email(self.created_by.username, subject, template, dict(link=download_url), branding)<|MERGE_RESOLUTION|>--- conflicted
+++ resolved
@@ -1353,19 +1353,10 @@
                 changed.add(contact.pk)
                 contact.handle_update(group=self)
 
-<<<<<<< HEAD
-        # invalidate our result cache for anybody depending on this group
-        Value.invalidate_cache(group=self)
-=======
         # invalidate our result cache for anybody depending on this group if it changed
         if changed:
             Value.invalidate_cache(group=self)
 
-        # if there is a cached members count, update it
-        count_delta = len(changed) if add else -len(changed)
-        incrby_existing(self.get_member_count_cache_key(), count_delta)
-                    
->>>>>>> 6265bf5a
         return changed
 
     def update_query(self, query):
