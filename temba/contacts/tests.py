# coding=utf-8
from __future__ import unicode_literals

import json
import pytz
import time

from datetime import datetime, date, timedelta

from django.core.files.base import ContentFile
from django.core.urlresolvers import reverse
from django.conf import settings
from django.utils import timezone
from mock import patch
from smartmin.tests import _CRUDLTest
from smartmin.csv_imports.models import ImportTask
from temba.contacts.models import Contact, ContactGroup, ContactField, ContactURN, ExportContactsTask, EXTERNAL_SCHEME
from temba.contacts.models import TEL_SCHEME, TWITTER_SCHEME, SmartImportRowError
from temba.contacts.templatetags.contacts import contact_field
from temba.locations.models import AdminBoundary
from temba.orgs.models import Org, Language
from temba.channels.models import Channel, TWITTER
from temba.msgs.models import Msg, Call, Label, SystemLabel, Broadcast
from temba.schedules.models import Schedule
from temba.tests import AnonymousOrg, TembaTest
from temba.triggers.models import Trigger
from temba.utils import datetime_to_str, get_datetime_format
from temba.values.models import STATE, DATETIME, DISTRICT, Value, DECIMAL, TEXT


class ContactCRUDLTest(_CRUDLTest):
    def setUp(self):
        from temba.contacts.views import ContactCRUDL
        super(ContactCRUDLTest, self).setUp()

        self.country = AdminBoundary.objects.create(osm_id='171496', name='Rwanda', level=0)
        AdminBoundary.objects.create(osm_id='1708283', name='Kigali', level=1, parent=self.country)
        
        self.crudl = ContactCRUDL
        self.user = self.create_user("tito")
        self.org = Org.objects.create(name="Nyaruka Ltd.", timezone="Africa/Kigali", country=self.country,
                                      created_by=self.user, modified_by=self.user)
        self.org.administrators.add(self.user)
        self.user.set_org(self.org)
        self.org.initialize()

        ContactField.get_or_create(self.org, 'age', "Age", value_type='N')
        ContactField.get_or_create(self.org, 'home', "Home", value_type='S')

    def getCreatePostData(self):
        return dict(name="Joe Brady", urn__tel__0="+250785551212")

    def getUpdatePostData(self):
        return dict(name="Joe Brady", urn__tel__0="+250785551212")

    def getTestObject(self):
        if self.object:
            return self.object

        if self.getCRUDL().permissions:
            self.login(self.getUser())

        # create our object
        create_page = reverse(self.getCRUDL().url_name_for_action('create'))
        post_data = self.getCreatePostData()
        self.client.post(create_page, data=post_data)

        # find our created object
        self.object = Contact.objects.get(org=self.org, urns__path=post_data['urn__tel__0'], name=post_data['name'])
        return self.object

    def testList(self):
        self.joe = Contact.get_or_create(self.org, self.user, name='Joe', urns=[(TEL_SCHEME, '123')])
        self.joe.set_field(self.user, 'age', 20)
        self.joe.set_field(self.user, 'home', 'Kigali')
        self.frank = Contact.get_or_create(self.org, self.user, name='Frank', urns=[(TEL_SCHEME, '124')])
        self.frank.set_field(self.user, 'age', 18)

        response = self._do_test_view('list')
        self.assertEqual([self.frank, self.joe], list(response.context['object_list']))

        response = self._do_test_view('list', query_string='search=age+%3D+18')
        self.assertEqual([self.frank], list(response.context['object_list']))

        response = self._do_test_view('list', query_string='search=age+>+18+and+home+%3D+"Kigali"')
        self.assertEqual([self.joe], list(response.context['object_list']))

    def testRead(self):
        self.joe = Contact.get_or_create(self.org, self.user, name='Joe', urns=[(TEL_SCHEME, '123')])

        read_url = reverse('contacts.contact_read', args=[self.joe.uuid])
        response = self.client.get(read_url)
        self.assertRedirect(response, '/users/login/')

        self.login(self.user)
        response = self.client.get(read_url)
        self.assertContains(response, "Joe")

        # make sure the block link is present
        block_url = reverse('contacts.contact_block', args=[self.joe.id])
        self.assertContains(response, block_url)

        # and that it works
        self.client.post(block_url, dict(id=self.joe.id))
        self.assertTrue(Contact.objects.get(pk=self.joe.id, is_blocked=True))

        # try unblocking now
        response = self.client.get(read_url)
        unblock_url = reverse('contacts.contact_unblock', args=[self.joe.id])
        self.assertContains(response, unblock_url)

        self.client.post(unblock_url, dict(id=self.joe.id))
        self.assertTrue(Contact.objects.get(pk=self.joe.id, is_blocked=False))

        # ok, what about deleting?
        response = self.client.get(read_url)
        delete_url = reverse('contacts.contact_delete', args=[self.joe.id])
        self.assertContains(response, delete_url)

        self.client.post(delete_url, dict(id=self.joe.id))
        self.assertIsNotNone(Contact.objects.get(pk=self.joe.id, is_active=False))

        # can no longer access
        response = self.client.get(read_url)
        self.assertEquals(response.status_code, 404)

        # invalid uuid should return 404
        response = self.client.get(reverse('contacts.contact_read', args=['invalid-uuid']))
        self.assertEquals(response.status_code, 404)

    def testDelete(self):
        object = self.getTestObject()
        self._do_test_view('delete', object, post_data=dict())
        self.assertFalse(self.getCRUDL().model.objects.get(pk=object.pk).is_active)  # check object is inactive
        self.assertEqual(0, ContactURN.objects.filter(contact=object).count())  # check no attached URNs


class ContactGroupCRUDLTest(_CRUDLTest):
    def setUp(self):
        from temba.contacts.views import ContactGroupCRUDL

        super(ContactGroupCRUDLTest, self).setUp()
        self.crudl = ContactGroupCRUDL
        self.user = self.create_user("tito")
        self.org = Org.objects.create(name="Nyaruka Ltd.", timezone="Africa/Kigali", created_by=self.user, modified_by=self.user)
        self.org.administrators.add(self.user)
        self.org.initialize()

        self.user.set_org(self.org)
        self.channel = Channel.create(self.org, self.user, 'RW', 'A', "Test Channel", "0785551212",
                                      secret="12345", gcm_id="123")

        self.joe = Contact.get_or_create(self.org, self.user, name="Joe Blow", urns=[(TEL_SCHEME, "123")])
        self.frank = Contact.get_or_create(self.org, self.user, name="Frank Smith", urns=[(TEL_SCHEME, "1234")])

    def getCreatePostData(self):
        return dict(name="My Group")

    def getUpdatePostData(self):
        return dict(name="My Updated Group", contacts="%s" % self.frank.pk, join_keyword="updated", join_response="Thanks for joining the group")

    def getManager(self):
        return ContactGroup.user_groups

    def testDelete(self):
        obj = self.getTestObject()
        self._do_test_view('delete', obj, post_data=dict())
        self.assertFalse(self.getCRUDL().model.user_groups.get(pk=obj.pk).is_active)

    def test_create(self):
        create_url = reverse('contacts.contactgroup_create')
        self.login(self.user)

        # clear our current groups
        ContactGroup.user_groups.filter(org=self.org).delete()

        # try to create a contact group whose name is only whitespace
        response = self.client.post(create_url, dict(name="  "))
        self.assertFormError(response, 'form', 'name', "Group name must not be blank or begin with + or -")

        # try to create a contact group whose name begins with reserved character
        response = self.client.post(create_url, dict(name="+People"))
        self.assertFormError(response, 'form', 'name', "Group name must not be blank or begin with + or -")

        response = self.client.post(create_url, dict(name="first  "))
        self.assertNoFormErrors(response)
        group = ContactGroup.user_groups.get(org=self.org, name="first")

        # create a group with preselected contacts
        self.client.post(create_url, dict(name="Joe and Frank", preselected_contacts=','.join([unicode(self.joe.pk),
                                                                                               unicode(self.frank.pk)])))
        group = ContactGroup.user_groups.get(org=self.org, name="Joe and Frank")
        self.assertEquals(group.count, 2)

        # now one with a query
        self.client.post(create_url, dict(name="Frank", group_query='frank'))
        group = ContactGroup.user_groups.get(org=self.org, name="Frank")
        self.assertEquals(group.count, 1)

        # try to create another with the same name, nothing happens
        response = self.client.post(create_url, dict(name="First"))
        self.assertNoFormErrors(response)
        self.assertEquals(3, ContactGroup.user_groups.filter(org=self.org).count())

        # direct calls are the same thing
        existing_group = ContactGroup.get_or_create(self.org, self.user, "  FIRST")
        self.assertEquals('first', existing_group.name)

    def test_update(self):
        group = ContactGroup.create(self.org, self.user, "one")

        update_url = reverse('contacts.contactgroup_update', args=[group.pk])
        self.login(self.user)

        # try to update name to only whitespace
        response = self.client.post(update_url, dict(name="   "))
        self.assertFormError(response, 'form', 'name', "Group name must not be blank or begin with + or -")

        # try to update name to start with reserved character
        response = self.client.post(update_url, dict(name="+People"))
        self.assertFormError(response, 'form', 'name', "Group name must not be blank or begin with + or -")

        response = self.client.post(update_url, dict(name="new name   "))
        self.assertNoFormErrors(response)
        ContactGroup.user_groups.get(org=self.org, name="new name")

        # create a dynamic group based on frank
        self.client.post(reverse('contacts.contactgroup_create'), dict(name="Frank", group_query='frank'))
        group = ContactGroup.user_groups.get(org=self.org, name='Frank')
        self.assertEquals(1, group.count)

        # now update that group to joe
        self.client.post(reverse('contacts.contactgroup_update', args=[group.pk]), dict(name='Joe', query='joe'))
        self.assertIsNone(ContactGroup.user_groups.filter(org=self.org, name='Frank').first())
        group = ContactGroup.user_groups.filter(org=self.org, name='Joe').first()
        self.assertEquals(1, group.count)
        self.assertIsNotNone(group.contacts.filter(name='Joe Blow').first())


class ContactGroupTest(TembaTest):
    def setUp(self):
        super(ContactGroupTest, self).setUp()

        self.joe = Contact.get_or_create(self.org, self.admin, name="Joe Blow", urns=[(TEL_SCHEME, "123")])
        self.frank = Contact.get_or_create(self.org, self.admin, name="Frank Smith", urns=[(TEL_SCHEME, "1234")])
        self.mary = Contact.get_or_create(self.org, self.admin, name="Mary Mo", urns=[(TEL_SCHEME, "345")])

    def test_create(self):
        # exception if group name is blank
        self.assertRaises(ValueError, ContactGroup.create, self.org, self.admin, "   ")

        ContactGroup.create(self.org, self.admin, " group one ")
        self.assertEquals(1, ContactGroup.user_groups.count())
        self.assertTrue(ContactGroup.user_groups.get(org=self.org, name="group one"))

    def test_is_valid_name(self):
        self.assertTrue(ContactGroup.is_valid_name('x'))
        self.assertTrue(ContactGroup.is_valid_name('1'))
        self.assertTrue(ContactGroup.is_valid_name('x' * 64))
        self.assertFalse(ContactGroup.is_valid_name(' '))
        self.assertFalse(ContactGroup.is_valid_name(' x'))
        self.assertFalse(ContactGroup.is_valid_name('x '))
        self.assertFalse(ContactGroup.is_valid_name('+x'))
        self.assertFalse(ContactGroup.is_valid_name('@x'))
        self.assertFalse(ContactGroup.is_valid_name('x' * 65))

    def test_member_count(self):
        group = ContactGroup.create(self.org, self.user, "Cool kids")

        # add contacts via the related field
        group.contacts.add(self.joe, self.frank)

        self.assertEquals(ContactGroup.user_groups.get(pk=group.pk).count, 2)

        # add contacts via update_contacts
        group.update_contacts(self.user, [self.mary], add=True)

        self.assertEquals(ContactGroup.user_groups.get(pk=group.pk).count, 3)

        # remove contacts via update_contacts
        group.update_contacts(self.user, [self.mary], add=False)

        self.assertEquals(ContactGroup.user_groups.get(pk=group.pk).count, 2)

        # add test contact (will add to group but won't increment count)
        test_contact = Contact.get_test_contact(self.admin)
        group.update_contacts(self.user, [test_contact], add=True)

        group = ContactGroup.user_groups.get(pk=group.pk)
        self.assertEquals(group.count, 2)
        self.assertEquals(set(group.contacts.all()), {self.joe, self.frank, test_contact})

        # blocking a contact removes them from all user groups
        self.joe.block(self.user)

        with self.assertRaises(ValueError):
            group.update_contacts(self.user, [self.joe], True)

        group = ContactGroup.user_groups.get(pk=group.pk)
        self.assertEquals(group.count, 1)
        self.assertEquals(set(group.contacts.all()), {self.frank, test_contact})

        # unblocking won't re-add to any groups
        self.joe.unblock(self.user)

        self.assertEquals(ContactGroup.user_groups.get(pk=group.pk).count, 1)

        # releasing also removes from all user groups
        self.frank.release(self.user)

        group = ContactGroup.user_groups.get(pk=group.pk)
        self.assertEquals(group.count, 0)
        self.assertEquals(set(group.contacts.all()), {test_contact})

    def test_system_group_counts(self):
        Contact.objects.all().delete()  # start with none

        counts = ContactGroup.get_system_group_counts(self.org)
        self.assertEqual(counts, {ContactGroup.TYPE_ALL: 0, ContactGroup.TYPE_BLOCKED: 0, ContactGroup.TYPE_FAILED: 0})

        hannibal = self.create_contact("Hannibal", number="0783835001")
        face = self.create_contact("Face", number="0783835002")
        ba = self.create_contact("B.A.", number="0783835003")
        murdock = self.create_contact("Murdock", number="0783835004")

        counts = ContactGroup.get_system_group_counts(self.org)
        self.assertEqual(counts, {ContactGroup.TYPE_ALL: 4, ContactGroup.TYPE_BLOCKED: 0, ContactGroup.TYPE_FAILED: 0})

        # call methods twice to check counts don't change twice
        murdock.block(self.user)
        murdock.block(self.user)
        face.block(self.user)
        ba.fail()
        ba.fail()

        counts = ContactGroup.get_system_group_counts(self.org)
        self.assertEqual(counts, {ContactGroup.TYPE_ALL: 2, ContactGroup.TYPE_BLOCKED: 2, ContactGroup.TYPE_FAILED: 1})

        murdock.release(self.user)
        murdock.release(self.user)
        face.unblock(self.user)
        face.unblock(self.user)
        ba.unfail()
        ba.unfail()

        counts = ContactGroup.get_system_group_counts(self.org)
        self.assertEqual(counts, {ContactGroup.TYPE_ALL: 3, ContactGroup.TYPE_BLOCKED: 0, ContactGroup.TYPE_FAILED: 0})

    def test_update_query(self):
        age = ContactField.get_or_create(self.org, 'age')
        gender = ContactField.get_or_create(self.org, 'gender')
        group = ContactGroup.create(self.org, self.admin, "Group 1")

        group.update_query('(age < 18 and gender = "male") or (age > 18 and gender = "female")')
        self.assertEqual([age, gender], list(ContactGroup.user_groups.get(pk=group.id).query_fields.all().order_by('key')))

        group.update_query('height > 100')
        self.assertEqual(0, ContactGroup.user_groups.get(pk=group.id).query_fields.count())

        # dynamic group should not have remove to group button
        self.login(self.admin)
        filter_url = reverse('contacts.contact_filter', args=[group.pk])
        response = self.client.get(filter_url)
        self.assertFalse('unlabel' in response.context['actions'])

    def test_delete(self):
        group = ContactGroup.create(self.org, self.user, "one")

        self.login(self.admin)

        response = self.client.post(reverse('contacts.contactgroup_delete', args=[group.pk]), dict())
        self.assertFalse(ContactGroup.user_groups.get(pk=group.pk).is_active)

        group = ContactGroup.create(self.org, self.user, "one")
        delete_url = reverse('contacts.contactgroup_delete', args=[group.pk])

        trigger = Trigger.objects.create(org=self.org, keyword="join", created_by=self.admin, modified_by=self.admin)
        trigger.groups.add(group)

        second_trigger = Trigger.objects.create(org=self.org, keyword="register", created_by=self.admin, modified_by=self.admin)
        second_trigger.groups.add(group)

        response = self.client.post(delete_url, dict())
        self.assertEquals(302, response.status_code)
        response = self.client.post(delete_url, dict(), follow=True)
        self.assertTrue(ContactGroup.user_groups.get(pk=group.pk).is_active)
        self.assertEquals(response.request['PATH_INFO'], reverse('contacts.contact_filter', args=[group.pk]))

        # archive a trigger
        second_trigger.is_archived = True
        second_trigger.save()

        response = self.client.post(delete_url, dict())
        self.assertEquals(302, response.status_code)
        response = self.client.post(delete_url, dict(), follow=True)
        self.assertTrue(ContactGroup.user_groups.get(pk=group.pk).is_active)
        self.assertEquals(response.request['PATH_INFO'], reverse('contacts.contact_filter', args=[group.pk]))

        trigger.is_archived = True
        trigger.save()

        response = self.client.post(delete_url, dict())
        # group should have is_active = False and all its triggers
        self.assertFalse(ContactGroup.user_groups.get(pk=group.pk).is_active)
        self.assertFalse(Trigger.objects.get(pk=trigger.pk).is_active)
        self.assertFalse(Trigger.objects.get(pk=second_trigger.pk).is_active)


class ContactTest(TembaTest):
    def setUp(self):
        super(ContactTest, self).setUp()

        self.user1 = self.create_user("nash")
        self.manager1 = self.create_user("mike")

        self.joe = self.create_contact(name="Joe Blow", number="123", twitter="blow80")
        self.frank = self.create_contact(name="Frank Smith", number="1234")
        self.billy = self.create_contact(name="Billy Nophone")
        self.voldemort = self.create_contact(number="+250788383383")

        # create an orphaned URN
        ContactURN.objects.create(org=self.org, scheme='tel', path='8888', urn='tel:8888', priority=50)

        # create an deleted contact
        self.jim = self.create_contact(name="Jim")
        self.jim.release(self.user)

    def create_campaign(self):

        # create a campaign with a future event and add joe
        from temba.campaigns.models import Campaign, CampaignEvent, EventFire
        self.farmers = self.create_group("Farmers", [self.joe])
        self.reminder_flow = self.create_flow()
        self.planting_date = ContactField.get_or_create(self.org, 'planting_date', "Planting Date")
        self.campaign = Campaign.create(self.org, self.admin, "Planting Reminders", self.farmers)

        # create af flow event
        self.planting_reminder = CampaignEvent.create_flow_event(self.org, self.admin, self.campaign,
                                                                 relative_to=self.planting_date, offset=0, unit='D',
                                                                 flow=self.reminder_flow, delivery_hour=17)

        # and a message event
        self.message_event = CampaignEvent.create_message_event(self.org, self.admin, self.campaign,
                                           relative_to=self.planting_date, offset=7, unit='D',
                                           message='Sent 7 days after planting date')

    def test_get_or_create(self):

        # can't create without org or user
        with self.assertRaises(ValueError):
            Contact.get_or_create(None, None, name='Joe', urns=[(TEL_SCHEME, '123')])

        # incoming channel with no urns
        with self.assertRaises(ValueError):
            Contact.get_or_create(self.org, self.user, incoming_channel=self.channel, name='Joe', urns=None)

        # incoming channel with two urns
        with self.assertRaises(ValueError):
            Contact.get_or_create(self.org, self.user, incoming_channel=self.channel, name='Joe', urns=[(TEL_SCHEME, '123'),
                                                                                                        (TEL_SCHEME ,'456')])

        # missing scheme
        with self.assertRaises(ValueError):
            Contact.get_or_create(self.org, self.user, name='Joe', urns=[(None, '123')])

        # missing path
        with self.assertRaises(ValueError):
            Contact.get_or_create(self.org, self.user, name='Joe', urns=[(TEL_SCHEME, None)])

        # create a contact with a language
        contact = Contact.get_or_create(self.org, self.user, name='Joe', urns=[(TEL_SCHEME, '123')], language='fre')
        self.assertEquals(contact.language, 'fre')

        # create another contact with the same urn as Joe
        snoop = Contact.get_or_create(self.org, self.user, name='Snoop')
        with self.assertRaises(ValueError):
            Contact.get_or_create(self.org, self.user, uuid=snoop.uuid, urns=[(TEL_SCHEME, '123')])

        # now give snoop his own urn
        Contact.get_or_create(self.org, self.user, uuid=snoop.uuid, urns=[(TEL_SCHEME, '456')])

        self.assertIsNone(snoop.urns.all().first().channel)
        snoop = Contact.get_or_create(self.org, self.user, incoming_channel=self.channel, urns=[(TEL_SCHEME, '456')])
        self.assertEquals(1, snoop.urns.all().count())
        self.assertEqual(snoop.urns.all().first().channel, self.channel)

    def test_get_test_contact(self):
        test_contact_admin = Contact.get_test_contact(self.admin)
        self.assertTrue(test_contact_admin.is_test)
        self.assertEquals(test_contact_admin.created_by, self.admin)

        test_contact_user = Contact.get_test_contact(self.user)
        self.assertTrue(test_contact_user.is_test)
        self.assertEquals(test_contact_user.created_by, self.user)
        self.assertFalse(test_contact_admin == test_contact_user)

        test_contact_user2 = Contact.get_test_contact(self.user)
        self.assertTrue(test_contact_user2.is_test)
        self.assertEquals(test_contact_user2.created_by, self.user)
        self.assertTrue(test_contact_user2 == test_contact_user)

        # assign this URN to another contact
        other_contact = Contact.get_or_create(self.org, self.admin)
        test_urn = test_contact_user2.get_urn(TEL_SCHEME)
        test_urn.contact = other_contact
        test_urn.save()

        # fetching the test contact again should get us a new URN
        new_test_contact = Contact.get_test_contact(self.user)
        self.assertNotEqual(new_test_contact.get_urn(TEL_SCHEME), test_urn)

    def test_contact_create(self):
        self.login(self.admin)

        # try creating a contact with a number that belongs to another contact
        response = self.client.post(reverse('contacts.contact_create'), data=dict(name='Ben Haggerty', urn__tel__0="123"))
        self.assertEquals(1, len(response.context['form'].errors))

        # now repost with a unique phone number
        response = self.client.post(reverse('contacts.contact_create'), data=dict(name='Ben Haggerty', urn__tel__0="123-456"))
        self.assertNoFormErrors(response)

        # repost with the phone number of an orphaned URN
        response = self.client.post(reverse('contacts.contact_create'), data=dict(name='Ben Haggerty', urn__tel__0="8888"))
        self.assertNoFormErrors(response)

        # check that the orphaned URN has been associated with the contact
        self.assertEqual('Ben Haggerty', Contact.from_urn(self.org, TEL_SCHEME, '8888').name)

    def test_fail_and_block_and_release(self):
        msg1 = self.create_msg(text="Test 1", direction='I', contact=self.joe, msg_type='I', status='H')
        msg2 = self.create_msg(text="Test 2", direction='I', contact=self.joe, msg_type='F', status='H')
        msg3 = self.create_msg(text="Test 3", direction='I', contact=self.joe, msg_type='I', status='H', visibility='A')
        label = Label.get_or_create(self.org, self.user, "Interesting")
        label.toggle_label([msg1, msg2, msg3], add=True)
        group = self.create_group("Just Joe", [self.joe])

        self.clear_cache()

        msg_counts = SystemLabel.get_counts(self.org)
        self.assertEqual(1, msg_counts[SystemLabel.TYPE_INBOX])
        self.assertEqual(1, msg_counts[SystemLabel.TYPE_FLOWS])
        self.assertEqual(1, msg_counts[SystemLabel.TYPE_ARCHIVED])

        contact_counts = ContactGroup.get_system_group_counts(self.org)
        self.assertEqual(contact_counts, {ContactGroup.TYPE_ALL: 4,
                                          ContactGroup.TYPE_BLOCKED: 0,
                                          ContactGroup.TYPE_FAILED: 0})

        self.assertEqual(3, label.msgs.count())
        self.assertEqual(1, group.contacts.count())

        self.joe.fail()

        # check that joe is now failed
        self.joe = Contact.objects.get(pk=self.joe.pk)
        self.assertTrue(self.joe.is_failed)
        self.assertFalse(self.joe.is_blocked)
        self.assertTrue(self.joe.is_active)

        # and added to failed group
        contact_counts = ContactGroup.get_system_group_counts(self.org)
        self.assertEqual(contact_counts, {ContactGroup.TYPE_ALL: 4,
                                          ContactGroup.TYPE_BLOCKED: 0,
                                          ContactGroup.TYPE_FAILED: 1})
        self.assertEqual(1, group.contacts.count())

        self.joe.block(self.user)

        # check that joe is now blocked and failed
        self.joe = Contact.objects.get(pk=self.joe.pk)
        self.assertTrue(self.joe.is_failed)
        self.assertTrue(self.joe.is_blocked)
        self.assertTrue(self.joe.is_active)

        # and that he's been removed from the all and failed groups, and added to the blocked group
        contact_counts = ContactGroup.get_system_group_counts(self.org)
        self.assertEqual(contact_counts, {ContactGroup.TYPE_ALL: 3,
                                          ContactGroup.TYPE_BLOCKED: 1,
                                          ContactGroup.TYPE_FAILED: 0})

        # and removed from the single user group
        self.assertEqual(0, ContactGroup.user_groups.get(pk=group.pk).contacts.count())

        # but his messages are unchanged
        self.assertEqual(2, Msg.all_messages.filter(contact=self.joe, visibility='V').count())
        msg_counts = SystemLabel.get_counts(self.org)
        self.assertEqual(1, msg_counts[SystemLabel.TYPE_INBOX])
        self.assertEqual(1, msg_counts[SystemLabel.TYPE_FLOWS])
        self.assertEqual(1, msg_counts[SystemLabel.TYPE_ARCHIVED])

        self.joe.unblock(self.user)

        # check that joe is now unblocked but still failed
        self.joe = Contact.objects.get(pk=self.joe.pk)
        self.assertTrue(self.joe.is_failed)
        self.assertFalse(self.joe.is_blocked)
        self.assertTrue(self.joe.is_active)

        # and that he's been removed from the blocked group, and put back in the all and failed groups
        contact_counts = ContactGroup.get_system_group_counts(self.org)
        self.assertEqual(contact_counts, {ContactGroup.TYPE_ALL: 4,
                                          ContactGroup.TYPE_BLOCKED: 0,
                                          ContactGroup.TYPE_FAILED: 1})

        self.joe.unfail()

        # check that joe is now no longer failed
        self.joe = Contact.objects.get(pk=self.joe.pk)
        self.assertFalse(self.joe.is_failed)
        self.assertFalse(self.joe.is_blocked)
        self.assertTrue(self.joe.is_active)

        # and that he's been removed from the failed group
        contact_counts = ContactGroup.get_system_group_counts(self.org)
        self.assertEqual(contact_counts, {ContactGroup.TYPE_ALL: 4,
                                          ContactGroup.TYPE_BLOCKED: 0,
                                          ContactGroup.TYPE_FAILED: 0})

        self.joe.release(self.user)

        # check that joe is no longer active
        self.joe = Contact.objects.get(pk=self.joe.pk)
        self.assertFalse(self.joe.is_failed)
        self.assertFalse(self.joe.is_blocked)
        self.assertFalse(self.joe.is_active)

        contact_counts = ContactGroup.get_system_group_counts(self.org)
        self.assertEqual(contact_counts, {ContactGroup.TYPE_ALL: 3,
                                          ContactGroup.TYPE_BLOCKED: 0,
                                          ContactGroup.TYPE_FAILED: 0})

        # joe's messages should be inactive, blank and have no labels
        self.assertEqual(0, Msg.all_messages.filter(contact=self.joe, visibility='V').count())
        self.assertEqual(0, Msg.all_messages.filter(contact=self.joe).exclude(text="").count())
        self.assertEqual(0, Label.label_objects.get(pk=label.pk).msgs.count())

        msg_counts = SystemLabel.get_counts(self.org)
        self.assertEqual(0, msg_counts[SystemLabel.TYPE_INBOX])
        self.assertEqual(0, msg_counts[SystemLabel.TYPE_FLOWS])
        self.assertEqual(0, msg_counts[SystemLabel.TYPE_ARCHIVED])

        # and he shouldn't be in any groups
        self.assertEqual(0, ContactGroup.user_groups.get(pk=group.pk).contacts.count())

        # or have any URNs
        self.assertEqual(0, ContactURN.objects.filter(contact=self.joe).count())

        # blocking and failing an inactive contact won't change groups
        self.joe.block(self.user)
        self.joe.fail()

        contact_counts = ContactGroup.get_system_group_counts(self.org)
        self.assertEqual(contact_counts, {ContactGroup.TYPE_ALL: 3,
                                          ContactGroup.TYPE_BLOCKED: 0,
                                          ContactGroup.TYPE_FAILED: 0})

        # we don't let users undo releasing a contact... but if we have to do it for some reason
        self.joe.is_active = True
        self.joe.save()

        # check joe goes into the appropriate groups
        contact_counts = ContactGroup.get_system_group_counts(self.org)
        self.assertEqual(contact_counts, {ContactGroup.TYPE_ALL: 3,
                                          ContactGroup.TYPE_BLOCKED: 1,
                                          ContactGroup.TYPE_FAILED: 1})

        # don't allow blocking or failing of test contacts
        test_contact = Contact.get_test_contact(self.user)
        self.assertRaises(ValueError, test_contact.block, self.user)
        self.assertRaises(ValueError, test_contact.fail)

    def test_update_groups(self):
        spammers = self.create_group("Spammers", [])
        testers = self.create_group("Testers", [])

        self.joe.update_groups(self.user, [spammers, testers])
        self.assertEqual(set(self.joe.user_groups.all()), {spammers, testers})

        self.joe.update_groups(self.user, [testers])
        self.assertEqual(set(self.joe.user_groups.all()), {testers})

        self.joe.update_groups(self.user, [])
        self.assertEqual(set(self.joe.user_groups.all()), set())

        # can't add blocked contacts to a group
        self.joe.block(self.user)
        self.assertRaises(ValueError, self.joe.update_groups, self.user, [spammers])

        # can't add deleted contacts to a group
        self.joe.unblock(self.user)
        self.joe.release(self.user)
        self.assertRaises(ValueError, self.joe.update_groups, self.user, [spammers])

    def test_contact_display(self):
        mr_long_name = self.create_contact(name="Wolfeschlegelsteinhausenbergerdorff", number="8877")

        self.assertEqual("Joe Blow", self.joe.get_display(org=self.org, full=True))
        self.assertEqual("Joe Blow", self.joe.get_display(short=True))
        self.assertEqual("Joe Blow", self.joe.get_display())
        self.assertEqual("+250788383383", self.voldemort.get_display(org=self.org, full=True))
        self.assertEqual("0788 383 383", self.voldemort.get_display())
        self.assertEqual("Wolfeschlegelsteinhausenbergerdorff", mr_long_name.get_display())
        self.assertEqual("Wolfeschlegelstei...", mr_long_name.get_display(short=True))
        self.assertEqual("Billy Nophone", self.billy.get_display())

        self.assertEqual("123", self.joe.get_urn_display(scheme=TEL_SCHEME))
        self.assertEqual("blow80", self.joe.get_urn_display(org=self.org, full=True))
        self.assertEqual("blow80", self.joe.get_urn_display())
        self.assertEqual("+250788383383", self.voldemort.get_urn_display(org=self.org, full=True))
        self.assertEqual("0788 383 383", self.voldemort.get_urn_display())
        self.assertEqual("8877", mr_long_name.get_urn_display())
        self.assertEqual("", self.billy.get_urn_display())

        self.assertEqual("Joe Blow", self.joe.__unicode__())
        self.assertEqual("0788 383 383", self.voldemort.__unicode__())
        self.assertEqual("Wolfeschlegelsteinhausenbergerdorff", mr_long_name.__unicode__())
        self.assertEqual("Billy Nophone", self.billy.__unicode__())

        with AnonymousOrg(self.org):
            self.assertEqual("Joe Blow", self.joe.get_display(org=self.org, full=True))
            self.assertEqual("Joe Blow", self.joe.get_display(short=True))
            self.assertEqual("Joe Blow", self.joe.get_display())
            self.assertEqual("%010d" % self.voldemort.pk, self.voldemort.get_display())
            self.assertEqual("Wolfeschlegelsteinhausenbergerdorff", mr_long_name.get_display())
            self.assertEqual("Wolfeschlegelstei...", mr_long_name.get_display(short=True))
            self.assertEqual("Billy Nophone", self.billy.get_display())

            self.assertEqual(self.joe.anon_identifier, self.joe.get_urn_display(org=self.org, full=True))
            self.assertEqual(self.joe.anon_identifier, self.joe.get_urn_display())
            self.assertEqual(self.voldemort.anon_identifier, self.voldemort.get_urn_display())
            self.assertEqual(mr_long_name.anon_identifier, mr_long_name.get_urn_display())
            self.assertEqual(self.billy.anon_identifier, self.billy.get_urn_display())

            self.assertEqual("Joe Blow", self.joe.__unicode__())
            self.assertEqual("%010d" % self.voldemort.pk, self.voldemort.__unicode__())
            self.assertEqual("Wolfeschlegelsteinhausenbergerdorff", mr_long_name.__unicode__())
            self.assertEqual("Billy Nophone", self.billy.__unicode__())

    def test_bulk_cache_initialize(self):
        ContactField.get_or_create(self.org, 'age', "Age", value_type='N', show_in_table=True)
        ContactField.get_or_create(self.org, 'nick', "Nickname", value_type='T', show_in_table=False)

        self.joe.set_field(self.user, 'age', 32)
        self.joe.set_field(self.user, 'nick', 'Joey')
        self.joe = Contact.objects.get(pk=self.joe.pk)

        # check no caches
        self.assertFalse(hasattr(self.joe, '__urns') or hasattr(self.joe, '__field__age'))
        self.assertFalse(hasattr(self.frank, '__urns') or hasattr(self.frank, '__field__age'))
        self.assertFalse(hasattr(self.billy, '__urns') or hasattr(self.billy, '__field__age'))

        self.billy = Contact.objects.get(pk=self.billy.pk)

        all = (self.joe, self.frank, self.billy)
        Contact.bulk_cache_initialize(self.org, all, for_show_only=True)

        self.assertEqual([u.scheme for u in getattr(self.joe, '__urns')], [TWITTER_SCHEME, TEL_SCHEME])
        self.assertEqual([u.scheme for u in getattr(self.frank, '__urns')], [TEL_SCHEME])
        self.assertEqual(getattr(self.billy, '__urns'), list())

        self.assertEqual(getattr(self.joe, '__field__age').decimal_value, 32)
        self.assertIsNone(getattr(self.frank, '__field__age'))
        self.assertIsNone(getattr(self.billy, '__field__age'))
        self.assertFalse(hasattr(self.joe, '__field__nick'))
        self.assertFalse(hasattr(self.frank, '__field__nick'))
        self.assertFalse(hasattr(self.billy, '__field__nick'))

        Contact.bulk_cache_initialize(self.org, all)

        self.assertEqual(getattr(self.joe, '__field__age').decimal_value, 32)
        self.assertIsNone(getattr(self.frank, '__field__age'))
        self.assertIsNone(getattr(self.billy, '__field__age'))
        self.assertEqual(getattr(self.joe, '__field__nick').string_value, 'Joey')
        self.assertIsNone(getattr(self.frank, '__field__nick'))
        self.assertIsNone(getattr(self.billy, '__field__nick'))

    def test_contact_search(self):
        self.login(self.admin)

        # block the default contacts, these should be ignored in our searches
        Contact.objects.all().update(is_active=False, is_blocked=True)

        ContactField.get_or_create(self.org, 'age', "Age", value_type='N')
        ContactField.get_or_create(self.org, 'join_date', "Join Date", value_type='D')
        ContactField.get_or_create(self.org, 'home', "Home District", value_type='I')
        state_field = ContactField.get_or_create(self.org, 'state', "Home State", value_type='S')
        ContactField.get_or_create(self.org, 'isureporter', "Is UReporter", value_type='T')
        ContactField.get_or_create(self.org, 'hasbirth', "Has Birth", value_type='T')

        africa = AdminBoundary.objects.create(osm_id='R001', name='Africa', level=0)
        rwanda = AdminBoundary.objects.create(osm_id='R002', name='Rwanda', level=1, parent=africa)
        gatsibo = AdminBoundary.objects.create(osm_id='R003', name='Gatsibo', level=2, parent=rwanda)
        kayonza = AdminBoundary.objects.create(osm_id='R004', name='Kayonza', level=2, parent=rwanda)
        kigali = AdminBoundary.objects.create(osm_id='R005', name='Kigali', level=2, parent=rwanda)

        locations_boundaries = [gatsibo, kayonza, kigali]
        locations = ['Gatsibo', 'Kayonza', 'Kigali']
        names = ['Trey', 'Mike', 'Paige', 'Fish']
        date_format = get_datetime_format(True)[0]

        # create some contacts
        for i in range(10, 100):
            name = names[(i + 2) % len(names)]
            number = "0788382%s" % str(i).zfill(3)
            twitter = "tweep_%d" % (i + 1)
            contact = self.create_contact(name=name, number=number, twitter=twitter)

            # some field data so we can do some querying
            contact.set_field(self.user, 'age', '%s' % i)
            contact.set_field(self.user, 'join_date', '%s' % datetime_to_str(date(2013, 12, 22) + timezone.timedelta(days=i),
                                                                  date_format))
            contact.set_field(self.user, 'state', "Rwanda")
            index = (i + 2) % len(locations)
            with patch('temba.orgs.models.Org.parse_location') as mock_parse_location:
                mock_parse_location.return_value = locations_boundaries[index]
                contact.set_field(self.user, 'home', locations[index])

        contact.set_field(self.user, 'isureporter', 'yes')
        contact.set_field(self.user, 'hasbirth', 'no')

        q = lambda query: Contact.search(self.org, query)[0].count()

        # non-complex queries
        self.assertEquals(23, q('trey'))
        self.assertEquals(23, q('MIKE'))
        self.assertEquals(22, q('  paige  '))
        self.assertEquals(22, q('fish'))
        self.assertEquals(1, q('0788382011'))  # does a contains

        # test prefixes with 'is' or 'has'
        self.assertEqual(q('isureporter = "yes"'), 1)
        self.assertEqual(q('isureporter = yes'), 1)
        self.assertEqual(q('isureporter = no'), 0)

        self.assertEqual(q('hasbirth = "no"'), 1)
        self.assertEqual(q('hasbirth = no'), 1)
        self.assertEqual(q('hasbirth = yes'), 0)

        # name as property
        self.assertEquals(23, q('name is "trey"'))
        self.assertEquals(23, q('name is mike'))
        self.assertEquals(22, q('name = paige'))
        self.assertEquals(22, q('NAME=fish'))
        self.assertEquals(68, q('name has e'))

        # URN as property
        self.assertEquals(1, q('tel is +250788382011'))
        self.assertEquals(1, q('tel has 0788382011'))
        self.assertEquals(1, q('twitter = tweep_12'))
        self.assertEquals(90, q('TWITTER has tweep'))

        # contact field as property
        self.assertEquals(69, q('age > 30'))
        self.assertEquals(70, q('age >= 30'))
        self.assertEquals(10, q('age > 30 and age <= 40'))
        self.assertEquals(10, q('AGE < 20'))

        self.assertEquals(1, q('join_date = 1-1-14'))
        self.assertEquals(29, q('join_date < 30/1/2014'))
        self.assertEquals(30, q('join_date <= 30/1/2014'))
        self.assertEquals(60, q('join_date > 30/1/2014'))
        self.assertEquals(61, q('join_date >= 30/1/2014'))
        self.assertEquals(0, q('join_date >= xxxx'))  # invalid date

        self.assertEquals(30, q('home is Kayonza'))
        self.assertEquals(30, q('HOME is "kigali"'))
        self.assertEquals(60, q('home has k'))

        # boolean combinations
        self.assertEquals(46, q('name is trey or name is mike'))
        self.assertEquals(3, q('name is trey and age < 20'))
        self.assertEquals(60, q('(home is gatsibo or home is "kigali")'))
        self.assertEquals(15, q('(home is gatsibo or home is "kigali") and name is mike'))

        # invalid queries - which revert to simple name/phone matches
        self.assertEquals(0, q('(('))
        self.assertEquals(0, q('name = "trey'))

        # non-anon orgs can't search by id (because they never see ids)
        contact = Contact.objects.filter(is_active=True).last()
        self.assertFalse('%d' % contact.pk in contact.get_urn().path)  # check this contact's id isn't in their tel
        self.assertFalse(contact in Contact.search(self.org, '%d' % contact.pk)[0])  # others may match by id on tel

        with AnonymousOrg(self.org):
            # still allow name and field searches
            self.assertEquals(23, q('trey'))
            self.assertEquals(23, q('name is mike'))
            self.assertEquals(69, q('age > 30'))

            # don't allow matching on URNs
            self.assertEquals(0, q('0788382011'))
            self.assertEquals(0, q('tel is +250788382011'))
            self.assertEquals(0, q('twitter has blow'))

            # anon orgs can search by id, with or without zero padding
            self.assertTrue(contact in Contact.search(self.org, '%d' % contact.pk)[0])
            self.assertTrue(contact in Contact.search(self.org, '%010d' % contact.pk)[0])

    def test_omnibox(self):
        # add a group with members and an empty group
        joe_and_frank = self.create_group("Joe and Frank", [self.joe, self.frank])
        nobody = self.create_group("Nobody", [])

        joe_tel = self.joe.get_urn(TEL_SCHEME)
        joe_twitter = self.joe.get_urn(TWITTER_SCHEME)
        frank_tel = self.frank.get_urn(TEL_SCHEME)
        voldemort_tel = self.voldemort.get_urn(TEL_SCHEME)

        # Postgres will defer to strcoll for ordering which even for en_US.UTF-8 will return different results on OSX
        # and Ubuntu. To keep ordering consistent for this test, we don't let URNs start with +
        # (see http://postgresql.nabble.com/a-strange-order-by-behavior-td4513038.html)
        voldemort_tel.path = "250788383383"
        voldemort_tel.urn = "tel:250788383383"
        voldemort_tel.save()

        self.admin.set_org(self.org)
        self.login(self.admin)

        response = json.loads(self.client.get("%s" % reverse("contacts.contact_omnibox")).content)
        self.assertEquals(9, len(response['results']))

        # both groups...
        self.assertEquals(dict(id='g-%d' % joe_and_frank.pk, text="Joe and Frank", extra=2), response['results'][0])
        self.assertEquals(dict(id='g-%d' % nobody.pk, text="Nobody", extra=0), response['results'][1])

        # all 4 contacts A-Z
        self.assertEquals(dict(id='c-%d' % self.billy.pk, text="Billy Nophone"), response['results'][2])
        self.assertEquals(dict(id='c-%d' % self.frank.pk, text="Frank Smith"), response['results'][3])
        self.assertEquals(dict(id='c-%d' % self.joe.pk, text="Joe Blow"), response['results'][4])
        self.assertEquals(dict(id='c-%d' % self.voldemort.pk, text="250788383383"), response['results'][5])

        # 3 sendable URNs with names as extra
        self.assertEquals(dict(id='u-%d' % joe_tel.pk, text="123", extra="Joe Blow", scheme='tel'), response['results'][6])
        self.assertEquals(dict(id='u-%d' % frank_tel.pk, text="1234", extra="Frank Smith", scheme='tel'), response['results'][7])
        self.assertEquals(dict(id='u-%d' % voldemort_tel.pk, text="250788383383", extra=None, scheme='tel'), response['results'][8])

        # apply type filters...
        response = json.loads(self.client.get("%s?types=g" % reverse("contacts.contact_omnibox")).content)
        self.assertEquals(2, len(response['results']))

        # just 2 groups
        self.assertEquals(dict(id='g-%d' % joe_and_frank.pk, text="Joe and Frank", extra=2), response['results'][0])
        self.assertEquals(dict(id='g-%d' % nobody.pk, text="Nobody", extra=0), response['results'][1])

        response = json.loads(self.client.get("%s?types=c,u" % reverse("contacts.contact_omnibox")).content)
        self.assertEquals(7, len(response['results']))

        # all 4 contacts A-Z
        self.assertEquals(dict(id='c-%d' % self.billy.pk, text="Billy Nophone"), response['results'][0])
        self.assertEquals(dict(id='c-%d' % self.frank.pk, text="Frank Smith"), response['results'][1])
        self.assertEquals(dict(id='c-%d' % self.joe.pk, text="Joe Blow"), response['results'][2])
        self.assertEquals(dict(id='c-%d' % self.voldemort.pk, text="250788383383"), response['results'][3])

        # 3 sendable URNs with names as extra
        self.assertEquals(dict(id='u-%d' % joe_tel.pk, text="123", extra="Joe Blow", scheme='tel'), response['results'][4])
        self.assertEquals(dict(id='u-%d' % frank_tel.pk, text="1234", extra="Frank Smith", scheme='tel'), response['results'][5])
        self.assertEquals(dict(id='u-%d' % voldemort_tel.pk, text="250788383383", extra=None, scheme='tel'), response['results'][6])

        # search for Frank by phone
        response = json.loads(self.client.get("%s?search=1234" % reverse("contacts.contact_omnibox")).content)
        self.assertEquals(dict(id='u-%d' % frank_tel.pk, text="1234", extra="Frank Smith", scheme='tel'), response['results'][0])
        self.assertEquals(1, len(response['results']))

        # search for Joe by twitter - won't return anything because there is no twitter channel
        response = json.loads(self.client.get("%s?search=blow80" % reverse("contacts.contact_omnibox")).content)
        self.assertEquals(0, len(response['results']))

        # create twitter channel
        Channel.create(self.org, self.user, None, 'TT')

        # search for again for Joe by twitter
        response = json.loads(self.client.get("%s?search=blow80" % reverse("contacts.contact_omnibox")).content)
        self.assertEquals(dict(id='u-%d' % joe_twitter.pk, text="blow80", extra="Joe Blow", scheme='twitter'), response['results'][0])
        self.assertEquals(1, len(response['results']))

        # search for Joe again - match on last name and twitter handle
        response = json.loads(self.client.get("%s?search=BLOW" % reverse("contacts.contact_omnibox")).content)
        self.assertEquals(dict(id='c-%d' % self.joe.pk, text="Joe Blow"), response['results'][0])
        self.assertEquals(dict(id='u-%d' % joe_twitter.pk, text="blow80", extra="Joe Blow", scheme='twitter'), response['results'][1])
        self.assertEquals(2, len(response['results']))

        # make sure our matches are ANDed
        response = json.loads(self.client.get("%s?search=Joe+o&types=c" % reverse("contacts.contact_omnibox")).content)
        self.assertEquals(dict(id='c-%d' % self.joe.pk, text="Joe Blow"), response['results'][0])
        self.assertEquals(1, len(response['results']))

        # lookup by contact ids
        contact_ids = "%d,%d" % (self.joe.pk, self.frank.pk)
        response = json.loads(self.client.get("%s?&c=%s" % (reverse("contacts.contact_omnibox"), contact_ids)).content)
        self.assertEquals(dict(id='c-%d' % self.frank.pk, text="Frank Smith"), response['results'][0])
        self.assertEquals(dict(id='c-%d' % self.joe.pk, text="Joe Blow"), response['results'][1])
        self.assertEquals(2, len(response['results']))

        # lookup by group id
        response = json.loads(self.client.get("%s?&g=%d" % (reverse("contacts.contact_omnibox"), joe_and_frank.pk)).content)
        self.assertEquals(dict(id='g-%d' % joe_and_frank.pk, text="Joe and Frank", extra=2), response['results'][0])
        self.assertEquals(1, len(response['results']))

        # lookup by URN ids
        urn_ids = "%d,%d" % (self.joe.get_urn(TWITTER_SCHEME).pk, self.frank.get_urn(TEL_SCHEME).pk)
        response = json.loads(self.client.get("%s?&u=%s" % (reverse("contacts.contact_omnibox"), urn_ids)).content)
        self.assertEquals(dict(id='u-%d' % frank_tel.pk, text="1234", extra="Frank Smith", scheme='tel'), response['results'][0])
        self.assertEquals(dict(id='u-%d' % joe_twitter.pk, text="blow80", extra="Joe Blow", scheme='twitter'), response['results'][1])
        self.assertEquals(2, len(response['results']))

        # lookup by message ids
        msg = self.create_msg(direction='I', contact=self.joe, text="some message")
        response = json.loads(self.client.get("%s?m=%s" % (reverse("contacts.contact_omnibox"), msg.pk)).content)
        self.assertEquals(dict(id='c-%d' % self.joe.pk, text="Joe Blow"), response['results'][0])
        self.assertEquals(1, len(response['results']))

        # lookup by label ids
        label = Label.get_or_create(self.org, self.user, "msg label")
        response = json.loads(self.client.get("%s?l=%s" % (reverse("contacts.contact_omnibox"), label.pk)).content)
        self.assertEquals(0, len(response['results']))

        msg.labels.add(label)
        response = json.loads(self.client.get("%s?l=%s" % (reverse("contacts.contact_omnibox"), label.pk)).content)
        self.assertEquals(dict(id='c-%d' % self.joe.pk, text="Joe Blow"), response['results'][0])
        self.assertEquals(1, len(response['results']))

        with AnonymousOrg(self.org):
            response = json.loads(self.client.get("%s" % reverse("contacts.contact_omnibox")).content)
            self.assertEquals(6, len(response['results']))

            # both groups...
            self.assertEquals(dict(id='g-%d' % joe_and_frank.pk, text="Joe and Frank", extra=2), response['results'][0])
            self.assertEquals(dict(id='g-%d' % nobody.pk, text="Nobody", extra=0), response['results'][1])

            # all 4 contacts A-Z
            self.assertEquals(dict(id='c-%d' % self.billy.pk, text="Billy Nophone"), response['results'][2])
            self.assertEquals(dict(id='c-%d' % self.frank.pk, text="Frank Smith"), response['results'][3])
            self.assertEquals(dict(id='c-%d' % self.joe.pk, text="Joe Blow"), response['results'][4])
            self.assertEquals(dict(id='c-%d' % self.voldemort.pk, text=self.voldemort.anon_identifier), response['results'][5])

            # can search by frank id
            response = json.loads(self.client.get("%s?search=%d" %
                                        (reverse("contacts.contact_omnibox"), self.frank.pk)).content)
            self.assertEquals(dict(id='c-%d' % self.frank.pk, text="Frank Smith"), response['results'][0])
            self.assertEquals(1, len(response['results']))

            # but not by frank number
            response = json.loads(self.client.get("%s?search=1234" % reverse("contacts.contact_omnibox")).content)
            self.assertEquals(0, len(response['results']))

    def test_history(self):

        self.create_campaign()

        # create some messages
        msgs = []
        for i in range(105):
            msgs.append(self.create_msg(direction='I', contact=self.joe, text="Inbound message %d" % i))
            i += 1

        # start a joe flow
        from temba.flows.models import FlowRun
        self.reminder_flow.start([], [self.joe])

        # create an event from the past
        from temba.campaigns.models import EventFire

        scheduled = timezone.now() - timedelta(days=5)
        EventFire.objects.create(event=self.planting_reminder, contact=self.joe, scheduled=scheduled, fired=scheduled)

        # create a missed call
        Call.create_call(self.channel, self.joe.get_urn(TEL_SCHEME).path, timezone.now(), 5, Call.TYPE_OUT_MISSED)

        # fetch our contact history
        response = self.fetch_protected(reverse('contacts.contact_history', args=[self.joe.uuid]), self.admin)
        activity = response.context['activity']

        # even though there are no messages after it, should still see the recent call
        self.assertTrue(isinstance(activity[0], Call))

        # 100 messages, a call, and a flow run
        self.assertEquals(102, len(activity))
        self.assertTrue(response.context['more'])

        # fetch page 2
        response = self.fetch_protected('%s?page=2' % reverse('contacts.contact_history', args=[self.joe.uuid]), self.admin)
        activity = response.context['activity']
        self.assertFalse(response.context['more'])

        # six remaining messages
        self.assertEquals(7, len(activity))
        self.assertTrue(isinstance(activity[6], EventFire))

        # most recent thing is a message followed by a flow run
        response = self.fetch_protected(reverse('contacts.contact_history', args=[self.joe.uuid]), self.admin)
        activity = response.context['activity']
        self.assertTrue(isinstance(activity[1], Msg))
        self.assertTrue(isinstance(activity[2], FlowRun))

        # if a new message comes in
        self.create_msg(direction='I', contact=self.joe, text="Newer message")
        response = self.fetch_protected(reverse('contacts.contact_history', args=[self.joe.uuid]), self.admin)
        activity = response.context['activity']

        # now we'll see the message that just came in first, followed by the Call event
        self.assertEquals('Newer message', activity[0].text)
        self.assertTrue(isinstance(activity[0], Msg))
        self.assertTrue(isinstance(activity[1], Call))

        # remove 50 messages
        for i in range(50):
            msgs[i].delete()

        # add five more messages from eight days ago
        for i in range(5):
            self.create_msg(direction='I', contact=self.joe, text="Old Message", created_on=timezone.now() - timedelta(days=8))

        # number of items on the first page should be 65 now
        response = self.fetch_protected((reverse('contacts.contact_history', args=[self.joe.uuid])), self.admin)
        activity = response.context['activity']
        self.assertEquals(65, len(activity))

        recent_seconds = int(time.mktime((timezone.now() - timedelta(days=7)).timetuple()))
        response = self.fetch_protected("%s?r=true&rs=%s" % (reverse('contacts.contact_history', args=[self.joe.uuid]), recent_seconds), self.admin)
        activity = response.context['activity']

        # with our recent flag on, should not see the 5 older messages
        self.assertEquals(60, len(activity))

        # can view history as super user as well
        response = self.fetch_protected((reverse('contacts.contact_history', args=[self.joe.uuid])), self.superuser)
        activity = response.context['activity']
        self.assertEquals(65, len(activity))

        self.login(self.admin)
        response = self.client.get(reverse('contacts.contact_history', args=['bad-uuid']))
        self.assertEquals(response.status_code, 404)

    def test_event_times(self):

        self.create_campaign()

        from temba.campaigns.models import CampaignEvent
        from temba.contacts.templatetags.contacts import event_time

        event = CampaignEvent.create_message_event(self.org, self.admin, self.campaign,
                                                   relative_to=self.planting_date, offset=7, unit='D',
                                                   message='A message to send')

        event.unit = 'D'
        self.assertEquals("7 days after Planting Date", event_time(event))

        event.unit = 'M'
        self.assertEquals("7 minutes after Planting Date", event_time(event))

        event.unit = 'H'
        self.assertEquals("7 hours after Planting Date", event_time(event))

        event.offset = -1
        self.assertEquals("1 hour before Planting Date", event_time(event))

        event.unit = 'D'
        self.assertEquals("1 day before Planting Date", event_time(event))

        event.unit = 'M'
        self.assertEquals("1 minute before Planting Date", event_time(event))

    def test_activity_icon(self):
        msg = Msg.create_incoming(self.channel, (TEL_SCHEME, '+1234'), "Inbound message")

        from temba.contacts.templatetags.contacts import activity_icon

        # inbound
        self.assertEquals('<span class="glyph icon-bubble-user"></span>', activity_icon(msg))

        # outgoing sent
        msg.direction = 'O'
        msg.status = 'S'
        self.assertEquals('<span class="glyph icon-bubble-right"></span>', activity_icon(msg))

        # outgoing delivered
        msg.status = 'D'
        self.assertEquals('<span class="glyph icon-bubble-check"></span>', activity_icon(msg))

        # failed
        msg.status = 'F'
        self.assertEquals('<span class="glyph icon-bubble-notification"></span>', activity_icon(msg))

        # outgoing voice
        msg.msg_type = 'V'
        self.assertEquals('<span class="glyph icon-phone"></span>', activity_icon(msg))

        # incoming voice
        msg.direction = 'I'
        self.assertEquals('<span class="glyph icon-phone"></span>', activity_icon(msg))

        # simulate a broadcast to 5 people
        from temba.msgs.models import Broadcast
        msg.broadcast = Broadcast.create(self.org, self.admin, 'Test message', [])
        msg.broadcast.recipient_count = 5
        self.assertEquals('<span class="glyph icon-bullhorn"></span>', activity_icon(msg))

    def test_get_scheduled_messages(self):
        self.just_joe = self.create_group("Just Joe", [self.joe])

        self.assertFalse(self.joe.get_scheduled_messages())

        broadcast = Broadcast.create(self.org, self.admin, "Hello", [])

        self.assertFalse(self.joe.get_scheduled_messages())

        broadcast.contacts.add(self.joe)

        self.assertFalse(self.joe.get_scheduled_messages())

        schedule_time = timezone.now() + timedelta(days=2)
        broadcast.schedule = Schedule.create_schedule(schedule_time, 'O', self.admin)
        broadcast.save()

        self.assertEqual(self.joe.get_scheduled_messages().count(), 1)
        self.assertTrue(broadcast in self.joe.get_scheduled_messages())

        broadcast.contacts.remove(self.joe)
        self.assertFalse(self.joe.get_scheduled_messages())

        broadcast.groups.add(self.just_joe)
        self.assertEqual(self.joe.get_scheduled_messages().count(), 1)
        self.assertTrue(broadcast in self.joe.get_scheduled_messages())

        broadcast.groups.remove(self.just_joe)
        self.assertFalse(self.joe.get_scheduled_messages())

        broadcast.urns.add(self.joe.get_urn())
        self.assertEqual(self.joe.get_scheduled_messages().count(), 1)
        self.assertTrue(broadcast in self.joe.get_scheduled_messages())

        broadcast.schedule.reset()
        self.assertFalse(self.joe.get_scheduled_messages())

    def test_read(self):
        read_url = reverse('contacts.contact_read', args=[self.joe.uuid])

        for i in range(5):
            self.create_msg(direction='I', contact=self.joe, text="some msg no %d 2 send in sms language if u wish" % i)
            i += 1

        from temba.campaigns.models import EventFire
        self.create_campaign()

        # create more events
        from temba.campaigns.models import CampaignEvent
        for i in range(5):
            self.message_event = CampaignEvent.create_message_event(self.org, self.admin, self.campaign,
                                               relative_to=self.planting_date, offset=i+10, unit='D',
                                               message='Sent %d days after planting date' % (i+10))

        now = timezone.now()
        self.joe.set_field(self.user, 'planting_date', unicode(now + timedelta(days=1)))
        EventFire.update_campaign_events(self.campaign)

        # should have seven fires, one for each campaign event
        self.assertEquals(7, EventFire.objects.all().count())

        # visit a contact detail page as a user but not belonging to this organization
        self.login(self.user1)
        response = self.client.get(read_url)
        self.assertEquals(302, response.status_code)

        # visit a contact detail page as a manager but not belonging to this organisation
        self.login(self.manager1)
        response = self.client.get(read_url)
        self.assertEquals(302, response.status_code)

        # visit a contact detail page as a manager within the organization
        response = self.fetch_protected(read_url, self.admin)
        self.assertEquals(self.joe, response.context['object'])

        with patch('temba.orgs.models.Org.get_schemes') as mock_get_schemes:
            mock_get_schemes.return_value = []

            response = self.fetch_protected(read_url, self.admin)
            self.assertEquals(self.joe, response.context['object'])
            self.assertFalse(response.context['has_sendable_urn'])

            mock_get_schemes.return_value = ['tel']

            response = self.fetch_protected(read_url, self.admin)
            self.assertEquals(self.joe, response.context['object'])
            self.assertTrue(response.context['has_sendable_urn'])

        response = self.fetch_protected(read_url, self.admin)
        self.assertEquals(self.joe, response.context['object'])
        self.assertTrue(response.context['has_sendable_urn'])
        upcoming = response.context['upcoming_events']

        # should show the next seven events to fire in reverse order
        self.assertEquals(7, len(upcoming))

        self.assertEquals("Sent 10 days after planting date", upcoming[4]['message'])
        self.assertEquals("Sent 7 days after planting date", upcoming[5]['message'])
        self.assertEquals(None, upcoming[6]['message'])
        self.assertEquals(self.reminder_flow.pk, upcoming[6]['flow_id'])
        self.assertEquals(self.reminder_flow.name, upcoming[6]['flow_name'])

        self.assertGreater(upcoming[4]['scheduled'], upcoming[5]['scheduled'])

        # add a scheduled broadcast
        broadcast = Broadcast.create(self.org, self.admin, "Hello", [])
        broadcast.contacts.add(self.joe)
        schedule_time = now + timedelta(days=5)
        broadcast.schedule = Schedule.create_schedule(schedule_time, 'O', self.admin)
        broadcast.save()

        response = self.fetch_protected(read_url, self.admin)
        self.assertEquals(self.joe, response.context['object'])
        upcoming = response.context['upcoming_events']

        # should show the next 2 events to fire and the scheduled broadcast in reverse order by schedule time
        self.assertEquals(8, len(upcoming))

        self.assertEquals("Sent 7 days after planting date", upcoming[5]['message'])
        self.assertEquals("Hello", upcoming[6]['message'])
        self.assertEquals(None, upcoming[7]['message'])
        self.assertEquals(self.reminder_flow.pk, upcoming[7]['flow_id'])
        self.assertEquals(self.reminder_flow.name, upcoming[7]['flow_name'])

        self.assertGreater(upcoming[6]['scheduled'], upcoming[7]['scheduled'])

        contact_no_name = self.create_contact(name=None, number="678")
        read_url = reverse('contacts.contact_read', args=[contact_no_name.uuid])
        response = self.fetch_protected(read_url, self.superuser)
        self.assertEquals(contact_no_name, response.context['object'])
        self.client.logout()

        # login as a manager from out of this organization
        self.login(self.manager1)

        # create kLab group, and add joe to the group
        kLab = self.create_group("kLab", [self.joe])

        # post to read url, joe's contact and kLab group
        post_data = dict(contact=self.joe.id, group=kLab.id)
        response = self.client.post(read_url, post_data, follow=True)

        # this manager cannot operate on this organization
        self.assertEquals(len(self.joe.user_groups.all()), 2)
        self.client.logout()

        # login as a manager of kLab
        self.login(self.admin)

        # remove this contact form kLab group
        response = self.client.post(read_url, post_data, follow=True)
        self.assertEqual(1, self.joe.user_groups.count())

        # try removing it again, should fail
        response = self.client.post(read_url, post_data, follow=True)
        self.assertEquals(200, response.status_code)

    def test_read_language(self):

        # this is a bogus
        self.joe.language = 'zzz'
        self.joe.save()
        response = self.fetch_protected(reverse('contacts.contact_read', args=[self.joe.uuid]), self.admin)

        # should just show the language code instead of the language name
        self.assertContains(response, 'zzz')

        self.joe.language = 'fra'
        self.joe.save()
        response = self.fetch_protected(reverse('contacts.contact_read', args=[self.joe.uuid]), self.admin)

        # with a proper code, we should see the language
        self.assertContains(response, 'French')

    def test_update_and_list(self):
        from temba.msgs.tasks import check_messages_task
        list_url = reverse('contacts.contact_list')

        self.just_joe = self.create_group("Just Joe", [self.joe])
        self.joe_and_frank = self.create_group("Joe and Frank", [self.joe, self.frank])

        self.joe_and_frank = ContactGroup.user_groups.get(pk=self.joe_and_frank.pk)

        self.assertEquals(self.joe.groups_as_text(), "Joe and Frank, Just Joe")
        group_analytic_json = self.joe_and_frank.analytics_json()
        self.assertEquals(group_analytic_json['id'], self.joe_and_frank.pk)
        self.assertEquals(group_analytic_json['name'], "Joe and Frank")
        self.assertEquals(2, group_analytic_json['count'])

        # list contacts as a user not in the organization
        self.login(self.user1)
        response = self.client.get(list_url)
        self.assertEquals(302, response.status_code)

        self.viewer = self.create_user("Viewer")
        self.org.viewers.add(self.viewer)
        self.viewer.set_org(self.org)

        self.login(self.viewer)

        response = self.client.get(list_url)
        self.assertContains(response, "Joe Blow")
        self.assertContains(response, "Frank Smith")
        self.assertContains(response, "Joe and Frank")
        self.assertEquals(response.context['actions'], ('label', 'block'))

        # this just_joe group has one contact and joe_and_frank group has two contacts
        self.assertEquals(len(self.just_joe.contacts.all()), 1)
        self.assertEquals(len(self.joe_and_frank.contacts.all()), 2)

        # viewer cannot remove Joe from the group
        post_data = dict()
        post_data['action'] = 'label'
        post_data['label'] = self.just_joe.id
        post_data['objects'] = self.joe.id
        post_data['add'] = False

        # no change
        self.client.post(list_url, post_data, follow=True)
        self.assertEquals(len(self.just_joe.contacts.all()), 1)
        self.assertEquals(len(self.joe_and_frank.contacts.all()), 2)

        # viewer also can't block
        post_data['action'] = 'block'
        self.client.post(list_url, post_data, follow=True)
        self.assertFalse(Contact.objects.get(pk=self.joe.id).is_blocked)

        # list the contacts as a manager of the organization
        self.login(self.admin)
        response = self.client.get(list_url)
        self.assertContains(response, "Joe Blow")
        self.assertContains(response, "Frank Smith")
        self.assertContains(response, "Joe and Frank")
        self.assertEquals(response.context['actions'], ('label', 'block'))

        # this just_joe group has one contact and joe_and_frank group has two contacts
        self.assertEquals(len(self.just_joe.contacts.all()), 1)
        self.assertEquals(len(self.joe_and_frank.contacts.all()), 2)

        # add a new group
        group = self.create_group("Test", [self.joe])

        # view our test group
        filter_url = reverse('contacts.contact_filter', args=[group.pk])
        response = self.client.get(filter_url)
        self.assertEquals(1, len(response.context['object_list']))
        self.assertEquals(self.joe, response.context['object_list'][0])

        # should have an edit button
        update_url = reverse('contacts.contactgroup_update', args=[group.pk])
        delete_url = reverse('contacts.contactgroup_delete', args=[group.pk])

        self.assertContains(response, update_url)
        response = self.client.get(update_url)
        self.assertTrue('name' in response.context['form'].fields)

        response = self.client.post(update_url, dict(name="New Test"))
        self.assertRedirect(response, filter_url)

        group = ContactGroup.user_groups.get(pk=group.pk)
        self.assertEquals("New Test", group.name)

        # post to our delete url
        response = self.client.post(delete_url, dict())
        self.assertRedirect(response, reverse('contacts.contact_list'))

        # make sure it is inactive
        self.assertFalse(ContactGroup.user_groups.get(name="New Test").is_active)

        # remove Joe from the group
        post_data = dict()
        post_data['action'] = 'label'
        post_data['label'] = self.just_joe.id
        post_data['objects'] = self.joe.id
        post_data['add'] = False

        # check the Joe is only removed from just_joe only and is still in joe_and_frank
        self.client.post(list_url, post_data, follow=True)
        self.assertEquals(len(self.just_joe.contacts.all()), 0)
        self.assertEquals(len(self.joe_and_frank.contacts.all()), 2)

        # Now add back Joe to the group
        post_data = dict()
        post_data['action'] = 'label'
        post_data['label'] = self.just_joe.id
        post_data['objects'] = self.joe.id
        post_data['add'] = True

        self.client.post(list_url, post_data, follow=True)
        self.assertEquals(len(self.just_joe.contacts.all()), 1)
        self.assertEquals(self.just_joe.contacts.all()[0].pk, self.joe.pk)
        self.assertEquals(len(self.joe_and_frank.contacts.all()), 2)

        # Now let's test the filters
        just_joe_filter_url = reverse('contacts.contact_filter', args=[self.just_joe.pk])
        joe_and_frank_filter_url = reverse('contacts.contact_filter', args=[self.joe_and_frank.pk])

        # now test when the action with some data missing
        self.assertEquals(self.joe.user_groups.filter(is_active=True).count(), 2)

        post_data = dict()
        post_data['action'] = 'label'
        post_data['objects'] = self.joe.id
        post_data['add'] = True
        self.client.post(joe_and_frank_filter_url, post_data)
        self.assertEquals(self.joe.user_groups.filter(is_active=True).count(), 2)

        post_data = dict()
        post_data['action'] = 'unlabel'
        post_data['objects'] = self.joe.id
        post_data['add'] = True
        self.client.post(joe_and_frank_filter_url, post_data)
        self.assertEquals(self.joe.user_groups.filter(is_active=True).count(), 2)

        # Now archive Joe
        post_data = dict()
        post_data['action'] = 'block'
        post_data['objects'] = self.joe.id
        self.client.post(list_url, post_data, follow=True)

        self.joe = Contact.objects.filter(pk=self.joe.pk)[0]
        self.assertEquals(self.joe.is_blocked, True)
        self.assertEquals(len(self.just_joe.contacts.all()), 0)
        self.assertEquals(len(self.joe_and_frank.contacts.all()), 1)

        # shouldn't be any contacts on the failed page
        response = self.client.get(reverse('contacts.contact_failed'))
        self.assertEquals(0, len(response.context['object_list']))

        # create a failed message for joe
        sms = Msg.create_outgoing(self.org, self.admin, self.frank, "Failed Outgoing")
        sms.status = 'F'
        sms.save()

        check_messages_task()

        response = self.client.get(reverse('contacts.contact_failed'))
        self.assertEquals(1, len(response.context['object_list']))
        self.assertEquals(1, response.context['object_list'].count())  # from cache

        # having another message that is successful removes us from the list though
        sms = Msg.create_outgoing(self.org, self.admin, self.frank, "Delivered Outgoing")
        sms.status = 'D'
        sms.save()

        check_messages_task()

        response = self.client.get(reverse('contacts.contact_failed'))
        self.assertEquals(0, len(response.context['object_list']))
        self.assertEquals(0, response.context['object_list'].count())  # from cache

        # Now let's visit the archived contacts page
        blocked_url = reverse('contacts.contact_blocked')

        # archived contact are not on the list page
        post_data = dict()
        post_data['action'] = 'unblock'
        post_data['objects'] = self.joe.id
        self.client.post(blocked_url, post_data, follow=True)

        # and check that Joe is restored to the contact list but the group not restored
        response = self.client.get(list_url)
        self.assertContains(response, "Joe Blow")
        self.assertContains(response, "Frank Smith")
        self.assertEquals(response.context['actions'], ('label', 'block'))
        self.assertEquals(len(self.just_joe.contacts.all()), 0)
        self.assertEquals(len(self.joe_and_frank.contacts.all()), 1)

        # now let's test removing a contact from a group
        post_data = dict()
        post_data['action'] = 'unlabel'
        post_data['label'] = self.joe_and_frank.id
        post_data['objects'] = self.frank.id
        post_data['add'] = True
        self.client.post(joe_and_frank_filter_url, post_data, follow=True)
        self.assertEquals(len(self.joe_and_frank.contacts.all()), 0)

        # add an extra field to the org
        ContactField.objects.create(org=self.org, key='state', label="Home state", value_type=STATE)
        self.joe.set_field(self.user, 'state', " kiGali   citY ")  # should match "Kigali City"

        # check that the field appears on the update form
        response = self.client.get(reverse('contacts.contact_update', args=[self.joe.id]))
        self.assertEqual(response.context['form'].fields.keys(), ['name', 'groups', 'urn__twitter__0', 'urn__tel__1', 'loc'])
        self.assertEqual(response.context['form'].initial['name'], "Joe Blow")
        self.assertEqual(response.context['form'].fields['urn__tel__1'].initial, "123")

        response = self.client.get(reverse('contacts.contact_update_fields', args=[self.joe.id]))
        self.assertEqual(response.context['form'].fields['__field__state'].initial, "Kigali City")  # parsed name

        # update it to something else
        self.joe.set_field(self.user, 'state', "eastern province")

        # check the read page
        response = self.client.get(reverse('contacts.contact_read', args=[self.joe.uuid]))
        self.assertContains(response, "Eastern Province")

        # update joe - change his tel URN
        data = dict(name="Joe Blow", urn__tel__1="12345", order__urn__tel__1="0")
        self.client.post(reverse('contacts.contact_update', args=[self.joe.id]), data)

        # update the state contact field to something invalid
        self.client.post(reverse('contacts.contact_update_fields', args=[self.joe.id]), dict(__field__state='newyork'))

        # check that old URN is detached, new URN is attached, and Joe still exists
        self.joe = Contact.objects.get(pk=self.joe.id)
        self.assertEquals("12345", self.joe.get_urn_display(scheme=TEL_SCHEME))
        self.assertEquals(self.joe.get_field_raw('state'), "newyork")  # raw user input as location wasn't matched
        self.assertFalse(Contact.from_urn(self.org, TEL_SCHEME, "123"))  # tel 123 is nobody now

        # update joe, change his number back
        data = dict(name="Joe Blow", urn__tel__0="123", order__urn__tel__0="0", __field__location="Kigali")
        self.client.post(reverse('contacts.contact_update', args=[self.joe.id]), data)

        # check that old URN is re-attached
        self.assertIsNone(ContactURN.objects.get(urn="tel:12345").contact)
        self.assertEquals(self.joe, ContactURN.objects.get(urn="tel:123").contact)

        # add another URN to joe
        ContactURN.create(self.org, self.joe, TEL_SCHEME, "67890")

        # assert that our update form has the extra URN
        response = self.client.get(reverse('contacts.contact_update', args=[self.joe.id]))
        self.assertEquals("123", response.context['form'].fields['urn__tel__0'].initial)
        self.assertEquals("67890", response.context['form'].fields['urn__tel__1'].initial)

        # update joe, add him to "Just Joe" group
        post_data = dict(name="Joe Gashyantare", groups=[self.just_joe.id],
                         urn__tel__0="123", urn__tel__1="67890")
        response = self.client.post(reverse('contacts.contact_update', args=[self.joe.id]), post_data, follow=True)
        self.assertEqual(response.context['contact'].name, "Joe Gashyantare")
        self.assertEqual(set(self.joe.user_groups.all()), {self.just_joe})
        self.assertTrue(ContactURN.objects.filter(contact=self.joe, path="123"))
        self.assertTrue(ContactURN.objects.filter(contact=self.joe, path="67890"))

        # remove him from this group "Just joe", and his second number
        post_data = dict(name="Joe Gashyantare", urn__tel__0="12345", groups=[])
        response = self.client.post(reverse('contacts.contact_update', args=[self.joe.id]), post_data, follow=True)
        self.assertEqual(set(self.joe.user_groups.all()), set())
        self.assertTrue(ContactURN.objects.filter(contact=self.joe, path="12345"))
        self.assertFalse(ContactURN.objects.filter(contact=self.joe, path="67890"))
        self.assertFalse(ContactURN.objects.filter(contact=self.joe, path="1232"))

        # should no longer be in our update form either
        response = self.client.get(reverse('contacts.contact_update', args=[self.joe.id]))
        self.assertEquals("12345", response.context['form'].fields['urn__tel__0'].initial)
        self.assertFalse('urn__tel__1' in response.context['form'].fields)

        # check that groups field isn't displayed when contact is blocked
        self.joe.block(self.user)
        response = self.client.get(reverse('contacts.contact_update', args=[self.joe.id]))
        self.assertNotIn('groups', response.context['form'].fields)

        # and that we can still update the contact
        post_data = dict(name="Joe Bloggs", urn__tel__0="12345")
        self.client.post(reverse('contacts.contact_update', args=[self.joe.id]), post_data, follow=True)

        self.joe = Contact.objects.get(pk=self.joe.pk)
        self.assertEquals(self.joe.name, "Joe Bloggs")

        self.joe.unblock(self.user)

        # add new urn for joe
        self.client.post(reverse('contacts.contact_update', args=[self.joe.id]),
                                 dict(name='Joey', urn__tel__0="12345",
                                      new_scheme="ext", new_path="EXT123"))

        urn = ContactURN.objects.filter(contact=self.joe, scheme='ext').first()
        self.assertIsNotNone(urn)
        self.assertEquals('EXT123', urn.path)

        # now try adding one that is invalid
        self.client.post(reverse('contacts.contact_update', args=[self.joe.id]),
                                 dict(name='Joey', urn__tel__0="12345",
                                      new_scheme="mailto", new_path="malformed"))
        self.assertIsNone(ContactURN.objects.filter(contact=self.joe, scheme='mailto').first())

        # update our language to something not on the org
        self.joe.refresh_from_db()
        self.joe.language = 'fre'
        self.joe.save()

        # add some languages to our org, but not french
        self.client.post(reverse('orgs.org_languages'), dict(primary_lang='hat', languages='arc,spa'))
        response = self.client.get(reverse('contacts.contact_update', args=[self.joe.id]))

        self.assertContains(response, 'French (Missing)')
        self.client.post(reverse('contacts.contact_update', args=[self.joe.id]),
                                 dict(name='Joey', urn__tel__0="12345",
                                      new_scheme="mailto", new_path="malformed"))

        # update our contact with some locations
        ContactField.get_or_create(self.org, 'state', "Home State", value_type='S')
        ContactField.get_or_create(self.org, 'home', "Home District", value_type='I')

        self.client.post(reverse('contacts.contact_update_fields', args=[self.joe.id]),
                         dict(__field__state='eastern province', __field__home='rwamagana'))

        response = self.client.get(reverse('contacts.contact_read', args=[self.joe.uuid]))
        self.assertContains(response, 'Eastern Province')
        self.assertContains(response, 'Rwamagana')

        # try to push into a dynamic group
        with self.assertRaises(ValueError):
            self.login(self.admin)
            group = ContactGroup.create(self.org, self.admin, 'Dynamo', query='dynamo')
            post_data = dict()
            post_data['action'] = 'label'
            post_data['label'] = group.pk
            post_data['objects'] = self.frank.pk
            post_data['add'] = True
            self.client.post(list_url, post_data)

        # check updating when org is anon
        self.org.is_anon = True
        self.org.save()

        post_data = dict(name="Joe X", groups=[self.just_joe.id])
        self.client.post(reverse('contacts.contact_update', args=[self.joe.id]), post_data, follow=True)
        self.assertEquals(Contact.from_urn(self.org, TEL_SCHEME, "12345"), self.joe)  # ensure Joe still has tel 12345
        self.assertEquals(Contact.from_urn(self.org, TEL_SCHEME, "12345").name, "Joe X")

        # try delete action
        call = Call.create_call(self.channel, self.frank.get_urn(TEL_SCHEME).path, timezone.now(), 5, Call.TYPE_OUT_MISSED)
        post_data['action'] = 'delete'
        post_data['objects'] = self.frank.pk

        self.client.post(list_url, post_data)
        self.frank.refresh_from_db()
        self.assertFalse(self.frank.is_active)
        call.refresh_from_db()

        # the call should be inactive now too
        self.assertFalse(call.is_active)

    def test_contact_model(self):
        contact1 = self.create_contact(name=None, number="123456")

        contact1.set_first_name("Ludacris")
        self.assertEquals(contact1.name, "Ludacris")

        first_modified_on = contact1.modified_on
        contact1.set_field(self.editor, 'occupation', 'Musician')

        contact1.refresh_from_db()
        self.assertTrue(contact1.modified_on > first_modified_on)
        self.assertEqual(contact1.modified_by, self.editor)

        contact2 = self.create_contact(name="Boy", number="12345")
        self.assertEquals(contact2.get_display(), "Boy")

        contact3 = self.create_contact(name=None, number="0788111222")
        self.channel.country = 'RW'
        self.channel.save()

        normalized = contact3.get_urn(TEL_SCHEME).ensure_number_normalization(self.channel)
        self.assertEquals(normalized.path, "+250788111222")

        contact4 = self.create_contact(name=None, number="0788333444")
        normalized = contact4.get_urn(TEL_SCHEME).ensure_number_normalization(self.channel)
        self.assertEquals(normalized.path, "+250788333444")

        # check normalization leads to matching
        contact5 = self.create_contact(name='Jimmy', number="+250788333555")
        contact6 = self.create_contact(name='James', number="0788333555")
        self.assertEquals(contact5.pk, contact6.pk)

        contact5.update_urns(self.user, [(TWITTER_SCHEME, 'jimmy_woot'), (TEL_SCHEME, '0788333666')])

        # check old phone URN still existing but was detached
        self.assertIsNone(ContactURN.objects.get(urn='tel:+250788333555').contact)

        # check new URNs were created and attached
        self.assertEquals(contact5, ContactURN.objects.get(urn='tel:+250788333666').contact)
        self.assertEquals(contact5, ContactURN.objects.get(urn='twitter:jimmy_woot').contact)

        # check twitter URN takes priority if you don't specify scheme
        self.assertEqual('twitter:jimmy_woot', contact5.get_urn().urn)
        self.assertEquals('twitter:jimmy_woot', contact5.get_urn(schemes=[TWITTER_SCHEME]).urn)
        self.assertEquals('tel:+250788333666', contact5.get_urn(schemes=[TEL_SCHEME]).urn)
        self.assertIsNone(contact5.get_urn(schemes=['email']))
        self.assertIsNone(contact5.get_urn(schemes=['facebook']))

        # check that we can steal other contact's URNs
        contact5.update_urns(self.user, [(TEL_SCHEME, '0788333444')])
        self.assertEquals(contact5, ContactURN.objects.get(urn='tel:+250788333444').contact)
        self.assertFalse(contact4.urns.all())

    def test_from_urn(self):
        self.assertEqual(self.joe, Contact.from_urn(self.org, 'tel', '123'))  # URN with contact
        self.assertIsNone(Contact.from_urn(self.org, 'tel', '8888'))  # URN with no contact
        self.assertIsNone(Contact.from_urn(self.org, None, 'snoop@dogg.com'))

    def test_validate_import_header(self):
        with self.assertRaises(Exception):
            Contact.validate_org_import_header([], self.org)

        with self.assertRaises(Exception):
            Contact.validate_org_import_header(['name'], self.org)  # missing a URN

        with self.assertRaises(Exception):
            Contact.validate_org_import_header(['phone', 'twitter', 'external'], self.org)  # missing name

        Contact.validate_org_import_header(['uuid'], self.org)
        Contact.validate_org_import_header(['uuid', 'age'], self.org)
        Contact.validate_org_import_header(['uuid', 'name'], self.org)
        Contact.validate_org_import_header(['name', 'phone', 'twitter', 'external'], self.org)
        Contact.validate_org_import_header(['name', 'phone'], self.org)
        Contact.validate_org_import_header(['name', 'twitter'], self.org)
        Contact.validate_org_import_header(['name', 'external'], self.org)

        with AnonymousOrg(self.org):
            Contact.validate_org_import_header(['uuid'], self.org)
            Contact.validate_org_import_header(['uuid', 'age'], self.org)
            Contact.validate_org_import_header(['uuid', 'name'], self.org)
            Contact.validate_org_import_header(['name', 'phone', 'twitter', 'external'], self.org)
            Contact.validate_org_import_header(['name', 'phone'], self.org)
            Contact.validate_org_import_header(['name', 'twitter'], self.org)
            Contact.validate_org_import_header(['name', 'external'], self.org)

    def test_get_import_file_headers(self):
        with open('%s/test_imports/sample_contacts_with_extra_fields.xls' % settings.MEDIA_ROOT, 'rb') as open_file:
            csv_file = ContentFile(open_file.read())
            self.assertEqual(Contact.get_org_import_file_headers(csv_file, self.org), ['country', 'district', 'zip code',
                                                                         'professional status', 'joined', 'vehicle',
                                                                         'shoes'])

        with open('%s/test_imports/sample_contacts_with_extra_fields_and_empty_headers.xls' % settings.MEDIA_ROOT,
                  'rb') as open_file:
            csv_file = ContentFile(open_file.read())
            self.assertEqual(Contact.get_org_import_file_headers(csv_file, self.org), ['country', 'district', 'zip code',
                                                                         'professional status', 'joined', 'vehicle',
                                                                         'shoes'])

    def do_import(self, user, filename):

        import_params = dict(org_id=self.org.id, timezone=self.org.timezone, extra_fields=[],
                             original_filename=filename)

        task = ImportTask.objects.create(
            created_by=user, modified_by=user,
            csv_file='test_imports/' + filename,
            model_class="Contact", import_params=json.dumps(import_params), import_log="", task_id="A")

        return Contact.import_csv(task, log=None)

<<<<<<< HEAD
    def test_create_instance(self):
        # can't import contact without a user
        self.assertRaises(ValueError, Contact.create_instance, dict(org=self.org))

        # or without a number (exception type that goes back to the user)
        self.assertRaises(SmartImportRowError, Contact.create_instance, dict(org=self.org, created_by=self.admin))

        contact = Contact.create_instance(dict(org=self.org, created_by=self.admin, name="Bob", phone="+250788111111"))
        self.assertEqual(contact.org, self.org)
        self.assertEqual(contact.name, "Bob")
        self.assertEqual([u.urn for u in contact.urns.all()], ["tel:+250788111111"])
        self.assertEqual(contact.created_by, self.admin)
=======
    def assertContactImport(self, filepath, expected_results=None, task_customize=None, custom_fields_number=None):
        csv_file = open(filepath, 'rb')
        post_data = dict(csv_file=csv_file)
        response = self.client.post(reverse('contacts.contact_import'), post_data, follow=True)
        self.assertIsNotNone(response.context['task'])

        if task_customize:
            self.assertEquals(response.request['PATH_INFO'], reverse('contacts.contact_customize',
                                                                     args=[response.context['task'].pk]))
            if custom_fields_number:
                self.assertEquals(len(response.context['form'].fields.keys()), custom_fields_number)

        else:
            self.assertEquals(response.context['results'], expected_results)

            # no errors so hide the import form
            if not expected_results.get('error_messages', []):
                self.assertFalse(response.context['show_form'])

            # we have records and addede them to a group
            if not expected_results.get('records', 0):
                self.assertIsNotNone(response.context['group'])

        return response
>>>>>>> 4b3d699a

    def test_contact_import(self):
        # first import brings in 3 contacts
        user = self.user
        records = self.do_import(user, 'sample_contacts.xls')
        self.assertEquals(3, len(records))

        self.assertEquals(1, len(ContactGroup.user_groups.all()))
        group = ContactGroup.user_groups.all()[0]
        self.assertEquals('Sample Contacts', group.name)
        self.assertEquals(3, group.contacts.count())

        self.assertEquals(1, Contact.objects.filter(name='Eric Newcomer').count())
        self.assertEquals(1, Contact.objects.filter(name='Nic Pottier').count())
        self.assertEquals(1, Contact.objects.filter(name='Jen Newcomer').count())

        jen_pk = Contact.objects.get(name='Jen Newcomer').pk

        # import again, should be no more records
        records = self.do_import(user, 'sample_contacts.xls')
        self.assertEquals(3, len(records))

        # But there should be another group
        self.assertEquals(2, len(ContactGroup.user_groups.all()))
        self.assertEquals(1, ContactGroup.user_groups.filter(name="Sample Contacts 2").count())

        # update file changes a name, and adds one more
        records = self.do_import(user, 'sample_contacts_update.csv')

        # now there are three groups
        self.assertEquals(3, len(ContactGroup.user_groups.all()))
        self.assertEquals(1, ContactGroup.user_groups.filter(name="Sample Contacts Update").count())

        self.assertEquals(1, Contact.objects.filter(name='Eric Newcomer').count())
        self.assertEquals(1, Contact.objects.filter(name='Nic Pottier').count())
        self.assertEquals(0, Contact.objects.filter(name='Jennifer Newcomer').count())
        self.assertEquals(1, Contact.objects.filter(name='Jackson Newcomer').count())
        self.assertEquals(1, Contact.objects.filter(name='Norbert Kwizera').count())

        # Jackson took over Jen's number
        self.assertEquals(Contact.objects.get(name='Jackson Newcomer').pk, jen_pk)
        self.assertEquals(4, len(records))

        # Empty import file, shouldn't create a contact group
        self.do_import(user, 'empty.csv')
        self.assertEquals(3, len(ContactGroup.user_groups.all()))

        # import twitter urns
        records = self.do_import(user, 'sample_contacts_twitter.xls')
        self.assertEquals(3, len(records))

        # now there are four groups
        self.assertEquals(4, len(ContactGroup.user_groups.all()))
        self.assertEquals(1, ContactGroup.user_groups.filter(name="Sample Contacts Twitter").count())

        self.assertEquals(1, Contact.objects.filter(name='Rapidpro').count())
        self.assertEquals(1, Contact.objects.filter(name='Textit').count())
        self.assertEquals(1, Contact.objects.filter(name='Nyaruka').count())

        # import twitter urns with phone
        records = self.do_import(user, 'sample_contacts_twitter_and_phone.xls')
        self.assertEquals(3, len(records))

        # now there are five groups
        self.assertEquals(5, len(ContactGroup.user_groups.all()))
        self.assertEquals(1, ContactGroup.user_groups.filter(name="Sample Contacts Twitter And Phone").count())

        self.assertEquals(1, Contact.objects.filter(name='Rapidpro').count())
        self.assertEquals(1, Contact.objects.filter(name='Textit').count())
        self.assertEquals(1, Contact.objects.filter(name='Nyaruka').count())

        import_url = reverse('contacts.contact_import')

        self.login(self.admin)
        response = self.client.get(import_url)
        self.assertTrue(response.context['show_form'])
        self.assertFalse(response.context['task'])
        self.assertEquals(response.context['group'], None)

        Contact.objects.all().delete()
        ContactGroup.user_groups.all().delete()
        contact = self.create_contact(name="Bob", number='+250788111111')
        contact.uuid = 'uuid-1111'
        contact.save()

        contact2 = self.create_contact(name='Kobe', number='+250788383396')
        contact2.uuid = 'uuid-4444'
        contact2.save()

        self.assertEqual(list(contact.get_urns().values_list('path', flat=True)), ['+250788111111'])
        self.assertEqual(list(contact2.get_urns().values_list('path', flat=True)), ['+250788383396'])

        with patch('temba.orgs.models.Org.lock_on') as mock_lock:
            # import contact with uuid will force update if existing contact for the uuid
            self.assertContactImport('%s/test_imports/sample_contacts_uuid.xls' % settings.MEDIA_ROOT,
                                     dict(records=4, errors=0, error_messages=[],creates=2, updates=2))
            self.assertEquals(mock_lock.call_count, 3)

        self.assertEquals(1, Contact.objects.filter(name='Eric Newcomer').count())
        self.assertEquals(0, Contact.objects.filter(name='Bob').count())
        self.assertEquals(0, Contact.objects.filter(name='Kobe').count())
        eric = Contact.objects.filter(name='Eric Newcomer').first()
        michael = Contact.objects.filter(name='Michael').first()
        self.assertEqual(eric.pk, contact.pk)
        self.assertEqual(michael.pk, contact2.pk)
        self.assertEquals('uuid-1111', eric.uuid)
        self.assertEquals('uuid-4444', michael.uuid)
        self.assertFalse(Contact.objects.filter(uuid='uuid-3333')) # previously inexistent uuid ignored

        # new urn added for eric
        self.assertEqual(list(eric.get_urns().values_list('path', flat=True)), ['+250788111111', '+250788382382'])
        self.assertEqual(list(michael.get_urns().values_list('path', flat=True)), ['+250788383396'])

        Contact.objects.all().delete()
        ContactGroup.user_groups.all().delete()
        contact = self.create_contact(name="Bob", number='+250788111111')
        contact.uuid = 'uuid-1111'
        contact.save()

        contact2 = self.create_contact(name='Kobe', number='+250788383396')
        contact2.uuid = 'uuid-4444'
        contact2.save()

        self.assertEqual(list(contact.get_urns().values_list('path', flat=True)), ['+250788111111'])
        self.assertEqual(list(contact2.get_urns().values_list('path', flat=True)), ['+250788383396'])

        with AnonymousOrg(self.org):
            with patch('temba.orgs.models.Org.lock_on') as mock_lock:
                # import contact with uuid will force update if existing contact for the uuid
                self.assertContactImport('%s/test_imports/sample_contacts_uuid.xls' % settings.MEDIA_ROOT,
                                         dict(records=4, errors=0, error_messages=[], creates=2, updates=2))

                # we ignore urns so 1 less lock
                self.assertEquals(mock_lock.call_count, 2)

            self.assertEquals(1, Contact.objects.filter(name='Eric Newcomer').count())
            self.assertEquals(0, Contact.objects.filter(name='Bob').count())
            self.assertEquals(0, Contact.objects.filter(name='Kobe').count())
            self.assertEquals('uuid-1111', Contact.objects.filter(name='Eric Newcomer').first().uuid)
            self.assertEquals('uuid-4444', Contact.objects.filter(name='Michael').first().uuid)
            self.assertFalse(Contact.objects.filter(uuid='uuid-3333')) # previously inexistent uuid ignored

            eric = Contact.objects.filter(name='Eric Newcomer').first()
            michael = Contact.objects.filter(name='Michael').first()
            self.assertEqual(eric.pk, contact.pk)
            self.assertEqual(michael.pk, contact2.pk)
            self.assertEquals('uuid-1111', eric.uuid)
            self.assertEquals('uuid-4444', michael.uuid)
            self.assertFalse(Contact.objects.filter(uuid='uuid-3333')) # previously inexistent uuid ignored

            # new urn ignored for eric
            self.assertEqual(list(eric.get_urns().values_list('path', flat=True)), ['+250788111111'])
            self.assertEqual(list(michael.get_urns().values_list('path', flat=True)), ['+250788383396'])

        Contact.objects.all().delete()
        ContactGroup.user_groups.all().delete()

        # import sample contact spreadsheet with valid headers
        self.assertContactImport('%s/test_imports/sample_contacts.xls' % settings.MEDIA_ROOT,
                                 dict(records=3, errors=0, error_messages=[], creates=3, updates=0))

        # import again to check contacts are updated
        self.assertContactImport('%s/test_imports/sample_contacts.xls' % settings.MEDIA_ROOT,
                                 dict(records=3, errors=0, error_messages=[], creates=0, updates=3))

        # import a spreadsheet that includes the test contact
        self.assertContactImport('%s/test_imports/sample_contacts_inc_test.xls' % settings.MEDIA_ROOT,
                                 dict(records=2, errors=1, creates=0, updates=2,
                                      error_messages=[dict(line=4, error="Ignored test contact")]))

        # import a spreadsheet where a contact has a missing phone number and another has an invalid number
        self.assertContactImport('%s/test_imports/sample_contacts_with_missing_and_invalid_phones.xls' % settings.MEDIA_ROOT,
                                 dict(records=1, errors=2, creates=0, updates=1,
                                      error_messages=[dict(line=3,
                                                           error="Missing any valid URNs; at least one among "
                                                                 "'mailto, twitter, ext or phone' should be provided"),
                                                      dict(line=4, error="Invalid Phone number 12345")]))

        # import a spreadsheet with a name and a twitter columns only
        self.assertContactImport('%s/test_imports/sample_contacts_twitter.xls' % settings.MEDIA_ROOT,
                                 dict(records=3, errors=0, error_messages=[], creates=3, updates=0))

        Contact.objects.all().delete()
        ContactGroup.user_groups.all().delete()

        # import a spreadsheet with phone, name and twitter columns
        self.assertContactImport('%s/test_imports/sample_contacts_twitter_and_phone.xls' % settings.MEDIA_ROOT,
                                 dict(records=3, errors=0, error_messages=[], creates=3, updates=0))

        self.assertEquals(3, Contact.objects.all().count())
        self.assertEquals(1, Contact.objects.filter(name='Rapidpro').count())
        self.assertEquals(1, Contact.objects.filter(name='Textit').count())
        self.assertEquals(1, Contact.objects.filter(name='Nyaruka').count())

        # import file with row different urn on different existing contacts should ignore those lines
        self.assertContactImport('%s/test_imports/sample_contacts_twitter_and_phone_conflicts.xls' % settings.MEDIA_ROOT,
                                 dict(records=2, errors=0, creates=0, updates=2, error_messages=[]))

        self.assertEquals(3, Contact.objects.all().count())
        self.assertEquals(1, Contact.objects.filter(name='Rapidpro').count())
        self.assertEquals(0, Contact.objects.filter(name='Textit').count())
        self.assertEquals(0, Contact.objects.filter(name='Nyaruka').count())
        self.assertEquals(1, Contact.objects.filter(name='Kigali').count())
        self.assertEquals(1, Contact.objects.filter(name='Klab').count())

        Contact.objects.all().delete()
        ContactGroup.user_groups.all().delete()

        # some columns have either twitter or phone
        self.assertContactImport('%s/test_imports/sample_contacts_twitter_and_phone_optional.xls' % settings.MEDIA_ROOT,
                                 dict(records=3, errors=0, error_messages=[], creates=3, updates=0))

        Contact.objects.all().delete()
        ContactGroup.user_groups.all().delete()
        contact = self.create_contact(name="Bob", number='+250788111111')
        contact.uuid = 'uuid-1111'
        contact.save()

        contact2 = self.create_contact(name='Kobe', number='+250788383396')
        contact2.uuid = 'uuid-4444'
        contact2.save()

        self.assertEqual(list(contact.get_urns().values_list('path', flat=True)), ['+250788111111'])
        self.assertEqual(list(contact2.get_urns().values_list('path', flat=True)), ['+250788383396'])

        with patch('temba.orgs.models.Org.lock_on') as mock_lock:
            # import contact with uuid will force update if existing contact for the uuid
            self.assertContactImport('%s/test_imports/sample_contacts_uuid_no_urns.xls' % settings.MEDIA_ROOT,
                                     dict(records=3, errors=1, creates=1, updates=2,
                                          error_messages=[dict(line=3,
                                                               error="Missing any valid URNs; at least one among "
                                                                     "'mailto, twitter, ext or phone' should be "
                                                                     "provided")]))

            # lock for creates only
            self.assertEquals(mock_lock.call_count, 1)

        self.assertEquals(1, Contact.objects.filter(name='Eric Newcomer').count())
        self.assertEquals(0, Contact.objects.filter(name='Bob').count())
        self.assertEquals(0, Contact.objects.filter(name='Kobe').count())
        eric = Contact.objects.filter(name='Eric Newcomer').first()
        michael = Contact.objects.filter(name='Michael').first()
        self.assertEqual(eric.pk, contact.pk)
        self.assertEqual(michael.pk, contact2.pk)
        self.assertEquals('uuid-1111', eric.uuid)
        self.assertEquals('uuid-4444', michael.uuid)
        self.assertFalse(Contact.objects.filter(uuid='uuid-3333')) # previously inexistent uuid ignored

        # new urn added for eric
        self.assertEqual(list(eric.get_urns().values_list('path', flat=True)), ['+250788111111'])
        self.assertEqual(list(michael.get_urns().values_list('path', flat=True)), ['+250788383396'])

        with AnonymousOrg(self.org):
            with patch('temba.orgs.models.Org.lock_on') as mock_lock:
                # import contact with uuid will force update if existing contact for the uuid for anoa orrg as well
                self.assertContactImport('%s/test_imports/sample_contacts_uuid_no_urns.xls' % settings.MEDIA_ROOT,
                                         dict(records=4, errors=0, error_messages=[], creates=2, updates=2))

                # lock for creates only
                self.assertEquals(mock_lock.call_count, 2)

            self.assertEquals(1, Contact.objects.filter(name='Eric Newcomer').count())
            self.assertEquals(0, Contact.objects.filter(name='Bob').count())
            self.assertEquals(0, Contact.objects.filter(name='Kobe').count())
            self.assertEquals('uuid-1111', Contact.objects.filter(name='Eric Newcomer').first().uuid)
            self.assertEquals('uuid-4444', Contact.objects.filter(name='Michael').first().uuid)
            self.assertFalse(Contact.objects.filter(uuid='uuid-3333')) # previously inexistent uuid ignored

            eric = Contact.objects.filter(name='Eric Newcomer').first()
            michael = Contact.objects.filter(name='Michael').first()
            self.assertEqual(eric.pk, contact.pk)
            self.assertEqual(michael.pk, contact2.pk)
            self.assertEquals('uuid-1111', eric.uuid)
            self.assertEquals('uuid-4444', michael.uuid)
            self.assertFalse(Contact.objects.filter(uuid='uuid-3333')) # previously inexistent uuid ignored

            # new urn ignored for eric
            self.assertEqual(list(eric.get_urns().values_list('path', flat=True)), ['+250788111111'])
            self.assertEqual(list(michael.get_urns().values_list('path', flat=True)), ['+250788383396'])

        Contact.objects.all().delete()
        ContactGroup.user_groups.all().delete()
        contact = self.create_contact(name="Bob", number='+250788111111')
        contact.uuid = 'uuid-1111'
        contact.save()

        contact2 = self.create_contact(name='Kobe', number='+250788383396')
        contact2.uuid = 'uuid-4444'
        contact2.save()

        self.assertEqual(list(contact.get_urns().values_list('path', flat=True)), ['+250788111111'])
        self.assertEqual(list(contact2.get_urns().values_list('path', flat=True)), ['+250788383396'])

        with patch('temba.orgs.models.Org.lock_on') as mock_lock:
            # import contact with uuid will force update if existing contact for the uuid, csv file
            self.assertContactImport('%s/test_imports/sample_contacts_uuid_no_urns.csv' % settings.MEDIA_ROOT,
                                     dict(records=3, errors=1, creates=1, updates=2,
                                          error_messages=[dict(line=3,
                                                               error="Missing any valid URNs; at least one among "
                                                                     "'mailto, twitter, ext or phone' should be "
                                                                     "provided")]))

            # only lock for create
            self.assertEquals(mock_lock.call_count, 1)

        self.assertEquals(1, Contact.objects.filter(name='Eric Newcomer').count())
        self.assertEquals(0, Contact.objects.filter(name='Bob').count())
        self.assertEquals(0, Contact.objects.filter(name='Kobe').count())
        eric = Contact.objects.filter(name='Eric Newcomer').first()
        michael = Contact.objects.filter(name='Michael').first()
        self.assertEqual(eric.pk, contact.pk)
        self.assertEqual(michael.pk, contact2.pk)
        self.assertEquals('uuid-1111', eric.uuid)
        self.assertEquals('uuid-4444', michael.uuid)
        self.assertFalse(Contact.objects.filter(uuid='uuid-3333')) # previously inexistent uuid ignored

        # new urn added for eric
        self.assertEqual(list(eric.get_urns().values_list('path', flat=True)), ['+250788111111'])
        self.assertEqual(list(michael.get_urns().values_list('path', flat=True)), ['+250788383396'])

        with AnonymousOrg(self.org):
            with patch('temba.orgs.models.Org.lock_on') as mock_lock:
                # import contact with uuid will force update if existing contact for the uuid,csv file for anon org
                self.assertContactImport('%s/test_imports/sample_contacts_uuid_no_urns.csv' % settings.MEDIA_ROOT,
                                         dict(records=4, errors=0, error_messages=[], creates=2, updates=2))

                # only lock for creates
                self.assertEquals(mock_lock.call_count, 2)

            self.assertEquals(1, Contact.objects.filter(name='Eric Newcomer').count())
            self.assertEquals(0, Contact.objects.filter(name='Bob').count())
            self.assertEquals(0, Contact.objects.filter(name='Kobe').count())
            self.assertEquals('uuid-1111', Contact.objects.filter(name='Eric Newcomer').first().uuid)
            self.assertEquals('uuid-4444', Contact.objects.filter(name='Michael').first().uuid)
            self.assertFalse(Contact.objects.filter(uuid='uuid-3333')) # previously inexistent uuid ignored

            eric = Contact.objects.filter(name='Eric Newcomer').first()
            michael = Contact.objects.filter(name='Michael').first()
            self.assertEqual(eric.pk, contact.pk)
            self.assertEqual(michael.pk, contact2.pk)
            self.assertEquals('uuid-1111', eric.uuid)
            self.assertEquals('uuid-4444', michael.uuid)
            self.assertFalse(Contact.objects.filter(uuid='uuid-3333')) # previously inexistent uuid ignored

            # new urn ignored for eric
            self.assertEqual(list(eric.get_urns().values_list('path', flat=True)), ['+250788111111'])
            self.assertEqual(list(michael.get_urns().values_list('path', flat=True)), ['+250788383396'])

        Contact.objects.all().delete()
        ContactGroup.user_groups.all().delete()
        contact = self.create_contact(name="Bob", number='+250788111111')
        contact.uuid = 'uuid-1111'
        contact.save()

        contact2 = self.create_contact(name='Kobe', number='+250788383396')
        contact2.uuid = 'uuid-4444'
        contact2.save()

        self.assertEqual(list(contact.get_urns().values_list('path', flat=True)), ['+250788111111'])
        self.assertEqual(list(contact2.get_urns().values_list('path', flat=True)), ['+250788383396'])

        with patch('temba.orgs.models.Org.lock_on') as mock_lock:
            # import contact with uuid column to group the contacts
            self.assertContactImport('%s/test_imports/sample_contacts_uuid_only.csv' % settings.MEDIA_ROOT,
                                     dict(records=3, errors=0, error_messages=[], creates=1, updates=2))

            # one lock for the create
            self.assertEquals(mock_lock.call_count, 1)

        self.assertEquals(1, Contact.objects.filter(name='Bob').count())
        self.assertEquals(1, Contact.objects.filter(name='Kobe').count())
        self.assertFalse(Contact.objects.filter(uuid='uuid-3333')) # previously inexistent uuid ignored

        with AnonymousOrg(self.org):
            with patch('temba.orgs.models.Org.lock_on') as mock_lock:
                # import contact with uuid column to group the contacts for anon org
                self.assertContactImport('%s/test_imports/sample_contacts_uuid_only.csv' % settings.MEDIA_ROOT,
                                         dict(records=3, errors=0, error_messages=[], creates=1, updates=2))

                # one lock for the create
                self.assertEquals(mock_lock.call_count, 1)

            self.assertEquals(1, Contact.objects.filter(name='Bob').count())
            self.assertEquals(1, Contact.objects.filter(name='Kobe').count())
            self.assertFalse(Contact.objects.filter(uuid='uuid-3333')) # previously inexistent uuid ignored

        Contact.objects.all().delete()
        ContactGroup.user_groups.all().delete()

        # try importing invalid spreadsheets with missing headers
        csv_file = open('%s/test_imports/sample_contacts_missing_name_header.xls' % settings.MEDIA_ROOT, 'rb')
        post_data = dict(csv_file=csv_file)
        response = self.client.post(import_url, post_data)
        self.assertFormError(response, 'form', 'csv_file',
                             'The file you provided is missing a required header called "Name".')

        csv_file = open('%s/test_imports/sample_contacts_missing_phone_header.xls' % settings.MEDIA_ROOT, 'rb')
        post_data = dict(csv_file=csv_file)
        response = self.client.post(import_url, post_data)
        self.assertFormError(response, 'form', 'csv_file',
                             'The file you provided is missing a required header. At least one of '
                             '"Phone", "Twitter", "External" should be included.')

        csv_file = open('%s/test_imports/sample_contacts_missing_name_phone_headers.xls' % settings.MEDIA_ROOT, 'rb')
        post_data = dict(csv_file=csv_file)
        response = self.client.post(import_url, post_data)
        self.assertFormError(response, 'form', 'csv_file',
                             'The file you provided is missing required headers called "Name" and one of '
                             '"Phone", "Twitter", "External".')

        # check that no contacts or groups were created by any of the previous invalid imports
        self.assertEquals(Contact.objects.all().count(), 0)
        self.assertEquals(ContactGroup.user_groups.all().count(), 0)

        # existing field
        ContactField.get_or_create(self.org, 'ride_or_drive', 'Vehicle')
        ContactField.get_or_create(self.org, 'wears', 'Shoes')  # has trailing spaces on excel files as " Shoes  "

        # import spreadsheet with extra columns
        response = self.assertContactImport('%s/test_imports/sample_contacts_with_extra_fields.xls' % settings.MEDIA_ROOT,
                                            None, task_customize=True, custom_fields_number=21)

        # all checkboxes should default to True
        for key in response.context['form'].fields.keys():
            if key.endswith('_include'):
                self.assertTrue(response.context['form'].fields[key].initial)

        customize_url = reverse('contacts.contact_customize', args=[response.context['task'].pk])
        post_data = dict()
        post_data['column_country_include'] = 'on'
        post_data['column_professional_status_include'] = 'on'
        post_data['column_zip_code_include'] = 'on'
        post_data['column_joined_include'] = 'on'
        post_data['column_vehicle_include'] = 'on'
        post_data['column_shoes_include'] = 'on'

        post_data['column_country_label'] = '[_NEW_]Location'
        post_data['column_district_label'] = 'District'
        post_data['column_professional_status_label'] = 'Job and Projects'
        post_data['column_zip_code_label'] = 'Postal Code'
        post_data['column_joined_label'] = 'Joined'
        post_data['column_vehicle_label'] = 'Vehicle'
        post_data['column_shoes_label'] = ' Shoes  '

        post_data['column_country_type'] = 'T'
        post_data['column_district_type'] = 'T'
        post_data['column_professional_status_type'] = 'T'
        post_data['column_zip_code_type'] = 'N'
        post_data['column_joined_type'] = 'D'
        post_data['column_vehicle_type'] = 'T'
        post_data['column_shoes_type'] = 'N'

        response = self.client.post(customize_url, post_data, follow=True)
        self.assertEquals(response.context['results'], dict(records=3, errors=0, error_messages=[], creates=3,
                                                            updates=0))
        self.assertEquals(Contact.objects.all().count(), 3)
        self.assertEquals(ContactGroup.user_groups.all().count(), 1)
        self.assertEquals(ContactGroup.user_groups.all()[0].name, 'Sample Contacts With Extra Fields')
        
        contact1 = Contact.objects.all().order_by('name')[0]
        self.assertEquals(contact1.get_field_raw('location'), 'Rwanda')  # renamed from 'Country'
        self.assertEquals(contact1.get_field_display('location'), 'Rwanda')  # renamed from 'Country'

        self.assertEquals(contact1.get_field_raw('ride_or_drive'), 'Moto')  # the existing field was looked up by label
        self.assertEquals(contact1.get_field_raw('wears'), 'Nike')  # existing field was looked up by label & stripped

        self.assertEquals(contact1.get_urn(schemes=[TWITTER_SCHEME]).path, 'ewok')
        self.assertEquals(contact1.get_urn(schemes=[EXTERNAL_SCHEME]).path, 'abc-1111')

        # if we change the field type for 'location' to 'datetime' we shouldn't get a category
        ContactField.objects.filter(key='location').update(value_type=DATETIME)
        contact1 = Contact.objects.all().order_by('name')[0]

        # Not a valid date, so should be None
        self.assertEquals(contact1.get_field_display('location'), None)

        # return it back to a state field
        ContactField.objects.filter(key='location').update(value_type=STATE)
        contact1 = Contact.objects.all().order_by('name')[0]

        self.assertIsNone(contact1.get_field_raw('district'))  # wasn't included
        self.assertEquals(contact1.get_field_raw('job_and_projects'), 'coach')  # renamed from 'Professional Status'
        self.assertEquals(contact1.get_field_raw('postal_code'), '600.0')
        self.assertEquals(contact1.get_field_raw('joined'), '31-12-2014 00:00')  # persisted value is localized to org
        self.assertEquals(contact1.get_field_display('joined'), '31-12-2014 00:00')  # display value is also localized

        self.assertTrue(ContactField.objects.filter(org=self.org, label="Job and Projects"))
        self.assertTrue(ContactField.objects.filter(org=self.org, label="Location"))

        # we never update existing contact fields labels or value types
        self.assertTrue(ContactField.objects.filter(org=self.org, label="Shoes", value_type='T'))
        self.assertFalse(ContactField.objects.filter(org=self.org, label="Shoes", value_type='N'))

        # import spreadsheet with extra columns again but check that giving column a reserved name
        # gives validation error
        response = self.assertContactImport('%s/test_imports/sample_contacts_with_extra_fields.xls' % settings.MEDIA_ROOT,
                                            None, task_customize=True)
        customize_url = reverse('contacts.contact_customize', args=[response.context['task'].pk])
        post_data = dict()
        post_data['column_country_include'] = 'on'
        post_data['column_professional_status_include'] = 'on'
        post_data['column_zip_code_include'] = 'on'
        post_data['column_joined_include'] = 'on'

        post_data['column_country_label'] = 'Name'  # reserved when slugified to 'name'
        post_data['column_district_label'] = 'District'
        post_data['column_professional_status_label'] = 'Job and Projects'
        post_data['column_zip_code_label'] = 'Postal Code'
        post_data['column_joined_label'] = 'Joined'

        post_data['column_country_type'] = 'T'
        post_data['column_district_type'] = 'T'
        post_data['column_professional_status_type'] = 'T'
        post_data['column_zip_code_type'] = 'N'
        post_data['column_joined_type'] = 'D'

        response = self.client.post(customize_url, post_data, follow=True)
        self.assertFormError(response, 'form', None, 'Name is a reserved name for contact fields')

        # invalid label
        post_data['column_country_label'] = '}{i$t0rY'  # supports only numbers, letters, hyphens

        response = self.client.post(customize_url, post_data, follow=True)
        self.assertFormError(response, 'form', None, "Field names can only contain letters, numbers, hypens")

        post_data['column_joined_label'] = 'District'

        response = self.client.post(customize_url, post_data, follow=True)
        self.assertFormError(response, 'form', None, 'District should be used once')

        post_data['column_joined_label'] = '[_NEW_]District'

        response = self.client.post(customize_url, post_data, follow=True)
        self.assertFormError(response, 'form', None, 'District should be used once')

        # invalid import params
        with self.assertRaises(Exception):
            task = ImportTask.objects.create(
                created_by=user, modified_by=user,
                csv_file='test_imports/filename',
                model_class="Contact", import_params='bogus!', import_log="", task_id="A")
            Contact.import_csv(task, log=None)

    def test_contact_import_with_languages(self):
        self.create_contact(name="Eric", number="+250788382382")

        self.do_import(self.user, 'sample_contacts_with_language.xls')

        self.assertEqual(Contact.objects.get(urns__path="+250788382382").language, 'eng')  # updated
        self.assertEqual(Contact.objects.get(urns__path="+250788383383").language, 'fre')  # created with language
        self.assertEqual(Contact.objects.get(urns__path="+250788383385").language, None)   # no language

    def test_import_methods(self):
        user = self.user
        c1 = self.create_contact(name=None, number='0788382382')
        c2 = self.create_contact(name=None, number='0788382382')
        self.assertEquals(c1.pk, c2.pk)
        
        field_dict = dict(phone='0788123123', created_by=user, modified_by=user, org=self.org, name='LaToya Jackson') 
        c1 = Contact.create_instance(field_dict)

        field_dict = dict(phone='0788123123', created_by=user, modified_by=user, org=self.org, name='LaToya Jackson')
        field_dict['name'] = 'LaToya Jackson'
        c2 = Contact.create_instance(field_dict)
        self.assertEquals(c1.pk, c2.pk)

        c1.block(self.user)
        field_dict = dict(phone='0788123123', created_by=user, modified_by=user, org=self.org, name='LaToya Jackson')
        field_dict['name'] = 'LaToya Jackson'
        c2 = Contact.create_instance(field_dict)
        self.assertEquals(c1.pk, c2.pk)
        self.assertFalse(c2.is_blocked)

        import_params = dict(org_id=self.org.id, timezone=timezone.UTC, extra_fields=[
            dict(key='nick_name', header='nick name', label='Nickname', type='T')
        ])
        field_dict = dict(phone='0788123123', created_by=user, modified_by=user, org=self.org, name='LaToya Jackson') 
        field_dict['yourmom'] = 'face'
        field_dict['nick name'] = 'bob'
        field_dict = Contact.prepare_fields(field_dict, import_params)
        self.assertNotIn('yourmom', field_dict)
        self.assertNotIn('nick name', field_dict)
        self.assertEquals(field_dict['nick_name'], 'bob')
        self.assertEquals(field_dict['org'], self.org)

        # missing important import params
        with self.assertRaises(Exception):
            Contact.prepare_fields(field_dict, dict())

        # check that trying to save an extra field with a reserved name throws an exception
        with self.assertRaises(Exception):
            import_params = dict(org_id=self.org.id, timezone=timezone.UTC, extra_fields=[
                dict(key='phone', header='phone', label='Phone')
            ])
            Contact.prepare_fields(field_dict, import_params)

        with AnonymousOrg(self.org):
            # should existing urns on anon org
            with self.assertRaises(SmartImportRowError):
                field_dict = dict(phone='0788123123', created_by=user, modified_by=user,
                                  org=self.org, name='LaToya Jackson')
                Contact.create_instance(field_dict)

            field_dict = dict(phone='0788123123', created_by=user, modified_by=user,
                              org=self.org, name='Janet Jackson', uuid=c1.uuid)
            c3 = Contact.create_instance(field_dict)
            self.assertEqual(c3.pk, c1.pk)
            self.assertEqual(c3.name, "Janet Jackson")

    def test_fields(self):
        # set a field on joe
        self.joe.set_field(self.user, 'abc_1234', 'Joe', label="Name")
        self.assertEquals('Joe', self.joe.get_field_raw('abc_1234'))

        self.joe.set_field(self.user, 'abc_1234', None)
        self.assertEquals(None, self.joe.get_field_raw('abc_1234'))

        # try storing an integer, should get turned into a string
        self.joe.set_field(self.user, 'abc_1234', 1)
        self.assertEquals('1', self.joe.get_field_raw('abc_1234'))

        # we should have a field with the key
        ContactField.objects.get(key='abc_1234', label="Name", org=self.joe.org)

        # setting with a different label should update it
        self.joe.set_field(self.user, 'abc_1234', 'Joe', label="First Name")
        self.assertEquals('Joe', self.joe.get_field_raw('abc_1234'))
        ContactField.objects.get(key='abc_1234', label="First Name", org=self.joe.org)

    def test_serialize_field_value(self):
        registration_field = ContactField.get_or_create(self.org, 'registration_date', "Registration Date",
                                                        None, DATETIME)

        weight_field = ContactField.get_or_create(self.org, 'weight', "Weight", None, DECIMAL)
        color_field = ContactField.get_or_create(self.org, 'color', "Color", None, TEXT)

        joe = Contact.objects.get(pk=self.joe.pk)
        joe.set_field(self.user, 'registration_date', "2014-12-31 03:04:00")
        joe.set_field(self.user, 'weight', "75.888888")
        joe.set_field(self.user, 'color', "green")

        value = joe.get_field(registration_field.key)
        self.assertEqual(Contact.serialize_field_value(registration_field, value), '2014-12-31T01:04:00.000000Z')

        value = joe.get_field(weight_field.key)
        self.assertEqual(Contact.serialize_field_value(weight_field, value), '75.888888')

        value = joe.get_field(color_field.key)
        value.category = "Dark"
        value.save()

        self.assertEqual(Contact.serialize_field_value(color_field, value), 'Dark')

    def test_set_location_fields(self):
        district_field = ContactField.get_or_create(self.org, 'district', 'District', None, DISTRICT)

        # add duplicate district in different states
        east_province = AdminBoundary.objects.create(osm_id='R005', name='East Province', level=1, parent=self.country)
        AdminBoundary.objects.create(osm_id='R004', name='Remera', level=2, parent=east_province)
        kigali = AdminBoundary.objects.get(name="Kigali City")
        AdminBoundary.objects.create(osm_id='R003', name='Remera', level=2, parent=kigali)

        joe = Contact.objects.get(pk=self.joe.pk)
        joe.set_field(self.user, 'district', 'Remera')
        value = Value.objects.filter(contact=joe, contact_field=district_field).first()
        self.assertFalse(value.location_value)

        state_field = ContactField.get_or_create(self.org, 'state', 'State', None, STATE)

        joe.set_field(self.user, 'state', 'Kigali city')
        value = Value.objects.filter(contact=joe, contact_field=state_field).first()
        self.assertTrue(value.location_value)
        self.assertEquals(value.location_value.name, "Kigali City")

        joe.set_field(self.user, 'district', 'Remera')
        value = Value.objects.filter(contact=joe, contact_field=district_field).first()
        self.assertTrue(value.location_value)
        self.assertEquals(value.location_value.name, "Remera")
        self.assertEquals(value.location_value.parent, kigali)

    def test_message_context(self):
        message_context = self.joe.build_message_context()

        self.assertEquals("Joe", message_context['first_name'])
        self.assertEquals("Joe Blow", message_context['name'])
        self.assertEquals("Joe Blow", message_context['__default__'])
        self.assertEquals("123", message_context['tel'])
        self.assertEquals("", message_context['groups'])
        self.assertTrue('uuid' in message_context)
        self.assertEquals(self.joe.uuid, message_context['uuid'])

        # add him to a group
        self.create_group("Reporters", [self.joe])

        self.joe = Contact.objects.get(pk=self.joe.pk)
        message_context = self.joe.build_message_context()

        self.assertEquals("Joe", message_context['first_name'])
        self.assertEquals("Joe Blow", message_context['name'])
        self.assertEquals("Joe Blow", message_context['__default__'])
        self.assertEquals("123", message_context['tel'])
        self.assertEquals("Reporters", message_context['groups'])

    def test_urn_priority(self):
        bob = self.create_contact("Bob")

        bob.update_urns(self.user, [('tel', '456'), ('tel', '789')])
        urns = bob.urns.all().order_by('-priority')
        self.assertEquals(2, len(urns))
        self.assertEquals('456', urns[0].path)
        self.assertEquals('789', urns[1].path)
        self.assertEquals(99, urns[0].priority)
        self.assertEquals(98, urns[1].priority)

        bob.update_urns(self.user, [('tel', '789'), ('tel', '456')])
        urns = bob.urns.all().order_by('-priority')
        self.assertEquals(2, len(urns))
        self.assertEquals('789', urns[0].path)
        self.assertEquals('456', urns[1].path)

        # add an email urn
        bob.update_urns(self.user, [('email', 'bob@marley.com'), ('tel', '789'), ('tel', '456')])
        urns = bob.urns.all().order_by('-priority')
        self.assertEquals(3, len(urns))
        self.assertEquals(99, urns[0].priority)
        self.assertEquals(98, urns[1].priority)
        self.assertEquals(97, urns[2].priority)

        # it'll come back as the highest priority
        self.assertEquals('bob@marley.com', urns[0].path)

        # but not the highest 'sendable' urn
        contact, urn = Msg.resolve_recipient(self.org, self.admin, bob, self.channel)
        self.assertEquals(urn.path, '789')

        # swap our phone numbers
        bob.update_urns(self.user, [('email', 'bob@marley.com'), ('tel', '456'), ('tel', '789')])
        contact, urn = Msg.resolve_recipient(self.org, self.admin, bob, self.channel)
        self.assertEquals(urn.path, '456')

    def test_update_handling(self):
        from temba.campaigns.models import Campaign, CampaignEvent, EventFire

        def create_dynamic_group(name, query):
            return ContactGroup.create(self.org, self.user, name, query=query)

        bob = self.create_contact("Bob", "111222")
        bob.name = 'Bob Marley'
        bob.save()

        group = self.create_group("Customers", [])

        old_modified_on = bob.modified_on
        bob.update_urns(self.user, [('tel', "111333")])
        self.assertTrue(bob.modified_on > old_modified_on)

        old_modified_on = bob.modified_on
        bob.update_groups(self.user, [group])

        bob.refresh_from_db()
        self.assertTrue(bob.modified_on > old_modified_on)

        old_modified_on = bob.modified_on
        bob.set_field(self.user, "nickname", "Bobby")
        self.assertTrue(bob.modified_on > old_modified_on)

        # run all tests as 2/Jan/2014 03:04 AFT
        tz = pytz.timezone('Asia/Kabul')
        with patch.object(timezone, 'now', return_value=tz.localize(datetime(2014, 1, 2, 3, 4, 5, 6))):
            age_field = ContactField.get_or_create(self.org, 'age', "Age", value_type='N')
            gender_field = ContactField.get_or_create(self.org, 'gender', "Gender", value_type='T')
            joined_field = ContactField.get_or_create(self.org, 'joined', "Join Date", value_type='D')

            # create groups based on name or URN (checks that contacts are added correctly on contact create)
            joes_group = create_dynamic_group("People called Joe", 'name has joe')
            _123_group = create_dynamic_group("People with number containing '123'", 'tel has "123"')

            self.mary = self.create_contact("Mary", "123456")
            self.mary.set_field(self.user, 'gender', "Female")
            self.mary.set_field(self.user, 'age', 21)
            self.mary.set_field(self.user, 'joined', '31/12/2013')
            self.annie = self.create_contact("Annie", "7879")
            self.annie.set_field(self.user, 'gender', "Female")
            self.annie.set_field(self.user, 'age', 9)
            self.annie.set_field(self.user, 'joined', '31/12/2013')
            self.joe.set_field(self.user, 'gender', "Male")
            self.joe.set_field(self.user, 'age', 25)
            self.joe.set_field(self.user, 'joined', '1/1/2014')
            self.frank.set_field(self.user, 'gender', "Male")
            self.frank.set_field(self.user, 'age', 50)
            self.frank.set_field(self.user, 'joined', '1/1/2014')

            # create more groups based on fields (checks that contacts are added correctly on group create)
            men_group = create_dynamic_group("Girls", 'gender = "male" AND age >= 18')
            women_group = create_dynamic_group("Girls", 'gender = "female" AND age >= 18')

            joe_flow = self.create_flow()
            joes_campaign = Campaign.create(self.org, self.admin, "Joe Reminders", joes_group)
            joes_event = CampaignEvent.create_flow_event(self.org, self.admin, joes_campaign, relative_to=joined_field,
                                                         offset=1, unit='W', flow=joe_flow, delivery_hour=17)
            EventFire.update_campaign_events(joes_campaign)

            # check initial group members added correctly
            self.assertEquals([self.frank, self.joe, self.mary], list(_123_group.contacts.order_by('name')))
            self.assertEquals([self.frank, self.joe], list(men_group.contacts.order_by('name')))
            self.assertEquals([self.mary], list(women_group.contacts.order_by('name')))
            self.assertEquals([self.joe], list(joes_group.contacts.order_by('name')))

            # try removing frank from dynamic group (shouldnt happen, ui doesnt allow this)
            with self.assertRaises(ValueError):
                self.login(self.admin)
                self.client.post(reverse('contacts.contact_read', args=[self.frank.uuid]),
                                 dict(contact=self.frank.pk, group=men_group.pk))

            # check event fire initialized correctly
            joe_fires = EventFire.objects.filter(event=joes_event)
            self.assertEquals(1, joe_fires.count())
            self.assertEquals(self.joe, joe_fires.first().contact)

            # Frank becomes Francine...
            self.frank.set_field(self.user, 'gender', "Female")
            self.assertEquals([self.joe], list(men_group.contacts.order_by('name')))
            self.assertEquals([self.frank, self.mary], list(women_group.contacts.order_by('name')))

            # Mary's name changes
            self.mary.name = "Mary Joe"
            self.mary.save()
            self.mary.handle_update(attrs=('name',))
            self.assertEquals([self.joe, self.mary], list(joes_group.contacts.order_by('name')))

            # Mary should also have an event fire now
            joe_fires = EventFire.objects.filter(event=joes_event)
            self.assertEquals(2, joe_fires.count())

            # change Mary's URNs
            self.mary.update_urns(self.user, [('tel', "54321"), ('twitter', 'mary_mary')])
            self.assertEquals([self.frank, self.joe], list(_123_group.contacts.order_by('name')))

    def test_simulator_contact_views(self):
        simulator_contact = Contact.get_test_contact(self.admin)

        other_contact = self.create_contact("Will", "+250788987987")

        group = self.create_group("Members", [simulator_contact, other_contact])

        self.login(self.admin)
        response = self.client.get(reverse('contacts.contact_read', args=[simulator_contact.uuid]))
        self.assertEquals(response.status_code, 404)

        response = self.client.get(reverse('contacts.contact_update', args=[simulator_contact.pk]))
        self.assertEquals(response.status_code, 404)

        response = self.client.get(reverse('contacts.contact_list'))
        self.assertEquals(response.status_code, 200)
        self.assertFalse(simulator_contact in response.context['object_list'])
        self.assertTrue(other_contact in response.context['object_list'])
        self.assertFalse("Simulator Contact" in response.content)

        response = self.client.get(reverse('contacts.contact_filter', args=[group.pk]))
        self.assertEquals(response.status_code, 200)
        self.assertFalse(simulator_contact in response.context['object_list'])
        self.assertTrue(other_contact in response.context['object_list'])
        self.assertFalse("Simulator Contact" in response.content)


class ContactURNTest(TembaTest):
    def setUp(self):
        TembaTest.setUp(self)

    def test_parse_urn(self):
        urn_tuple = lambda p: (p.scheme, p.path)

        self.assertEquals(('tel', '+1234'), urn_tuple(ContactURN.parse_urn('tel:+1234')))
        self.assertEquals(('twitter', 'billy_bob'), urn_tuple(ContactURN.parse_urn('twitter:billy_bob')))
        self.assertRaises(Exception, ContactURN.parse_urn, 'tel : 1234')  # URNs can't have spaces
        self.assertRaises(Exception, ContactURN.parse_urn, 'xxx:1234')  # no such scheme

    def test_format_urn(self):
        self.assertEquals('tel:+1234', ContactURN.format_urn('tel', '+1234'))

    def test_normalize_urn(self):
        # valid tel numbers
        self.assertEquals(('tel', "+250788383383"), ContactURN.normalize_urn('TEL', "0788383383", "RW"))
        self.assertEquals(('tel', "+250788383383"), ContactURN.normalize_urn('tel', "+250788383383", "KE"))
        self.assertEquals(('tel', "+250788383383"), ContactURN.normalize_urn('tel', "+250788383383", None))
        self.assertEquals(('tel', "+250788383383"), ContactURN.normalize_urn('tel', "250788383383", None))
        self.assertEquals(('tel', "+250788383383"), ContactURN.normalize_urn('tel', "2.50788383383E+11", None))
        self.assertEquals(('tel', "+250788383383"), ContactURN.normalize_urn('tel', "2.50788383383E+12", None))
        self.assertEquals(('tel', "+19179925253"), ContactURN.normalize_urn('tel', "(917) 992-5253", "US"))
        self.assertEquals(('tel', "+19179925253"), ContactURN.normalize_urn('tel', "19179925253", None))
        self.assertEquals(('tel', "+62877747666"), ContactURN.normalize_urn('tel', "+62877747666", None))
        self.assertEquals(('tel', "+62877747666"), ContactURN.normalize_urn('tel', "62877747666", "ID"))
        self.assertEquals(('tel', "+62877747666"), ContactURN.normalize_urn('tel', "0877747666", "ID"))

        # invalid tel numbers
        self.assertEquals(('tel', "12345"), ContactURN.normalize_urn(TEL_SCHEME, "12345", "RW"))
        self.assertEquals(('tel', "0788383383"), ContactURN.normalize_urn(TEL_SCHEME, "0788383383", None))
        self.assertEquals(('tel', "0788383383"), ContactURN.normalize_urn(TEL_SCHEME, "0788383383", "ZZ"))
        self.assertEquals(('tel', "mtn"), ContactURN.normalize_urn(TEL_SCHEME, "MTN", "RW"))

        # twitter handles
        self.assertEquals(('twitter', "jimmyjo"), ContactURN.normalize_urn('TWITTER', "jimmyjo"))
        self.assertEquals(('twitter', "billy_bob"), ContactURN.normalize_urn('twitter', " @billy_bob "))

    def test_validate_urn(self):
        # valid tel numbers
        self.assertTrue(ContactURN.validate_urn('tel', "0788383383", "RW"))
        self.assertTrue(ContactURN.validate_urn('tel', "+250788383383", "KE"))
        self.assertTrue(ContactURN.validate_urn('tel', "+23761234567", "CM"))  # old Cameroon format
        self.assertTrue(ContactURN.validate_urn('tel', "+237661234567", "CM"))  # new Cameroon format
        self.assertTrue(ContactURN.validate_urn('tel', "+250788383383", None))
        self.assertTrue(ContactURN.validate_urn('tel', "0788383383", None))  # assumed valid because no country

        # invalid tel numbers
        self.assertFalse(ContactURN.validate_urn('tel', "0788383383", "ZZ"))  # invalid country
        self.assertFalse(ContactURN.validate_urn('tel', "MTN", "RW"))

        # valid twitter handles
        self.assertTrue(ContactURN.validate_urn('twitter', "jimmyjo"))
        self.assertTrue(ContactURN.validate_urn('twitter', "billy_bob"))

        # invalid twitter handles
        self.assertFalse(ContactURN.validate_urn('twitter', "jimmyjo!@"))
        self.assertFalse(ContactURN.validate_urn('twitter', "billy bob"))

    def test_get_display(self):
        urn = ContactURN.objects.create(org=self.org, scheme='tel', path='+250788383383', urn='tel:+250788383383', priority=50)
        self.assertEquals('0788 383 383', urn.get_display(self.org))
        self.assertEquals('+250788383383', urn.get_display(self.org, full=True))

        urn = ContactURN.objects.create(org=self.org, scheme='twitter', path='billy_bob', urn='twitter:billy_bob', priority=50)
        self.assertEquals('billy_bob', urn.get_display(self.org))

    def test_get_or_create(self):
        urn = ContactURN.get_or_create(self.org, TEL_SCHEME, '1234')
        urn2 = ContactURN.get_or_create(self.org, TEL_SCHEME, '1234')
        self.assertEquals(urn.pk, urn2.pk)


class ContactFieldTest(TembaTest):
    def setUp(self):
        self.user = self.create_user("tito")
        self.manager1 = self.create_user("mike")
        self.admin = self.create_user("ben")
        self.org = Org.objects.create(name="Nyaruka Ltd.", timezone="Africa/Kigali", created_by=self.admin, modified_by=self.admin)
        self.org.administrators.add(self.admin)
        self.org.initialize()

        self.user.set_org(self.org)
        self.admin.set_org(self.org)

        self.channel = Channel.create(self.org, self.admin, None, 'A', "Test Channel", "0785551212",
                                      secret="12345", gcm_id="123")

        self.joe = self.create_contact(name="Joe Blow", number="123")
        self.frank = self.create_contact(name="Frank Smith", number="1234")

        self.contactfield_1 = ContactField.get_or_create(self.org, "first", "First")
        self.contactfield_2 = ContactField.get_or_create(self.org, "second", "Second")
        self.contactfield_3 = ContactField.get_or_create(self.org, "third", "Third")

    def test_get_or_create(self):
        join_date = ContactField.get_or_create(self.org, "join_date")
        self.assertEqual(join_date.key, "join_date")
        self.assertEqual(join_date.label, "Join Date")
        self.assertEqual(join_date.value_type, TEXT)

        another = ContactField.get_or_create(self.org, "another", "My Label", value_type=DECIMAL)
        self.assertEqual(another.key, "another")
        self.assertEqual(another.label, "My Label")
        self.assertEqual(another.value_type, DECIMAL)

        another = ContactField.get_or_create(self.org, "another", "Updated Label", value_type=DATETIME)
        self.assertEqual(another.key, "another")
        self.assertEqual(another.label, "Updated Label")
        self.assertEqual(another.value_type, DATETIME)

        another = ContactField.get_or_create(self.org, "another", "Updated Label", show_in_table=True, value_type=DATETIME)
        self.assertTrue(another.show_in_table)

        for elt in Contact.RESERVED_FIELDS:
            with self.assertRaises(ValueError):
                ContactField.get_or_create(self.org, elt, elt, value_type=TEXT)

    def test_contact_templatetag(self):
        self.joe.set_field(self.user, 'First', 'Starter')
        self.assertEquals(contact_field(self.joe, 'First'), 'Starter')

    def test_make_key(self):
        self.assertEquals("first_name", ContactField.make_key("First Name"))
        self.assertEquals("second_name", ContactField.make_key("Second   Name  "))
        self.assertEquals("323_ffsn_slfs_ksflskfs_fk_anfaddgas", ContactField.make_key("  ^%$# %$$ $##323 ffsn slfs ksflskfs!!!! fk$%%%$$$anfaDDGAS ))))))))) "))

    def test_is_valid_key(self):
        self.assertTrue(ContactField.is_valid_key("age"))
        self.assertTrue(ContactField.is_valid_key("age_now_2"))
        self.assertFalse(ContactField.is_valid_key("Age"))   # must be lowercase
        self.assertFalse(ContactField.is_valid_key("age!"))  # can't have punctuation
        self.assertFalse(ContactField.is_valid_key("âge"))   # a-z only
        self.assertFalse(ContactField.is_valid_key("2up"))   # can't start with a number
        self.assertFalse(ContactField.is_valid_key("name"))  # can't be a reserved name
        self.assertFalse(ContactField.is_valid_key("uuid"))

    def test_is_valid_label(self):
        self.assertTrue(ContactField.is_valid_label("Age"))
        self.assertTrue(ContactField.is_valid_label("Age Now 2"))
        self.assertFalse(ContactField.is_valid_label("Age_Now"))  # can't have punctuation
        self.assertFalse(ContactField.is_valid_label("âge"))      # a-z only

    def test_export(self):
        from xlrd import open_workbook
        self.clear_storage()

        self.login(self.admin)

        flow = self.create_flow()

        # archive all our current contacts
        Contact.objects.filter(org=self.org).update(is_blocked=True)

        # start one of our contacts down it
        contact = self.create_contact("Ben Haggerty", '+12067799294')
        contact.set_field(self.user, 'First', 'One')
        flow.start([], [contact])

        # create another contact, this should sort before Ben
        contact2 = self.create_contact("Adam Sumner", '+12067799191', twitter='adam')

        Contact.get_test_contact(self.user)  # create test contact to ensure they aren't included in the export

        # create a dummy export task so that we won't be able to export
        blocking_export = ExportContactsTask.objects.create(org=self.org, host='test',
                                                            created_by=self.admin, modified_by=self.admin)

        response = self.client.get(reverse('contacts.contact_export'), dict(), follow=True)
        self.assertContains(response, "already an export in progress")

        # ok, mark that one as finished and try again
        blocking_export.is_finished = True
        blocking_export.save()

        with self.assertNumQueries(33):
            self.client.get(reverse('contacts.contact_export'), dict())
            task = ExportContactsTask.objects.all().order_by('-id').first()

            filename = "%s/test_orgs/%d/contact_exports/%s.xls" % (settings.MEDIA_ROOT, self.org.pk, task.uuid)
            workbook = open_workbook(filename, 'rb')
            sheet = workbook.sheets()[0]

            # check our headers
            self.assertExcelRow(sheet, 0, ["UUID", "Name", "Phone", "Twitter", "First", "Second", "Third"])

            # first row should be Adam
            self.assertExcelRow(sheet, 1, [contact2.uuid, "Adam Sumner", "+12067799191", "adam", "", "", ""])

            # second should be Ben
            self.assertExcelRow(sheet, 2, [contact.uuid, "Ben Haggerty", "+12067799294", "", "One", "", ""])

            self.assertEqual(sheet.nrows, 3)  # no other contacts

        # more contacts do not increase the queries
        contact3 = self.create_contact('Luol Deng', '+12078776655', twitter='deng')
        contact4 = self.create_contact('Stephen', '+12078778899', twitter='stephen')
        ContactURN.create(self.org, contact, TEL_SCHEME, '+12062233445')

        with self.assertNumQueries(33):
            self.client.get(reverse('contacts.contact_export'), dict())
            task = ExportContactsTask.objects.all().order_by('-id').first()

            filename = "%s/test_orgs/%d/contact_exports/%s.xls" % (settings.MEDIA_ROOT, self.org.pk, task.uuid)
            workbook = open_workbook(filename, 'rb')
            sheet = workbook.sheets()[0]

            # check our headers have 2 phone columns and Twitter
            self.assertExcelRow(sheet, 0, ["UUID", "Name", "Phone", "Phone", "Twitter", "First", "Second", "Third"])

            self.assertExcelRow(sheet, 1, [contact2.uuid, "Adam Sumner", "+12067799191", "", "adam", "", "", ""])
            self.assertExcelRow(sheet, 2, [contact.uuid, "Ben Haggerty", "+12067799294", "+12062233445", "", "One", "", ""])
            self.assertExcelRow(sheet, 3, [contact3.uuid, "Luol Deng", "+12078776655", "", "deng", "", "", ""])
            self.assertExcelRow(sheet, 4, [contact4.uuid, "Stephen", "+12078778899", "", "stephen", "", "", ""])

            self.assertEqual(sheet.nrows, 5)  # no other contacts

        # export a specified group of contacts
        self.client.post(reverse('contacts.contactgroup_create'), dict(name="Poppin Tags", group_query='Haggerty'))
        group = ContactGroup.user_groups.get(name='Poppin Tags')
        self.client.get(reverse('contacts.contact_export'), dict(g=group.id))
        task = ExportContactsTask.objects.all().order_by('-id').first()
        filename = "%s/test_orgs/%d/contact_exports/%s.xls" % (settings.MEDIA_ROOT, self.org.pk, task.uuid)
        workbook = open_workbook(filename, 'rb')
        sheet = workbook.sheets()[0]

        # just the header and a single contact
        self.assertEqual(sheet.nrows, 2)

        # now try with an anonymous org
        with AnonymousOrg(self.org):
            self.client.get(reverse('contacts.contact_export'), dict())
            task = ExportContactsTask.objects.all().order_by('-id').first()

            filename = "%s/test_orgs/%d/contact_exports/%s.xls" % (settings.MEDIA_ROOT, self.org.pk, task.uuid)
            workbook = open_workbook(filename, 'rb')
            sheet = workbook.sheets()[0]

            # check our headers have 2 phone columns and Twitter
            self.assertExcelRow(sheet, 0, ["UUID", "Name", "First", "Second", "Third"])

            self.assertExcelRow(sheet, 1, [contact2.uuid, "Adam Sumner", "", "", ""])
            self.assertExcelRow(sheet, 2, [contact.uuid, "Ben Haggerty", "One", "", ""])
            self.assertExcelRow(sheet, 3, [contact3.uuid, "Luol Deng", "", "", ""])
            self.assertExcelRow(sheet, 4, [contact4.uuid, "Stephen", "", "", ""])

            self.assertEqual(sheet.nrows, 5)  # no other contacts

    def test_manage_fields(self):
        manage_fields_url = reverse('contacts.contactfield_managefields')

        self.login(self.manager1)
        response = self.client.get(manage_fields_url)

        # redirect to login because of no access to org
        self.assertEquals(302, response.status_code)

        self.login(self.admin)
        response = self.client.get(manage_fields_url)
        self.assertEquals(len(response.context['form'].fields), 16)

        post_data = dict()
        for id, field in response.context['form'].fields.items():
            if field.initial is None:
                post_data[id] = ''
            elif isinstance(field.initial, ContactField):
                post_data[id] = field.initial.pk
            else:
                post_data[id] = field.initial

        response = self.client.post(manage_fields_url, post_data, follow=True)
        self.assertEquals(response.status_code, 200)

        # make sure we didn't have an error
        self.assertTrue('form' not in response.context)

        # should still have three contact fields
        self.assertEquals(3, ContactField.objects.filter(org=self.org, is_active=True).count())

        # fields name should be unique case insensitively
        post_data['label_1'] = "Town"
        post_data['label_2'] = "town"

        response = self.client.post(manage_fields_url, post_data, follow=True)
        self.assertFormError(response, 'form', None, "Field names must be unique")
        self.assertEquals(3, ContactField.objects.filter(org=self.org, is_active=True).count())
        self.assertFalse(ContactField.objects.filter(org=self.org, label__in=["town", "Town"]))

        # now remove the first field, rename the second and change the type on the third
        post_data['label_1'] = ''
        post_data['label_2'] = 'Number 2'
        post_data['type_3'] = 'N'
        post_data['label_4'] = "New Field"

        response = self.client.post(manage_fields_url, post_data, follow=True)
        self.assertEquals(response.status_code, 200)

        # make sure we didn't have an error
        self.assertTrue('form' not in response.context)

        # first field was blank, so it should be inactive
        self.assertIsNone(ContactField.objects.filter(org=self.org, key="first", is_active=True).first())

        # the second should be renamed
        self.assertEquals("Number 2", ContactField.objects.filter(org=self.org, key="second", is_active=True).first().label)

        # the third should have a different type
        self.assertEquals('N', ContactField.objects.filter(org=self.org, key="third", is_active=True).first().value_type)

        # we should have a fourth field now
        self.assertTrue(ContactField.objects.filter(org=self.org, key='new_field', label="New Field", value_type='T'))

        # check that a field name which is a reserved field, gives an error
        post_data['label_2'] = 'name'
        response = self.client.post(manage_fields_url, post_data, follow=True)
        self.assertFormError(response, 'form', None, "Field name 'name' is a reserved word")

        # check that a field name which contains disallowed characters, gives an error
        post_data['label_2'] = '@name'
        response = self.client.post(manage_fields_url, post_data, follow=True)
        self.assertFormError(response, 'form', None,
                             "Field names can only contain letters, numbers and hypens")

        post_data['label_2'] = 'Name'
        response = self.client.post(manage_fields_url, post_data, follow=True)
        self.assertFormError(response, 'form', None, "Field name 'Name' is a reserved word")

    def test_json(self):
        contact_field_json_url = reverse('contacts.contactfield_json')

        self.org2 = Org.objects.create(name="kLab", timezone="Africa/Kigali", created_by=self.admin, modified_by=self.admin)
        for i in range(30):
            key = 'key%d' % i
            label = 'label%d' % i
            ContactField.get_or_create(self.org, key, label)
            ContactField.get_or_create(self.org2, key, label)

        self.assertEquals(Org.objects.all().count(), 2)

        ContactField.objects.filter(org=self.org, key='key1').update(is_active=False)

        self.login(self.manager1)
        response = self.client.get(contact_field_json_url)

        # redirect to login because of no access to org
        self.assertEquals(302, response.status_code)

        self.login(self.admin)
        response = self.client.get(contact_field_json_url)

        response_json = json.loads(response.content)

        self.assertEquals(len(response_json), 32)
        self.assertEquals(response_json[0]['label'], 'First')
        self.assertEquals(response_json[0]['key'], 'first')
        self.assertEquals(response_json[1]['label'], 'label0')
        self.assertEquals(response_json[1]['key'], 'key0')

        ContactField.objects.filter(org=self.org, key='key0').update(label='AAAA')

        response = self.client.get(contact_field_json_url)
        response_json = json.loads(response.content)

        self.assertEquals(len(response_json), 32)
        self.assertEquals(response_json[0]['label'], 'AAAA')
        self.assertEquals(response_json[0]['key'], 'key0')
        self.assertEquals(response_json[1]['label'], 'First')
        self.assertEquals(response_json[1]['key'], 'first')<|MERGE_RESOLUTION|>--- conflicted
+++ resolved
@@ -1830,19 +1830,6 @@
                                                                          'professional status', 'joined', 'vehicle',
                                                                          'shoes'])
 
-    def do_import(self, user, filename):
-
-        import_params = dict(org_id=self.org.id, timezone=self.org.timezone, extra_fields=[],
-                             original_filename=filename)
-
-        task = ImportTask.objects.create(
-            created_by=user, modified_by=user,
-            csv_file='test_imports/' + filename,
-            model_class="Contact", import_params=json.dumps(import_params), import_log="", task_id="A")
-
-        return Contact.import_csv(task, log=None)
-
-<<<<<<< HEAD
     def test_create_instance(self):
         # can't import contact without a user
         self.assertRaises(ValueError, Contact.create_instance, dict(org=self.org))
@@ -1855,7 +1842,19 @@
         self.assertEqual(contact.name, "Bob")
         self.assertEqual([u.urn for u in contact.urns.all()], ["tel:+250788111111"])
         self.assertEqual(contact.created_by, self.admin)
-=======
+
+    def do_import(self, user, filename):
+
+        import_params = dict(org_id=self.org.id, timezone=self.org.timezone, extra_fields=[],
+                             original_filename=filename)
+
+        task = ImportTask.objects.create(
+            created_by=user, modified_by=user,
+            csv_file='test_imports/' + filename,
+            model_class="Contact", import_params=json.dumps(import_params), import_log="", task_id="A")
+
+        return Contact.import_csv(task, log=None)
+
     def assertContactImport(self, filepath, expected_results=None, task_customize=None, custom_fields_number=None):
         csv_file = open(filepath, 'rb')
         post_data = dict(csv_file=csv_file)
@@ -1880,7 +1879,6 @@
                 self.assertIsNotNone(response.context['group'])
 
         return response
->>>>>>> 4b3d699a
 
     def test_contact_import(self):
         # first import brings in 3 contacts
