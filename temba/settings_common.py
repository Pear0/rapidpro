from __future__ import unicode_literals

import djcelery
import iptools
import os
import sys

from celery.schedules import crontab
from datetime import timedelta
from django.utils.translation import ugettext_lazy as _

# -----------------------------------------------------------------------------------
# Default to debugging
# -----------------------------------------------------------------------------------
DEBUG = True
TEMPLATE_DEBUG = DEBUG

# -----------------------------------------------------------------------------------
# Sets TESTING to True if this configuration is read during a unit test
# -----------------------------------------------------------------------------------
TESTING = sys.argv[1:2] == ['test']

if TESTING:
    PASSWORD_HASHERS = ('django.contrib.auth.hashers.MD5PasswordHasher',)
    DEBUG = False
    TEMPLATE_DEBUG = False

ADMINS = (
    ('RapidPro', 'code@yourdomain.io'),
)
MANAGERS = ADMINS

# hardcode the postgis version so we can do reset db's from a blank database
POSTGIS_VERSION = (2, 1)

# -----------------------------------------------------------------------------------
# set the mail settings, override these in your settings.py
# if your site was at http://temba.io, it might look like this:
# -----------------------------------------------------------------------------------
EMAIL_HOST = 'smtp.gmail.com'
EMAIL_HOST_USER = 'server@temba.io'
DEFAULT_FROM_EMAIL = 'server@temba.io'
EMAIL_HOST_PASSWORD = 'mypassword'
EMAIL_USE_TLS = True

# where recordings and exports are stored
AWS_STORAGE_BUCKET_NAME = 'dl-temba-io'
AWS_BUCKET_DOMAIN = AWS_STORAGE_BUCKET_NAME + '.s3.amazonaws.com'
STORAGE_ROOT_DIR = 'test_orgs' if TESTING else 'orgs'

# -----------------------------------------------------------------------------------
# On Unix systems, a value of None will cause Django to use the same
# timezone as the operating system.
# If running in a Windows environment this must be set to the same as your
# system time zone
# -----------------------------------------------------------------------------------
USE_TZ = True
TIME_ZONE = 'GMT'
USER_TIME_ZONE = 'Africa/Kigali'

MODELTRANSLATION_TRANSLATION_REGISTRY = "translation"

# -----------------------------------------------------------------------------------
# Default language used for this installation
# -----------------------------------------------------------------------------------
LANGUAGE_CODE = 'en-us'

# -----------------------------------------------------------------------------------
# Available languages for translation
# -----------------------------------------------------------------------------------
LANGUAGES = (
    ('en-us', _("English")),
    ('pt-br', _("Portuguese")),
    ('fr', _("French")),
    ('es', _("Spanish")))

DEFAULT_LANGUAGE = "en-us"
DEFAULT_SMS_LANGUAGE = "en-us"

SITE_ID = 1

# If you set this to False, Django will make some optimizations so as not
# to load the internationalization machinery.
USE_I18N = True

# If you set this to False, Django will not format dates, numbers and
# calendars according to the current locale
USE_L10N = True

# URL prefix for admin static files -- CSS, JavaScript and images.
# Make sure to use a trailing slash.
# Examples: "http://foo.com/static/admin/", "/static/admin/".
ADMIN_MEDIA_PREFIX = '/static/admin/'

# List of finder classes that know how to find static files in
# various locations.
STATICFILES_FINDERS = (
    'django.contrib.staticfiles.finders.FileSystemFinder',
    'django.contrib.staticfiles.finders.AppDirectoriesFinder',
    'compressor.finders.CompressorFinder',
)

# Make this unique, and don't share it with anybody.
SECRET_KEY = 'your own secret key'

# List of callables that know how to import templates from various sources.
TEMPLATE_LOADERS = (
    'hamlpy.template.loaders.HamlPyFilesystemLoader',
    'hamlpy.template.loaders.HamlPyAppDirectoriesLoader',
    'django.template.loaders.filesystem.Loader',
    'django.template.loaders.app_directories.Loader',
    'django.template.loaders.eggs.Loader',
)

EMAIL_CONTEXT_PROCESSORS = ('temba.utils.email.link_components',)

TEMPLATE_CONTEXT_PROCESSORS = (
    'django.contrib.auth.context_processors.auth',
    'django.core.context_processors.debug',
    'django.core.context_processors.i18n',
    'django.core.context_processors.media',
    'django.core.context_processors.static',
    'django.contrib.messages.context_processors.messages',
    'django.core.context_processors.request',
    'temba.context_processors.branding',
    'temba.orgs.context_processors.user_group_perms_processor',
    'temba.orgs.context_processors.unread_count_processor',
    'temba.channels.views.channel_status_processor',
    'temba.msgs.views.send_message_auto_complete_processor',
    'temba.api.views.webhook_status_processor',
    'temba.orgs.context_processors.settings_includer',
)

if TESTING:
    TEMPLATE_CONTEXT_PROCESSORS += ('temba.tests.add_testing_flag_to_context', )

MIDDLEWARE_CLASSES = (
    'django.middleware.common.CommonMiddleware',
    'temba.utils.middleware.DisableMiddleware',
    'django.contrib.sessions.middleware.SessionMiddleware',
    'django.middleware.csrf.CsrfViewMiddleware',
    'django.contrib.auth.middleware.AuthenticationMiddleware',
    'django.contrib.messages.middleware.MessageMiddleware',
    'temba.middleware.BrandingMiddleware',
    'temba.middleware.OrgTimezoneMiddleware',
    'temba.middleware.FlowSimulationMiddleware',
    'temba.middleware.ActivateLanguageMiddleware',
    'temba.middleware.NonAtomicGetsMiddleware',
)

ROOT_URLCONF = 'temba.urls'

# other urls to add
APP_URLS = []

SITEMAP = ('public.public_index',
           'public.public_blog',
           'public.video_list',
           'api')

INSTALLED_APPS = (
    'django.contrib.auth',
    'django.contrib.contenttypes',
    'django.contrib.sessions',
    'django.contrib.sites',
    'django.contrib.messages',
    'django.contrib.staticfiles',
    'django.contrib.humanize',
    'django.contrib.gis',

    # django sitemaps
    'django.contrib.sitemaps',

    'redis',

    # mo-betta permission management
    'guardian',

    # rest framework for api access
    'rest_framework',
    'rest_framework.authtoken',

    # compress our CSS and js
    'compressor',

    # smartmin
    'smartmin',

    # import tasks
    'smartmin.csv_imports',

    # smartmin users
    'smartmin.users',
    'modeltranslation',

    # async tasks,
    'djcelery',

    # django-timezones
    'timezones',

    # temba apps
    'temba.assets',
    'temba.auth_tweaks',
    'temba.api',
    'temba.public',
    'temba.schedules',
    'temba.orgs',
    'temba.contacts',
    'temba.channels',
    'temba.msgs',
    'temba.flows',
    'temba.reports',
    'temba.triggers',
    'temba.utils',
    'temba.campaigns',
    'temba.ivr',
    'temba.locations',
    'temba.values',
    'temba.airtime',
)

# the last installed app that uses smartmin permissions
PERMISSIONS_APP = 'temba.airtime'

LOGGING = {
    'version': 1,
    'disable_existing_loggers': True,
    'root': {
        'level': 'WARNING',
        'handlers': ['console'],
    },
    'formatters': {
        'verbose': {
            'format': '%(levelname)s %(asctime)s %(module)s %(process)d %(thread)d %(message)s'
        },
    },
    'handlers': {
        'console': {
            'level': 'DEBUG',
            'class': 'logging.StreamHandler',
            'formatter': 'verbose'
        }
    },
    'loggers': {
        'pycountry': {
            'level': 'ERROR',
            'handlers': ['console'],
            'propagate': False,
        },
        'django.db.backends': {
            'level': 'ERROR',
            'handlers': ['console'],
            'propagate': False,
        },
    },
}

# -----------------------------------------------------------------------------------
# Branding Configuration
# -----------------------------------------------------------------------------------
BRANDING = {
    'rapidpro.io': {
        'slug': 'rapidpro',
        'name': 'RapidPro',
        'org': 'UNICEF',
        'styles': ['brands/rapidpro/font/style.css', 'brands/rapidpro/less/style.less'],
        'welcome_topup': 1000,
        'email': 'join@rapidpro.io',
        'support_email': 'support@rapidpro.io',
        'link': 'https://app.rapidpro.io',
        'api_link': 'https://api.rapidpro.io',
        'docs_link': 'http://docs.rapidpro.io',
        'domain': 'app.rapidpro.io',
        'favico': 'brands/rapidpro/rapidpro.ico',
        'splash': '/brands/rapidpro/splash.jpg',
        'logo': '/brands/rapidpro/logo.png',
        'allow_signups': True,
        'welcome_packs': [dict(size=5000, name="Demo Account"), dict(size=100000, name="UNICEF Account")],
        'description': _("Visually build nationally scalable mobile applications from anywhere in the world."),
        'credits': _("Copyright &copy; 2012-2015 UNICEF, Nyaruka. All Rights Reserved.")
    }
}
DEFAULT_BRAND = 'rapidpro.io'

# -----------------------------------------------------------------------------------
# Directory Configuration
# -----------------------------------------------------------------------------------
PROJECT_DIR = os.path.join(os.path.abspath(os.path.dirname(__file__)))
LOCALE_PATHS = (os.path.join(PROJECT_DIR, '../locale'),)
RESOURCES_DIR = os.path.join(PROJECT_DIR, '../resources')
FIXTURE_DIRS = (os.path.join(PROJECT_DIR, '../fixtures'),)
TESTFILES_DIR = os.path.join(PROJECT_DIR, '../testfiles')
TEMPLATE_DIRS = (os.path.join(PROJECT_DIR, '../templates'),)
STATICFILES_DIRS = (os.path.join(PROJECT_DIR, '../static'), os.path.join(PROJECT_DIR, '../media'), )
STATIC_ROOT = os.path.join(PROJECT_DIR, '../sitestatic')
STATIC_URL = '/static/'
COMPRESS_ROOT = os.path.join(PROJECT_DIR, '../sitestatic')
MEDIA_ROOT = os.path.join(PROJECT_DIR, '../media')
MEDIA_URL = "/media/"

# -----------------------------------------------------------------------------------
# Permission Management
# -----------------------------------------------------------------------------------

# this lets us easily create new permissions across our objects
PERMISSIONS = {
    '*': ('create',  # can create an object
          'read',    # can read an object, viewing it's details
          'update',  # can update an object
          'delete',  # can delete an object,
          'list'),   # can view a list of the objects

    'api.apitoken': ('refresh',),

    'campaigns.campaign': ('api',
                           'archived',
                           ),

    'campaigns.campaignevent': ('api',),


    'contacts.contact': ('api',
                         'block',
                         'blocked',
                         'break_anon',
                         'customize',
                         'export',
                         'stopped',
                         'filter',
                         'history',
                         'import',
                         'omnibox',
                         'unblock',
                         'unstop',
                         'update_fields'
                         ),

    'contacts.contactfield': ('api',
                              'json',
                              'managefields'),

    'contacts.contactgroup': ('api',),

    'ivr.ivrcall': ('start',),

    'locations.adminboundary': ('alias',
                                'api',
                                'boundaries',
                                'geometry'),

    'orgs.org': ('accounts',
                 'api',
                 'country',
                 'clear_cache',
                 'create_login',
                 'create_sub_org',
                 'download',
                 'edit',
                 'edit_sub_org',
                 'export',
                 'grant',
                 'home',
                 'import',
                 'join',
                 'languages',
                 'manage',
                 'manage_accounts',
                 'manage_accounts_sub_org',
                 'nexmo_configuration',
                 'nexmo_account',
                 'nexmo_connect',
                 'plivo_connect',
                 'profile',
                 'service',
                 'signup',
                 'sub_orgs',
                 'surveyor',
<<<<<<< HEAD
                 'transfer_credits',
=======
                 'transfer_to_account',
>>>>>>> 04eaa757
                 'trial',
                 'twilio_account',
                 'twilio_connect',
                 'webhook',
                 ),

    'orgs.usersettings': ('phone',),


    'channels.channel': ('api',
                         'bulk_sender_options',
                         'claim',
                         'claim_africas_talking',
                         'claim_android',
                         'claim_blackmyna',
                         'claim_chikka',
                         'claim_clickatell',
                         'claim_external',
                         'claim_facebook',
                         'claim_globe',
                         'claim_high_connection',
                         'claim_hub9',
                         'claim_infobip',
                         'claim_jasmin',
                         'claim_kannel',
                         'claim_m3tech',
                         'claim_mblox',
                         'claim_nexmo',
                         'claim_plivo',
                         'claim_shaqodoon',
                         'claim_smscentral',
                         'claim_start',
                         'claim_telegram',
                         'claim_twilio',
                         'claim_twilio_messaging_service',
                         'claim_twitter',
                         'claim_verboice',
                         'claim_vumi',
                         'claim_yo',
                         'claim_zenvia',
                         'configuration',
                         'create_bulk_sender',
                         'create_caller',
                         'errors',
                         'search_nexmo',
                         'search_numbers',
                         ),

    'channels.channelevent': ('api',
                              'calls'),

    'flows.flow': ('activity',
                   'activity_list',
                   'analytics',
                   'api',
                   'archived',
                   'broadcast',
                   'completion',
                   'copy',
                   'editor',
                   'export',
                   'export_results',
                   'filter',
                   'json',
                   'read',
                   'recent_messages',
                   'results',
                   'revisions',
                   'simulate',
                   'upload_action_recording',
                   ),

    'flows.ruleset': ('analytics',
                      'choropleth',
                      'map',
                      'results',
                      ),

    'msgs.msg': ('api',
                 'archive',
                 'archived',
                 'export',
                 'failed',
                 'filter',
                 'flow',
                 'inbox',
                 'label',
                 'outbox',
                 'sent',
                 'test',
                 'update',
                 ),

    'msgs.broadcast': ('api',
                       'detail',
                       'schedule',
                       'schedule_list',
                       'schedule_read',
                       'send',
                       ),

    'msgs.label': ('api', 'create', 'create_folder'),

    'orgs.topup': ('manage',),

    'triggers.trigger': ('archived',
                         'catchall',
                         'follow',
                         'inbound_call',
                         'keyword',
                         'missed_call',
                         'new_conversation',
                         'register',
                         'schedule',
                         ),
}

# assigns the permissions that each group should have
GROUP_PERMISSIONS = {
    "Service Users": (  # internal Temba services have limited permissions
        'msgs.msg_create',
    ),
    "Alpha": (
    ),
    "Beta": (
    ),
    "Surveyors": (
        'contacts.contact_api',
        'contacts.contactfield_api',
        'flows.flow_api',
        'locations.adminboundary_api',
        'orgs.org_api',
        'orgs.org_surveyor',
        'msgs.msg_api',
    ),
    "Granters": (
        'orgs.org_grant',
    ),
    "Customer Support": (
        'auth.user_list',
        'auth.user_update',
        'contacts.contact_break_anon',
        'flows.flow_editor',
        'flows.flow_json',
        'flows.flow_read',
        'flows.flow_revisions',
        'orgs.org_dashboard',
        'orgs.org_grant',
        'orgs.org_manage',
        'orgs.org_update',
        'orgs.org_service',
        'orgs.topup_create',
        'orgs.topup_manage',
        'orgs.topup_update',
    ),
    "Administrators": (
        'airtime.airtimetransfer_list',
        'airtime.airtimetransfer_read',

        'api.apitoken_refresh',
        'api.webhookevent_list',
        'api.webhookevent_read',

        'campaigns.campaign.*',
        'campaigns.campaignevent.*',

        'contacts.contact_api',
        'contacts.contact_block',
        'contacts.contact_blocked',
        'contacts.contact_create',
        'contacts.contact_customize',
        'contacts.contact_delete',
        'contacts.contact_export',
        'contacts.contact_filter',
        'contacts.contact_history',
        'contacts.contact_import',
        'contacts.contact_list',
        'contacts.contact_omnibox',
        'contacts.contact_read',
        'contacts.contact_stopped',
        'contacts.contact_unblock',
        'contacts.contact_unstop',
        'contacts.contact_update',
        'contacts.contact_update_fields',
        'contacts.contactfield.*',
        'contacts.contactgroup.*',

        'csv_imports.importtask.*',

        'ivr.ivrcall.*',

        'locations.adminboundary_alias',
        'locations.adminboundary_api',
        'locations.adminboundary_boundaries',
        'locations.adminboundary_geometry',

        'orgs.org_accounts',
        'orgs.org_api',
        'orgs.org_country',
        'orgs.org_create_sub_org',
        'orgs.org_download',
        'orgs.org_edit',
        'orgs.org_edit_sub_org',
        'orgs.org_export',
        'orgs.org_home',
        'orgs.org_import',
        'orgs.org_languages',
        'orgs.org_manage_accounts',
        'orgs.org_manage_accounts_sub_org',
        'orgs.org_nexmo_account',
        'orgs.org_nexmo_connect',
        'orgs.org_nexmo_configuration',
        'orgs.org_plivo_connect',
        'orgs.org_profile',
<<<<<<< HEAD
        'orgs.org_sub_orgs',
        'orgs.org_transfer_credits',
=======
        'orgs.org_transfer_to_account',
>>>>>>> 04eaa757
        'orgs.org_twilio_account',
        'orgs.org_twilio_connect',
        'orgs.org_webhook',
        'orgs.topup_list',
        'orgs.topup_read',
        'orgs.usersettings_phone',
        'orgs.usersettings_update',

        'channels.channel_claim_nexmo',
        'channels.channel_api',
        'channels.channel_bulk_sender_options',
        'channels.channel_claim',
        'channels.channel_claim_africas_talking',
        'channels.channel_claim_android',
        'channels.channel_claim_blackmyna',
        'channels.channel_claim_chikka',
        'channels.channel_claim_clickatell',
        'channels.channel_claim_external',
        'channels.channel_claim_facebook',
        'channels.channel_claim_globe',
        'channels.channel_claim_high_connection',
        'channels.channel_claim_hub9',
        'channels.channel_claim_infobip',
        'channels.channel_claim_jasmin',
        'channels.channel_claim_kannel',
        'channels.channel_claim_mblox',
        'channels.channel_claim_m3tech',
        'channels.channel_claim_plivo',
        'channels.channel_claim_shaqodoon',
        'channels.channel_claim_smscentral',
        'channels.channel_claim_start',
        'channels.channel_claim_telegram',
        'channels.channel_claim_twilio',
        'channels.channel_claim_twilio_messaging_service',
        'channels.channel_claim_twitter',
        'channels.channel_claim_verboice',
        'channels.channel_claim_vumi',
        'channels.channel_claim_yo',
        'channels.channel_claim_zenvia',
        'channels.channel_configuration',
        'channels.channel_create',
        'channels.channel_create_bulk_sender',
        'channels.channel_create_caller',
        'channels.channel_delete',
        'channels.channel_list',
        'channels.channel_read',
        'channels.channel_search_nexmo',
        'channels.channel_search_numbers',
        'channels.channel_update',
        'channels.channelevent.*',
        'channels.channellog_list',
        'channels.channellog_read',

        'reports.report.*',

        'flows.flow.*',
        'flows.flowlabel.*',
        'flows.ruleset.*',

        'schedules.schedule.*',

        'msgs.broadcast.*',
        'msgs.broadcastschedule.*',
        'msgs.label.*',
        'msgs.msg_api',
        'msgs.msg_archive',
        'msgs.msg_archived',
        'msgs.msg_delete',
        'msgs.msg_export',
        'msgs.msg_failed',
        'msgs.msg_filter',
        'msgs.msg_flow',
        'msgs.msg_inbox',
        'msgs.msg_label',
        'msgs.msg_outbox',
        'msgs.msg_sent',
        'msgs.msg_update',

        'triggers.trigger.*',

    ),
    "Editors": (
        'api.apitoken_refresh',
        'api.webhookevent_list',
        'api.webhookevent_read',

        'airtime.airtimetransfer_list',
        'airtime.airtimetransfer_read',

        'campaigns.campaign.*',
        'campaigns.campaignevent.*',

        'contacts.contact_api',
        'contacts.contact_block',
        'contacts.contact_blocked',
        'contacts.contact_create',
        'contacts.contact_customize',
        'contacts.contact_delete',
        'contacts.contact_export',
        'contacts.contact_filter',
        'contacts.contact_history',
        'contacts.contact_import',
        'contacts.contact_list',
        'contacts.contact_omnibox',
        'contacts.contact_read',
        'contacts.contact_stopped',
        'contacts.contact_unblock',
        'contacts.contact_unstop',
        'contacts.contact_update',
        'contacts.contact_update_fields',
        'contacts.contactfield.*',
        'contacts.contactgroup.*',

        'csv_imports.importtask.*',

        'ivr.ivrcall.*',

        'locations.adminboundary_alias',
        'locations.adminboundary_api',
        'locations.adminboundary_boundaries',
        'locations.adminboundary_geometry',

        'orgs.org_api',
        'orgs.org_download',
        'orgs.org_export',
        'orgs.org_home',
        'orgs.org_import',
        'orgs.org_profile',
        'orgs.org_webhook',
        'orgs.topup_list',
        'orgs.topup_read',
        'orgs.usersettings_phone',
        'orgs.usersettings_update',

        'channels.channel_api',
        'channels.channel_bulk_sender_options',
        'channels.channel_claim',
        'channels.channel_claim_africas_talking',
        'channels.channel_claim_android',
        'channels.channel_claim_blackmyna',
        'channels.channel_claim_chikka',
        'channels.channel_claim_clickatell',
        'channels.channel_claim_external',
        'channels.channel_claim_facebook',
        'channels.channel_claim_globe',
        'channels.channel_claim_high_connection',
        'channels.channel_claim_hub9',
        'channels.channel_claim_infobip',
        'channels.channel_claim_jasmin',
        'channels.channel_claim_kannel',
        'channels.channel_claim_mblox',
        'channels.channel_claim_m3tech',
        'channels.channel_claim_plivo',
        'channels.channel_claim_shaqodoon',
        'channels.channel_claim_smscentral',
        'channels.channel_claim_start',
        'channels.channel_claim_telegram',
        'channels.channel_claim_twilio',
        'channels.channel_claim_twilio_messaging_service',
        'channels.channel_claim_twitter',
        'channels.channel_claim_verboice',
        'channels.channel_claim_vumi',
        'channels.channel_claim_yo',
        'channels.channel_claim_zenvia',
        'channels.channel_configuration',
        'channels.channel_create',
        'channels.channel_create_bulk_sender',
        'channels.channel_create_caller',
        'channels.channel_delete',
        'channels.channel_list',
        'channels.channel_read',
        'channels.channel_search_numbers',
        'channels.channel_update',
        'channels.channelevent.*',

        'reports.report.*',

        'flows.flow.*',
        'flows.flowlabel.*',
        'flows.ruleset.*',

        'schedules.schedule.*',

        'msgs.broadcast.*',
        'msgs.broadcastschedule.*',
        'msgs.label.*',
        'msgs.msg_api',
        'msgs.msg_archive',
        'msgs.msg_archived',
        'msgs.msg_delete',
        'msgs.msg_export',
        'msgs.msg_failed',
        'msgs.msg_filter',
        'msgs.msg_flow',
        'msgs.msg_inbox',
        'msgs.msg_label',
        'msgs.msg_outbox',
        'msgs.msg_sent',
        'msgs.msg_update',

        'triggers.trigger.*',

    ),
    "Viewers": (
        'campaigns.campaign_archived',
        'campaigns.campaign_list',
        'campaigns.campaign_read',
        'campaigns.campaignevent_read',

        'contacts.contact_blocked',
        'contacts.contact_export',
        'contacts.contact_filter',
        'contacts.contact_history',
        'contacts.contact_list',
        'contacts.contact_read',
        'contacts.contact_stopped',

        'locations.adminboundary_boundaries',
        'locations.adminboundary_geometry',
        'locations.adminboundary_alias',

        'orgs.org_download',
        'orgs.org_export',
        'orgs.org_home',
        'orgs.org_profile',
        'orgs.topup_list',
        'orgs.topup_read',

        'channels.channel_list',
        'channels.channel_read',
        'channels.channelevent_calls',

        'flows.flow_activity',
        'flows.flow_archived',
        'flows.flow_completion',
        'flows.flow_export',
        'flows.flow_export_results',
        'flows.flow_filter',
        'flows.flow_list',
        'flows.flow_read',
        'flows.flow_editor',
        'flows.flow_json',
        'flows.flow_recent_messages',
        'flows.flow_results',
        'flows.flow_simulate',
        'flows.ruleset_analytics',
        'flows.ruleset_results',
        'flows.ruleset_map',
        'flows.ruleset_choropleth',

        'msgs.broadcast_schedule_list',
        'msgs.broadcast_schedule_read',
        'msgs.msg_archived',
        'msgs.msg_export',
        'msgs.msg_failed',
        'msgs.msg_filter',
        'msgs.msg_flow',
        'msgs.msg_inbox',
        'msgs.msg_outbox',
        'msgs.msg_sent',

        'triggers.trigger_archived',
        'triggers.trigger_list',
    )
}

# -----------------------------------------------------------------------------------
# Login / Logout
# -----------------------------------------------------------------------------------
LOGIN_URL = "/users/login/"
LOGOUT_URL = "/users/logout/"
LOGIN_REDIRECT_URL = "/org/choose/"
LOGOUT_REDIRECT_URL = "/"

# -----------------------------------------------------------------------------------
# Guardian Configuration
# -----------------------------------------------------------------------------------
AUTHENTICATION_BACKENDS = (
    'smartmin.backends.CaseInsensitiveBackend',
    'guardian.backends.ObjectPermissionBackend',
)

ANONYMOUS_USER_ID = -1

# -----------------------------------------------------------------------------------
# Our test runner is standard but with ability to exclude apps
# -----------------------------------------------------------------------------------
TEST_RUNNER = 'temba.tests.ExcludeTestRunner'
TEST_EXCLUDE = ('smartmin',)

# -----------------------------------------------------------------------------------
# Debug Toolbar
# -----------------------------------------------------------------------------------
INTERNAL_IPS = iptools.IpRangeList(
    '127.0.0.1',
    '192.168.0.10',
    '192.168.0.0/24',  # network block
    '0.0.0.0'
)

DEBUG_TOOLBAR_CONFIG = {
    'INTERCEPT_REDIRECTS': False,  # disable redirect traps
}

# -----------------------------------------------------------------------------------
# Crontab Settings ..
# -----------------------------------------------------------------------------------
CELERYBEAT_SCHEDULE = {
    "retry-webhook-events": {
        'task': 'retry_events_task',
        'schedule': timedelta(seconds=300),
    },
    "check-channels": {
        'task': 'check_channels_task',
        'schedule': timedelta(seconds=300),
    },
    "schedules": {
        'task': 'check_schedule_task',
        'schedule': timedelta(seconds=60),
    },
    "campaigns": {
        'task': 'check_campaigns_task',
        'schedule': timedelta(seconds=60),
    },
    "check-flows": {
        'task': 'check_flows_task',
        'schedule': timedelta(seconds=60),
    },
    "check-flow-timeouts": {
        'task': 'check_flow_timeouts_task',
        'schedule': timedelta(seconds=20),
    },
    "check-credits": {
        'task': 'check_credits_task',
        'schedule': timedelta(seconds=900)
    },
    "check-messages-task": {
        'task': 'check_messages_task',
        'schedule': timedelta(seconds=300)
    },
    "fail-old-messages": {
        'task': 'fail_old_messages',
        'schedule': crontab(hour=0, minute=0),
    },
    "trim-channel-log": {
        'task': 'trim_channel_log_task',
        'schedule': crontab(hour=3, minute=0),
    },
    "calculate-credit-caches": {
        'task': 'calculate_credit_caches',
        'schedule': timedelta(days=3),
    },
    "squash-flowruncounts": {
        'task': 'squash_flowruncounts',
        'schedule': timedelta(seconds=300),
    },
    "squash-channelcounts": {
        'task': 'squash_channelcounts',
        'schedule': timedelta(seconds=300),
    },
    "squash-systemlabels": {
        'task': 'squash_systemlabels',
        'schedule': timedelta(seconds=300),
    },
    "squash-topupcredits": {
        'task': 'squash_topupcredits',
        'schedule': timedelta(seconds=300),
    },
    "squash-contactgroupcounts": {
        'task': 'squash_contactgroupcounts',
        'schedule': timedelta(seconds=300),
    },
}

# Mapping of task name to task function path, used when CELERY_ALWAYS_EAGER is set to True
CELERY_TASK_MAP = {
    'send_msg_task': 'temba.channels.tasks.send_msg_task',
    'start_msg_flow_batch': 'temba.flows.tasks.start_msg_flow_batch_task',
    'handle_event_task': 'temba.msgs.tasks.handle_event_task',
}

# -----------------------------------------------------------------------------------
# Async tasks with django-celery
# -----------------------------------------------------------------------------------
djcelery.setup_loader()

REDIS_HOST = 'localhost'
REDIS_PORT = 6379

# we use a redis db of 10 for testing so that we maintain caches for dev
REDIS_DB = 10 if TESTING else 15

BROKER_URL = 'redis://%s:%d/%d' % (REDIS_HOST, REDIS_PORT, REDIS_DB)

# by default, celery doesn't have any timeout on our redis connections, this fixes that
BROKER_TRANSPORT_OPTIONS = {'socket_timeout': 5}

CELERY_RESULT_BACKEND = BROKER_URL

IS_PROD = False
HOSTNAME = "localhost"

# The URL and port of the proxy server to use when needed (if any, in requests format)
OUTGOING_PROXIES = {}

# -----------------------------------------------------------------------------------
# Cache to Redis
# -----------------------------------------------------------------------------------
CACHES = {
    "default": {
        "BACKEND": "redis_cache.cache.RedisCache",
        "LOCATION": "%s:%s:%s" % (REDIS_HOST, REDIS_PORT, REDIS_DB),
        "OPTIONS": {
            "CLIENT_CLASS": "redis_cache.client.DefaultClient",
        }
    }
}

# -----------------------------------------------------------------------------------
# Django-rest-framework configuration
# -----------------------------------------------------------------------------------
REST_FRAMEWORK = {
    'DEFAULT_PERMISSION_CLASSES': (
        'rest_framework.permissions.IsAuthenticated',
    ),
    'DEFAULT_AUTHENTICATION_CLASSES': (
        'rest_framework.authentication.SessionAuthentication',
        'temba.api.support.APITokenAuthentication',
    ),
    'DEFAULT_THROTTLE_CLASSES': (
        'temba.api.support.OrgRateThrottle',
    ),
    'DEFAULT_THROTTLE_RATES': {
        'v2': '2500/hour',
        'v2.contacts': '2500/hour',
        'v2.messages': '2500/hour',
        'v2.runs': '2500/hour'
    },
    'PAGE_SIZE': 250,
    'DEFAULT_RENDERER_CLASSES': (
        'temba.api.support.DocumentationRenderer',
        'rest_framework.renderers.JSONRenderer',
        'rest_framework_xml.renderers.XMLRenderer',
    ),
    'EXCEPTION_HANDLER': 'temba.api.support.temba_exception_handler',
    'UNICODE_JSON': False
}
REST_HANDLE_EXCEPTIONS = not TESTING


# -----------------------------------------------------------------------------------
# Aggregator settings
# -----------------------------------------------------------------------------------

# Hub9 is an aggregator in Indonesia, set this to the endpoint for your service
# and make sure you send from a whitelisted IP Address
HUB9_ENDPOINT = 'http://175.103.48.29:28078/testing/smsmt.php'

# -----------------------------------------------------------------------------------
# Django Compressor configuration
# -----------------------------------------------------------------------------------

COMPRESS_PRECOMPILERS = (
    ('text/less', 'lessc --include-path="%s" {infile} {outfile}' % os.path.join(PROJECT_DIR, '../static', 'less')),
    ('text/coffeescript', 'coffee --compile --stdio'))
COMPRESS_OFFLINE_CONTEXT = dict(STATIC_URL=STATIC_URL, base_template='frame.html')

COMPRESS_ENABLED = False
COMPRESS_OFFLINE = False
COMPRESS_URL = '/sitestatic/'

MAGE_API_URL = 'http://localhost:8026/api/v1'
MAGE_AUTH_TOKEN = '___MAGE_TOKEN_YOU_PICK__'

# -----------------------------------------------------------------------------------
# RapidPro configuration settings
# -----------------------------------------------------------------------------------

######
# DANGER: only turn this on if you know what you are doing!
#         could cause messages to be sent to live customer aggregators
SEND_MESSAGES = False

######
# DANGER: only turn this on if you know what you are doing!
#         could cause external APIs to be called in test environment
SEND_WEBHOOKS = False

######
# DANGER: only turn this on if you know what you are doing!
#         could cause emails to be sent in test environment
SEND_EMAILS = False

######
# DANGER: only turn this on if you know what you are doing!
#         could cause airtime transfers in test environment
SEND_AIRTIME = False


MESSAGE_HANDLERS = ['temba.triggers.handlers.TriggerHandler',
                    'temba.flows.handlers.FlowHandler',
                    'temba.triggers.handlers.CatchAllHandler']

# -----------------------------------------------------------------------------------
# Store sessions in our cache
# -----------------------------------------------------------------------------------
SESSION_ENGINE = "django.contrib.sessions.backends.cached_db"
SESSION_CACHE_ALIAS = "default"

# -----------------------------------------------------------------------------------
# 3rd Party Integration Keys
# -----------------------------------------------------------------------------------
TWITTER_API_KEY = os.environ.get('TWITTER_API_KEY', 'MISSING_TWITTER_API_KEY')
TWITTER_API_SECRET = os.environ.get('TWITTER_API_SECRET', 'MISSING_TWITTER_API_SECRET')

SEGMENT_IO_KEY = os.environ.get('SEGMENT_IO_KEY', '')

LIBRATO_USER = os.environ.get('LIBRATO_USER', '')
LIBRATO_TOKEN = os.environ.get('LIBRATO_TOKEN', '')<|MERGE_RESOLUTION|>--- conflicted
+++ resolved
@@ -376,11 +376,8 @@
                  'signup',
                  'sub_orgs',
                  'surveyor',
-<<<<<<< HEAD
                  'transfer_credits',
-=======
                  'transfer_to_account',
->>>>>>> 04eaa757
                  'trial',
                  'twilio_account',
                  'twilio_connect',
@@ -595,12 +592,9 @@
         'orgs.org_nexmo_configuration',
         'orgs.org_plivo_connect',
         'orgs.org_profile',
-<<<<<<< HEAD
         'orgs.org_sub_orgs',
         'orgs.org_transfer_credits',
-=======
         'orgs.org_transfer_to_account',
->>>>>>> 04eaa757
         'orgs.org_twilio_account',
         'orgs.org_twilio_connect',
         'orgs.org_webhook',
