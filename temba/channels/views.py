--- conflicted
+++ resolved
@@ -556,11 +556,7 @@
                'claim_verboice', 'claim_clickatell', 'claim_plivo', 'search_plivo', 'claim_high_connection', 'claim_blackmyna',
                'claim_smscentral', 'claim_start', 'claim_telegram', 'claim_m3tech', 'claim_yo', 'claim_viber', 'create_viber',
                'claim_twilio_messaging_service', 'claim_zenvia', 'claim_jasmin', 'claim_mblox', 'claim_facebook', 'claim_globe',
-<<<<<<< HEAD
-               'claim_twiml_api', 'claim_line', 'claim_viber_public', 'claim_dart_media', 'claim_junebug')
-=======
-               'claim_twiml_api', 'claim_line', 'claim_viber_public', 'claim_dart_media', 'facebook_whitelist')
->>>>>>> e293144d
+               'claim_twiml_api', 'claim_line', 'claim_viber_public', 'claim_dart_media', 'claim_junebug', 'facebook_whitelist')
     permissions = True
 
     class AnonMixin(OrgPermsMixin):
