# -*- coding: utf-8 -*-
from __future__ import absolute_import, unicode_literals

import base64
import calendar
import hashlib
import hmac
import json
import pytz
import telegram
import time
import urllib2
import uuid

from datetime import timedelta, date
from django.conf import settings
from django.contrib.auth.models import User, Group
from django.core import mail
from django.core.cache import cache
from django.core.exceptions import ValidationError
from django.core.urlresolvers import reverse
from django.test.utils import override_settings
from django.utils import timezone
from django.template import loader, Context
from mock import patch
from redis_cache import get_redis_connection
from smartmin.tests import SmartminTest
from temba.api.models import WebHookEvent, SMS_RECEIVED
from temba.contacts.models import Contact, ContactGroup, ContactURN, URN, TEL_SCHEME, TWITTER_SCHEME, EXTERNAL_SCHEME
from temba.contacts.models import TELEGRAM_SCHEME, FACEBOOK_SCHEME
from temba.ivr.models import IVRCall, PENDING, RINGING
from temba.middleware import BrandingMiddleware
from temba.msgs.models import Broadcast, Msg, IVR, WIRED, FAILED, SENT, DELIVERED, ERRORED, INCOMING
from temba.msgs.models import MSG_SENT_KEY, SystemLabel
from temba.orgs.models import Org, ALL_EVENTS, ACCOUNT_SID, ACCOUNT_TOKEN, APPLICATION_SID, NEXMO_KEY, NEXMO_SECRET, FREE_PLAN
from temba.tests import TembaTest, MockResponse, MockTwilioClient, MockRequestValidator
from temba.triggers.models import Trigger
from temba.utils import dict_to_struct
from telegram import User as TelegramUser
from twilio import TwilioRestException
from twilio.util import RequestValidator
from twython import TwythonError
from urllib import urlencode
from .models import Channel, ChannelCount, ChannelEvent, SyncEvent, Alert, ChannelLog, CHIKKA, TELEGRAM
from .models import PLIVO_AUTH_ID, PLIVO_AUTH_TOKEN, PLIVO_APP_ID, TEMBA_HEADERS
from .models import TWILIO, ANDROID, TWITTER, API_ID, USERNAME, PASSWORD, PAGE_NAME, AUTH_TOKEN
<<<<<<< HEAD
from .models import ENCODING, SMART_ENCODING, SEND_URL, SEND_METHOD, NEXMO_UUID, UNICODE_ENCODING, NEXMO, SEND_BODY
=======
from .models import ENCODING, SMART_ENCODING, SEND_URL, SEND_METHOD, NEXMO_UUID, UNICODE_ENCODING, NEXMO
from .models import CALL, ANSWER
>>>>>>> 7ebfd6d6
from .tasks import check_channels_task, squash_channelcounts
from .views import TWILIO_SUPPORTED_COUNTRIES


class ChannelTest(TembaTest):

    def setUp(self):
        super(ChannelTest, self).setUp()

        self.channel.delete()

        self.tel_channel = Channel.create(self.org, self.user, 'RW', 'A', name="Test Channel", address="+250785551212",
                                          role="SR", secret="12345", gcm_id="123")

        self.twitter_channel = Channel.create(self.org, self.user, None, 'TT', name="Twitter Channel",
                                              address="billy_bob", role="SR", scheme='twitter')

        self.released_channel = Channel.create(None, self.user, None, 'NX', name="Released Channel", address=None,
                                               secret=None, gcm_id="000")

    def send_message(self, numbers, message, org=None, user=None):
        if not org:
            org = self.org

        if not user:
            user = self.user

        group = ContactGroup.get_or_create(org, user, 'Numbers: %s' % ','.join(numbers))
        contacts = list()
        for number in numbers:
            contacts.append(Contact.get_or_create(org, user, name=None, urns=[URN.from_tel(number)]))

        group.contacts.add(*contacts)

        broadcast = Broadcast.create(org, user, message, [group])
        broadcast.send()

        sms = Msg.all_messages.filter(broadcast=broadcast).order_by('text', 'pk')
        if len(numbers) == 1:
            return sms.first()
        else:
            return list(sms)

    def assertHasCommand(self, cmd_name, response):
        self.assertEquals(200, response.status_code)
        data = json.loads(response.content)

        for cmd in data['cmds']:
            if cmd['cmd'] == cmd_name:
                return

        raise Exception("Did not find '%s' cmd in response: '%s'" % (cmd_name, response.content))

    def test_message_context(self):
        context = self.tel_channel.build_message_context()
        self.assertEqual(context['__default__'], '+250 785 551 212')
        self.assertEqual(context['name'], 'Test Channel')
        self.assertEqual(context['address'], '+250 785 551 212')
        self.assertEqual(context['tel'], '+250 785 551 212')
        self.assertEqual(context['tel_e164'], '+250785551212')

        context = self.twitter_channel.build_message_context()
        self.assertEqual(context['__default__'], '@billy_bob')
        self.assertEqual(context['name'], 'Twitter Channel')
        self.assertEqual(context['address'], '@billy_bob')
        self.assertEqual(context['tel'], '')
        self.assertEqual(context['tel_e164'], '')

        context = self.released_channel.build_message_context()
        self.assertEqual(context['__default__'], 'Released Channel')
        self.assertEqual(context['name'], 'Released Channel')
        self.assertEqual(context['address'], '')
        self.assertEqual(context['tel'], '')
        self.assertEqual(context['tel_e164'], '')

    def test_deactivate(self):
        self.login(self.admin)
        self.tel_channel.is_active = False
        self.tel_channel.save()
        response = self.client.get(reverse('channels.channel_read', args=[self.tel_channel.uuid]))
        self.assertEquals(404, response.status_code)

    def test_delegate_channels(self):

        self.login(self.admin)

        # we don't support IVR yet
        self.assertFalse(self.org.supports_ivr())

        # pretend we are connected to twiliko
        self.org.config = json.dumps(dict(ACCOUNT_SID='AccountSid', ACCOUNT_TOKEN='AccountToken', APPLICATION_SID='AppSid'))
        self.org.save()

        # add a delegate caller
        post_data = dict(channel=self.tel_channel.pk, connection='T')
        response = self.client.post(reverse('channels.channel_create_caller'), post_data)

        # now we should be IVR capable
        self.assertTrue(self.org.supports_ivr())

        # should now have the option to disable
        self.login(self.admin)
        response = self.client.get(reverse('channels.channel_read', args=[self.tel_channel.uuid]))
        self.assertContains(response, 'Disable Voice Calls')

        # try adding a caller for an invalid channel
        response = self.client.post('%s?channel=20000' % reverse('channels.channel_create_caller'))
        self.assertEquals(200, response.status_code)
        self.assertEquals('Sorry, a caller cannot be added for that number', response.context['form'].errors['channel'][0])

        # disable our twilio connection
        self.org.remove_twilio_account()
        self.assertFalse(self.org.supports_ivr())

        # we should lose our caller
        response = self.client.get(reverse('channels.channel_read', args=[self.tel_channel.uuid]))
        self.assertNotContains(response, 'Disable Voice Calls')

        # now try and add it back without a twilio connection
        response = self.client.post(reverse('channels.channel_create_caller'), post_data)

        # shouldn't have added, so no ivr yet
        self.assertFalse(self.assertFalse(self.org.supports_ivr()))

        self.assertEquals('A connection to a Twilio account is required', response.context['form'].errors['connection'][0])

    def test_get_channel_type_name(self):
        self.assertEquals(self.tel_channel.get_channel_type_name(), "Android Phone")
        self.assertEquals(self.twitter_channel.get_channel_type_name(), "Twitter Channel")
        self.assertEquals(self.released_channel.get_channel_type_name(), "Nexmo Channel")

    def test_channel_selection(self):
        # make our default tel channel MTN
        mtn = self.tel_channel
        mtn.name = "MTN"
        mtn.save()

        # create a channel for Tigo too
        tigo = Channel.create(self.org, self.user, 'RW', 'A', "Tigo", "+250725551212", secret="11111", gcm_id="456")

        # new contact on MTN should send with the MTN channel
        sms = self.send_message(['+250788382382'], "Sent to an MTN number")
        self.assertEquals(mtn, self.org.get_send_channel(contact_urn=sms.contact_urn))
        self.assertEquals(mtn, sms.channel)

        # new contact on Tigo should send with the Tigo channel
        sms = self.send_message(['+250728382382'], "Sent to a Tigo number")
        self.assertEquals(tigo, self.org.get_send_channel(contact_urn=sms.contact_urn))
        self.assertEquals(tigo, sms.channel)

        # now our MTN contact texts, the tigo number which should change their affinity
        sms = Msg.create_incoming(tigo, "tel:+250788382382", "Send an inbound message to Tigo")
        self.assertEquals(tigo, sms.channel)
        self.assertEquals(tigo, self.org.get_send_channel(contact_urn=sms.contact_urn))
        self.assertEquals(tigo, ContactURN.objects.get(path='+250788382382').channel)

        # new contact on Airtel (some overlap) should send with the Tigo channel since it is newest
        sms = self.send_message(['+250738382382'], "Sent to a Airtel number")
        self.assertEquals(tigo, self.org.get_send_channel(contact_urn=sms.contact_urn))
        self.assertEquals(tigo, sms.channel)

        # add a voice caller
        caller = Channel.add_call_channel(self.org, self.user, self.tel_channel)

        # set our affinity to the caller (ie, they were on an ivr call)
        ContactURN.objects.filter(path='+250788382382').update(channel=caller)
        self.assertEquals(mtn, self.org.get_send_channel(contact_urn=ContactURN.objects.get(path='+250788382382')))

        # change channel numbers to be shortcodes, i.e. no overlap with contact numbers
        mtn.address = '1234'
        mtn.save()
        tigo.address = '1235'
        tigo.save()

        # should return the newest channel which is TIGO
        sms = self.send_message(['+250788382382'], "Sent to an MTN number, but with shortcode channels")
        self.assertEquals(tigo, sms.channel)
        self.assertEquals(tigo, self.org.get_send_channel(contact_urn=sms.contact_urn))

        # check for twitter
        self.assertEquals(self.twitter_channel, self.org.get_send_channel(scheme=TWITTER_SCHEME))

        contact = self.create_contact("Billy", number="+250722222222", twitter="billy_bob")
        twitter_urn = contact.get_urn(schemes=[TWITTER_SCHEME])
        self.assertEquals(self.twitter_channel, self.org.get_send_channel(contact_urn=twitter_urn))

        # calling without scheme or urn should raise exception
        self.assertRaises(ValueError, self.org.get_send_channel)

    def test_message_splitting(self):
        # external API requires messages to be <= 160 chars
        self.tel_channel.channel_type = 'EX'
        self.tel_channel.save()

        msg = Msg.create_outgoing(self.org, self.user, 'tel:+250738382382', 'x' * 400)  # 400 chars long
        Channel.send_message(dict_to_struct('MsgStruct', msg.as_task_json()))
        self.assertEqual(3, Msg.all_messages.get(pk=msg.id).msg_count)

        # Nexmo limit is 1600
        self.tel_channel.channel_type = 'NX'
        self.tel_channel.save()
        cache.clear()  # clear the channel from cache

        msg = Msg.create_outgoing(self.org, self.user, 'tel:+250738382382', 'y' * 400)
        Channel.send_message(dict_to_struct('MsgStruct', msg.as_task_json()))
        self.assertEqual(self.tel_channel, Msg.all_messages.get(pk=msg.id).channel)
        self.assertEqual(1, Msg.all_messages.get(pk=msg.id).msg_count)

    def test_ensure_normalization(self):
        self.tel_channel.country = 'RW'
        self.tel_channel.save()

        contact1 = self.create_contact("contact1", "0788111222")
        contact2 = self.create_contact("contact2", "+250788333444")
        contact3 = self.create_contact("contact3", "+18006927753")

        self.org.normalize_contact_tels()

        norm_c1 = Contact.objects.get(pk=contact1.pk)
        norm_c2 = Contact.objects.get(pk=contact2.pk)
        norm_c3 = Contact.objects.get(pk=contact3.pk)

        self.assertEquals(norm_c1.get_urn(TEL_SCHEME).path, "+250788111222")
        self.assertEquals(norm_c2.get_urn(TEL_SCHEME).path, "+250788333444")
        self.assertEquals(norm_c3.get_urn(TEL_SCHEME).path, "+18006927753")

    def test_delete(self):
        self.org.administrators.add(self.user)
        self.user.set_org(self.org)
        self.login(self.user)

        # a message, a call, and a broadcast
        msg = self.send_message(['250788382382'], "How is it going?")
        call = ChannelEvent.create(self.tel_channel, "tel:+250788383385", ChannelEvent.TYPE_CALL_IN, timezone.now(), 5)

        self.assertEqual(self.org, msg.org)
        self.assertEqual(self.tel_channel, msg.channel)
        self.assertEquals(1, Msg.get_messages(self.org).count())
        self.assertEquals(1, ChannelEvent.get_all(self.org).count())
        self.assertEquals(1, Broadcast.get_broadcasts(self.org).count())

        # start off in the pending state
        self.assertEquals('P', msg.status)

        response = self.fetch_protected(reverse('channels.channel_delete', args=[self.tel_channel.pk]), self.user)
        self.assertContains(response, 'Test Channel')

        response = self.fetch_protected(reverse('channels.channel_delete', args=[self.tel_channel.pk]),
                                        post_data=dict(remove=True), user=self.user)
        self.assertRedirect(response, reverse("orgs.org_home"))

        msg = Msg.all_messages.get(pk=msg.pk)
        self.assertIsNotNone(msg.channel)
        self.assertIsNone(msg.channel.gcm_id)
        self.assertIsNone(msg.channel.secret)
        self.assertEquals(self.org, msg.org)

        # queued messages for the channel should get marked as failed
        self.assertEquals('F', msg.status)

        call = ChannelEvent.objects.get(pk=call.pk)
        self.assertIsNotNone(call.channel)
        self.assertIsNone(call.channel.gcm_id)
        self.assertIsNone(call.channel.secret)

        self.assertEquals(self.org, call.org)

        broadcast = Broadcast.objects.get(pk=msg.broadcast.pk)
        self.assertEquals(self.org, broadcast.org)

        # should still be considered that user's message, call and broadcast
        self.assertEquals(1, Msg.get_messages(self.org).count())
        self.assertEquals(1, ChannelEvent.get_all(self.org).count())
        self.assertEquals(1, Broadcast.get_broadcasts(self.org).count())

        # syncing this channel should result in a release
        post_data = dict(cmds=[dict(cmd="status", p_sts="CHA", p_src="BAT", p_lvl="60", net="UMTS", pending=[], retry=[])])

        # now send the channel's updates
        response = self.sync(self.tel_channel, post_data)

        # our response should contain a release
        self.assertHasCommand('rel', response)

        # create a channel
        channel = Channel.create(self.org, self.user, 'RW', 'A', "Test Channel", "0785551212",
                                 secret="12345", gcm_id="123")

        response = self.fetch_protected(reverse('channels.channel_delete', args=[channel.pk]), self.superuser)
        self.assertContains(response, 'Test Channel')

        response = self.fetch_protected(reverse('channels.channel_delete', args=[channel.pk]),
                                        post_data=dict(remove=True), user=self.superuser)
        self.assertRedirect(response, reverse("orgs.org_home"))

        # create a channel
        channel = Channel.create(self.org, self.user, 'RW', 'A', "Test Channel", "0785551212",
                                 secret="12345", gcm_id="123")

        # add channel trigger
        from temba.triggers.models import Trigger
        Trigger.objects.create(org=self.org, flow=self.create_flow(), channel=channel,
                               modified_by=self.admin, created_by=self.admin)

        self.assertTrue(Trigger.objects.filter(channel=channel, is_active=True))

        response = self.fetch_protected(reverse('channels.channel_delete', args=[channel.pk]),
                                        post_data=dict(remove=True), user=self.superuser)

        self.assertRedirect(response, reverse("orgs.org_home"))

        # channel trigger should have be removed
        self.assertFalse(Trigger.objects.filter(channel=channel, is_active=True))

    def test_list(self):
        # de-activate existing channels
        Channel.objects.all().update(is_active=False)

        # list page redirects to claim page
        self.login(self.user)
        response = self.client.get(reverse('channels.channel_list'))
        self.assertRedirect(response, reverse('channels.channel_claim'))

        # unless you're a superuser
        self.login(self.superuser)
        response = self.client.get(reverse('channels.channel_list'))
        self.assertEqual(response.status_code, 200)
        self.assertEqual(list(response.context['object_list']), [])

        # re-activate one of the channels so org has a single channel
        self.tel_channel.is_active = True
        self.tel_channel.save()

        # list page now redirects to channel read page
        self.login(self.user)
        response = self.client.get(reverse('channels.channel_list'))
        self.assertRedirect(response, reverse('channels.channel_read', args=[self.tel_channel.uuid]))

        # unless you're a superuser
        self.login(self.superuser)
        response = self.client.get(reverse('channels.channel_list'))
        self.assertEqual(response.status_code, 200)
        self.assertEqual(list(response.context['object_list']), [self.tel_channel])

        # re-activate other channel so org now has two channels
        self.twitter_channel.is_active = True
        self.twitter_channel.save()

        # no-more redirection for anyone
        self.login(self.user)
        response = self.client.get(reverse('channels.channel_list'))
        self.assertEqual(response.status_code, 200)
        self.assertEqual(set(response.context['object_list']), {self.tel_channel, self.twitter_channel})

        # clear out the phone and name for the Android channel
        self.tel_channel.name = None
        self.tel_channel.address = None
        self.tel_channel.save()
        response = self.client.get(reverse('channels.channel_list'))
        self.assertContains(response, "Unknown")
        self.assertContains(response, "Android Phone")

    def test_channel_status(self):
        # visit page as a viewer
        self.login(self.user)
        response = self.client.get('/', follow=True)
        self.assertNotIn('unsent_msgs', response.context, msg="Found unsent_msgs in context")
        self.assertNotIn('delayed_syncevents', response.context, msg="Found delayed_syncevents in context")

        # visit page as superuser
        self.login(self.superuser)
        response = self.client.get('/', follow=True)
        # superusers doesn't have orgs thus cannot have both values
        self.assertNotIn('unsent_msgs', response.context, msg="Found unsent_msgs in context")
        self.assertNotIn('delayed_syncevents', response.context, msg="Found delayed_syncevents in context")

        # visit page as administrator
        self.login(self.admin)
        response = self.client.get('/', follow=True)

        # there is not unsent nor delayed syncevents
        self.assertNotIn('unsent_msgs', response.context, msg="Found unsent_msgs in context")
        self.assertNotIn('delayed_syncevents', response.context, msg="Found delayed_syncevents in context")

        # replace existing channels with a single Android device
        Channel.objects.update(is_active=False)
        channel = Channel.create(self.org, self.user, None, ANDROID, None, "+250781112222", gcm_id="asdf", secret="asdf")
        channel.created_on = timezone.now() - timedelta(hours=2)
        channel.save()

        response = self.client.get('/', Follow=True)
        self.assertNotIn('delayed_syncevents', response.context)
        self.assertNotIn('unsent_msgs', response.context, msg="Found unsent_msgs in context")

        # simulate a sync in back in two hours
        post_data = dict(cmds=[
                         # device details status
                         dict(cmd="status", p_sts="CHA", p_src="BAT", p_lvl="60",
                              net="UMTS", pending=[], retry=[])])
        self.sync(channel, post_data)
        sync_event = SyncEvent.objects.all()[0]
        sync_event.created_on = timezone.now() - timedelta(hours=2)
        sync_event.save()

        response = self.client.get('/', Follow=True)
        self.assertIn('delayed_syncevents', response.context)
        self.assertNotIn('unsent_msgs', response.context, msg="Found unsent_msgs in context")

        # add a message, just sent so shouldn't have delayed
        msg = Msg.create_outgoing(self.org, self.user, 'tel:250788123123', "test")
        response = self.client.get('/', Follow=True)
        self.assertIn('delayed_syncevents', response.context)
        self.assertNotIn('unsent_msgs', response.context, msg="Found unsent_msgs in context")

        # but put it in the past
        msg.delete()
        msg = Msg.create_outgoing(self.org, self.user, 'tel:250788123123', "test",
                                  created_on=timezone.now() - timedelta(hours=3))
        response = self.client.get('/', Follow=True)
        self.assertIn('delayed_syncevents', response.context)
        self.assertIn('unsent_msgs', response.context, msg="Found unsent_msgs in context")

        # if there is a successfully sent message after sms was created we do not consider it as delayed
        success_msg = Msg.create_outgoing(self.org, self.user, 'tel:+250788123123', "success-send",
                                          created_on=timezone.now() - timedelta(hours=2))
        success_msg.sent_on = timezone.now() - timedelta(hours=2)
        success_msg.status = 'S'
        success_msg.save()
        response = self.client.get('/', Follow=True)
        self.assertIn('delayed_syncevents', response.context)
        self.assertNotIn('unsent_msgs', response.context, msg="Found unsent_msgs in context")

        # test that editors have the channel of the the org the are using
        other_user = self.create_user("Other")
        self.create_secondary_org()
        self.org2.administrators.add(other_user)
        self.org.editors.add(other_user)
        self.assertFalse(self.org2.channels.all())

        self.login(other_user)

        other_user.set_org(self.org2)

        self.assertEquals(self.org2, other_user.get_org())
        response = self.client.get('/', follow=True)
        self.assertNotIn('channel_type', response.context, msg="Found channel_type in context")

        other_user.set_org(self.org)

        self.assertEquals(1, self.org.channels.filter(is_active=True).count())
        self.assertEquals(self.org, other_user.get_org())

        response = self.client.get('/', follow=True)
        # self.assertIn('channel_type', response.context)

    def sync(self, channel, post_data=None, signature=None):
        if not post_data:
            post_data = "{}"
        else:
            post_data = json.dumps(post_data)

        ts = int(time.time())
        if not signature:

            # sign the request
            key = str(channel.secret) + str(ts)
            signature = hmac.new(key=key, msg=bytes(post_data), digestmod=hashlib.sha256).digest()

            # base64 and url sanitize
            signature = urllib2.quote(base64.urlsafe_b64encode(signature))

        return self.client.post("%s?signature=%s&ts=%d" % (reverse('sync', args=[channel.pk]), signature, ts),
                                content_type='application/json', data=post_data)

    def test_update(self):
        update_url = reverse('channels.channel_update', args=[self.tel_channel.id])

        # only user of the org can view the update page of a channel
        self.client.logout()
        self.login(self.user)
        response = self.client.get(update_url)
        self.assertEquals(302, response.status_code)

        self.login(self.user)
        # visit the channel's update page as a manager within the channel's organization
        self.org.administrators.add(self.user)
        response = self.fetch_protected(update_url, self.user)
        self.assertEquals(200, response.status_code)
        self.assertEquals(response.request['PATH_INFO'], update_url)

        channel = Channel.objects.get(pk=self.tel_channel.id)
        self.assertEquals(channel.name, "Test Channel")
        self.assertEquals(channel.address, "+250785551212")

        postdata = dict()
        postdata['name'] = "Test Channel Update1"
        postdata['address'] = "+250785551313"

        self.login(self.user)
        response = self.client.post(update_url, postdata, follow=True)
        channel = Channel.objects.get(pk=self.tel_channel.id)
        self.assertEquals(channel.name, "Test Channel Update1")
        self.assertEquals(channel.address, "+250785551313")

        # if we change the channel to a twilio type, shouldn't be able to edit our address
        channel.channel_type = TWILIO
        channel.save()

        response = self.client.get(update_url)
        self.assertFalse('address' in response.context['form'].fields)

        # bring it back to android
        channel.channel_type = ANDROID
        channel.save()

        # visit the channel's update page as administrator
        self.org.administrators.add(self.user)
        self.user.set_org(self.org)
        response = self.fetch_protected(update_url, self.user)
        self.assertEquals(200, response.status_code)
        self.assertEquals(response.request['PATH_INFO'], update_url)
        channel = Channel.objects.get(pk=self.tel_channel.id)
        self.assertEquals(channel.name, "Test Channel Update1")
        self.assertEquals(channel.address, "+250785551313")

        postdata = dict()
        postdata['name'] = "Test Channel Update2"
        postdata['address'] = "+250785551414"

        response = self.fetch_protected(update_url, self.user, postdata)
        channel = Channel.objects.get(pk=self.tel_channel.id)
        self.assertEquals(channel.name, "Test Channel Update2")
        self.assertEquals(channel.address, "+250785551414")

        # visit the channel's update page as superuser
        self.superuser.set_org(self.org)
        response = self.fetch_protected(update_url, self.superuser)
        self.assertEquals(200, response.status_code)
        self.assertEquals(response.request['PATH_INFO'], update_url)
        channel = Channel.objects.get(pk=self.tel_channel.id)
        self.assertEquals(channel.name, "Test Channel Update2")
        self.assertEquals(channel.address, "+250785551414")

        postdata = dict()
        postdata['name'] = "Test Channel Update3"
        postdata['address'] = "+250785551515"

        response = self.fetch_protected(update_url, self.superuser, postdata)
        channel = Channel.objects.get(pk=self.tel_channel.id)
        self.assertEquals(channel.name, "Test Channel Update3")
        self.assertEquals(channel.address, "+250785551515")

        # make sure channel works with alphanumeric numbers
        channel.address = "EATRIGHT"
        self.assertEquals("EATRIGHT", channel.get_address_display())
        self.assertEquals("EATRIGHT", channel.get_address_display(e164=True))

        # change channel type to Twitter
        channel.channel_type = TWITTER
        channel.address = 'billy_bob'
        channel.scheme = 'twitter'
        channel.config = json.dumps({'handle_id': 12345, 'oauth_token': 'abcdef', 'oauth_token_secret': '23456'})
        channel.save()

        self.assertEquals('@billy_bob', channel.get_address_display())
        self.assertEquals('@billy_bob', channel.get_address_display(e164=True))

        response = self.fetch_protected(update_url, self.user)
        self.assertEquals(200, response.status_code)
        self.assertIn('name', response.context['fields'])
        self.assertIn('alert_email', response.context['fields'])
        self.assertIn('address', response.context['fields'])
        self.assertNotIn('country', response.context['fields'])

        postdata = dict()
        postdata['name'] = "Twitter2"
        postdata['alert_email'] = "bob@example.com"
        postdata['address'] = "billy_bob"

        with patch('temba.utils.mage.MageClient.refresh_twitter_stream') as refresh_twitter_stream:
            refresh_twitter_stream.return_value = dict()

            self.fetch_protected(update_url, self.user, postdata)
            channel = Channel.objects.get(pk=self.tel_channel.id)
            self.assertEquals(channel.name, "Twitter2")
            self.assertEquals(channel.alert_email, "bob@example.com")
            self.assertEquals(channel.address, "billy_bob")

    def test_read(self):
        post_data = dict(cmds=[
                         # device details status
                         dict(cmd="status", p_sts="CHA", p_src="BAT", p_lvl="60",
                              net="UMTS", pending=[], retry=[])])

        # now send the channel's updates
        self.sync(self.tel_channel, post_data)
        post_data = dict(cmds=[
                         # device details status
                         dict(cmd="status", p_sts="FUL", p_src="AC", p_lvl="100",
                              net="WIFI", pending=[], retry=[])])

        # now send the channel's updates
        self.sync(self.tel_channel, post_data)
        self.assertEquals(2, SyncEvent.objects.all().count())

        # non-org users can't view our channels
        self.login(self.non_org_user)
        response = self.client.get(reverse('channels.channel_read', args=[self.tel_channel.uuid]))
        self.assertLoginRedirect(response)

        # org users can
        response = self.fetch_protected(reverse('channels.channel_read', args=[self.tel_channel.uuid]), self.user)

        self.assertEquals(len(response.context['source_stats']), len(SyncEvent.objects.values_list('power_source', flat=True).distinct()))
        self.assertEquals('AC', response.context['source_stats'][0][0])
        self.assertEquals(1, response.context['source_stats'][0][1])
        self.assertEquals('BAT', response.context['source_stats'][1][0])
        self.assertEquals(1, response.context['source_stats'][0][1])

        self.assertEquals(len(response.context['network_stats']), len(SyncEvent.objects.values_list('network_type', flat=True).distinct()))
        self.assertEquals('UMTS', response.context['network_stats'][0][0])
        self.assertEquals(1, response.context['network_stats'][0][1])
        self.assertEquals('WIFI', response.context['network_stats'][1][0])
        self.assertEquals(1, response.context['network_stats'][1][1])

        self.assertTrue(len(response.context['latest_sync_events']) <= 5)

        response = self.fetch_protected(reverse('orgs.org_home'), self.admin)
        self.assertNotContains(response, 'Enable Voice')

        # Add twilio credentials to make sure we can add calling for our android channel
        twilio_config = {ACCOUNT_SID: 'SID', ACCOUNT_TOKEN: 'TOKEN', APPLICATION_SID: 'APP SID'}
        config = self.org.config_json()
        config.update(twilio_config)
        self.org.config = json.dumps(config)
        self.org.save(update_fields=['config'])

        response = self.fetch_protected(reverse('orgs.org_home'), self.admin)
        self.assertTrue(self.org.is_connected_to_twilio())
        self.assertContains(response, 'Enable Voice')

        two_hours_ago = timezone.now() - timedelta(hours=2)

        # make sure our channel is old enough to trigger alerts
        self.tel_channel.created_on = two_hours_ago
        self.tel_channel.save()

        # delayed sync status
        for sync in SyncEvent.objects.all():
            sync.created_on = two_hours_ago
            sync.save()

        # add a message, just sent so shouldn't be delayed
        Msg.create_outgoing(self.org, self.user, 'tel:250785551212', 'delayed message', created_on=two_hours_ago)

        response = self.fetch_protected(reverse('channels.channel_read', args=[self.tel_channel.uuid]), self.admin)
        self.assertIn('delayed_sync_event', response.context_data.keys())
        self.assertIn('unsent_msgs_count', response.context_data.keys())

        # with superuser
        response = self.fetch_protected(reverse('channels.channel_read', args=[self.tel_channel.uuid]), self.superuser)
        self.assertEquals(200, response.status_code)

        # now that we can access the channel, which messages do we display in the chart?
        joe = self.create_contact('Joe', '+2501234567890')
        test_contact = Contact.get_test_contact(self.admin)

        # should have two series, one for incoming one for outgoing
        self.assertEquals(2, len(response.context['message_stats']))

        # but only an outgoing message so far
        self.assertEquals(0, len(response.context['message_stats'][0]['data']))
        self.assertEquals(1, response.context['message_stats'][1]['data'][-1]['count'])

        # we have one row for the message stats table
        self.assertEquals(1, len(response.context['message_stats_table']))
        # only one outgoing message
        self.assertEquals(0, response.context['message_stats_table'][0]['incoming_messages_count'])
        self.assertEquals(1, response.context['message_stats_table'][0]['outgoing_messages_count'])
        self.assertEquals(0, response.context['message_stats_table'][0]['incoming_ivr_count'])
        self.assertEquals(0, response.context['message_stats_table'][0]['outgoing_ivr_count'])

        # send messages with a test contact
        Msg.create_incoming(self.tel_channel, test_contact.get_urn().urn, 'This incoming message will not be counted')
        Msg.create_outgoing(self.org, self.user, test_contact, 'This outgoing message will not be counted')

        response = self.fetch_protected(reverse('channels.channel_read', args=[self.tel_channel.uuid]), self.superuser)
        self.assertEquals(200, response.status_code)

        # nothing should change since it's a test contact
        self.assertEquals(0, len(response.context['message_stats'][0]['data']))
        self.assertEquals(1, response.context['message_stats'][1]['data'][-1]['count'])

        # no change on the table starts too
        self.assertEquals(1, len(response.context['message_stats_table']))
        self.assertEquals(0, response.context['message_stats_table'][0]['incoming_messages_count'])
        self.assertEquals(1, response.context['message_stats_table'][0]['outgoing_messages_count'])
        self.assertEquals(0, response.context['message_stats_table'][0]['incoming_ivr_count'])
        self.assertEquals(0, response.context['message_stats_table'][0]['outgoing_ivr_count'])

        # send messages with a normal contact
        Msg.create_incoming(self.tel_channel, joe.get_urn(TEL_SCHEME).urn, 'This incoming message will be counted')
        Msg.create_outgoing(self.org, self.user, joe, 'This outgoing message will be counted')

        # now we have an inbound message and two outbounds
        response = self.fetch_protected(reverse('channels.channel_read', args=[self.tel_channel.uuid]), self.superuser)
        self.assertEquals(200, response.status_code)
        self.assertEquals(1, response.context['message_stats'][0]['data'][-1]['count'])

        # this assertion is problematic causing time-sensitive failures, to reconsider
        # self.assertEquals(2, response.context['message_stats'][1]['data'][-1]['count'])

        # message stats table have an inbound and two outbounds in the last month
        self.assertEquals(1, len(response.context['message_stats_table']))
        self.assertEquals(1, response.context['message_stats_table'][0]['incoming_messages_count'])
        self.assertEquals(2, response.context['message_stats_table'][0]['outgoing_messages_count'])
        self.assertEquals(0, response.context['message_stats_table'][0]['incoming_ivr_count'])
        self.assertEquals(0, response.context['message_stats_table'][0]['outgoing_ivr_count'])

        # test cases for IVR messaging, make our relayer accept calls
        self.tel_channel.role = 'SCAR'
        self.tel_channel.save()

        from temba.msgs.models import IVR
        Msg.create_incoming(self.tel_channel, test_contact.get_urn().urn, 'incoming ivr as a test contact', msg_type=IVR)
        Msg.create_outgoing(self.org, self.user, test_contact, 'outgoing ivr as a test contact', msg_type=IVR)
        response = self.fetch_protected(reverse('channels.channel_read', args=[self.tel_channel.uuid]), self.superuser)

        # nothing should have changed
        self.assertEquals(2, len(response.context['message_stats']))

        self.assertEquals(1, len(response.context['message_stats_table']))
        self.assertEquals(1, response.context['message_stats_table'][0]['incoming_messages_count'])
        self.assertEquals(2, response.context['message_stats_table'][0]['outgoing_messages_count'])
        self.assertEquals(0, response.context['message_stats_table'][0]['incoming_ivr_count'])
        self.assertEquals(0, response.context['message_stats_table'][0]['outgoing_ivr_count'])

        # now let's create an ivr interaction from a real contact
        Msg.create_incoming(self.tel_channel, joe.get_urn().urn, 'incoming ivr', msg_type=IVR)
        Msg.create_outgoing(self.org, self.user, joe, 'outgoing ivr', msg_type=IVR)
        response = self.fetch_protected(reverse('channels.channel_read', args=[self.tel_channel.uuid]), self.superuser)

        self.assertEquals(4, len(response.context['message_stats']))
        self.assertEquals(1, response.context['message_stats'][2]['data'][0]['count'])
        self.assertEquals(1, response.context['message_stats'][3]['data'][0]['count'])

        self.assertEquals(1, len(response.context['message_stats_table']))
        self.assertEquals(1, response.context['message_stats_table'][0]['incoming_messages_count'])
        self.assertEquals(2, response.context['message_stats_table'][0]['outgoing_messages_count'])
        self.assertEquals(1, response.context['message_stats_table'][0]['incoming_ivr_count'])
        self.assertEquals(1, response.context['message_stats_table'][0]['outgoing_ivr_count'])

    def test_invalid(self):

        # Must be POST
        response = self.client.get("%s?signature=sig&ts=123" % (reverse('sync', args=[100])), content_type='application/json')
        self.assertEquals(500, response.status_code)

        # Unknown channel
        response = self.client.post("%s?signature=sig&ts=123" % (reverse('sync', args=[999])), content_type='application/json')
        self.assertEquals(200, response.status_code)
        self.assertEquals('rel', json.loads(response.content)['cmds'][0]['cmd'])

        # too old
        ts = int(time.time()) - 60 * 16
        response = self.client.post("%s?signature=sig&ts=%d" % (reverse('sync', args=[self.tel_channel.pk]), ts), content_type='application/json')
        self.assertEquals(401, response.status_code)
        self.assertEquals(3, json.loads(response.content)['error_id'])

    def test_claim(self):
        # no access for regular users
        self.login(self.user)
        response = self.client.get(reverse('channels.channel_claim'))
        self.assertLoginRedirect(response)

        # editor can access
        self.login(self.editor)
        response = self.client.get(reverse('channels.channel_claim'))
        self.assertEqual(200, response.status_code)

        # as can admins
        self.login(self.admin)
        response = self.client.get(reverse('channels.channel_claim'))
        self.assertEqual(200, response.status_code)
        self.assertEqual(response.context['twilio_countries'], "Belgium, Canada, Finland, Norway, Poland, Spain, "
                                                               "Sweden, United Kingdom or United States")

    def test_register_and_claim_android(self):
        # remove our explicit country so it needs to be derived from channels
        self.org.country = None
        self.org.save()

        Channel.objects.all().delete()

        reg_data = dict(cmds=[dict(cmd="gcm", gcm_id="GCM111", uuid='uuid'),
                              dict(cmd='status', cc='RW', dev='Nexus')])

        # must be a post
        response = self.client.get(reverse('register'), content_type='application/json')
        self.assertEqual(500, response.status_code)

        # try a legit register
        response = self.client.post(reverse('register'), json.dumps(reg_data), content_type='application/json')
        self.assertEqual(200, response.status_code)

        android1 = Channel.objects.get()
        self.assertIsNone(android1.org)
        self.assertIsNone(android1.address)
        self.assertIsNone(android1.alert_email)
        self.assertEqual(android1.country, 'RW')
        self.assertEqual(android1.device, 'Nexus')
        self.assertEqual(android1.gcm_id, 'GCM111')
        self.assertEqual(android1.uuid, 'uuid')
        self.assertTrue(android1.secret)
        self.assertTrue(android1.claim_code)
        self.assertEqual(android1.created_by.pk, -1)

        # check channel JSON in response
        response_json = json.loads(response.content)
        self.assertEqual(response_json, dict(cmds=[dict(cmd='reg',
                                                        relayer_claim_code=android1.claim_code,
                                                        relayer_secret=android1.secret,
                                                        relayer_id=android1.id)]))

        # try registering again with same details
        response = self.client.post(reverse('register'), json.dumps(reg_data), content_type='application/json')
        self.assertEqual(response.status_code, 200)

        android1 = Channel.objects.get()
        response_json = json.loads(response.content)

        self.assertEqual(response_json, dict(cmds=[dict(cmd='reg',
                                                        relayer_claim_code=android1.claim_code,
                                                        relayer_secret=android1.secret,
                                                        relayer_id=android1.id)]))

        # try to claim as non-admin
        self.login(self.user)
        response = self.client.post(reverse('channels.channel_claim_android'),
                                    dict(claim_code=android1.claim_code, phone_number="0788123123"))
        self.assertLoginRedirect(response)

        # try to claim with an invalid phone number
        self.login(self.admin)
        response = self.client.post(reverse('channels.channel_claim_android'),
                                    dict(claim_code=android1.claim_code, phone_number="078123"))
        self.assertEqual(response.status_code, 200)
        self.assertFormError(response, 'form', 'phone_number', "Invalid phone number, try again.")

        # claim our channel
        response = self.client.post(reverse('channels.channel_claim_android'),
                                    dict(claim_code=android1.claim_code, phone_number="0788123123"))

        # redirect to welcome page
        self.assertTrue('success' in response.get('Location', None))
        self.assertRedirect(response, reverse('public.public_welcome'))

        # channel is updated with org details and claim code is now blank
        android1.refresh_from_db()
        secret = android1.secret
        self.assertEqual(android1.org, self.org)
        self.assertEqual(android1.address, '+250788123123')  # normalized
        self.assertEqual(android1.alert_email, self.admin.email)  # the logged-in user
        self.assertEqual(android1.gcm_id, 'GCM111')
        self.assertEqual(android1.uuid, 'uuid')
        self.assertFalse(android1.claim_code)

        # try having a device register again
        response = self.client.post(reverse('register'), json.dumps(reg_data), content_type='application/json')
        self.assertEqual(response.status_code, 200)

        # should return same channel but with a new claim code and secret
        android1.refresh_from_db()
        self.assertEqual(android1.org, self.org)
        self.assertEqual(android1.address, '+250788123123')
        self.assertEqual(android1.alert_email, self.admin.email)
        self.assertEqual(android1.gcm_id, 'GCM111')
        self.assertEqual(android1.uuid, 'uuid')
        self.assertEqual(android1.is_active, True)
        self.assertTrue(android1.claim_code)
        self.assertNotEqual(android1.secret, secret)

        # should be able to claim again
        response = self.client.post(reverse('channels.channel_claim_android'),
                                    dict(claim_code=android1.claim_code, phone_number="0788123123"))
        self.assertRedirect(response, reverse('public.public_welcome'))

        # try having a device register yet again with new GCM ID
        reg_data['cmds'][0]['gcm_id'] = "GCM222"
        response = self.client.post(reverse('register'), json.dumps(reg_data), content_type='application/json')
        self.assertEqual(response.status_code, 200)

        # should return same channel but with GCM updated
        android1.refresh_from_db()
        self.assertEqual(android1.org, self.org)
        self.assertEqual(android1.address, '+250788123123')
        self.assertEqual(android1.alert_email, self.admin.email)
        self.assertEqual(android1.gcm_id, 'GCM222')
        self.assertEqual(android1.uuid, 'uuid')
        self.assertEqual(android1.is_active, True)

        # we can claim again with new phone number
        response = self.client.post(reverse('channels.channel_claim_android'),
                                    dict(claim_code=android1.claim_code, phone_number="+250788123124"))
        self.assertRedirect(response, reverse('public.public_welcome'))

        android1.refresh_from_db()
        self.assertEqual(android1.org, self.org)
        self.assertEqual(android1.address, '+250788123124')
        self.assertEqual(android1.alert_email, self.admin.email)
        self.assertEqual(android1.gcm_id, 'GCM222')
        self.assertEqual(android1.uuid, 'uuid')
        self.assertEqual(android1.is_active, True)

        # release and then register with same details and claim again
        old_uuid = android1.uuid
        android1.release()

        response = self.client.post(reverse('register'), json.dumps(reg_data), content_type='application/json')
        claim_code = json.loads(response.content)['cmds'][0]['relayer_claim_code']
        self.assertEqual(response.status_code, 200)
        response = self.client.post(reverse('channels.channel_claim_android'),
                                    dict(claim_code=claim_code, phone_number="+250788123124"))
        self.assertRedirect(response, reverse('public.public_welcome'))

        android1.refresh_from_db()

        self.assertNotEqual(android1.uuid, old_uuid)  # inactive channel now has new UUID

        # and we have a new Android channel with our UUID
        android2 = Channel.objects.get(is_active=True)
        self.assertNotEqual(android2, android1)
        self.assertEqual(android2.uuid, 'uuid')

        # try to claim a bogus channel
        response = self.client.post(reverse('channels.channel_claim_android'), dict(claim_code="Your Mom"))
        self.assertEqual(response.status_code, 200)
        self.assertFormError(response, 'form', 'claim_code', "Invalid claim code, please check and try again.")

        # check our primary tel channel is the same as our outgoing
        default_sender = self.org.get_send_channel(TEL_SCHEME)
        self.assertEqual(default_sender, android2)
        self.assertEqual(default_sender, self.org.get_receive_channel(TEL_SCHEME))
        self.assertFalse(default_sender.is_delegate_sender())

        # try to claim a bulk Nexmo sender (without adding Nexmo account to org)
        claim_nexmo_url = reverse('channels.channel_create_bulk_sender') + "?connection=NX&channel=%d" % android2.pk
        response = self.client.post(claim_nexmo_url, dict(connection='NX', channel=android2.pk))
        self.assertFormError(response, 'form', 'connection', "A connection to a Nexmo account is required")

        # send channel is still our Android device
        self.assertEqual(self.org.get_send_channel(TEL_SCHEME), android2)
        self.assertFalse(self.org.is_connected_to_nexmo())

        # now connect to nexmo
        with patch('temba.nexmo.NexmoClient.update_account') as connect:
            connect.return_value = True
            self.org.connect_nexmo('123', '456')
            self.org.save()
        self.assertTrue(self.org.is_connected_to_nexmo())

        # now adding Nexmo bulk sender should work
        response = self.client.post(claim_nexmo_url, dict(connection='NX', channel=android2.pk))
        self.assertRedirect(response, reverse('orgs.org_home'))

        # new Nexmo channel created for delegated sending
        nexmo = self.org.get_send_channel(TEL_SCHEME)
        self.assertEqual(nexmo.channel_type, 'NX')
        self.assertEqual(nexmo.parent, android2)
        self.assertTrue(nexmo.is_delegate_sender())

        # reading our nexmo channel should now offer a disconnect option
        nexmo = self.org.channels.filter(channel_type='NX').first()
        response = self.client.get(reverse('channels.channel_read', args=[nexmo.uuid]))
        self.assertContains(response, 'Disable Bulk Sending')

        # receiving still job of our Android device
        self.assertEqual(self.org.get_receive_channel(TEL_SCHEME), android2)

        # re-register device with country as US
        reg_data = dict(cmds=[dict(cmd="gcm", gcm_id="GCM222", uuid='uuid'),
                              dict(cmd='status', cc='US', dev="Nexus 5X")])
        response = self.client.post(reverse('register'), json.dumps(reg_data), content_type='application/json')
        self.assertEqual(response.status_code, 200)

        # channel country and device updated
        android2.refresh_from_db()
        self.assertEqual(android2.country, 'US')
        self.assertEqual(android2.device, "Nexus 5X")
        self.assertEqual(android2.org, self.org)
        self.assertEqual(android2.gcm_id, "GCM222")
        self.assertEqual(android2.uuid, "uuid")
        self.assertTrue(android2.is_active)

        # set back to RW...
        android2.country = 'RW'
        android2.save()

        # our country is RW
        self.assertEqual(self.org.get_country_code(), 'RW')

        # remove nexmo
        nexmo.release()

        self.assertEqual(self.org.get_country_code(), 'RW')

        # register another device with country as US
        reg_data = dict(cmds=[dict(cmd="gcm", gcm_id="GCM444", uuid='uuid4'),
                              dict(cmd='status', cc='US', dev="Nexus 6P")])
        response = self.client.post(reverse('register'), json.dumps(reg_data), content_type='application/json')

        claim_code = json.loads(response.content)['cmds'][0]['relayer_claim_code']

        # try to claim it...
        self.client.post(reverse('channels.channel_claim_android'), dict(claim_code=claim_code, phone_number="12065551212"))

        # should work, can have two channels in different countries
        channel = Channel.objects.get(country='US')
        self.assertEqual(channel.address, '+12065551212')

        self.assertEqual(Channel.objects.filter(org=self.org, is_active=True).count(), 2)

        # normalize a URN with a fully qualified number
        number, valid = URN.normalize_number('+12061112222', None)
        self.assertTrue(valid)

        # not international format
        number, valid = URN.normalize_number('0788383383', None)
        self.assertFalse(valid)

        # get our send channel without a URN, should just default to last
        default_channel = self.org.get_send_channel(TEL_SCHEME)
        self.assertEqual(default_channel, channel)

        # get our send channel for a Rwandan URN
        rwanda_channel = self.org.get_send_channel(TEL_SCHEME, ContactURN.create(self.org, None, 'tel:+250788383383'))
        self.assertEqual(rwanda_channel, android2)

        # and a US one
        us_channel = self.org.get_send_channel(TEL_SCHEME, ContactURN.create(self.org, None, 'tel:+12065555353'))
        self.assertEqual(us_channel, channel)

        # a different country altogether should just give us the default
        us_channel = self.org.get_send_channel(TEL_SCHEME, ContactURN.create(self.org, None, 'tel:+593997290044'))
        self.assertEqual(us_channel, channel)
        self.assertIsNone(self.org.get_country_code())

        # yet another registration in rwanda
        reg_data = dict(cmds=[dict(cmd="gcm", gcm_id="GCM555", uuid='uuid5'),
                              dict(cmd='status', cc='RW', dev="Nexus 5")])
        response = self.client.post(reverse('register'), json.dumps(reg_data), content_type='application/json')
        claim_code = json.loads(response.content)['cmds'][0]['relayer_claim_code']

        # try to claim it with number taken by other Android channel
        response = self.client.post(reverse('channels.channel_claim_android'),
                                    dict(claim_code=claim_code, phone_number="+250788123124"))
        self.assertFormError(response, 'form', 'phone_number', "Another channel has this number. Please remove that channel first.")

        # create channel in another org
        self.create_secondary_org()
        Channel.create(self.org2, self.admin2, 'RW', 'A', "", "+250788382382")

        # can claim it with this number, and because it's a fully qualified RW number, doesn't matter that channel is US
        response = self.client.post(reverse('channels.channel_claim_android'),
                                    dict(claim_code=claim_code, phone_number="+250788382382"))
        self.assertRedirect(response, reverse('public.public_welcome'))

        # should be added with RW as the country
        self.assertTrue(Channel.objects.get(address='+250788382382', country='RW', org=self.org))

    @patch('temba.orgs.models.TwilioRestClient', MockTwilioClient)
    @patch('temba.ivr.clients.TwilioClient', MockTwilioClient)
    @patch('twilio.util.RequestValidator', MockRequestValidator)
    def test_claim_twilio(self):
        self.login(self.admin)

        # remove any existing channels
        self.org.channels.update(is_active=False, org=None)

        # make sure twilio is on the claim page
        response = self.client.get(reverse('channels.channel_claim'))
        self.assertContains(response, "Twilio")
        self.assertContains(response, reverse('orgs.org_twilio_connect'))

        twilio_config = dict()
        twilio_config[ACCOUNT_SID] = 'account-sid'
        twilio_config[ACCOUNT_TOKEN] = 'account-token'
        twilio_config[APPLICATION_SID] = 'TwilioTestSid'

        self.org.config = json.dumps(twilio_config)
        self.org.save()

        # hit the claim page, should now have a claim twilio link
        claim_twilio = reverse('channels.channel_claim_twilio')
        response = self.client.get(reverse('channels.channel_claim'))
        self.assertContains(response, claim_twilio)

        response = self.client.get(claim_twilio)
        self.assertTrue('account_trial' in response.context)
        self.assertFalse(response.context['account_trial'])

        with patch('temba.orgs.models.Org.get_twilio_client') as mock_get_twilio_client:
            mock_get_twilio_client.return_value = None

            response = self.client.get(claim_twilio)
            self.assertRedirects(response, reverse('channels.channel_claim'))

            mock_get_twilio_client.side_effect = TwilioRestException(401, 'http://twilio', msg='Authentication Failure', code=20003)

            response = self.client.get(claim_twilio)
            self.assertRedirects(response, reverse('channels.channel_claim'))

        with patch('temba.tests.MockTwilioClient.MockAccounts.get') as mock_get:
            mock_get.return_value = MockTwilioClient.MockAccount('Trial')

            response = self.client.get(claim_twilio)
            self.assertTrue('account_trial' in response.context)
            self.assertTrue(response.context['account_trial'])

        with patch('temba.tests.MockTwilioClient.MockPhoneNumbers.list') as mock_numbers:
            mock_numbers.return_value = [MockTwilioClient.MockPhoneNumber('+12062345678')]

            with patch('temba.tests.MockTwilioClient.MockShortCodes.list') as mock_short_codes:
                mock_short_codes.return_value = []

                response = self.client.get(claim_twilio)
                self.assertContains(response, '206-234-5678')

                # claim it
                response = self.client.post(claim_twilio, dict(country='US', phone_number='12062345678'))
                self.assertRedirects(response, reverse('public.public_welcome') + "?success")

                # make sure it is actually connected
                Channel.objects.get(channel_type='T', org=self.org)

        # voice only number
        with patch('temba.tests.MockTwilioClient.MockPhoneNumbers.list') as mock_numbers:
            mock_numbers.return_value = [MockTwilioClient.MockPhoneNumber('+554139087835')]

            with patch('temba.tests.MockTwilioClient.MockShortCodes.list') as mock_short_codes:
                mock_short_codes.return_value = []
                Channel.objects.all().delete()

                response = self.client.get(claim_twilio)
                self.assertContains(response, '+55 41 3908-7835')

                # claim it
                response = self.client.post(claim_twilio, dict(country='BR', phone_number='554139087835'))
                self.assertRedirects(response, reverse('public.public_welcome') + "?success")

                # make sure it is actually connected
                channel = Channel.objects.get(channel_type='T', org=self.org)
                self.assertEqual(channel.role, CALL + ANSWER)

        with patch('temba.tests.MockTwilioClient.MockPhoneNumbers.list') as mock_numbers:
            mock_numbers.return_value = [MockTwilioClient.MockPhoneNumber('+4545335500')]

            with patch('temba.tests.MockTwilioClient.MockShortCodes.list') as mock_short_codes:
                mock_short_codes.return_value = []

                Channel.objects.all().delete()

                response = self.client.get(claim_twilio)
                self.assertContains(response, '45 33 55 00')

                # claim it
                response = self.client.post(claim_twilio, dict(country='DK', phone_number='4545335500'))
                self.assertRedirects(response, reverse('public.public_welcome') + "?success")

                # make sure it is actually connected
                Channel.objects.get(channel_type='T', org=self.org)

        with patch('temba.tests.MockTwilioClient.MockPhoneNumbers.list') as mock_numbers:
            mock_numbers.return_value = []

            with patch('temba.tests.MockTwilioClient.MockShortCodes.list') as mock_short_codes:
                mock_short_codes.return_value = [MockTwilioClient.MockShortCode('8080')]
                Channel.objects.all().delete()

                self.org.timezone = 'America/New_York'
                self.org.save()

                response = self.client.get(claim_twilio)
                self.assertContains(response, '8080')
                self.assertContains(response, 'class="country">US')  # we look up the country from the timezone

                # claim it
                response = self.client.post(claim_twilio, dict(country='US', phone_number='8080'))
                self.assertRedirects(response, reverse('public.public_welcome') + "?success")

                # make sure it is actually connected
                Channel.objects.get(channel_type='T', org=self.org)

        twilio_channel = self.org.channels.all().first()
        self.assertEquals('T', twilio_channel.channel_type)

        with patch('temba.tests.MockTwilioClient.MockPhoneNumbers.update') as mock_numbers:

            # our twilio channel removal should fail on bad auth
            mock_numbers.side_effect = TwilioRestException(401, 'http://twilio', msg='Authentication Failure', code=20003)
            self.client.post(reverse('channels.channel_delete', args=[twilio_channel.pk]))
            self.assertIsNotNone(self.org.channels.all().first())

            # or other arbitrary twilio errors
            mock_numbers.side_effect = TwilioRestException(400, 'http://twilio', msg='Twilio Error', code=123)
            self.client.post(reverse('channels.channel_delete', args=[twilio_channel.pk]))
            self.assertIsNotNone(self.org.channels.all().first())

            # now lets be successful
            mock_numbers.side_effect = None
            self.client.post(reverse('channels.channel_delete', args=[twilio_channel.pk]))
            self.assertIsNone(self.org.channels.all().first())

    @patch('temba.orgs.models.TwilioRestClient', MockTwilioClient)
    @patch('temba.ivr.clients.TwilioClient', MockTwilioClient)
    @patch('twilio.util.RequestValidator', MockRequestValidator)
    def test_claim_twilio_messaging_service(self):

        self.login(self.admin)

        # remove any existing channels
        self.org.channels.all().delete()

        # make sure twilio is on the claim page
        response = self.client.get(reverse('channels.channel_claim'))
        self.assertContains(response, "Twilio")
        self.assertContains(response, reverse('orgs.org_twilio_connect'))

        twilio_config = dict()
        twilio_config[ACCOUNT_SID] = 'account-sid'
        twilio_config[ACCOUNT_TOKEN] = 'account-token'
        twilio_config[APPLICATION_SID] = 'TwilioTestSid'

        self.org.config = json.dumps(twilio_config)
        self.org.save()

        claim_twilio_ms = reverse('channels.channel_claim_twilio_messaging_service')
        response = self.client.get(reverse('channels.channel_claim'))
        self.assertContains(response, claim_twilio_ms)

        response = self.client.get(claim_twilio_ms)
        self.assertTrue('account_trial' in response.context)
        self.assertFalse(response.context['account_trial'])

        with patch('temba.orgs.models.Org.get_twilio_client') as mock_get_twilio_client:
            mock_get_twilio_client.return_value = None

            response = self.client.get(claim_twilio_ms)
            self.assertRedirects(response, reverse('channels.channel_claim'))

            mock_get_twilio_client.side_effect = TwilioRestException(401, 'http://twilio', msg='Authentication Failure', code=20003)

            response = self.client.get(claim_twilio_ms)
            self.assertRedirects(response, reverse('channels.channel_claim'))

        with patch('temba.tests.MockTwilioClient.MockAccounts.get') as mock_get:
            mock_get.return_value = MockTwilioClient.MockAccount('Trial')

            response = self.client.get(claim_twilio_ms)
            self.assertTrue('account_trial' in response.context)
            self.assertTrue(response.context['account_trial'])

        response = self.client.get(claim_twilio_ms)
        self.assertEqual(response.context['form'].fields['country'].choices, list(TWILIO_SUPPORTED_COUNTRIES))
        self.assertContains(response, "icon-channel-twilio")

        response = self.client.post(claim_twilio_ms, dict())
        self.assertTrue(response.context['form'].errors)

        response = self.client.post(claim_twilio_ms, dict(country='US', messaging_service_sid='MSG-SERVICE-SID'))
        channel = self.org.channels.get()
        self.assertRedirects(response, reverse('channels.channel_configuration', args=[channel.pk]))
        self.assertEqual(channel.channel_type, "TMS")
        self.assertEqual(channel.config_json(), dict(messaging_service_sid="MSG-SERVICE-SID"))

    def test_claim_facebook(self):
        self.login(self.admin)

        # remove any existing channels
        Channel.objects.all().delete()

        claim_facebook_url = reverse('channels.channel_claim_facebook')
        token = 'x' * 200

        with patch('requests.get') as mock:
            mock.return_value = MockResponse(400, json.dumps(dict(error=dict(message="Failed validation"))))

            # try to claim facebook, should fail because our verification of the token fails
            response = self.client.post(claim_facebook_url, dict(page_access_token=token))

            # assert we got a normal 200 and it says our token is wrong
            self.assertEqual(response.status_code, 200)
            self.assertContains(response, "Failed validation")

        # ok this time claim with a success
        with patch('requests.get') as mock_get:
            mock_get.return_value = MockResponse(200, json.dumps(dict(name='Temba', id=10)))
            response = self.client.post(claim_facebook_url, dict(page_access_token=token), follow=True)

            # assert our channel got created
            channel = Channel.objects.get()
            self.assertEqual(channel.config_json()[AUTH_TOKEN], token)
            self.assertEqual(channel.config_json()[PAGE_NAME], 'Temba')
            self.assertEqual(channel.address, '10')

            # should be on our configuration page displaying our secret
            self.assertContains(response, channel.secret)

            # test validating our secret
            handler_url = reverse('handlers.facebook_handler', args=['invalid'])
            response = self.client.get(handler_url)
            self.assertEqual(response.status_code, 400)

            # test invalid token
            handler_url = reverse('handlers.facebook_handler', args=[channel.uuid])
            payload = {'hub.mode': 'subscribe', 'hub.verify_token': 'invalid', 'hub.challenge': 'challenge'}
            response = self.client.get(handler_url, payload)
            self.assertEqual(response.status_code, 400)

            # test actual token
            payload['hub.verify_token'] = channel.secret

            # try with unsuccessful callback to subscribe (this fails silently)
            with patch('requests.post') as mock_post:
                mock_post.return_value = MockResponse(400, json.dumps(dict(success=False)))

                response = self.client.get(handler_url, payload)
                self.assertEqual(response.status_code, 200)
                self.assertContains(response, 'challenge')

                # assert we subscribed to events
                self.assertEqual(mock_post.call_count, 1)

            # but try again and we should try again
            with patch('requests.post') as mock_post:
                mock_post.return_value = MockResponse(200, json.dumps(dict(success=True)))

                response = self.client.get(handler_url, payload)
                self.assertEqual(response.status_code, 200)
                self.assertContains(response, 'challenge')

                # assert we subscribed to events
                self.assertEqual(mock_post.call_count, 1)

            # release the channel
            with patch('requests.delete') as mock_delete:
                mock_delete.return_value = MockResponse(200, json.dumps(dict(success=True)))
                channel.release()

                mock_delete.assert_called_once_with('https://graph.facebook.com/v2.5/me/subscribed_apps',
                                                    params=dict(access_token=channel.config_json()[AUTH_TOKEN]))

    def test_claim_nexmo(self):
        self.login(self.admin)

        # remove any existing channels
        self.org.channels.update(is_active=False, org=None)

        # make sure nexmo is on the claim page
        response = self.client.get(reverse('channels.channel_claim'))
        self.assertContains(response, "Nexmo")
        self.assertContains(response, reverse('orgs.org_nexmo_connect'))

        nexmo_config = dict(NEXMO_KEY='nexmo-key', NEXMO_SECRET='nexmo-secret', NEXMO_UUID='nexmo-uuid')
        self.org.config = json.dumps(nexmo_config)
        self.org.save()

        # hit the claim page, should now have a claim nexmo link
        claim_nexmo = reverse('channels.channel_claim_nexmo')
        response = self.client.get(reverse('channels.channel_claim'))
        self.assertContains(response, claim_nexmo)

        # let's add a number already connected to the account
        with patch('requests.get') as nexmo_get:
            with patch('requests.post') as nexmo_post:
                nexmo_get.return_value = MockResponse(200, '{"count":1,"numbers":[{"type":"mobile-lvn","country":"US","msisdn":"13607884540"}] }')
                nexmo_post.return_value = MockResponse(200, '{"error-code": "200"}')

                # make sure our number appears on the claim page
                response = self.client.get(claim_nexmo)
                self.assertFalse('account_trial' in response.context)
                self.assertContains(response, '360-788-4540')

                # claim it
                response = self.client.post(claim_nexmo, dict(country='US', phone_number='13607884540'))
                self.assertRedirects(response, reverse('public.public_welcome') + "?success")

                # make sure it is actually connected
                channel = Channel.objects.get(channel_type='NX', org=self.org)

                # test the update page for nexmo
                update_url = reverse('channels.channel_update', args=[channel.pk])
                response = self.client.get(update_url)

                # try changing our address
                updated = response.context['form'].initial
                updated['address'] = 'MTN'
                updated['alert_email'] = 'foo@bar.com'

                response = self.client.post(update_url, updated)
                channel = Channel.objects.get(pk=channel.id)

                self.assertEquals('MTN', channel.address)

                # add a canada number
                nexmo_get.return_value = MockResponse(200, '{"count":1,"numbers":[{"type":"mobile-lvn","country":"CA","msisdn":"15797884540"}] }')
                nexmo_post.return_value = MockResponse(200, '{"error-code": "200"}')

                # make sure our number appears on the claim page
                response = self.client.get(claim_nexmo)
                self.assertFalse('account_trial' in response.context)
                self.assertContains(response, '579-788-4540')

                # claim it
                response = self.client.post(claim_nexmo, dict(country='CA', phone_number='15797884540'))
                self.assertRedirects(response, reverse('public.public_welcome') + "?success")

                # make sure it is actually connected
                self.assertTrue(Channel.objects.filter(channel_type='NX', org=self.org, address='+15797884540').first())

                # as is our old one
                self.assertTrue(Channel.objects.filter(channel_type='NX', org=self.org, address='MTN').first())

    def test_claim_plivo(self):
        self.login(self.admin)

        # remove any existing channels
        self.org.channels.update(is_active=False, org=None)

        connect_plivo_url = reverse('orgs.org_plivo_connect')
        claim_plivo_url = reverse('channels.channel_claim_plivo')

        # make sure plivo is on the claim page
        response = self.client.get(reverse('channels.channel_claim'))
        self.assertContains(response, "Connect plivo")
        self.assertContains(response, reverse('orgs.org_plivo_connect'))

        with patch('requests.get') as plivo_get:
            plivo_get.return_value = MockResponse(400, json.dumps(dict()))

            # try hit the claim page, should be redirected; no credentials in session
            response = self.client.get(claim_plivo_url, follow=True)
            self.assertFalse('account_trial' in response.context)
            self.assertContains(response, connect_plivo_url)

        # let's add a number already connected to the account
        with patch('requests.get') as plivo_get:
            with patch('requests.post') as plivo_post:
                plivo_get.return_value = MockResponse(200,
                                                      json.dumps(dict(objects=[dict(number='16062681435',
                                                                                    region="California, UNITED STATES"),
                                                                               dict(number='8080',
                                                                                    region='GUADALAJARA, MEXICO')])))

                plivo_post.return_value = MockResponse(202, json.dumps(dict(status='changed', app_id='app-id')))

                # make sure our numbers appear on the claim page
                response = self.client.get(claim_plivo_url)
                self.assertContains(response, "+1 606-268-1435")
                self.assertContains(response, "8080")
                self.assertContains(response, 'US')
                self.assertContains(response, 'MX')

                # claim it the US number
                session = self.client.session
                session[PLIVO_AUTH_ID] = 'auth-id'
                session[PLIVO_AUTH_TOKEN] = 'auth-token'
                session.save()

                self.assertTrue(PLIVO_AUTH_ID in self.client.session)
                self.assertTrue(PLIVO_AUTH_TOKEN in self.client.session)

                response = self.client.post(claim_plivo_url, dict(phone_number='+1 606-268-1435', country='US'))
                self.assertRedirects(response, reverse('public.public_welcome') + "?success")

                # make sure it is actually connected
                channel = Channel.objects.get(channel_type='PL', org=self.org)
                self.assertEquals(channel.config_json(), {PLIVO_AUTH_ID: 'auth-id',
                                                          PLIVO_AUTH_TOKEN: 'auth-token',
                                                          PLIVO_APP_ID: 'app-id'})
                self.assertEquals(channel.address, "+16062681435")
                # no more credential in the session
                self.assertFalse(PLIVO_AUTH_ID in self.client.session)
                self.assertFalse(PLIVO_AUTH_TOKEN in self.client.session)

        # delete existing channels
        Channel.objects.all().delete()

        with patch('temba.channels.views.plivo.RestAPI.get_account') as mock_plivo_get_account:
            with patch('temba.channels.views.plivo.RestAPI.create_application') as mock_plivo_create_application:

                with patch('temba.channels.models.plivo.RestAPI.get_number') as mock_plivo_get_number:
                    with patch('temba.channels.models.plivo.RestAPI.buy_phone_number') as mock_plivo_buy_phone_number:
                        mock_plivo_get_account.return_value = (200, MockResponse(200, json.dumps(dict())))

                        mock_plivo_create_application.return_value = (200, dict(app_id='app-id'))

                        mock_plivo_get_number.return_value = (400, MockResponse(400, json.dumps(dict())))

                        response_body = json.dumps({
                            'status': 'fulfilled',
                            'message': 'created',
                            'numbers': [{'status': 'Success', 'number': '27816855210'}],
                            'api_id': '4334c747-9e83-11e5-9147-22000acb8094'
                        })
                        mock_plivo_buy_phone_number.return_value = (201, MockResponse(201, response_body))

                        # claim it the US number
                        session = self.client.session
                        session[PLIVO_AUTH_ID] = 'auth-id'
                        session[PLIVO_AUTH_TOKEN] = 'auth-token'
                        session.save()

                        self.assertTrue(PLIVO_AUTH_ID in self.client.session)
                        self.assertTrue(PLIVO_AUTH_TOKEN in self.client.session)

                        response = self.client.post(claim_plivo_url, dict(phone_number='+1 606-268-1440', country='US'))
                        self.assertRedirects(response, reverse('public.public_welcome') + "?success")

                        # make sure it is actually connected
                        channel = Channel.objects.get(channel_type='PL', org=self.org)
                        self.assertEquals(channel.config_json(), {
                            PLIVO_AUTH_ID: 'auth-id',
                            PLIVO_AUTH_TOKEN: 'auth-token',
                            PLIVO_APP_ID: 'app-id'
                        })
                        self.assertEquals(channel.address, "+16062681440")
                        # no more credential in the session
                        self.assertFalse(PLIVO_AUTH_ID in self.client.session)
                        self.assertFalse(PLIVO_AUTH_TOKEN in self.client.session)

    def test_claim_telegram(self):

        # disassociate all of our channels
        self.org.channels.all().update(org=None, is_active=False)

        self.login(self.admin)
        claim_url = reverse('channels.channel_claim_telegram')

        # can fetch the claim page
        response = self.client.get(claim_url)
        self.assertEqual(200, response.status_code)
        self.assertContains(response, 'Telegram Bot')

        # claim with an invalid token
        with patch('telegram.Bot.getMe') as get_me:
            get_me.side_effect = telegram.TelegramError('Boom')
            response = self.client.post(claim_url, dict(auth_token='invalid'))
            self.assertEqual(200, response.status_code)
            self.assertEqual('Your authentication token is invalid, please check and try again', response.context['form'].errors['auth_token'][0])

        with patch('telegram.Bot.getMe') as get_me:
            user = TelegramUser(123, 'Rapid')
            user.last_name = 'Bot'
            user.username = 'rapidbot'
            get_me.return_value = user

            with patch('telegram.Bot.setWebhook') as set_webhook:
                set_webhook.return_value = ''

                response = self.client.post(claim_url, dict(auth_token='184875172:BAEKbsOKAL23CXufXG4ksNV7Dq7e_1qi3j8'))
                channel = Channel.objects.all().order_by('-pk').first()
                self.assertIsNotNone(channel)
                self.assertEqual(channel.channel_type, TELEGRAM)
                self.assertRedirect(response, reverse('channels.channel_read', args=[channel.uuid]))
                self.assertEqual(302, response.status_code)

                response = self.client.post(claim_url, dict(auth_token='184875172:BAEKbsOKAL23CXufXG4ksNV7Dq7e_1qi3j8'))
                self.assertEqual('A telegram channel for this bot already exists on your account.', response.context['form'].errors['auth_token'][0])

                contact = self.create_contact('Telegram User', urn=URN.from_telegram('1234'))

                # make sure we our telegram channel satisfies as a send channel
                self.login(self.admin)
                response = self.client.get(reverse('contacts.contact_read', args=[contact.uuid]))
                send_channel = response.context['send_channel']
                self.assertIsNotNone(send_channel)
                self.assertEqual(TELEGRAM, send_channel.channel_type)

    def test_claim_twitter(self):
        self.login(self.admin)

        self.twitter_channel.delete()  # remove existing twitter channel

        claim_url = reverse('channels.channel_claim_twitter')

        with patch('twython.Twython.get_authentication_tokens') as get_authentication_tokens:
            get_authentication_tokens.return_value = dict(oauth_token='abcde',
                                                          oauth_token_secret='12345',
                                                          auth_url='http://example.com/auth')
            response = self.client.get(claim_url)
            self.assertEqual(response.status_code, 200)
            self.assertEqual(response.context['twitter_auth_url'], 'http://example.com/auth')
            self.assertEqual(self.client.session['twitter_oauth_token'], 'abcde')
            self.assertEqual(self.client.session['twitter_oauth_token_secret'], '12345')

        with patch('temba.utils.mage.MageClient.activate_twitter_stream') as activate_twitter_stream:
            activate_twitter_stream.return_value = dict()

            with patch('twython.Twython.get_authorized_tokens') as get_authorized_tokens:
                get_authorized_tokens.return_value = dict(screen_name='billy_bob',
                                                          user_id=123,
                                                          oauth_token='bcdef',
                                                          oauth_token_secret='23456')

                response = self.client.get(claim_url, {'oauth_verifier': 'vwxyz'}, follow=True)
                self.assertNotIn('twitter_oauth_token', self.client.session)
                self.assertNotIn('twitter_oauth_token_secret', self.client.session)
                self.assertEqual(response.status_code, 200)

                channel = response.context['object']
                self.assertEqual(channel.address, 'billy_bob')
                self.assertEqual(channel.name, '@billy_bob')
                config = json.loads(channel.config)
                self.assertEqual(config['handle_id'], 123)
                self.assertEqual(config['oauth_token'], 'bcdef')
                self.assertEqual(config['oauth_token_secret'], '23456')

            # re-add same account but with different auth credentials
            s = self.client.session
            s['twitter_oauth_token'] = 'cdefg'
            s['twitter_oauth_token_secret'] = '34567'
            s.save()

            with patch('twython.Twython.get_authorized_tokens') as get_authorized_tokens:
                get_authorized_tokens.return_value = dict(screen_name='billy_bob',
                                                          user_id=123,
                                                          oauth_token='defgh',
                                                          oauth_token_secret='45678')

                response = self.client.get(claim_url, {'oauth_verifier': 'uvwxy'}, follow=True)
                self.assertEqual(response.status_code, 200)

                channel = response.context['object']
                self.assertEqual(channel.address, 'billy_bob')
                config = json.loads(channel.config)
                self.assertEqual(config['handle_id'], 123)
                self.assertEqual(config['oauth_token'], 'defgh')
                self.assertEqual(config['oauth_token_secret'], '45678')

    def test_release(self):
        Channel.objects.all().delete()
        self.login(self.admin)

        # register and claim an Android channel
        reg_data = dict(cmds=[dict(cmd="gcm", gcm_id="GCM111", uuid='uuid'),
                              dict(cmd='status', cc='RW', dev='Nexus')])
        self.client.post(reverse('register'), json.dumps(reg_data), content_type='application/json')
        android = Channel.objects.get()
        self.client.post(reverse('channels.channel_claim_android'),
                         dict(claim_code=android.claim_code, phone_number="0788123123"))
        android.refresh_from_db()

        # connect org to Nexmo and add bulk sender
        with patch('temba.nexmo.NexmoClient.update_account') as connect:
            connect.return_value = True
            self.org.connect_nexmo('123', '456')
            self.org.save()

        claim_nexmo_url = reverse('channels.channel_create_bulk_sender') + "?connection=NX&channel=%d" % android.pk
        self.client.post(claim_nexmo_url, dict(connection='NX', channel=android.pk))
        nexmo = Channel.objects.get(channel_type='NX')

        android.release()

        # check that some details are cleared and channel is now in active
        self.assertIsNone(android.org)
        self.assertIsNone(android.gcm_id)
        self.assertIsNone(android.secret)
        self.assertFalse(android.is_active)

        # Nexmo delegate should have been released as well
        nexmo.refresh_from_db()
        self.assertIsNone(nexmo.org)
        self.assertFalse(nexmo.is_active)

    def test_unclaimed(self):
        response = self.sync(self.released_channel)
        self.assertEquals(200, response.status_code)
        response = json.loads(response.content)

        # should be a registration command containing a new claim code
        self.assertEquals(response['cmds'][0]['cmd'], 'reg')

        post_data = dict(cmds=[dict(cmd="status",
                                    org_id=self.released_channel.pk,
                                    p_lvl=84,
                                    net="WIFI",
                                    p_sts="CHA",
                                    p_src="USB",
                                    pending=[],
                                    retry=[])])

        # try syncing against the released channel that has a secret
        self.released_channel.secret = "999"
        self.released_channel.save()

        response = self.sync(self.released_channel, post_data=post_data)
        response = json.loads(response.content)

        # registration command
        self.assertEquals(response['cmds'][0]['cmd'], 'reg')

        # claim the channel on the site
        self.released_channel.org = self.org
        self.released_channel.save()

        post_data = dict(cmds=[dict(cmd="status",
                                    org_id="-1",
                                    p_lvl=84,
                                    net="WIFI",
                                    p_sts="STATUS_CHARGING",
                                    p_src="USB",
                                    pending=[],
                                    retry=[])])

        response = self.sync(self.released_channel, post_data=post_data)
        response = json.loads(response.content)

        # should now be a claim command in return
        self.assertEquals(response['cmds'][0]['cmd'], 'claim')

        # now try releasing the channel from the client
        post_data = dict(cmds=[dict(cmd="reset", p_id=1)])

        response = self.sync(self.released_channel, post_data=post_data)
        response = json.loads(response.content)

        # channel should be released now
        channel = Channel.objects.get(pk=self.released_channel.pk)
        self.assertFalse(channel.org)
        self.assertFalse(channel.is_active)

    def test_quota_exceeded(self):
        # set our org to be on the trial plan
        self.org.plan = FREE_PLAN
        self.org.save()
        self.org.topups.all().update(credits=10)

        self.assertEquals(10, self.org.get_credits_remaining())
        self.assertEquals(0, self.org.get_credits_used())

        # if we sync should get one message back
        self.send_message(['250788382382'], "How is it going?")

        response = self.sync(self.tel_channel)
        self.assertEquals(200, response.status_code)
        response = json.loads(response.content)
        self.assertEqual(1, len(response['cmds']))

        self.assertEquals(9, self.org.get_credits_remaining())
        self.assertEquals(1, self.org.get_credits_used())

        # let's create 10 other messages, this will put our last message above our quota
        for i in range(10):
            self.send_message(['250788382%03d' % i], "This is message # %d" % i)

        # should get the 10 messages we are allotted back, not the 11 that exist
        response = self.sync(self.tel_channel)
        self.assertEquals(200, response.status_code)
        response = json.loads(response.content)
        self.assertEqual(10, len(response['cmds']))

    def test_sync(self):
        date = timezone.now()
        date = int(time.mktime(date.timetuple())) * 1000

        # create a payload from the client
        bcast = self.send_message(['250788382382', '250788383383'], "How is it going?")
        msg1 = bcast[0]
        msg2 = bcast[1]
        msg3 = self.send_message(['250788382382'], "What is your name?")
        msg4 = self.send_message(['250788382382'], "Do you have any children?")
        msg5 = self.send_message(['250788382382'], "What's my dog's name?")

        self.org.administrators.add(self.user)
        self.user.set_org(self.org)

        # Check our sync point has all three messages queued for delivery
        response = self.sync(self.tel_channel)
        self.assertEquals(200, response.status_code)
        response = json.loads(response.content)
        cmds = response['cmds']
        self.assertEqual(4, len(cmds))

        # assert that our first command is the two message broadcast
        cmd = cmds[0]
        self.assertEquals("How is it going?", cmd['msg'])
        self.assertTrue('+250788382382' in [m['phone'] for m in cmd['to']])
        self.assertTrue('+250788383383' in [m['phone'] for m in cmd['to']])

        self.assertTrue(msg1.pk in [m['id'] for m in cmd['to']])
        self.assertTrue(msg2.pk in [m['id'] for m in cmd['to']])

        # add another message we'll pretend is in retry to see that we exclude them from sync
        msg6 = self.send_message(['250788382382'], "Pretend this message is in retry on the client, don't send it on sync")

        post_data = dict(cmds=[

            # device gcm data
            dict(cmd='gcm', gcm_id='12345', uuid='abcde'),

            # device details status
            dict(cmd="status", p_sts="DIS", p_src="BAT", p_lvl="60",
                 net="UMTS", org_id=8, retry=[msg6.pk], pending=[]),

            # results for the outgoing messages
            dict(cmd="mt_sent", msg_id=msg1.pk, ts=date),
            dict(cmd="mt_sent", msg_id=msg2.pk, ts=date),
            dict(cmd="mt_dlvd", msg_id=msg3.pk, ts=date),
            dict(cmd="mt_error", msg_id=msg4.pk, ts=date),
            dict(cmd="mt_fail", msg_id=msg5.pk, ts=date),

            # a missed call
            dict(cmd="call", phone="2505551212", type='miss', ts=date),

            # incoming
            dict(cmd="call", phone="2505551212", type='mt', dur=10, ts=date),

            # incoming, invalid URN
            dict(cmd="call", phone="*", type='mt', dur=10, ts=date),

            # outgoing
            dict(cmd="call", phone="+250788383383", type='mo', dur=5, ts=date),

            # a new incoming message
            dict(cmd="mo_sms", phone="+250788383383", msg="This is giving me trouble", p_id="1", ts=date),

            # an incoming message from an empty contact
            dict(cmd="mo_sms", phone="", msg="This is spam", p_id="2", ts=date)])

        # now send the channel's updates
        response = self.sync(self.tel_channel, post_data)

        # new batch, our ack and our claim command for new org
        self.assertEquals(3, len(json.loads(response.content)['cmds']))

        # check that our messages were updated accordingly
        self.assertEqual(2, Msg.all_messages.filter(channel=self.tel_channel, status='S', direction='O').count())
        self.assertEqual(1, Msg.all_messages.filter(channel=self.tel_channel, status='D', direction='O').count())
        self.assertEqual(1, Msg.all_messages.filter(channel=self.tel_channel, status='E', direction='O').count())
        self.assertEqual(1, Msg.all_messages.filter(channel=self.tel_channel, status='F', direction='O').count())

        # we should now have two incoming messages
        self.assertEqual(2, Msg.all_messages.filter(direction='I').count())

        # one of them should have an empty 'tel'
        self.assertTrue(Msg.all_messages.filter(direction='I', contact_urn__path='empty'))

        # We should now have one sync
        self.assertEquals(1, SyncEvent.objects.filter(channel=self.tel_channel).count())

        # check our channel gcm and uuid were updated
        self.tel_channel = Channel.objects.get(pk=self.tel_channel.pk)
        self.assertEquals('12345', self.tel_channel.gcm_id)
        self.assertEquals('abcde', self.tel_channel.uuid)

        # set an email on our channel
        self.tel_channel.alert_email = 'fred@worldrelif.org'
        self.tel_channel.save()

        # We should not have an alert this time
        self.assertEquals(0, Alert.objects.all().count())

        # the case the status must be be reported
        post_data = dict(cmds=[
            # device details status
            dict(cmd="status", p_sts="DIS", p_src="BAT", p_lvl="20", net="UMTS", retry=[], pending=[])
        ])

        # now send the channel's updates
        response = self.sync(self.tel_channel, post_data)

        # we should now have an Alert
        self.assertEquals(1, Alert.objects.all().count())

        # and at this time it must be not ended
        self.assertEquals(1, Alert.objects.filter(sync_event__channel=self.tel_channel, ended_on=None, alert_type='P').count())

        # the case the status must be be reported but already notification sent
        post_data = dict(cmds=[
            # device details status
            dict(cmd="status", p_sts="DIS", p_src="BAT", p_lvl="15", net="UMTS", pending=[], retry=[])
        ])

        # now send the channel's updates
        response = self.sync(self.tel_channel, post_data)

        # we should not create a new alert
        self.assertEquals(1, Alert.objects.all().count())

        # still not ended
        self.assertEquals(1, Alert.objects.filter(sync_event__channel=self.tel_channel, ended_on=None, alert_type='P').count())

        # Let plug the channel to charger
        post_data = dict(cmds=[
            # device details status
            dict(cmd="status", p_sts="CHA", p_src="BAT", p_lvl="15", net="UMTS", pending=[], retry=[])
        ])

        # now send the channel's updates
        response = self.sync(self.tel_channel, post_data)

        # only one alert
        self.assertEquals(1, Alert.objects.all().count())

        # and we end all alert related to this issue
        self.assertEquals(0, Alert.objects.filter(sync_event__channel=self.tel_channel, ended_on=None, alert_type='P').count())

        # clear the alerts
        Alert.objects.all().delete()

        # the case the status is in unknown state

        post_data = dict(cmds=[
            # device details status
            dict(cmd="status", p_sts="UNK", p_src="BAT", p_lvl="15", net="UMTS", pending=[], retry=[])
        ])

        # now send the channel's updates
        response = self.sync(self.tel_channel, post_data)

        # we should now create a new alert
        self.assertEquals(1, Alert.objects.all().count())

        # one alert not ended
        self.assertEquals(1, Alert.objects.filter(sync_event__channel=self.tel_channel, ended_on=None, alert_type='P').count())

        # Let plug the channel to charger to end this unknown power status
        post_data = dict(cmds=[
            # device details status
            dict(cmd="status", p_sts="CHA", p_src="BAT", p_lvl="15", net="UMTS", pending=[], retry=[])
        ])

        # now send the channel's updates
        response = self.sync(self.tel_channel, post_data)

        # still only one alert
        self.assertEquals(1, Alert.objects.all().count())

        # and we end all alert related to this issue
        self.assertEquals(0, Alert.objects.filter(sync_event__channel=self.tel_channel, ended_on=None, alert_type='P').count())

        # clear all the alerts
        Alert.objects.all().delete()

        # the case the status is in not charging state
        post_data = dict(cmds=[
            # device details status
            dict(cmd="status", p_sts="NOT", p_src="BAT", p_lvl="15", net="UMTS", pending=[], retry=[])
        ])

        # now send the channel's updates
        response = self.sync(self.tel_channel, post_data)

        # we should now create a new alert
        self.assertEquals(1, Alert.objects.all().count())

        # one alert not ended
        self.assertEquals(1, Alert.objects.filter(sync_event__channel=self.tel_channel, ended_on=None, alert_type='P').count())

        # Let plug the channel to charger to end this unknown power status
        post_data = dict(cmds=[
            # device details status
            dict(cmd="status", p_sts="CHA", p_src="BAT", p_lvl="15", net="UMTS", pending=[], retry=[])
        ])

        # now send the channel's updates
        response = self.sync(self.tel_channel, post_data)

        # first we have a new alert created
        self.assertEquals(1, Alert.objects.all().count())

        # and we end all alert related to this issue
        self.assertEquals(0, Alert.objects.filter(sync_event__channel=self.tel_channel, ended_on=None, alert_type='P').count())

    def test_signing(self):
        # good signature
        self.assertEquals(200, self.sync(self.tel_channel).status_code)

        # bad signature, should result in 401 Unauthorized
        self.assertEquals(401, self.sync(self.tel_channel, signature="badsig").status_code)

    def test_inbox_duplication(self):

        # if the connection gets interrupted but some messages succeed, we want to make sure subsequent
        # syncs do not result in duplication of messages from the inbox
        date = timezone.now()
        date = int(time.mktime(date.timetuple())) * 1000

        post_data = dict(cmds=[
            dict(cmd="mo_sms", phone="2505551212", msg="First message", p_id="1", ts=date),
            dict(cmd="mo_sms", phone="2505551212", msg="First message", p_id="2", ts=date),
            dict(cmd="mo_sms", phone="2505551212", msg="A second message", p_id="3", ts=date)
        ])

        response = self.sync(self.tel_channel, post_data)
        self.assertEquals(200, response.status_code)

        responses = json.loads(response.content)
        cmds = responses['cmds']

        # check the server gave us responses for our messages
        r0 = self.get_response(cmds, '1')
        r1 = self.get_response(cmds, '2')
        r2 = self.get_response(cmds, '3')

        self.assertIsNotNone(r0)
        self.assertIsNotNone(r1)
        self.assertIsNotNone(r2)

        # first two should have the same server id
        self.assertEquals(r0['extra'], r1['extra'])

        # One was a duplicate, should only have 2
        self.assertEqual(2, Msg.all_messages.filter(direction='I').count())

    def get_response(self, responses, p_id):
        for response in responses:
            if 'p_id' in response and response['p_id'] == p_id:
                return response


class ChannelBatchTest(TembaTest):

    def test_time_utils(self):
        from temba.utils import datetime_to_ms, ms_to_datetime
        now = timezone.now()
        now = now.replace(microsecond=now.microsecond / 1000 * 1000)

        epoch = datetime_to_ms(now)
        self.assertEquals(ms_to_datetime(epoch), now)


class ChannelEventTest(TembaTest):

    def test_create(self):
        now = timezone.now()
        event = ChannelEvent.create(self.channel, "tel:+250783535665", ChannelEvent.TYPE_CALL_OUT, now, 300)

        contact = Contact.objects.get()
        self.assertEqual(contact.get_urn().urn, "tel:+250783535665")

        self.assertEqual(event.org, self.org)
        self.assertEqual(event.channel, self.channel)
        self.assertEqual(event.contact, contact)
        self.assertEqual(event.event_type, ChannelEvent.TYPE_CALL_OUT)
        self.assertEqual(event.time, now)
        self.assertEqual(event.duration, 300)


class ChannelEventCRUDLTest(TembaTest):

    def test_calls(self):
        now = timezone.now()
        ChannelEvent.create(self.channel, "tel:12345", ChannelEvent.TYPE_CALL_IN, now, 600)
        ChannelEvent.create(self.channel, "tel:890", ChannelEvent.TYPE_CALL_IN_MISSED, now, 0)
        ChannelEvent.create(self.channel, "tel:456767", ChannelEvent.TYPE_UNKNOWN, now, 0)

        list_url = reverse('channels.channelevent_calls')

        response = self.fetch_protected(list_url, self.user)

        self.assertEquals(response.context['object_list'].count(), 2)
        self.assertContains(response, "Missed Incoming Call")
        self.assertContains(response, "Incoming Call (600 seconds)")


class SyncEventTest(SmartminTest):

    def setUp(self):
        self.superuser = User.objects.create_superuser(username="super", email="super@user.com", password="super")
        self.user = self.create_user("tito")
        self.org = Org.objects.create(name="Temba", timezone="Africa/Kigali", created_by=self.user, modified_by=self.user)
        self.tel_channel = Channel.create(self.org, self.user, 'RW', 'A', "Test Channel", "0785551212",
                                          secret="12345", gcm_id="123")

    def test_sync_event_model(self):
        self.sync_event = SyncEvent.create(self.tel_channel, dict(p_src="AC", p_sts="DIS", p_lvl=80, net="WIFI",
                                                                  pending=[1, 2], retry=[3, 4], cc='RW'), [1, 2])
        self.assertEquals(SyncEvent.objects.all().count(), 1)
        self.assertEquals(self.sync_event.get_pending_messages(), [1, 2])
        self.assertEquals(self.sync_event.get_retry_messages(), [3, 4])
        self.assertEquals(self.sync_event.incoming_command_count, 0)

        self.sync_event = SyncEvent.create(self.tel_channel, dict(p_src="AC", p_sts="DIS", p_lvl=80, net="WIFI",
                                                                  pending=[1, 2], retry=[3, 4], cc='US'), [1])
        self.assertEquals(self.sync_event.incoming_command_count, 0)
        self.tel_channel = Channel.objects.get(pk=self.tel_channel.pk)

        # we shouldn't update country once the relayer is claimed
        self.assertEquals('RW', self.tel_channel.country)


class ChannelAlertTest(TembaTest):

    def test_no_alert_email(self):
        # set our last seen to a while ago
        self.channel.last_seen = timezone.now() - timedelta(minutes=40)
        self.channel.save()

        check_channels_task()
        self.assertTrue(len(mail.outbox) == 0)

        # add alert email, remove org and set last seen to now to force an resolve email to try to send
        self.channel.alert_email = 'fred@unicef.org'
        self.channel.org = None
        self.channel.last_seen = timezone.now()
        self.channel.save()
        check_channels_task()

        self.assertTrue(len(mail.outbox) == 0)

    def test_external(self):
        from temba.channels.models import EXTERNAL

        Channel.objects.all().delete()

        self.login(self.admin)

        # should see the general channel claim page
        response = self.client.get(reverse('channels.channel_claim'))
        self.assertContains(response, reverse('channels.channel_claim_external'))

        # try to claim a channel
        response = self.client.get(reverse('channels.channel_claim_external'))
        post_data = response.context['form'].initial

        url = 'http://test.com/send.php?from={{from}}&text={{text}}&to={{to}}'

        post_data['number'] = '12345'
        post_data['country'] = 'RW'
        post_data['url'] = url
        post_data['method'] = 'GET'
        post_data['scheme'] = 'tel'

        response = self.client.post(reverse('channels.channel_claim_external'), post_data)

        channel = Channel.objects.get()

        self.assertEquals('RW', channel.country)
        self.assertTrue(channel.uuid)
        self.assertEquals(post_data['number'], channel.address)
        self.assertEquals(post_data['url'], channel.config_json()['send_url'])
        self.assertEquals(post_data['method'], channel.config_json()['method'])
        self.assertEquals(EXTERNAL, channel.channel_type)

        config_url = reverse('channels.channel_configuration', args=[channel.pk])
        self.assertRedirect(response, config_url)

        response = self.client.get(config_url)
        self.assertEquals(200, response.status_code)

        self.assertContains(response, reverse('handlers.external_handler', args=['sent', channel.uuid]))
        self.assertContains(response, reverse('handlers.external_handler', args=['delivered', channel.uuid]))
        self.assertContains(response, reverse('handlers.external_handler', args=['failed', channel.uuid]))
        self.assertContains(response, reverse('handlers.external_handler', args=['received', channel.uuid]))

        # test substitution in our url
        self.assertEqual('http://test.com/send.php?from=5080&text=test&to=%2B250788383383',
                         channel.build_send_url(url, {'from': "5080", 'text': "test", 'to': "+250788383383"}))

        # test substitution with unicode
        self.assertEqual('http://test.com/send.php?from=5080&text=Reply+%E2%80%9C1%E2%80%9D+for+good&to=%2B250788383383',
                         channel.build_send_url(url, {
                             'from': "5080",
                             'text': "Reply “1” for good",
                             'to': "+250788383383"
                         }))

    def test_clickatell(self):
        from temba.channels.models import CLICKATELL

        Channel.objects.all().delete()

        self.login(self.admin)

        # should see the general channel claim page
        response = self.client.get(reverse('channels.channel_claim'))
        self.assertContains(response, reverse('channels.channel_claim_clickatell'))

        # try to claim a channel
        response = self.client.get(reverse('channels.channel_claim_clickatell'))
        post_data = response.context['form'].initial

        post_data['api_id'] = '12345'
        post_data['username'] = 'uname'
        post_data['password'] = 'pword'
        post_data['country'] = 'US'
        post_data['number'] = '(206) 555-1212'

        response = self.client.post(reverse('channels.channel_claim_clickatell'), post_data)

        channel = Channel.objects.get()

        self.assertEquals('US', channel.country)
        self.assertTrue(channel.uuid)
        self.assertEquals('+12065551212', channel.address)
        self.assertEquals(post_data['api_id'], channel.config_json()['api_id'])
        self.assertEquals(post_data['username'], channel.config_json()['username'])
        self.assertEquals(post_data['password'], channel.config_json()['password'])
        self.assertEquals(CLICKATELL, channel.channel_type)

        config_url = reverse('channels.channel_configuration', args=[channel.pk])
        self.assertRedirect(response, config_url)

        response = self.client.get(config_url)
        self.assertEquals(200, response.status_code)

        self.assertContains(response, reverse('handlers.clickatell_handler', args=['status', channel.uuid]))
        self.assertContains(response, reverse('handlers.clickatell_handler', args=['receive', channel.uuid]))

    def test_high_connection(self):
        from temba.channels.models import HIGH_CONNECTION

        Channel.objects.all().delete()

        self.login(self.admin)

        # try to claim a channel
        response = self.client.get(reverse('channels.channel_claim_high_connection'))
        post_data = response.context['form'].initial

        post_data['username'] = 'uname'
        post_data['password'] = 'pword'
        post_data['number'] = '5151'
        post_data['country'] = 'FR'

        response = self.client.post(reverse('channels.channel_claim_high_connection'), post_data)

        channel = Channel.objects.get()

        self.assertEquals('FR', channel.country)
        self.assertTrue(channel.uuid)
        self.assertEquals(post_data['number'], channel.address)
        self.assertEquals(post_data['username'], channel.config_json()['username'])
        self.assertEquals(post_data['password'], channel.config_json()['password'])
        self.assertEquals(HIGH_CONNECTION, channel.channel_type)

        config_url = reverse('channels.channel_configuration', args=[channel.pk])
        self.assertRedirect(response, config_url)

        response = self.client.get(config_url)
        self.assertEquals(200, response.status_code)

        self.assertContains(response, reverse('handlers.hcnx_handler', args=['receive', channel.uuid]))

    def test_shaqodoon(self):
        from temba.channels.models import SHAQODOON

        Channel.objects.all().delete()

        self.login(self.admin)

        # try to claim a channel
        response = self.client.get(reverse('channels.channel_claim_shaqodoon'))
        post_data = response.context['form'].initial

        post_data['username'] = 'uname'
        post_data['password'] = 'pword'
        post_data['url'] = 'http://test.com/send.php'
        post_data['key'] = 'secret_key'
        post_data['number'] = '301'

        response = self.client.post(reverse('channels.channel_claim_shaqodoon'), post_data)

        channel = Channel.objects.get()

        self.assertEquals('SO', channel.country)
        self.assertTrue(channel.uuid)
        self.assertEquals(post_data['number'], channel.address)
        self.assertEquals(post_data['url'], channel.config_json()['send_url'])
        self.assertEquals(post_data['username'], channel.config_json()['username'])
        self.assertEquals(post_data['password'], channel.config_json()['password'])
        self.assertEquals(post_data['key'], channel.config_json()['key'])
        self.assertEquals(SHAQODOON, channel.channel_type)

        config_url = reverse('channels.channel_configuration', args=[channel.pk])
        self.assertRedirect(response, config_url)

        response = self.client.get(config_url)
        self.assertEquals(200, response.status_code)

        self.assertContains(response, reverse('handlers.shaqodoon_handler', args=['received', channel.uuid]))

    def test_kannel(self):
        from temba.channels.models import KANNEL
        Channel.objects.all().delete()

        self.login(self.admin)

        # should see the general channel claim page
        response = self.client.get(reverse('channels.channel_claim'))
        self.assertContains(response, reverse('channels.channel_claim_kannel'))

        # try to claim a channel
        response = self.client.get(reverse('channels.channel_claim_kannel'))
        post_data = response.context['form'].initial

        post_data['number'] = '3071'
        post_data['country'] = 'RW'
        post_data['url'] = 'http://kannel.temba.com/cgi-bin/sendsms'
        post_data['verify_ssl'] = False
        post_data['encoding'] = SMART_ENCODING

        response = self.client.post(reverse('channels.channel_claim_kannel'), post_data)

        channel = Channel.objects.get()

        self.assertEquals('RW', channel.country)
        self.assertTrue(channel.uuid)
        self.assertEquals(post_data['number'], channel.address)
        self.assertEquals(post_data['url'], channel.config_json()['send_url'])
        self.assertEquals(False, channel.config_json()['verify_ssl'])
        self.assertEquals(SMART_ENCODING, channel.config_json()[ENCODING])

        # make sure we generated a username and password
        self.assertTrue(channel.config_json()['username'])
        self.assertTrue(channel.config_json()['password'])
        self.assertEquals(KANNEL, channel.channel_type)

        config_url = reverse('channels.channel_configuration', args=[channel.pk])
        self.assertRedirect(response, config_url)

        response = self.client.get(config_url)
        self.assertEquals(200, response.status_code)

        # our configuration page should list our receive URL
        self.assertContains(response, reverse('handlers.kannel_handler', args=['receive', channel.uuid]))

    def test_zenvia(self):
        Channel.objects.all().delete()

        self.login(self.admin)

        # shouldn't be able to see the claim zenvia page if we aren't part of that group
        response = self.client.get(reverse('channels.channel_claim'))
        self.assertNotContains(response, "Zenvia")

        # but if we are in the proper time zone
        self.org.timezone = 'America/Sao_Paulo'
        self.org.save()

        response = self.client.get(reverse('channels.channel_claim'))
        self.assertContains(response, "Zenvia")

        # try to claim a channel
        response = self.client.get(reverse('channels.channel_claim_zenvia'))
        post_data = response.context['form'].initial

        post_data['account'] = 'rapidpro.gw'
        post_data['code'] = 'h7GpAIEp85'
        post_data['shortcode'] = '28595'

        response = self.client.post(reverse('channels.channel_claim_zenvia'), post_data)

        channel = Channel.objects.get()

        self.assertEquals('BR', channel.country)
        self.assertEquals(post_data['account'], channel.config_json()['account'])
        self.assertEquals(post_data['code'], channel.config_json()['code'])
        self.assertEquals(post_data['shortcode'], channel.address)
        self.assertEquals('ZV', channel.channel_type)

        config_url = reverse('channels.channel_configuration', args=[channel.pk])
        self.assertRedirect(response, config_url)

        response = self.client.get(config_url)
        self.assertEquals(200, response.status_code)

        self.assertContains(response, reverse('handlers.zenvia_handler', args=['status', channel.uuid]))
        self.assertContains(response, reverse('handlers.zenvia_handler', args=['receive', channel.uuid]))

    def test_claim_africa(self):
        Channel.objects.all().delete()
        self.login(self.admin)

        # visit the africa's talking page
        response = self.client.get(reverse('channels.channel_claim_africas_talking'))
        self.assertEquals(200, response.status_code)
        post_data = response.context['form'].initial

        post_data['shortcode'] = '5259'
        post_data['username'] = 'temba'
        post_data['api_key'] = 'asdf-asdf-asdf-asdf-asdf'
        post_data['country'] = 'KE'

        response = self.client.post(reverse('channels.channel_claim_africas_talking'), post_data)

        channel = Channel.objects.get()

        self.assertEquals('temba', channel.config_json()['username'])
        self.assertEquals('asdf-asdf-asdf-asdf-asdf', channel.config_json()['api_key'])
        self.assertEquals('5259', channel.address)
        self.assertEquals('KE', channel.country)
        self.assertEquals('AT', channel.channel_type)

        config_url = reverse('channels.channel_configuration', args=[channel.pk])
        self.assertRedirect(response, config_url)

        response = self.client.get(config_url)
        self.assertEquals(200, response.status_code)

        self.assertContains(response, reverse('handlers.africas_talking_handler', args=['callback', channel.uuid]))
        self.assertContains(response, reverse('handlers.africas_talking_handler', args=['delivery', channel.uuid]))

    def test_claim_chikka(self):
        Channel.objects.all().delete()
        self.login(self.admin)

        response = self.client.get(reverse('channels.channel_claim_chikka'))
        self.assertEquals(200, response.status_code)
        post_data = response.context['form'].initial

        post_data['number'] = '5259'
        post_data['username'] = 'chikka'
        post_data['password'] = 'password'

        response = self.client.post(reverse('channels.channel_claim_chikka'), post_data)

        channel = Channel.objects.get()

        self.assertEquals('chikka', channel.config_json()[USERNAME])
        self.assertEquals('password', channel.config_json()[PASSWORD])
        self.assertEquals('5259', channel.address)
        self.assertEquals('PH', channel.country)
        self.assertEquals(CHIKKA, channel.channel_type)

        config_url = reverse('channels.channel_configuration', args=[channel.pk])
        self.assertRedirect(response, config_url)

        response = self.client.get(config_url)
        self.assertEquals(200, response.status_code)

        self.assertContains(response, reverse('handlers.chikka_handler', args=[channel.uuid]))

    @override_settings(SEND_EMAILS=True)
    def test_disconnected_alert(self):
        # set our last seen to a while ago
        self.channel.alert_email = 'fred@unicef.org'
        self.channel.last_seen = timezone.now() - timedelta(minutes=40)
        self.channel.save()

        check_channels_task()

        # should have created one alert
        alert = Alert.objects.get()
        self.assertEquals(self.channel, alert.channel)
        self.assertEquals(Alert.TYPE_DISCONNECTED, alert.alert_type)
        self.assertFalse(alert.ended_on)

        self.assertTrue(len(mail.outbox) == 1)
        template = 'channels/email/disconnected_alert.txt'
        branding = BrandingMiddleware.get_branding_for_host(settings.HOSTNAME)
        context = dict(org=self.channel.org, channel=self.channel, now=timezone.now(),
                       branding=branding,
                       last_seen=self.channel.last_seen, sync=alert.sync_event)

        text_template = loader.get_template(template)
        text = text_template.render(Context(context))

        self.assertEquals(mail.outbox[0].body, text)

        # call it again
        check_channels_task()

        # still only one alert
        self.assertEquals(1, Alert.objects.all().count())
        self.assertTrue(len(mail.outbox) == 1)

        # ok, let's have the channel show up again
        self.channel.last_seen = timezone.now() + timedelta(minutes=5)
        self.channel.save()

        check_channels_task()

        # still only one alert, but it is now ended
        alert = Alert.objects.get()
        self.assertTrue(alert.ended_on)
        self.assertTrue(len(mail.outbox) == 2)
        template = 'channels/email/connected_alert.txt'
        branding = BrandingMiddleware.get_branding_for_host(settings.HOSTNAME)
        context = dict(org=self.channel.org, channel=self.channel, now=timezone.now(),
                       branding=branding,
                       last_seen=self.channel.last_seen, sync=alert.sync_event)

        text_template = loader.get_template(template)
        text = text_template.render(Context(context))

        self.assertEquals(mail.outbox[1].body, text)

    def test_m3tech(self):
        from temba.channels.models import M3TECH

        Channel.objects.all().delete()

        self.login(self.admin)

        # try to claim a channel
        response = self.client.get(reverse('channels.channel_claim_m3tech'))
        post_data = response.context['form'].initial

        post_data['country'] = 'PK'
        post_data['number'] = '250788123123'
        post_data['username'] = 'user1'
        post_data['password'] = 'pass1'

        response = self.client.post(reverse('channels.channel_claim_m3tech'), post_data)

        channel = Channel.objects.get()

        self.assertEquals('PK', channel.country)
        self.assertEquals(post_data['username'], channel.config_json()['username'])
        self.assertEquals(post_data['password'], channel.config_json()['password'])
        self.assertEquals('+250788123123', channel.address)
        self.assertEquals(M3TECH, channel.channel_type)

        config_url = reverse('channels.channel_configuration', args=[channel.pk])
        self.assertRedirect(response, config_url)

        response = self.client.get(config_url)
        self.assertEquals(200, response.status_code)

        self.assertContains(response, reverse('handlers.m3tech_handler', args=['received', channel.uuid]))
        self.assertContains(response, reverse('handlers.m3tech_handler', args=['sent', channel.uuid]))
        self.assertContains(response, reverse('handlers.m3tech_handler', args=['failed', channel.uuid]))
        self.assertContains(response, reverse('handlers.m3tech_handler', args=['delivered', channel.uuid]))

    def test_infobip(self):
        Channel.objects.all().delete()

        self.login(self.admin)

        # try to claim a channel
        response = self.client.get(reverse('channels.channel_claim_infobip'))
        post_data = response.context['form'].initial

        post_data['country'] = 'NI'
        post_data['number'] = '250788123123'
        post_data['username'] = 'user1'
        post_data['password'] = 'pass1'

        response = self.client.post(reverse('channels.channel_claim_infobip'), post_data)

        channel = Channel.objects.get()

        self.assertEquals('NI', channel.country)
        self.assertEquals(post_data['username'], channel.config_json()['username'])
        self.assertEquals(post_data['password'], channel.config_json()['password'])
        self.assertEquals('+250788123123', channel.address)
        self.assertEquals('IB', channel.channel_type)

        config_url = reverse('channels.channel_configuration', args=[channel.pk])
        self.assertRedirect(response, config_url)

        response = self.client.get(config_url)
        self.assertEquals(200, response.status_code)

        self.assertContains(response, reverse('handlers.infobip_handler', args=['received', channel.uuid]))
        self.assertContains(response, reverse('handlers.infobip_handler', args=['delivered', channel.uuid]))

    @override_settings(SEND_EMAILS=True)
    def test_sms_alert(self):
        contact = self.create_contact("John Doe", '123')

        # create a message from two hours ago
        one_hour_ago = timezone.now() - timedelta(hours=1)
        two_hours_ago = timezone.now() - timedelta(hours=2)
        three_hours_ago = timezone.now() - timedelta(hours=3)
        four_hours_ago = timezone.now() - timedelta(hours=4)
        five_hours_ago = timezone.now() - timedelta(hours=5)
        six_hours_ago = timezone.now() - timedelta(hours=6)

        msg1 = self.create_msg(text="Message One", contact=contact, created_on=five_hours_ago, status='Q')

        # make sure our channel has been seen recently
        self.channel.last_seen = timezone.now()
        self.channel.alert_email = 'fred@unicef.org'
        self.channel.org = self.org
        self.channel.save()

        # ok check on our channel
        check_channels_task()

        # we don't have  successfully sent message and we have an alert and only one
        self.assertEquals(Alert.objects.all().count(), 1)

        alert = Alert.objects.get()
        self.assertEquals(self.channel, alert.channel)
        self.assertEquals(Alert.TYPE_SMS, alert.alert_type)
        self.assertFalse(alert.ended_on)
        self.assertTrue(len(mail.outbox) == 1)

        # let's end the alert
        alert = Alert.objects.all()[0]
        alert.ended_on = six_hours_ago
        alert.save()

        dany = self.create_contact("Dany Craig", "765")

        # let have a recent sent message
        sent_msg = self.create_msg(text="SENT Message", contact=dany, created_on=four_hours_ago, sent_on=one_hour_ago, status='D')

        # ok check on our channel
        check_channels_task()

        # if latest_sent_message is after our queued message no alert is created
        self.assertEquals(Alert.objects.all().count(), 1)

        # consider the sent message was sent before our queued msg
        sent_msg.sent_on = three_hours_ago
        sent_msg.save()

        msg1.delete()
        msg1 = self.create_msg(text="Message One", contact=contact, created_on=two_hours_ago, status='Q')

        # check our channel again
        check_channels_task()

        #  no new alert created because we sent one in the past hour
        self.assertEquals(Alert.objects.all().count(), 1)

        sent_msg.sent_on = six_hours_ago
        sent_msg.save()

        alert = Alert.objects.all()[0]
        alert.created_on = six_hours_ago
        alert.save()

        # check our channel again
        check_channels_task()

        # this time we have a new alert and should create only one
        self.assertEquals(Alert.objects.all().count(), 2)

        # get the alert which is not ended
        alert = Alert.objects.get(ended_on=None)
        self.assertEquals(self.channel, alert.channel)
        self.assertEquals(Alert.TYPE_SMS, alert.alert_type)
        self.assertFalse(alert.ended_on)
        self.assertTrue(len(mail.outbox) == 2)

        # run again, nothing should change
        check_channels_task()

        alert = Alert.objects.get(ended_on=None)
        self.assertFalse(alert.ended_on)
        self.assertTrue(len(mail.outbox) == 2)

        # fix our message
        msg1.status = 'D'
        msg1.save()

        # run again, our alert should end
        check_channels_task()

        # still only one alert though, and no new email sent, alert must not be ended before one hour
        alert = Alert.objects.all().latest('ended_on')
        self.assertTrue(alert.ended_on)
        self.assertTrue(len(mail.outbox) == 2)


class CountTest(TembaTest):

    def assertDailyCount(self, channel, assert_count, count_type, day):
        calculated_count = ChannelCount.get_day_count(channel, count_type, day)
        self.assertEquals(assert_count, calculated_count)

    def test_daily_counts(self):
        # test that messages to test contacts aren't counted
        self.admin.set_org(self.org)
        test_contact = Contact.get_test_contact(self.admin)
        Msg.create_outgoing(self.org, self.admin, test_contact, "Test Message", channel=self.channel)

        # no channel counts
        self.assertFalse(ChannelCount.objects.all())

        # real contact, but no channel
        Msg.create_incoming(None, 'tel:+250788111222', "Test Message", org=self.org)

        # still no channel counts
        self.assertFalse(ChannelCount.objects.all())

        # incoming msg with a channel
        msg = Msg.create_incoming(self.channel, 'tel:+250788111222', "Test Message", org=self.org)
        self.assertDailyCount(self.channel, 1, ChannelCount.INCOMING_MSG_TYPE, msg.created_on.date())

        # insert another
        msg = Msg.create_incoming(self.channel, 'tel:+250788111222', "Test Message", org=self.org)
        self.assertDailyCount(self.channel, 2, ChannelCount.INCOMING_MSG_TYPE, msg.created_on.date())

        # squash our counts
        squash_channelcounts()

        # same count
        self.assertDailyCount(self.channel, 2, ChannelCount.INCOMING_MSG_TYPE, msg.created_on.date())

        # and only one channel count
        self.assertEquals(ChannelCount.objects.all().count(), 1)

        # delete it, back to 1
        msg.delete()
        self.assertDailyCount(self.channel, 1, ChannelCount.INCOMING_MSG_TYPE, msg.created_on.date())

        ChannelCount.objects.all().delete()

        # ok, test outgoing now
        real_contact = Contact.get_or_create(self.org, self.admin, urns=['tel:+250788111222'])
        msg = Msg.create_outgoing(self.org, self.admin, real_contact, "Real Message", channel=self.channel)
        self.assertDailyCount(self.channel, 1, ChannelCount.OUTGOING_MSG_TYPE, msg.created_on.date())

        # delete it, should be gone now
        msg.delete()
        self.assertDailyCount(self.channel, 0, ChannelCount.OUTGOING_MSG_TYPE, msg.created_on.date())

        ChannelCount.objects.all().delete()

        # incoming IVR
        msg = Msg.create_incoming(self.channel, 'tel:+250788111222',
                                  "Test Message", org=self.org, msg_type=IVR)
        self.assertDailyCount(self.channel, 1, ChannelCount.INCOMING_IVR_TYPE, msg.created_on.date())

        # delete it, should be gone now
        msg.delete()
        self.assertDailyCount(self.channel, 0, ChannelCount.INCOMING_IVR_TYPE, msg.created_on.date())

        ChannelCount.objects.all().delete()

        # outgoing ivr
        msg = Msg.create_outgoing(self.org, self.admin, real_contact, "Real Voice",
                                  channel=self.channel, msg_type=IVR)
        self.assertDailyCount(self.channel, 1, ChannelCount.OUTGOING_IVR_TYPE, msg.created_on.date())

        # delete it, should be gone now
        msg.delete()
        self.assertDailyCount(self.channel, 0, ChannelCount.OUTGOING_IVR_TYPE, msg.created_on.date())


class AfricasTalkingTest(TembaTest):

    def setUp(self):
        super(AfricasTalkingTest, self).setUp()

        self.channel.delete()
        self.channel = Channel.create(self.org, self.user, 'KE', 'AT', None, '+250788123123',
                                      config=dict(username='at-user', api_key='africa-key'),
                                      uuid='00000000-0000-0000-0000-000000001234')

    def test_delivery(self):
        # ok, what happens with an invalid uuid?
        post_data = dict(id="external1", status="Success")
        response = self.client.post(reverse('handlers.africas_talking_handler', args=['delivery', 'not-real-uuid']), post_data)

        self.assertEquals(404, response.status_code)

        # ok, try with a valid uuid, but invalid message id
        delivery_url = reverse('handlers.africas_talking_handler', args=['delivery', self.channel.uuid])
        response = self.client.post(delivery_url, post_data)

        self.assertEquals(404, response.status_code)

        # ok, lets create an outgoing message to update
        joe = self.create_contact("Joe Biden", "+254788383383")
        broadcast = joe.send("Hey Joe, it's Obama, pick up!", self.admin)
        sms = broadcast.get_messages()[0]

        sms.external_id = "external1"
        sms.save()

        def assertStatus(sms, post_status, assert_status):
            post_data['status'] = post_status
            response = self.client.post(delivery_url, post_data)
            self.assertEquals(200, response.status_code)
            sms = Msg.all_messages.get(pk=sms.id)
            self.assertEquals(assert_status, sms.status)

        assertStatus(sms, 'Success', DELIVERED)
        assertStatus(sms, 'Sent', SENT)
        assertStatus(sms, 'Buffered', SENT)
        assertStatus(sms, 'Failed', FAILED)
        assertStatus(sms, 'Rejected', FAILED)

    def test_callback(self):
        post_data = {'from': "0788123123", 'text': "Hello World"}
        callback_url = reverse('handlers.africas_talking_handler', args=['callback', self.channel.uuid])

        response = self.client.post(callback_url, post_data)

        self.assertEquals(200, response.status_code)

        # load our message
        sms = Msg.all_messages.get()
        self.assertEquals("+254788123123", sms.contact.get_urn(TEL_SCHEME).path)
        self.assertEquals(INCOMING, sms.direction)
        self.assertEquals(self.org, sms.org)
        self.assertEquals(self.channel, sms.channel)
        self.assertEquals("Hello World", sms.text)

    def test_send(self):
        joe = self.create_contact("Joe", "+250788383383")
        bcast = joe.send("Test message", self.admin, trigger_send=False)

        # our outgoing sms
        sms = bcast.get_messages()[0]

        try:
            settings.SEND_MESSAGES = True

            with patch('requests.post') as mock:
                mock.return_value = MockResponse(200, json.dumps(dict(SMSMessageData=dict(Recipients=[dict(messageId='msg1')]))))

                # manually send it off
                Channel.send_message(dict_to_struct('MsgStruct', sms.as_task_json()))

                # check the status of the message is now sent
                msg = bcast.get_messages()[0]
                self.assertEquals(SENT, msg.status)
                self.assertTrue(msg.sent_on)
                self.assertEquals('msg1', msg.external_id)

                # check that our from was set
                self.assertEquals(self.channel.address, mock.call_args[1]['data']['from'])

                self.clear_cache()

            # test with a non-dedicated shortcode
            self.channel.config = json.dumps(dict(username='at-user', api_key='africa-key', is_shared=True))
            self.channel.save()

            with patch('requests.post') as mock:
                mock.return_value = MockResponse(200, json.dumps(dict(SMSMessageData=dict(Recipients=[dict(messageId='msg1')]))))

                # manually send it off
                Channel.send_message(dict_to_struct('MsgStruct', sms.as_task_json()))

                # assert we didn't send the short code in our data
                self.assertTrue('from' not in mock.call_args[1]['data'])
                self.clear_cache()

            with patch('requests.post') as mock:
                mock.return_value = MockResponse(400, "Error", method='POST')

                # manually send it off
                Channel.send_message(dict_to_struct('MsgStruct', sms.as_task_json()))

                # message should be marked as an error
                msg = bcast.get_messages()[0]
                self.assertEquals(ERRORED, msg.status)
                self.assertEquals(1, msg.error_count)
                self.assertTrue(msg.next_attempt)
        finally:
            settings.SEND_MESSAGES = False


class ExternalTest(TembaTest):

    def setUp(self):
        super(ExternalTest, self).setUp()

        self.channel.delete()
        self.channel = Channel.create(self.org, self.user, 'BR', 'EX', None, '+250788123123', scheme='tel',
                                      config={SEND_URL: 'http://foo.com/send', SEND_METHOD: 'POST'},
                                      uuid='00000000-0000-0000-0000-000000001234')

    def test_status(self):
        # ok, what happens with an invalid uuid?
        data = dict(id="-1")
        response = self.client.post(reverse('handlers.external_handler', args=['sent', 'not-real-uuid']), data)

        self.assertEquals(400, response.status_code)

        # ok, try with a valid uuid, but invalid message id -1
        delivery_url = reverse('handlers.external_handler', args=['sent', self.channel.uuid])
        response = self.client.post(delivery_url, data)

        self.assertEquals(400, response.status_code)

        # ok, lets create an outgoing message to update
        joe = self.create_contact("Joe Biden", "+254788383383")
        broadcast = joe.send("Hey Joe, it's Obama, pick up!", self.admin)
        sms = broadcast.get_messages()[0]
        sms.save()

        data['id'] = sms.pk

        def assertStatus(sms, status, assert_status):
            response = self.client.post(reverse('handlers.external_handler', args=[status, self.channel.uuid]), data)
            self.assertEquals(200, response.status_code)
            sms = Msg.all_messages.get(pk=sms.id)
            self.assertEquals(assert_status, sms.status)

        assertStatus(sms, 'delivered', DELIVERED)
        assertStatus(sms, 'sent', SENT)
        assertStatus(sms, 'failed', FAILED)

        # check when called with phone number rather than UUID
        response = self.client.post(reverse('handlers.external_handler', args=['sent', '250788123123']), {'id': sms.pk})
        self.assertEquals(200, response.status_code)
        sms.refresh_from_db()
        self.assertEqual(sms.status, SENT)

    def test_receive(self):
        data = {'from': '5511996458779', 'text': 'Hello World!'}
        callback_url = reverse('handlers.external_handler', args=['received', self.channel.uuid])
        response = self.client.post(callback_url, data)

        self.assertEquals(200, response.status_code)

        # load our message
        sms = Msg.all_messages.get()
        self.assertEquals("+5511996458779", sms.contact.get_urn(TEL_SCHEME).path)
        self.assertEquals(INCOMING, sms.direction)
        self.assertEquals(self.org, sms.org)
        self.assertEquals(self.channel, sms.channel)
        self.assertEquals("Hello World!", sms.text)

        data = {'from': "", 'text': "Hi there"}
        response = self.client.post(callback_url, data)

        self.assertEquals(400, response.status_code)

        Msg.all_messages.all().delete()

        # receive with a date
        data = {'from': '5511996458779', 'text': 'Hello World!', 'date': '2012-04-23T18:25:43.511Z'}
        callback_url = reverse('handlers.external_handler', args=['received', self.channel.uuid])
        response = self.client.post(callback_url, data)

        self.assertEquals(200, response.status_code)

        # load our message, make sure the date was saved properly
        sms = Msg.all_messages.get()
        self.assertEquals(2012, sms.created_on.year)
        self.assertEquals(18, sms.created_on.hour)

    def test_receive_external(self):
        self.channel.scheme = 'ext'
        self.channel.save()

        data = {'from': 'lynch24', 'text': 'Beast Mode!'}
        callback_url = reverse('handlers.external_handler', args=['received', self.channel.uuid])
        response = self.client.post(callback_url, data)

        self.assertEquals(200, response.status_code)

        # check our message
        msg = Msg.all_messages.get()
        self.assertEquals('lynch24', msg.contact.get_urn(EXTERNAL_SCHEME).path)
        self.assertEquals(INCOMING, msg.direction)
        self.assertEquals(self.org, msg.org)
        self.assertEquals(self.channel, msg.channel)
        self.assertEquals('Beast Mode!', msg.text)

    def test_send_replacement(self):
        joe = self.create_contact("Joe", "+250788383383")
        bcast = joe.send("Test message", self.admin, trigger_send=False)
        sms = bcast.get_messages()[0]

        self.channel.config = json.dumps({SEND_URL: 'http://foo.com/send&text={{text}}&to={{to_no_plus}}',
                                          SEND_METHOD: 'GET'})
        self.channel.save()

        with self.settings(SEND_MESSAGES=True):
            with patch('requests.get') as mock:
                mock.return_value = MockResponse(200, "Sent")
                Channel.send_message(dict_to_struct('MsgStruct', sms.as_task_json()))
                self.assertEqual(mock.call_args[0][0], 'http://foo.com/send&text=Test+message&to=250788383383')

        self.channel.config = json.dumps({SEND_URL: 'http://foo.com/send',
                                          SEND_METHOD: 'POST'})
        self.channel.save()
        self.clear_cache()

        with self.settings(SEND_MESSAGES=True):
            with patch('requests.post') as mock:
                mock.return_value = MockResponse(200, "Sent")
                Channel.send_message(dict_to_struct('MsgStruct', sms.as_task_json()))
                self.assertEqual(mock.call_args[0][0], 'http://foo.com/send')
                self.assertEqual(mock.call_args[1]['data'], 'id=%d&text=Test+message&to=%%2B250788383383&to_no_plus=250788383383&'
                                                            'from=%%2B250788123123&from_no_plus=250788123123&'
                                                            'channel=%d' % (sms.id, self.channel.id))

        self.channel.config = json.dumps({SEND_URL: 'http://foo.com/send',
                                          SEND_BODY: 'text={{text}}&to={{to_no_plus}}',
                                          SEND_METHOD: 'POST'})
        self.channel.save()
        self.clear_cache()

        with self.settings(SEND_MESSAGES=True):
            with patch('requests.post') as mock:
                mock.return_value = MockResponse(200, "Sent")
                Channel.send_message(dict_to_struct('MsgStruct', sms.as_task_json()))
                self.assertEqual(mock.call_args[0][0], 'http://foo.com/send')
                self.assertEqual(mock.call_args[1]['data'], 'text=Test+message&to=250788383383')

        self.channel.config = json.dumps({SEND_URL: 'http://foo.com/send',
                                          SEND_BODY: 'text={{text}}&to={{to_no_plus}}',
                                          SEND_METHOD: 'PUT'})

        self.channel.save()
        self.clear_cache()

        with self.settings(SEND_MESSAGES=True):
            with patch('requests.put') as mock:
                mock.return_value = MockResponse(200, "Sent")
                Channel.send_message(dict_to_struct('MsgStruct', sms.as_task_json()))
                self.assertEqual(mock.call_args[0][0], 'http://foo.com/send')
                self.assertEqual(mock.call_args[1]['data'], 'text=Test+message&to=250788383383')

    def test_send(self):
        joe = self.create_contact("Joe", "+250788383383")
        bcast = joe.send("Test message", self.admin, trigger_send=False)

        # our outgoing sms
        sms = bcast.get_messages()[0]

        try:
            settings.SEND_MESSAGES = True

            with patch('requests.post') as mock:
                mock.return_value = MockResponse(200, "Sent")

                # manually send it off
                Channel.send_message(dict_to_struct('MsgStruct', sms.as_task_json()))

                # check the status of the message is now sent
                msg = bcast.get_messages()[0]
                self.assertEquals(WIRED, msg.status)
                self.assertTrue(msg.sent_on)

                self.clear_cache()

            with patch('requests.post') as mock:
                mock.return_value = MockResponse(400, "Error")

                # manually send it off
                Channel.send_message(dict_to_struct('MsgStruct', sms.as_task_json()))

                # message should be marked as an error
                msg = bcast.get_messages()[0]
                self.assertEquals(ERRORED, msg.status)
                self.assertEquals(1, msg.error_count)
                self.assertTrue(msg.next_attempt)
        finally:
            settings.SEND_MESSAGES = False

        # view the log item for our send
        self.login(self.admin)
        log_item = ChannelLog.objects.all().order_by('created_on').first()
        response = self.client.get(reverse('channels.channellog_read', args=[log_item.pk]))
        self.assertEquals(response.context['object'].description, 'Successfully delivered')

        # make sure we can't see it as anon
        self.org.is_anon = True
        self.org.save()

        response = self.client.get(reverse('channels.channellog_read', args=[log_item.pk]))
        self.assertEquals(302, response.status_code)

        # change our admin to be a CS rep, see if they can see the page
        self.admin.groups.add(Group.objects.get(name='Customer Support'))
        response = self.client.get(reverse('channels.channellog_read', args=[log_item.pk]))
        self.assertEquals(response.context['object'].description, 'Successfully delivered')


class VerboiceTest(TembaTest):
    def setUp(self):
        super(VerboiceTest, self).setUp()

        self.channel.delete()
        self.channel = Channel.create(self.org, self.user, 'US', 'VB', None, '+250788123123',
                                      config=dict(username='test', password='sesame'),
                                      uuid='00000000-0000-0000-0000-000000001234')

    def test_receive(self):
        callback_url = reverse('handlers.verboice_handler', args=['status', self.channel.uuid])

        response = self.client.post(callback_url, dict())
        self.assertEqual(response.status_code, 405)

        response = self.client.get(callback_url)
        self.assertEqual(response.status_code, 400)

        response = self.client.get(callback_url + "?From=250788456456&CallStatus=ringing&CallSid=12345")
        self.assertEqual(response.status_code, 400)

        contact = self.create_contact('Bruno Mars', '+252788123123')

        call = IVRCall.create_outgoing(self.channel, contact, contact.get_urn(TEL_SCHEME), None, self.admin)
        call.external_id = "12345"
        call.save()

        self.assertEqual(call.status, PENDING)

        response = self.client.get(callback_url + "?From=250788456456&CallStatus=ringing&CallSid=12345")

        self.assertEqual(response.status_code, 200)
        call = IVRCall.objects.get(pk=call.pk)
        self.assertEqual(call.status, RINGING)


class YoTest(TembaTest):
    def setUp(self):
        super(YoTest, self).setUp()

        self.channel.delete()
        self.channel = Channel.create(self.org, self.user, 'BR', 'YO', None, '+250788123123',
                                      config=dict(username='test', password='sesame'),
                                      uuid='00000000-0000-0000-0000-000000001234')

    def test_receive(self):
        callback_url = reverse('handlers.yo_handler', args=['received', self.channel.uuid])
        response = self.client.get(callback_url + "?sender=252788123123&message=Hello+World")

        self.assertEquals(200, response.status_code)

        # load our message
        sms = Msg.all_messages.get()
        self.assertEquals("+252788123123", sms.contact.get_urn(TEL_SCHEME).path)
        self.assertEquals(INCOMING, sms.direction)
        self.assertEquals(self.org, sms.org)
        self.assertEquals(self.channel, sms.channel)
        self.assertEquals("Hello World", sms.text)

        # fails if missing sender
        response = self.client.get(callback_url + "?sender=252788123123")
        self.assertEquals(400, response.status_code)

        # fails if missing message
        response = self.client.get(callback_url + "?message=Hello+World")
        self.assertEquals(400, response.status_code)

    def test_send(self):
        joe = self.create_contact("Joe", "+252788383383")
        bcast = joe.send("Test message", self.admin, trigger_send=False)

        # our outgoing sms
        sms = bcast.get_messages()[0]

        try:
            settings.SEND_MESSAGES = True

            with patch('requests.get') as mock:
                mock.return_value = MockResponse(200, "ybs_autocreate_status=OK")

                # manually send it off
                Channel.send_message(dict_to_struct('MsgStruct', sms.as_task_json()))

                # check the status of the message is now sent
                msg = bcast.get_messages()[0]
                self.assertEquals(SENT, msg.status)
                self.assertTrue(msg.sent_on)

                self.clear_cache()

            with patch('requests.get') as mock:
                mock.side_effect = [MockResponse(401, "Error"), MockResponse(200, 'ybs_autocreate_status=OK')]

                # manually send it off
                Channel.send_message(dict_to_struct('MsgStruct', sms.as_task_json()))

                # check the status of the message is now sent
                msg = bcast.get_messages()[0]
                self.assertEquals(SENT, msg.status)
                self.assertTrue(msg.sent_on)

                # check that requests was called twice, using the backup URL the second time
                self.assertEquals(2, mock.call_count)
                self.clear_cache()

            with patch('requests.get') as mock:
                mock.return_value = MockResponse(400, "Kaboom")

                # manually send it off
                Channel.send_message(dict_to_struct('MsgStruct', sms.as_task_json()))

                # message should be marked as an error
                msg = bcast.get_messages()[0]
                self.assertEquals(ERRORED, msg.status)
                self.assertEquals(1, msg.error_count)
                self.assertTrue(msg.next_attempt)

                self.clear_cache()

            with patch('requests.get') as mock:
                mock.return_value = MockResponse(200, "ybs_autocreate_status=ERROR&ybs_autocreate_message=" +
                                                      "YBS+AutoCreate+Subsystem%3A+Access+denied" +
                                                      "+due+to+wrong+authorization+code")

                # manually send it off
                Channel.send_message(dict_to_struct('MsgStruct', sms.as_task_json()))

                # message should be marked as an error
                msg = bcast.get_messages()[0]
                self.assertEquals(ERRORED, msg.status)
                self.assertEquals(1, msg.error_count)
                self.assertTrue(msg.next_attempt)

                # contact should not be stopped
                joe.refresh_from_db()
                self.assertFalse(joe.is_stopped)

                self.clear_cache()

            with patch('requests.get') as mock:
                mock.return_value = MockResponse(200, "ybs_autocreate_status=ERROR&ybs_autocreate_message=" +
                                                 "256794224665%3ABLACKLISTED")

                # manually send it off
                Channel.send_message(dict_to_struct('MsgStruct', sms.as_task_json()))

                # message should be marked as a failure
                msg = bcast.get_messages()[0]
                self.assertEquals(FAILED, msg.status)
                self.assertEquals(1, msg.error_count)
                self.assertTrue(msg.next_attempt)

                # contact should also be stopped
                joe.refresh_from_db()
                self.assertTrue(joe.is_stopped)

        finally:
            settings.SEND_MESSAGES = False


class ShaqodoonTest(TembaTest):

    def setUp(self):
        from temba.channels.models import USERNAME, PASSWORD, KEY

        super(ShaqodoonTest, self).setUp()

        self.channel.delete()
        self.channel = Channel.create(self.org, self.user, 'SO', 'SQ', None, '+250788123123',
                                      config={SEND_URL: 'http://foo.com/send',
                                              USERNAME: 'username',
                                              PASSWORD: 'password',
                                              KEY: 'key'},
                                      uuid='00000000-0000-0000-0000-000000001234')

    def test_receive(self):
        data = {'from': '252788123456', 'text': 'Hello World!'}
        callback_url = reverse('handlers.shaqodoon_handler', args=['received', self.channel.uuid])
        response = self.client.post(callback_url, data)

        self.assertEquals(200, response.status_code)

        # load our message
        sms = Msg.all_messages.get()
        self.assertEquals("+252788123456", sms.contact.get_urn(TEL_SCHEME).path)
        self.assertEquals(INCOMING, sms.direction)
        self.assertEquals(self.org, sms.org)
        self.assertEquals(self.channel, sms.channel)
        self.assertEquals("Hello World!", sms.text)

    def test_send(self):
        joe = self.create_contact("Joe", "+250788383383")
        bcast = joe.send("Test message ☺", self.admin, trigger_send=False)

        # our outgoing sms
        sms = bcast.get_messages()[0]

        try:
            settings.SEND_MESSAGES = True

            with patch('requests.get') as mock:
                mock.return_value = MockResponse(200, "Sent")

                # manually send it off
                Channel.send_message(dict_to_struct('MsgStruct', sms.as_task_json()))

                # check the status of the message is now sent
                msg = bcast.get_messages()[0]
                self.assertEquals(WIRED, msg.status)
                self.assertTrue(msg.sent_on)

                self.clear_cache()

            with patch('requests.get') as mock:
                mock.return_value = MockResponse(400, "Error")

                # manually send it off
                Channel.send_message(dict_to_struct('MsgStruct', sms.as_task_json()))

                # message should be marked as an error
                msg = bcast.get_messages()[0]
                self.assertEquals(ERRORED, msg.status)
                self.assertEquals(1, msg.error_count)
                self.assertTrue(msg.next_attempt)
        finally:
            settings.SEND_MESSAGES = False


class M3TechTest(TembaTest):

    def setUp(self):
        from temba.channels.models import USERNAME, PASSWORD

        super(M3TechTest, self).setUp()

        self.channel.delete()
        self.channel = Channel.create(self.org, self.user, 'PK', 'M3', None, '+250788123123',
                                      config={USERNAME: 'username', PASSWORD: 'password'},
                                      uuid='00000000-0000-0000-0000-000000001234')

    def test_receive(self):
        data = {'from': '252788123456', 'text': 'Hello World!'}
        callback_url = reverse('handlers.m3tech_handler', args=['received', self.channel.uuid])
        response = self.client.post(callback_url, data)

        self.assertEquals(200, response.status_code)

        # load our message
        sms = Msg.all_messages.get()
        self.assertEquals("+252788123456", sms.contact.get_urn(TEL_SCHEME).path)
        self.assertEquals(INCOMING, sms.direction)
        self.assertEquals(self.org, sms.org)
        self.assertEquals(self.channel, sms.channel)
        self.assertEquals("Hello World!", sms.text)

    def test_send(self):
        joe = self.create_contact("Joe", "+250788383383")
        bcast = joe.send("Test message ☺", self.admin, trigger_send=False)

        # our outgoing sms
        sms = bcast.get_messages()[0]

        try:
            settings.SEND_MESSAGES = True

            with patch('requests.get') as mock:
                sms.text = "Test message"
                mock.return_value = MockResponse(200,
                                                 """[{"Response":"0"}]""")

                # manually send it off
                Channel.send_message(dict_to_struct('MsgStruct', sms.as_task_json()))

                self.assertEqual(mock.call_args[1]['params']['SMSType'], '0')

                # check the status of the message is now sent
                msg = bcast.get_messages()[0]
                self.assertEquals(WIRED, msg.status)
                self.assertTrue(msg.sent_on)

                self.clear_cache()

            with patch('requests.get') as mock:
                sms.text = "Test message ☺"
                mock.return_value = MockResponse(200,
                                                 """[{"Response":"0"}]""")

                # manually send it off
                Channel.send_message(dict_to_struct('MsgStruct', sms.as_task_json()))

                self.assertEqual(mock.call_args[1]['params']['SMSType'], '7')

                # check the status of the message is now sent
                msg = bcast.get_messages()[0]
                self.assertEquals(WIRED, msg.status)
                self.assertTrue(msg.sent_on)

                self.clear_cache()

            with patch('requests.get') as mock:
                mock.return_value = MockResponse(400, "Error")

                # manually send it off
                Channel.send_message(dict_to_struct('MsgStruct', sms.as_task_json()))

                # message should be marked as an error
                msg = bcast.get_messages()[0]
                self.assertEquals(ERRORED, msg.status)
                self.assertEquals(1, msg.error_count)
                self.assertTrue(msg.next_attempt)

                self.clear_cache()

            with patch('requests.get') as mock:
                mock.return_value = MockResponse(200,
                                                 """[{"Response":"1"}]""")

                # manually send it off
                Channel.send_message(dict_to_struct('MsgStruct', sms.as_task_json()))

                # message should be marked as an error
                msg = bcast.get_messages()[0]
                self.assertEquals(ERRORED, msg.status)
                self.assertEquals(1, msg.error_count)
                self.assertTrue(msg.next_attempt)

                self.clear_cache()
        finally:
            settings.SEND_MESSAGES = False


class KannelTest(TembaTest):

    def setUp(self):
        super(KannelTest, self).setUp()

        self.channel.delete()
        self.channel = Channel.create(self.org, self.user, 'RW', 'KN', None, '+250788123123',
                                      config=dict(username='kannel-user', password='kannel-pass', send_url='http://foo/'),
                                      uuid='00000000-0000-0000-0000-000000001234')

    def test_status(self):
        # ok, what happens with an invalid uuid?
        data = dict(id="-1", status="4")
        response = self.client.post(reverse('handlers.kannel_handler', args=['status', 'not-real-uuid']), data)
        self.assertEquals(400, response.status_code)

        # ok, try with a valid uuid, but invalid message id -1
        delivery_url = reverse('handlers.kannel_handler', args=['status', self.channel.uuid])
        response = self.client.post(delivery_url, data)
        self.assertEquals(400, response.status_code)

        # ok, lets create an outgoing message to update
        joe = self.create_contact("Joe Biden", "+254788383383")
        broadcast = joe.send("Hey Joe, it's Obama, pick up!", self.admin)
        sms = broadcast.get_messages()[0]
        sms.save()

        data['id'] = sms.pk

        def assertStatus(sms, status, assert_status):
            data['status'] = status
            response = self.client.post(reverse('handlers.kannel_handler', args=['status', self.channel.uuid]), data)
            self.assertEquals(200, response.status_code)
            sms = Msg.all_messages.get(pk=sms.id)
            self.assertEquals(assert_status, sms.status)

        assertStatus(sms, '4', SENT)
        assertStatus(sms, '1', DELIVERED)
        assertStatus(sms, '16', FAILED)

    def test_receive(self):
        data = {
            'sender': '0788383383',
            'message': 'Hello World!',
            'id': 'external1',
            'ts': int(calendar.timegm(time.gmtime()))
        }
        callback_url = reverse('handlers.kannel_handler', args=['receive', self.channel.uuid])
        response = self.client.post(callback_url, data)

        self.assertEquals(200, response.status_code)

        # load our message
        sms = Msg.all_messages.get()
        self.assertEquals("+250788383383", sms.contact.get_urn(TEL_SCHEME).path)
        self.assertEquals(INCOMING, sms.direction)
        self.assertEquals(self.org, sms.org)
        self.assertEquals(self.channel, sms.channel)
        self.assertEquals("Hello World!", sms.text)

    def test_send(self):
        joe = self.create_contact("Joe", "+250788383383")
        bcast = joe.send("Test message", self.admin, trigger_send=False)

        # our outgoing sms
        sms = bcast.get_messages()[0]

        try:
            settings.SEND_MESSAGES = True

            with patch('requests.get') as mock:
                mock.return_value = MockResponse(200, 'Accepted 201')

                # manually send it off
                Channel.send_message(dict_to_struct('MsgStruct', sms.as_task_json()))

                # check the status of the message is now sent
                msg = bcast.get_messages()[0]
                self.assertEquals(WIRED, msg.status)
                self.assertTrue(msg.sent_on)

                # assert verify was set to true
                self.assertTrue(mock.call_args[1]['verify'])
                self.assertEquals('+250788383383', mock.call_args[1]['params']['to'])

                self.clear_cache()

            self.channel.config = json.dumps(dict(username='kannel-user', password='kannel-pass',
                                                  encoding=SMART_ENCODING, use_national=True,
                                                  send_url='http://foo/', verify_ssl=False))
            self.channel.save()

            sms.text = "No capital accented È!"
            sms.save()

            with patch('requests.get') as mock:
                mock.return_value = MockResponse(200, 'Accepted 201')

                # manually send it off
                Channel.send_message(dict_to_struct('MsgStruct', sms.as_task_json()))

                # check the status of the message is now sent
                msg = bcast.get_messages()[0]
                self.assertEquals(WIRED, msg.status)
                self.assertTrue(msg.sent_on)

                # assert verify was set to true
                self.assertEquals('No capital accented E!', mock.call_args[1]['params']['text'])
                self.assertEquals('788383383', mock.call_args[1]['params']['to'])
                self.assertFalse('coding' in mock.call_args[1]['params'])
                self.clear_cache()

            sms.text = "Unicode. ☺"
            sms.save()

            with patch('requests.get') as mock:
                mock.return_value = MockResponse(200, 'Accepted 201')

                # manually send it off
                Channel.send_message(dict_to_struct('MsgStruct', sms.as_task_json()))

                # check the status of the message is now sent
                msg = bcast.get_messages()[0]
                self.assertEquals(WIRED, msg.status)
                self.assertTrue(msg.sent_on)

                # assert verify was set to true
                self.assertEquals("Unicode. ☺", mock.call_args[1]['params']['text'])
                self.assertEquals('2', mock.call_args[1]['params']['coding'])

                self.clear_cache()

            sms.text = "Normal"
            sms.save()

            with patch('requests.get') as mock:
                mock.return_value = MockResponse(200, 'Accepted 201')

                # manually send it off
                Channel.send_message(dict_to_struct('MsgStruct', sms.as_task_json()))

                # check the status of the message is now sent
                msg = bcast.get_messages()[0]
                self.assertEquals(WIRED, msg.status)
                self.assertTrue(msg.sent_on)

                # assert verify was set to true
                self.assertEquals("Normal", mock.call_args[1]['params']['text'])
                self.assertFalse('coding' in mock.call_args[1]['params'])

                self.clear_cache()

            self.channel.config = json.dumps(dict(username='kannel-user', password='kannel-pass',
                                                  encoding=UNICODE_ENCODING,
                                                  send_url='http://foo/', verify_ssl=False))
            self.channel.save()

            with patch('requests.get') as mock:
                mock.return_value = MockResponse(200, 'Accepted 201')

                # manually send it off
                Channel.send_message(dict_to_struct('MsgStruct', sms.as_task_json()))

                # check the status of the message is now sent
                msg = bcast.get_messages()[0]
                self.assertEquals(WIRED, msg.status)
                self.assertTrue(msg.sent_on)

                # assert verify was set to true
                self.assertEquals("Normal", mock.call_args[1]['params']['text'])
                self.assertEquals('2', mock.call_args[1]['params']['coding'])

                self.clear_cache()

            self.channel.config = json.dumps(dict(username='kannel-user', password='kannel-pass',
                                                  send_url='http://foo/', verify_ssl=False))
            self.channel.save()

            with patch('requests.get') as mock:
                mock.return_value = MockResponse(400, "Error")

                # manually send it off
                Channel.send_message(dict_to_struct('MsgStruct', sms.as_task_json()))

                # assert verify was set to False
                self.assertFalse(mock.call_args[1]['verify'])

                # message should be marked as an error
                msg = bcast.get_messages()[0]
                self.assertEquals(ERRORED, msg.status)
                self.assertEquals(1, msg.error_count)
                self.assertTrue(msg.next_attempt)
        finally:
            settings.SEND_MESSAGES = False


class NexmoTest(TembaTest):

    def setUp(self):
        super(NexmoTest, self).setUp()

        self.channel.delete()
        self.channel = Channel.create(self.org, self.user, 'RW', 'NX', None, '+250788123123',
                                      uuid='00000000-0000-0000-0000-000000001234')

        self.nexmo_uuid = str(uuid.uuid4())
        nexmo_config = {NEXMO_KEY: '1234', NEXMO_SECRET: '1234', NEXMO_UUID: self.nexmo_uuid}

        org = self.channel.org

        config = org.config_json()
        config.update(nexmo_config)
        org.config = json.dumps(config)
        org.save()

    def test_status(self):
        # ok, what happens with an invalid uuid and number
        data = dict(to='250788123111', messageId='external1')
        response = self.client.get(reverse('handlers.nexmo_handler', args=['status', 'not-real-uuid']), data)
        self.assertEquals(404, response.status_code)

        # ok, try with a valid uuid, but invalid message id -1, should return 200
        # these are probably multipart message callbacks, which we don't track
        data = dict(to='250788123123', messageId='-1')
        delivery_url = reverse('handlers.nexmo_handler', args=['status', self.nexmo_uuid])
        response = self.client.get(delivery_url, data)
        self.assertEquals(200, response.status_code)

        # ok, lets create an outgoing message to update
        joe = self.create_contact("Joe Biden", "+254788383383")
        broadcast = joe.send("Hey Joe, it's Obama, pick up!", self.admin)
        sms = broadcast.get_messages()[0]
        sms.external_id = 'external1'
        sms.save()

        data['messageId'] = 'external1'

        def assertStatus(sms, status, assert_status):
            data['status'] = status
            response = self.client.get(reverse('handlers.nexmo_handler', args=['status', self.nexmo_uuid]), data)
            self.assertEquals(200, response.status_code)
            sms = Msg.all_messages.get(pk=sms.id)
            self.assertEquals(assert_status, sms.status)

        assertStatus(sms, 'delivered', DELIVERED)
        assertStatus(sms, 'expired', FAILED)
        assertStatus(sms, 'failed', FAILED)
        assertStatus(sms, 'accepted', SENT)
        assertStatus(sms, 'buffered', SENT)

    def test_receive(self):
        data = dict(to='250788123123', msisdn='250788111222', text='Hello World!', messageId='external1')
        callback_url = reverse('handlers.nexmo_handler', args=['receive', self.nexmo_uuid])
        response = self.client.get(callback_url, data)

        self.assertEquals(200, response.status_code)

        # load our message
        sms = Msg.all_messages.get()
        self.assertEquals("+250788111222", sms.contact.get_urn(TEL_SCHEME).path)
        self.assertEquals(INCOMING, sms.direction)
        self.assertEquals(self.org, sms.org)
        self.assertEquals(self.channel, sms.channel)
        self.assertEquals("Hello World!", sms.text)
        self.assertEquals('external1', sms.external_id)

    def test_send(self):
        from temba.orgs.models import NEXMO_KEY, NEXMO_SECRET
        org_config = self.org.config_json()
        org_config[NEXMO_KEY] = 'nexmo_key'
        org_config[NEXMO_SECRET] = 'nexmo_secret'
        self.org.config = json.dumps(org_config)

        self.channel.channel_type = NEXMO
        self.channel.save()

        joe = self.create_contact("Joe", "+250788383383")
        bcast = joe.send("Test message", self.admin, trigger_send=False)

        # our outgoing sms
        sms = bcast.get_messages()[0]

        try:
            settings.SEND_MESSAGES = True
            r = get_redis_connection()

            with patch('requests.get') as mock:
                mock.return_value = MockResponse(200, json.dumps(dict(messages=[{'status': 0, 'message-id': 12}])), method='POST')

                # manually send it off
                Channel.send_message(dict_to_struct('MsgStruct', sms.as_task_json()))

                # check the status of the message is now sent
                msg = bcast.get_messages()[0]
                self.assertEquals(SENT, msg.status)
                self.assertTrue(msg.sent_on)
                self.assertEquals('12', msg.external_id)

                self.clear_cache()

                # test some throttling by sending three messages right after another
                start = time.time()
                for i in range(3):
                    Channel.send_message(dict_to_struct('MsgStruct', sms.as_task_json()))
                    r.delete(timezone.now().strftime(MSG_SENT_KEY))

                    msg = bcast.get_messages()[0]
                    self.assertEquals(SENT, msg.status)

                # assert we sent the messages out in a reasonable amount of time
                end = time.time()
                self.assertTrue(2.5 > end - start > 2, "Sending of three messages took: %f" % (end - start))

                self.clear_cache()

            with patch('requests.get') as mock:
                mock.return_value = MockResponse(200, json.dumps(dict(messages=[{'status': 0, 'message-id': 12}])), method='POST')

                sms.text = u"Unicode ☺"
                sms.save()

                # manually send it off
                Channel.send_message(dict_to_struct('MsgStruct', sms.as_task_json()))

                # check the status of the message is now sent
                msg = bcast.get_messages()[0]
                self.assertEquals(SENT, msg.status)
                self.assertTrue(msg.sent_on)
                self.assertEquals('12', msg.external_id)

                # assert that we were called with unicode
                mock.assert_called_once_with('https://rest.nexmo.com/sms/json',
                                             params={'from': u'250788123123',
                                                     'api_secret': u'1234',
                                                     'status-report-req': 1,
                                                     'to': u'250788383383',
                                                     'text': u'Unicode \u263a',
                                                     'api_key': u'1234',
                                                     'type': 'unicode'})

                self.clear_cache()

            with patch('requests.get') as mock:
                mock.return_value = MockResponse(401, "Invalid API token", method='POST')

                # clear out our channel log
                ChannelLog.objects.all().delete()

                # then send it
                Channel.send_message(dict_to_struct('MsgStruct', sms.as_task_json()))

                # check status
                msg = bcast.get_messages()[0]
                self.assertEquals(ERRORED, msg.status)

                # and that we have a decent log
                log = ChannelLog.objects.get(msg=msg)
                self.assertEqual(log.description, "Failed sending message: Invalid API token")

            with patch('requests.get') as mock:
                # this hackery is so that we return a different thing on the second call as the first
                def return_valid(url, params):
                    called = getattr(return_valid, 'called', False)

                    # on the first call we simulate Nexmo telling us to wait
                    if not called:
                        return_valid.called = True
                        err_msg = "Throughput Rate Exceeded - please wait [ 250 ] and retry"
                        return MockResponse(200, json.dumps(dict(messages=[{'status': 1, 'error-text': err_msg}])))

                    # on the second, all is well
                    else:
                        return MockResponse(200, json.dumps(dict(messages=[{'status': 0, 'message-id': 12}])),
                                            method='POST')
                mock.side_effect = return_valid

                # manually send it off
                Channel.send_message(dict_to_struct('MsgStruct', sms.as_task_json()))

                # should be sent
                msg = bcast.get_messages()[0]
                self.assertEquals(SENT, msg.status)

                self.clear_cache()

            with patch('requests.get') as mock:
                mock.return_value = MockResponse(400, "Error", method='POST')

                # manually send it off
                Channel.send_message(dict_to_struct('MsgStruct', sms.as_task_json()))

                # message should be marked as an error
                msg = bcast.get_messages()[0]
                self.assertEquals(ERRORED, msg.status)
                self.assertEquals(1, msg.error_count)
                self.assertTrue(msg.next_attempt)
        finally:
            settings.SEND_MESSAGES = False


class VumiTest(TembaTest):

    def setUp(self):
        super(VumiTest, self).setUp()

        self.channel.delete()
        self.channel = Channel.create(self.org, self.user, 'RW', 'VM', None, '+250788123123',
                                      config=dict(account_key='vumi-key', access_token='vumi-token', conversation_key='key'),
                                      uuid='00000000-0000-0000-0000-000000001234')

        self.trey = self.create_contact("Trey Anastasio", "250788382382")

    def test_receive(self):
        callback_url = reverse('handlers.vumi_handler', args=['receive', self.channel.uuid])

        response = self.client.get(callback_url)
        self.assertEqual(response.status_code, 405)

        response = self.client.post(callback_url, json.dumps(dict()), content_type="application/json")
        self.assertEqual(response.status_code, 400)

        data = dict(timestamp="2014-04-18 03:54:20.570618", message_id="123456", from_addr="+250788383383",
                    content="Hello from Vumi")

        response = self.client.post(callback_url, json.dumps(data), content_type="application/json")

        self.assertEqual(response.status_code, 200)

        sms = Msg.all_messages.get()
        self.assertEquals(INCOMING, sms.direction)
        self.assertEquals(self.org, sms.org)
        self.assertEquals(self.channel, sms.channel)
        self.assertEquals("Hello from Vumi", sms.text)
        self.assertEquals('123456', sms.external_id)

    def test_delivery_reports(self):

        sms = self.create_msg(direction='O', text='Outgoing message', contact=self.trey, status=WIRED,
                              external_id=unicode(uuid.uuid4()),)

        data = dict(event_type='delivery_report',
                    event_id=unicode(uuid.uuid4()),
                    message_type='event',
                    delivery_status='failed',
                    user_message_id=sms.external_id)

        callback_url = reverse('handlers.vumi_handler', args=['event', self.channel.uuid])

        # response = self.client.post(callback_url, json.dumps(data), content_type="application/json")
        # self.assertEquals(200, response.status_code)

        # check that we've become errored
        # sms = Msg.all_messages.get(pk=sms.pk)
        # self.assertEquals(ERRORED, sms.status)

        # couple more failures should move to failure
        # Msg.all_messages.filter(pk=sms.pk).update(status=WIRED)
        # self.client.post(callback_url, json.dumps(data), content_type="application/json")

        # Msg.all_messages.filter(pk=sms.pk).update(status=WIRED)
        # self.client.post(callback_url, json.dumps(data), content_type="application/json")

        # sms = Msg.all_messages.get(pk=sms.pk)
        # self.assertEquals(FAILED, sms.status)

        # successful deliveries shouldn't stomp on failures
        # del data['delivery_status']
        # self.client.post(callback_url, json.dumps(data), content_type="application/json")
        # sms = Msg.all_messages.get(pk=sms.pk)
        # self.assertEquals(FAILED, sms.status)

        # if we are wired we can now be successful again
        data['delivery_status'] = 'delivered'
        Msg.all_messages.filter(pk=sms.pk).update(status=WIRED)
        self.client.post(callback_url, json.dumps(data), content_type="application/json")
        sms = Msg.all_messages.get(pk=sms.pk)
        self.assertEquals(DELIVERED, sms.status)

    def test_send(self):
        joe = self.create_contact("Joe", "+250788383383")
        self.create_group("Reporters", [joe])
        bcast = joe.send("Test message", self.admin, trigger_send=False)

        # our outgoing sms
        sms = bcast.get_messages()[0]
        r = get_redis_connection()

        try:
            settings.SEND_MESSAGES = True

            with patch('requests.put') as mock:
                mock.return_value = MockResponse(200, '{ "message_id": "1515" }')

                # manually send it off
                Channel.send_message(dict_to_struct('MsgStruct', sms.as_task_json()))

                # check the status of the message is now sent
                msg = bcast.get_messages()[0]
                self.assertEquals(WIRED, msg.status)
                self.assertTrue(msg.sent_on)
                self.assertEquals("1515", msg.external_id)
                self.assertEquals(1, mock.call_count)

                # should have a failsafe that it was sent
                self.assertTrue(r.sismember(timezone.now().strftime(MSG_SENT_KEY), str(msg.id)))

                # try sending again, our failsafe should kick in
                Channel.send_message(dict_to_struct('MsgStruct', sms.as_task_json()))

                # we shouldn't have been called again
                self.assertEquals(1, mock.call_count)

                # simulate Vumi calling back to us telling us it failed
                data = dict(event_type='delivery_report',
                            event_id=unicode(uuid.uuid4()),
                            message_type='event',
                            delivery_status='failed',
                            user_message_id=msg.external_id)
                callback_url = reverse('handlers.vumi_handler', args=['event', self.channel.uuid])
                self.client.post(callback_url, json.dumps(data), content_type="application/json")

                # get the message again
                msg = bcast.get_messages()[0]
                self.assertEquals(WIRED, msg.status)
                # self.assertTrue(msg.next_attempt)
                # self.assertFalse(r.sismember(timezone.now().strftime(MSG_SENT_KEY), str(msg.id)))

                self.clear_cache()

            with patch('requests.put') as mock:
                mock.return_value = MockResponse(500, "Error")

                # manually send it off
                Channel.send_message(dict_to_struct('MsgStruct', sms.as_task_json()))

                # message should be marked as errored, we'll retry in a bit
                msg = bcast.get_messages()[0]
                self.assertEquals(ERRORED, msg.status)
                self.assertEquals(1, msg.error_count)
                self.assertTrue(msg.next_attempt > timezone.now())
                self.assertEquals(1, mock.call_count)

                self.clear_cache()

            with patch('requests.put') as mock:
                mock.return_value = MockResponse(503, "<html><body><h1>503 Service Unavailable</h1>")

                # manually send it off
                Channel.send_message(dict_to_struct('MsgStruct', sms.as_task_json()))

                # message should be marked as errored, we'll retry in a bit
                msg = bcast.get_messages()[0]
                self.assertEquals(ERRORED, msg.status)
                self.assertEquals(1, msg.error_count)
                self.assertTrue(msg.next_attempt > timezone.now())
                self.assertEquals(1, mock.call_count)

                # Joe shouldn't be stopped and should still be in a group
                joe = Contact.objects.get(id=joe.id)
                self.assertFalse(joe.is_stopped)
                self.assertTrue(ContactGroup.user_groups.filter(contacts=joe))

                self.clear_cache()

            with patch('requests.put') as mock:
                # set our next attempt as if we are trying anew
                msg.next_attempt = timezone.now()
                msg.save()

                mock.return_value = MockResponse(400, "User has opted out")

                # manually send it off
                Channel.send_message(dict_to_struct('MsgStruct', sms.as_task_json()))

                # message should be marked as failed
                msg = bcast.get_messages()[0]
                self.assertEquals(FAILED, msg.status)
                self.assertEquals(1, msg.error_count)
                self.assertTrue(msg.next_attempt < timezone.now())
                self.assertEquals(1, mock.call_count)

                # could should now be stopped as well and in no groups
                joe = Contact.objects.get(id=joe.id)
                self.assertTrue(joe.is_stopped)
                self.assertFalse(ContactGroup.user_groups.filter(contacts=joe))

        finally:
            settings.SEND_MESSAGES = False


class ZenviaTest(TembaTest):

    def setUp(self):
        super(ZenviaTest, self).setUp()

        self.channel.delete()
        self.channel = Channel.create(self.org, self.user, 'BR', 'ZV', None, '+250788123123',
                                      config=dict(account='zv-account', code='zv-code'),
                                      uuid='00000000-0000-0000-0000-000000001234')

    def test_status(self):
        # ok, what happens with an invalid uuid?
        data = dict(id="-1", status="500")
        response = self.client.get(reverse('handlers.zenvia_handler', args=['status', 'not-real-uuid']), data)

        self.assertEquals(404, response.status_code)

        # ok, try with a valid uuid, but invalid message id -1
        delivery_url = reverse('handlers.zenvia_handler', args=['status', self.channel.uuid])
        response = self.client.get(delivery_url, data)

        self.assertEquals(404, response.status_code)

        # ok, lets create an outgoing message to update
        joe = self.create_contact("Joe Biden", "+254788383383")
        broadcast = joe.send("Hey Joe, it's Obama, pick up!", self.admin)
        sms = broadcast.get_messages()[0]
        sms.save()

        data['id'] = sms.pk

        def assertStatus(sms, status, assert_status):
            data['status'] = status
            response = self.client.get(delivery_url, data)
            self.assertEquals(200, response.status_code)
            sms = Msg.all_messages.get(pk=sms.id)
            self.assertEquals(assert_status, sms.status)

        assertStatus(sms, '120', DELIVERED)
        assertStatus(sms, '111', SENT)
        assertStatus(sms, '140', FAILED)
        assertStatus(sms, '999', FAILED)
        assertStatus(sms, '131', FAILED)

    def test_receive(self):
        data = {'from': '5511996458779', 'date': '31/07/2013 14:45:00'}
        encoded_message = "?msg=H%E9llo World%21"

        callback_url = reverse('handlers.zenvia_handler', args=['receive', self.channel.uuid]) + encoded_message
        response = self.client.post(callback_url, data)

        self.assertEquals(200, response.status_code)

        # load our message
        sms = Msg.all_messages.get()
        self.assertEquals("+5511996458779", sms.contact.get_urn(TEL_SCHEME).path)
        self.assertEquals(INCOMING, sms.direction)
        self.assertEquals(self.org, sms.org)
        self.assertEquals(self.channel, sms.channel)
        self.assertEquals("Héllo World!", sms.text)

    def test_send(self):
        joe = self.create_contact("Joe", "+250788383383")
        bcast = joe.send("Test message", self.admin, trigger_send=False)

        # our outgoing sms
        sms = bcast.get_messages()[0]

        try:
            settings.SEND_MESSAGES = True

            with patch('requests.get') as mock:
                mock.return_value = MockResponse(200, '000-ok', method='GET')

                # manually send it off
                Channel.send_message(dict_to_struct('MsgStruct', sms.as_task_json()))

                # check the status of the message is now sent
                msg = bcast.get_messages()[0]
                self.assertEquals(WIRED, msg.status)
                self.assertTrue(msg.sent_on)

                self.clear_cache()

            with patch('requests.get') as mock:
                mock.return_value = MockResponse(400, "Error", method='POST')

                # manually send it off
                Channel.send_message(dict_to_struct('MsgStruct', sms.as_task_json()))

                # message should be marked as an error
                msg = bcast.get_messages()[0]
                self.assertEquals(ERRORED, msg.status)
                self.assertEquals(1, msg.error_count)
                self.assertTrue(msg.next_attempt)
        finally:
            settings.SEND_MESSAGES = False


class InfobipTest(TembaTest):

    def setUp(self):
        super(InfobipTest, self).setUp()

        self.channel.delete()
        self.channel = Channel.create(self.org, self.user, 'NG', 'IB', None, '+2347030767144',
                                      config=dict(username='ib-user', password='ib-password'),
                                      uuid='00000000-0000-0000-0000-000000001234')

    def test_received(self):
        data = {'receiver': '2347030767144', 'sender': '2347030767143', 'text': 'Hello World'}
        encoded_message = urlencode(data)

        callback_url = reverse('handlers.infobip_handler', args=['received', self.channel.uuid]) + "?" + encoded_message
        response = self.client.get(callback_url)

        self.assertEquals(200, response.status_code)

        # load our message
        sms = Msg.all_messages.get()
        self.assertEquals('+2347030767143', sms.contact.get_urn(TEL_SCHEME).path)
        self.assertEquals(INCOMING, sms.direction)
        self.assertEquals(self.org, sms.org)
        self.assertEquals(self.channel, sms.channel)
        self.assertEquals("Hello World", sms.text)

        # try it with an invalid receiver, should fail as UUID and receiver id are mismatched
        data['receiver'] = '2347030767145'
        encoded_message = urlencode(data)

        callback_url = reverse('handlers.infobip_handler', args=['received', self.channel.uuid]) + "?" + encoded_message
        response = self.client.get(callback_url)

        # should get 404 as the channel wasn't found
        self.assertEquals(404, response.status_code)

    def test_delivered(self):
        contact = self.create_contact("Joe", '+2347030767143')
        sms = Msg.create_outgoing(self.org, self.user, contact, "Hi Joe")
        sms.external_id = '254021015120766124'
        sms.save()

        # mark it as delivered
        base_body = '<DeliveryReport><message id="254021015120766124" sentdate="2014/02/10 16:12:07" ' \
                    ' donedate="2014/02/10 16:13:00" status="STATUS" gsmerror="0" price="0.65" /></DeliveryReport>'
        delivery_url = reverse('handlers.infobip_handler', args=['delivered', self.channel.uuid])

        # assert our SENT status
        response = self.client.post(delivery_url, data=base_body.replace('STATUS', 'SENT'), content_type='application/xml')
        self.assertEquals(200, response.status_code)
        sms = Msg.all_messages.get()
        self.assertEquals(SENT, sms.status)

        # assert our DELIVERED status
        response = self.client.post(delivery_url, data=base_body.replace('STATUS', 'DELIVERED'), content_type='application/xml')
        self.assertEquals(200, response.status_code)
        sms = Msg.all_messages.get()
        self.assertEquals(DELIVERED, sms.status)

        # assert our FAILED status
        response = self.client.post(delivery_url, data=base_body.replace('STATUS', 'NOT_SENT'), content_type='application/xml')
        self.assertEquals(200, response.status_code)
        sms = Msg.all_messages.get()
        self.assertEquals(FAILED, sms.status)

    def test_send(self):
        joe = self.create_contact("Joe", "+250788383383")
        bcast = joe.send("Test message", self.admin, trigger_send=False)

        # our outgoing sms
        sms = bcast.get_messages()[0]

        try:
            settings.SEND_MESSAGES = True

            with patch('requests.post') as mock:
                mock.return_value = MockResponse(200, json.dumps(dict(results=[{'status': 0, 'messageid': 12}])))

                # manually send it off
                Channel.send_message(dict_to_struct('MsgStruct', sms.as_task_json()))

                # check the status of the message is now sent
                msg = bcast.get_messages()[0]
                self.assertEquals(SENT, msg.status)
                self.assertTrue(msg.sent_on)
                self.assertEquals('12', msg.external_id)

                self.clear_cache()

            with patch('requests.post') as mock:
                mock.return_value = MockResponse(400, "Error", method='POST')

                # manually send it off
                Channel.send_message(dict_to_struct('MsgStruct', sms.as_task_json()))

                # message should be marked as an error
                msg = bcast.get_messages()[0]
                self.assertEquals(ERRORED, msg.status)
                self.assertEquals(1, msg.error_count)
                self.assertTrue(msg.next_attempt)
        finally:
            settings.SEND_MESSAGES = False


class BlackmynaTest(TembaTest):

    def setUp(self):
        super(BlackmynaTest, self).setUp()

        self.channel.delete()
        self.channel = Channel.create(self.org, self.user, 'NP', 'BM', None, '1212',
                                      config=dict(username='bm-user', password='bm-password'),
                                      uuid='00000000-0000-0000-0000-000000001234')

    def test_received(self):
        data = {'to': '1212', 'from': '+977788123123', 'text': 'Hello World', 'smsc': 'NTNepal5002'}
        encoded_message = urlencode(data)

        callback_url = reverse('handlers.blackmyna_handler', args=['receive', self.channel.uuid]) + "?" + encoded_message
        response = self.client.get(callback_url)

        self.assertEquals(200, response.status_code)

        # load our message
        sms = Msg.all_messages.get()
        self.assertEquals('+977788123123', sms.contact.get_urn(TEL_SCHEME).path)
        self.assertEquals(INCOMING, sms.direction)
        self.assertEquals(self.org, sms.org)
        self.assertEquals(self.channel, sms.channel)
        self.assertEquals("Hello World", sms.text)

        # try it with an invalid receiver, should fail as UUID and receiver id are mismatched
        data['to'] = '1515'
        encoded_message = urlencode(data)

        callback_url = reverse('handlers.blackmyna_handler', args=['receive', self.channel.uuid]) + "?" + encoded_message
        response = self.client.get(callback_url)

        # should get 400 as the channel wasn't found
        self.assertEquals(400, response.status_code)

    def test_send(self):
        joe = self.create_contact("Joe", "+977788123123")
        bcast = joe.send("Test message", self.admin, trigger_send=False)

        # our outgoing sms
        sms = bcast.get_messages()[0]

        try:
            settings.SEND_MESSAGES = True

            with patch('requests.post') as mock:
                mock.return_value = MockResponse(200, json.dumps([{'recipient': '+977788123123',
                                                                   'id': 'asdf-asdf-asdf-asdf'}]))

                # manually send it off
                Channel.send_message(dict_to_struct('MsgStruct', sms.as_task_json()))

                # check the status of the message is now sent
                msg = bcast.get_messages()[0]
                self.assertEquals(WIRED, msg.status)
                self.assertTrue(msg.sent_on)
                self.assertEquals('asdf-asdf-asdf-asdf', msg.external_id)

                self.clear_cache()

            # return 400
            with patch('requests.post') as mock:
                mock.return_value = MockResponse(400, "Error", method='POST')

                # manually send it off
                Channel.send_message(dict_to_struct('MsgStruct', sms.as_task_json()))

                # message should be marked as an error
                msg = bcast.get_messages()[0]
                self.assertEquals(ERRORED, msg.status)
                self.assertEquals(1, msg.error_count)
                self.assertTrue(msg.next_attempt)

            # return something that isn't JSON
            with patch('requests.post') as mock:
                mock.return_value = MockResponse(200, "Error", method='POST')

                # manually send it off
                Channel.send_message(dict_to_struct('MsgStruct', sms.as_task_json()))

                # message should be marked as an error
                msg = bcast.get_messages()[0]
                self.assertEquals(ERRORED, msg.status)
                self.assertEquals(1, msg.error_count)
                self.assertTrue(msg.next_attempt)

                # we should have "Error" in our error log
                log = ChannelLog.objects.filter(msg=sms).order_by('-pk')[0]
                self.assertEquals("Error", log.response)
                self.assertEquals(503, log.response_status)

        finally:
            settings.SEND_MESSAGES = False

    def test_status(self):
        # an invalid uuid
        data = dict(id='-1', status='10')
        response = self.client.get(reverse('handlers.blackmyna_handler', args=['status', 'not-real-uuid']), data)
        self.assertEquals(400, response.status_code)

        # a valid uuid, but invalid data
        status_url = reverse('handlers.blackmyna_handler', args=['status', self.channel.uuid])
        response = self.client.get(status_url, dict())
        self.assertEquals(400, response.status_code)

        response = self.client.get(status_url, data)
        self.assertEquals(400, response.status_code)

        # ok, lets create an outgoing message to update
        joe = self.create_contact("Joe Biden", "+254788383383")
        broadcast = joe.send("Hey Joe, it's Obama, pick up!", self.admin)
        sms = broadcast.get_messages()[0]
        sms.external_id = 'msg-uuid'
        sms.save()

        data['id'] = sms.external_id

        def assertStatus(sms, status, assert_status):
            sms.status = WIRED
            sms.save()
            data['status'] = status
            response = self.client.get(status_url, data)
            self.assertEquals(200, response.status_code)
            sms = Msg.all_messages.get(external_id=sms.external_id)
            self.assertEquals(assert_status, sms.status)

        assertStatus(sms, '0', WIRED)
        assertStatus(sms, '1', DELIVERED)
        assertStatus(sms, '2', FAILED)
        assertStatus(sms, '3', WIRED)
        assertStatus(sms, '4', WIRED)
        assertStatus(sms, '8', SENT)
        assertStatus(sms, '16', FAILED)


class SMSCentralTest(TembaTest):

    def setUp(self):
        super(SMSCentralTest, self).setUp()

        self.channel.delete()
        self.channel = Channel.create(self.org, self.user, 'NP', 'SC', None, '1212',
                                      config=dict(username='sc-user', password='sc-password'),
                                      uuid='00000000-0000-0000-0000-000000001234')

    def test_received(self):
        data = {'mobile': '+977788123123', 'message': 'Hello World', 'telco': 'Ncell'}
        encoded_message = urlencode(data)

        callback_url = reverse('handlers.smscentral_handler', args=['receive', self.channel.uuid]) + "?" + encoded_message
        response = self.client.get(callback_url)

        self.assertEquals(200, response.status_code)

        # load our message
        sms = Msg.all_messages.get()
        self.assertEquals('+977788123123', sms.contact.get_urn(TEL_SCHEME).path)
        self.assertEquals(INCOMING, sms.direction)
        self.assertEquals(self.org, sms.org)
        self.assertEquals(self.channel, sms.channel)
        self.assertEquals("Hello World", sms.text)

        # try it with an invalid channel
        callback_url = reverse('handlers.smscentral_handler', args=['receive', '1234-asdf']) + "?" + encoded_message
        response = self.client.get(callback_url)

        # should get 400 as the channel wasn't found
        self.assertEquals(400, response.status_code)

    def test_send(self):
        joe = self.create_contact("Joe", "+977788123123")
        bcast = joe.send("Test message", self.admin, trigger_send=False)

        # our outgoing sms
        sms = bcast.get_messages()[0]

        try:
            settings.SEND_MESSAGES = True

            with patch('requests.post') as mock:
                mock.return_value = MockResponse(200, '')

                # manually send it off
                Channel.send_message(dict_to_struct('MsgStruct', sms.as_task_json()))

                # check the status of the message is now sent
                msg = bcast.get_messages()[0]
                self.assertEquals(WIRED, msg.status)
                self.assertTrue(msg.sent_on)

                mock.assert_called_with('http://smail.smscentral.com.np/bp/ApiSms.php',
                                        data={'user': 'sc-user', 'pass': 'sc-password',
                                              'mobile': '977788123123', 'content': "Test message"},
                                        headers=TEMBA_HEADERS,
                                        timeout=30)

                self.clear_cache()

            # return 400
            with patch('requests.post') as mock:
                mock.return_value = MockResponse(400, "Error", method='POST')

                # manually send it off
                Channel.send_message(dict_to_struct('MsgStruct', sms.as_task_json()))

                # message should be marked as an error
                msg = bcast.get_messages()[0]
                self.assertEquals(ERRORED, msg.status)
                self.assertEquals(1, msg.error_count)
                self.assertTrue(msg.next_attempt)

        finally:
            settings.SEND_MESSAGES = False


class Hub9Test(TembaTest):

    def setUp(self):
        super(Hub9Test, self).setUp()

        self.channel.delete()
        self.channel = Channel.create(self.org, self.user, 'ID', 'H9', None, '+6289881134567',
                                      config=dict(username='h9-user', password='h9-password'),
                                      uuid='00000000-0000-0000-0000-000000001234')

    def test_received(self):
        # http://localhost:8000/api/v1/hub9/received/9bbffaeb-3b12-4fe1-bcaa-fd50cce2ada2/?
        # userid=testusr&password=test&original=6289881134567&sendto=6282881134567
        # &messageid=99123635&message=Test+sending+sms
        data = {
            'userid': 'testusr',
            'password': 'test',
            'original': '6289881134560',
            'sendto': '6289881134567',
            'message': 'Hello World'
        }
        encoded_message = urlencode(data)

        callback_url = reverse('handlers.hub9_handler', args=['received', self.channel.uuid]) + "?" + encoded_message
        response = self.client.get(callback_url)

        self.assertEquals(200, response.status_code)

        # load our message
        sms = Msg.all_messages.get()
        self.assertEquals('+6289881134560', sms.contact.get_urn(TEL_SCHEME).path)
        self.assertEquals(INCOMING, sms.direction)
        self.assertEquals(self.org, sms.org)
        self.assertEquals(self.channel, sms.channel)
        self.assertEquals("Hello World", sms.text)

        # try it with an invalid receiver, should fail as UUID and receiver id are mismatched
        data['sendto'] = '6289881131111'
        encoded_message = urlencode(data)

        callback_url = reverse('handlers.hub9_handler', args=['received', self.channel.uuid]) + "?" + encoded_message
        response = self.client.get(callback_url)

        # should get 404 as the channel wasn't found
        self.assertEquals(404, response.status_code)

        # the case of 11 digits numer from hub9
        data = {
            'userid': 'testusr',
            'password': 'test',
            'original': '62811999374',
            'sendto': '6289881134567',
            'message': 'Hello Jakarta'
        }
        encoded_message = urlencode(data)

        callback_url = reverse('handlers.hub9_handler', args=['received', self.channel.uuid]) + "?" + encoded_message
        response = self.client.get(callback_url)

        self.assertEquals(200, response.status_code)

        # load our message
        sms = Msg.all_messages.all().order_by('-pk').first()
        self.assertEquals('+62811999374', sms.contact.raw_tel())
        self.assertEquals(INCOMING, sms.direction)
        self.assertEquals(self.org, sms.org)
        self.assertEquals(self.channel, sms.channel)
        self.assertEquals("Hello Jakarta", sms.text)

    def test_send(self):
        joe = self.create_contact("Joe", "+250788383383")
        bcast = joe.send("Test message", self.admin, trigger_send=False)

        # our outgoing sms
        sms = bcast.get_messages()[0]

        try:
            settings.SEND_MESSAGES = True

            with patch('requests.get') as mock:
                mock.return_value = MockResponse(200, "000")

                # manually send it off
                Channel.send_message(dict_to_struct('MsgStruct', sms.as_task_json()))

                # check the status of the message is now sent
                msg = bcast.get_messages()[0]
                self.assertEquals(SENT, msg.status)
                self.assertTrue(msg.sent_on)

                self.clear_cache()

            with patch('requests.get') as mock:
                mock.return_value = MockResponse(400, "Error", method='POST')

                # manually send it off
                Channel.send_message(dict_to_struct('MsgStruct', sms.as_task_json()))

                # message should be marked as an error
                msg = bcast.get_messages()[0]
                self.assertEquals(ERRORED, msg.status)
                self.assertEquals(1, msg.error_count)
                self.assertTrue(msg.next_attempt)
        finally:
            settings.SEND_MESSAGES = False


class HighConnectionTest(TembaTest):

    def setUp(self):
        super(HighConnectionTest, self).setUp()

        self.channel.delete()
        self.channel = Channel.create(self.org, self.user, 'FR', 'HX', None, '5151',
                                      config=dict(username='hcnx-user', password='hcnx-password'),
                                      uuid='00000000-0000-0000-0000-000000001234')

    def test_handler(self):
        # http://localhost:8000/api/v1/hcnx/receive/asdf-asdf-asdf-asdf/?FROM=+33610346460&TO=5151&MESSAGE=Hello+World
        data = {'FROM': '+33610346460', 'TO': '5151', 'MESSAGE': 'Hello World', 'RECEPTION_DATE': '2015-04-02T14:26:06'}

        callback_url = reverse('handlers.hcnx_handler', args=['receive', self.channel.uuid])
        response = self.client.post(callback_url, data)

        self.assertEquals(200, response.status_code)

        # load our message
        msg = Msg.all_messages.get()
        self.assertEquals('+33610346460', msg.contact.get_urn(TEL_SCHEME).path)
        self.assertEquals(INCOMING, msg.direction)
        self.assertEquals(self.org, msg.org)
        self.assertEquals(self.channel, msg.channel)
        self.assertEquals("Hello World", msg.text)
        self.assertEquals(14, msg.created_on.astimezone(pytz.utc).hour)

        # try it with an invalid receiver, should fail as UUID isn't known
        callback_url = reverse('handlers.hcnx_handler', args=['receive', uuid.uuid4()])
        response = self.client.post(callback_url, data)

        # should get 400 as the channel wasn't found
        self.assertEquals(400, response.status_code)

        # create an outgoing message instead
        contact = msg.contact
        Msg.all_messages.all().delete()

        contact.send("outgoing message", self.admin)
        msg = Msg.all_messages.get()

        # now update the status via a callback
        data = {'ret_id': msg.id, 'status': '6'}
        encoded_message = urlencode(data)

        callback_url = reverse('handlers.hcnx_handler', args=['status', self.channel.uuid]) + "?" + encoded_message
        response = self.client.get(callback_url)

        self.assertEquals(200, response.status_code)

        msg = Msg.all_messages.get()
        self.assertEquals(DELIVERED, msg.status)

    def test_send(self):
        joe = self.create_contact("Joe", "+250788383383")
        bcast = joe.send("Test message", self.admin, trigger_send=False)

        # our outgoing sms
        msg = bcast.get_messages()[0]

        try:
            settings.SEND_MESSAGES = True

            with patch('requests.get') as mock:
                mock.return_value = MockResponse(200, "Sent")

                # manually send it off
                Channel.send_message(dict_to_struct('MsgStruct', msg.as_task_json()))

                # check the status of the message is now sent
                msg = bcast.get_messages()[0]
                self.assertEquals(WIRED, msg.status)
                self.assertTrue(msg.sent_on)

                self.clear_cache()

            with patch('requests.get') as mock:
                mock.return_value = MockResponse(400, "Error")

                # manually send it off
                Channel.send_message(dict_to_struct('MsgStruct', msg.as_task_json()))

                # message should be marked as an error
                msg = bcast.get_messages()[0]
                self.assertEquals(ERRORED, msg.status)
                self.assertEquals(1, msg.error_count)
                self.assertTrue(msg.next_attempt)
        finally:
            settings.SEND_MESSAGES = False


class TwilioTest(TembaTest):

    def setUp(self):
        super(TwilioTest, self).setUp()

        self.channel.delete()
        self.channel = Channel.create(self.org, self.user, 'RW', 'T', None, '+250785551212',
                                      uuid='00000000-0000-0000-0000-000000001234')

        # twilio test credentials
        self.account_sid = "ACe54dc36bfd2a3b483b7ed854b2dd40c1"
        self.account_token = "0b14d47901387c03f92253a4e4449d5e"
        self.application_sid = "AP6fe2069df7f9482a8031cb61dc155de2"

        self.channel.org.config = json.dumps({ACCOUNT_SID: self.account_sid,
                                              ACCOUNT_TOKEN: self.account_token,
                                              APPLICATION_SID: self.application_sid})
        self.channel.org.save()

    @patch('temba.orgs.models.TwilioRestClient', MockTwilioClient)
    @patch('temba.ivr.clients.TwilioClient', MockTwilioClient)
    @patch('twilio.util.RequestValidator', MockRequestValidator)
    def test_receive_mms(self):
        post_data = dict(To=self.channel.address, From='+250788383383', Body="Test",
                         NumMedia='1', MediaUrl0='https://yourimage.io/IMPOSSIBLE-HASH',
                         MediaContentType0='audio/x-wav')

        twilio_url = reverse('handlers.twilio_handler')

        client = self.org.get_twilio_client()
        validator = RequestValidator(client.auth[1])
        signature = validator.compute_signature('https://' + settings.TEMBA_HOST + '/handlers/twilio/', post_data)

        with patch('requests.get') as response:
            mock = MockResponse(200, 'Fake Recording Bits')
            mock.add_header('Content-Disposition', 'filename="audio0000.wav"')
            mock.add_header('Content-Type', 'audio/x-wav')
            response.return_value = mock
            response = self.client.post(twilio_url, post_data, **{'HTTP_X_TWILIO_SIGNATURE': signature})
            self.assertEquals(201, response.status_code)

        # we should have two messages, one for the text, the other for the media
        msgs = Msg.all_messages.all().order_by('-created_on')
        self.assertEqual(2, msgs.count())
        self.assertEqual('Test', msgs[0].text)
        self.assertIsNone(msgs[0].media)
        self.assertTrue(msgs[1].media.startswith('audio/x-wav:https://%s' % settings.AWS_BUCKET_DOMAIN))
        self.assertTrue(msgs[1].media.endswith('.wav'))

        # text should have the url (without the content type)
        self.assertTrue(msgs[1].text.startswith('https://%s' % settings.AWS_BUCKET_DOMAIN))
        self.assertTrue(msgs[1].text.endswith('.wav'))

        Msg.all_messages.all().delete()

        # try with no message body
        with patch('requests.get') as response:
            mock = MockResponse(200, 'Fake Recording Bits')
            mock.add_header('Content-Disposition', 'filename="audio0000.wav"')
            mock.add_header('Content-Type', 'audio/x-wav')
            response.return_value = mock

            post_data['Body'] = ''
            signature = validator.compute_signature('https://' + settings.TEMBA_HOST + '/handlers/twilio/', post_data)
            response = self.client.post(twilio_url, post_data, **{'HTTP_X_TWILIO_SIGNATURE': signature})

        # jsut a single message this time
        msg = Msg.all_messages.get()
        self.assertTrue(msg.media.startswith('audio/x-wav:https://%s' % settings.AWS_BUCKET_DOMAIN))
        self.assertTrue(msg.media.endswith('.wav'))

    def test_receive(self):
        post_data = dict(To=self.channel.address, From='+250788383383', Body="Hello World")
        twilio_url = reverse('handlers.twilio_handler')

        try:
            self.client.post(twilio_url, post_data)
            self.fail("Invalid signature, should have failed")
        except ValidationError:
            pass

        # this time sign it appropriately, should work
        client = self.org.get_twilio_client()
        validator = RequestValidator(client.auth[1])
        signature = validator.compute_signature('https://' + settings.TEMBA_HOST + '/handlers/twilio/', post_data)
        response = self.client.post(twilio_url, post_data, **{'HTTP_X_TWILIO_SIGNATURE': signature})

        self.assertEquals(201, response.status_code)

        # and we should have a new message
        msg1 = Msg.all_messages.get()
        self.assertEquals("+250788383383", msg1.contact.get_urn(TEL_SCHEME).path)
        self.assertEquals(INCOMING, msg1.direction)
        self.assertEquals(self.org, msg1.org)
        self.assertEquals(self.channel, msg1.channel)
        self.assertEquals("Hello World", msg1.text)

        # try with non-normalized number
        post_data['To'] = '0785551212'
        post_data['ToCountry'] = 'RW'
        signature = validator.compute_signature('https://' + settings.TEMBA_HOST + '/handlers/twilio/', post_data)
        response = self.client.post(twilio_url, post_data, **{'HTTP_X_TWILIO_SIGNATURE': signature})
        self.assertEquals(201, response.status_code)

        # and we should have another new message
        msg2 = Msg.all_messages.exclude(pk=msg1.pk).get()
        self.assertEquals(self.channel, msg2.channel)

        # create an outgoing message instead
        contact = msg2.contact
        Msg.all_messages.all().delete()

        contact.send("outgoing message", self.admin)
        sms = Msg.all_messages.get()

        # now update the status via a callback
        twilio_url = reverse('handlers.twilio_handler') + "?action=callback&id=%d" % sms.id
        post_data['SmsStatus'] = 'sent'

        signature = validator.compute_signature('https://' + settings.TEMBA_HOST + '%s' % twilio_url, post_data)
        response = self.client.post(twilio_url, post_data, **{'HTTP_X_TWILIO_SIGNATURE': signature})

        self.assertEquals(200, response.status_code)

        sms = Msg.all_messages.get()
        self.assertEquals(SENT, sms.status)

        # try it with a failed SMS
        Msg.all_messages.all().delete()
        contact.send("outgoing message", self.admin)
        sms = Msg.all_messages.get()

        # now update the status via a callback (also test old api/v1 URL)
        twilio_url = reverse('handlers.twilio_handler') + "?action=callback&id=%d" % sms.id
        post_data['SmsStatus'] = 'failed'

        signature = validator.compute_signature('https://' + settings.TEMBA_HOST + '%s' % twilio_url, post_data)
        response = self.client.post(twilio_url, post_data, **{'HTTP_X_TWILIO_SIGNATURE': signature})

        self.assertEquals(200, response.status_code)
        sms = Msg.all_messages.get()
        self.assertEquals(FAILED, sms.status)

    def test_send(self):
        from temba.orgs.models import ACCOUNT_SID, ACCOUNT_TOKEN, APPLICATION_SID
        org_config = self.org.config_json()
        org_config[ACCOUNT_SID] = 'twilio_sid'
        org_config[ACCOUNT_TOKEN] = 'twilio_token'
        org_config[APPLICATION_SID] = 'twilio_sid'
        self.org.config = json.dumps(org_config)
        self.org.save()

        joe = self.create_contact("Joe", "+250788383383")
        bcast = joe.send("Test message", self.admin, trigger_send=False)

        # our outgoing sms
        sms = bcast.get_messages()[0]

        try:
            settings.SEND_MESSAGES = True

            with patch('twilio.rest.resources.Messages.create') as mock:
                mock.return_value = "Sent"

                # manually send it off
                Channel.send_message(dict_to_struct('MsgStruct', sms.as_task_json()))

                # check the status of the message is now sent
                msg = bcast.get_messages()[0]
                self.assertEquals(WIRED, msg.status)
                self.assertTrue(msg.sent_on)

                self.clear_cache()

            with patch('twilio.rest.resources.Messages.create') as mock:
                mock.side_effect = Exception("Failed to send message")

                # manually send it off
                Channel.send_message(dict_to_struct('MsgStruct', sms.as_task_json()))

                # message should be marked as an error
                msg = bcast.get_messages()[0]
                self.assertEquals(ERRORED, msg.status)
                self.assertEquals(1, msg.error_count)
                self.assertTrue(msg.next_attempt)

            # check that our channel log works as well
            self.login(self.admin)

            response = self.client.get(reverse('channels.channellog_list') + "?channel=%d" % (self.channel.pk))

            # there should be two log items for the two times we sent
            self.assertEquals(2, len(response.context['channellog_list']))

            # of items on this page should be right as well
            self.assertEquals(2, response.context['paginator'].count)

            # the counts on our relayer should be correct as well
            self.channel = Channel.objects.get(id=self.channel.pk)
            self.assertEquals(1, self.channel.get_error_log_count())
            self.assertEquals(1, self.channel.get_success_log_count())

            # view the detailed information for one of them
            response = self.client.get(reverse('channels.channellog_read', args=[ChannelLog.objects.all()[1].pk]))

            # check that it contains the log of our exception
            self.assertContains(response, "Failed to send message")

            # delete our error entry
            ChannelLog.objects.filter(is_error=True).delete()

            # our counts should be right
            # the counts on our relayer should be correct as well
            self.channel = Channel.objects.get(id=self.channel.pk)
            self.assertEquals(0, self.channel.get_error_log_count())
            self.assertEquals(1, self.channel.get_success_log_count())

        finally:
            settings.SEND_MESSAGES = False


class TwilioMessagingServiceTest(TembaTest):

    def setUp(self):
        super(TwilioMessagingServiceTest, self).setUp()

        self.channel.delete()
        self.channel = Channel.create(self.org, self.user, 'US', 'TMS', None, None,
                                      config=dict(messaging_service_sid="MSG-SERVICE-SID"),
                                      uuid='00000000-0000-0000-0000-000000001234')

    def test_receive(self):
        # twilio test credentials
        account_sid = "ACe54dc36bfd2a3b483b7ed854b2dd40c1"
        account_token = "0b14d47901387c03f92253a4e4449d5e"
        application_sid = "AP6fe2069df7f9482a8031cb61dc155de2"

        self.channel.org.config = json.dumps({ACCOUNT_SID: account_sid, ACCOUNT_TOKEN: account_token,
                                              APPLICATION_SID: application_sid})
        self.channel.org.save()

        messaging_service_sid = self.channel.config_json()['messaging_service_sid']

        post_data = dict(message_service_sid=messaging_service_sid, From='+250788383383', Body="Hello World")
        twilio_url = reverse('handlers.twilio_messaging_service_handler', args=['receive', self.channel.uuid])

        try:
            self.client.post(twilio_url, post_data)
            self.fail("Invalid signature, should have failed")
        except ValidationError:
            pass

        # this time sign it appropriately, should work
        client = self.org.get_twilio_client()
        validator = RequestValidator(client.auth[1])
        signature = validator.compute_signature(
            'https://' + settings.HOSTNAME + '/handlers/twilio_messaging_service/receive/' + self.channel.uuid,
            post_data
        )
        response = self.client.post(twilio_url, post_data, **{'HTTP_X_TWILIO_SIGNATURE': signature})

        self.assertEquals(201, response.status_code)

        # and we should have a new message
        msg1 = Msg.all_messages.get()
        self.assertEquals("+250788383383", msg1.contact.get_urn(TEL_SCHEME).path)
        self.assertEquals(INCOMING, msg1.direction)
        self.assertEquals(self.org, msg1.org)
        self.assertEquals(self.channel, msg1.channel)
        self.assertEquals("Hello World", msg1.text)

    def test_send(self):
        from temba.orgs.models import ACCOUNT_SID, ACCOUNT_TOKEN, APPLICATION_SID
        org_config = self.org.config_json()
        org_config[ACCOUNT_SID] = 'twilio_sid'
        org_config[ACCOUNT_TOKEN] = 'twilio_token'
        org_config[APPLICATION_SID] = 'twilio_sid'
        self.org.config = json.dumps(org_config)
        self.org.save()

        joe = self.create_contact("Joe", "+250788383383")
        bcast = joe.send("Test message", self.admin, trigger_send=False)

        # our outgoing sms
        sms = bcast.get_messages()[0]

        try:
            settings.SEND_MESSAGES = True

            with patch('twilio.rest.resources.Messages.create') as mock:
                mock.return_value = "Sent"

                # manually send it off
                Channel.send_message(dict_to_struct('MsgStruct', sms.as_task_json()))

                # check the status of the message is now sent
                msg = bcast.get_messages()[0]
                self.assertEquals(WIRED, msg.status)
                self.assertTrue(msg.sent_on)

                self.clear_cache()

            with patch('twilio.rest.resources.Messages.create') as mock:
                mock.side_effect = Exception("Failed to send message")

                # manually send it off
                Channel.send_message(dict_to_struct('MsgStruct', sms.as_task_json()))

                # message should be marked as an error
                msg = bcast.get_messages()[0]
                self.assertEquals(ERRORED, msg.status)
                self.assertEquals(1, msg.error_count)
                self.assertTrue(msg.next_attempt)

            # check that our channel log works as well
            self.login(self.admin)

            response = self.client.get(reverse('channels.channellog_list') + "?channel=%d" % (self.channel.pk))

            # there should be two log items for the two times we sent
            self.assertEquals(2, len(response.context['channellog_list']))

            # of items on this page should be right as well
            self.assertEquals(2, response.context['paginator'].count)

            # the counts on our relayer should be correct as well
            self.channel = Channel.objects.get(id=self.channel.pk)
            self.assertEquals(1, self.channel.get_error_log_count())
            self.assertEquals(1, self.channel.get_success_log_count())

            # view the detailed information for one of them
            response = self.client.get(reverse('channels.channellog_read', args=[ChannelLog.objects.all()[1].pk]))

            # check that it contains the log of our exception
            self.assertContains(response, "Failed to send message")

            # delete our error entry
            ChannelLog.objects.filter(is_error=True).delete()

            # our counts should be right
            # the counts on our relayer should be correct as well
            self.channel = Channel.objects.get(id=self.channel.pk)
            self.assertEquals(0, self.channel.get_error_log_count())
            self.assertEquals(1, self.channel.get_success_log_count())

        finally:
            settings.SEND_MESSAGES = False


class ClickatellTest(TembaTest):

    def setUp(self):
        super(ClickatellTest, self).setUp()

        self.channel.delete()
        self.channel = Channel.create(self.org, self.user, 'RW', 'CT', None, '+250788123123',
                                      config=dict(username='uname', password='pword', api_id='api1'),
                                      uuid='00000000-0000-0000-0000-000000001234')

    def test_receive_utf16(self):
        self.channel.org.config = json.dumps({API_ID: '12345', USERNAME: 'uname', PASSWORD: 'pword'})
        self.channel.org.save()

        data = {'to': self.channel.address,
                'from': '250788383383',
                'timestamp': '2012-10-10 10:10:10',
                'moMsgId': 'id1234'}

        encoded_message = urlencode(data)
        encoded_message += "&text=%00m%00e%00x%00i%00c%00o%00+%00k%00+%00m%00i%00s%00+%00p%00a%00p%00a%00s%00+%00n%00o%00+%00t%00e%00n%00%ED%00a%00+%00d%00i%00n%00e%00r%00o%00+%00p%00a%00r%00a%00+%00c%00o%00m%00p%00r%00a%00r%00n%00o%00s%00+%00l%00o%00+%00q%00+%00q%00u%00e%00r%00%ED%00a%00m%00o%00s%00.%00."
        encoded_message += "&charset=UTF-16BE"
        receive_url = reverse('handlers.clickatell_handler', args=['receive', self.channel.uuid]) + '?' + encoded_message

        response = self.client.get(receive_url)

        self.assertEquals(200, response.status_code)

        # and we should have a new message
        msg1 = Msg.all_messages.get()
        self.assertEquals("+250788383383", msg1.contact.get_urn(TEL_SCHEME).path)
        self.assertEquals(INCOMING, msg1.direction)
        self.assertEquals(self.org, msg1.org)
        self.assertEquals(self.channel, msg1.channel)
        self.assertEquals(u"mexico k mis papas no ten\xeda dinero para comprarnos lo q quer\xedamos..", msg1.text)
        self.assertEquals(2012, msg1.created_on.year)
        self.assertEquals('id1234', msg1.external_id)

    def test_receive_iso_8859_1(self):
        self.channel.org.config = json.dumps({API_ID: '12345', USERNAME: 'uname', PASSWORD: 'pword'})
        self.channel.org.save()

        data = {'to': self.channel.address,
                'from': '250788383383',
                'timestamp': '2012-10-10 10:10:10',
                'moMsgId': 'id1234'}

        encoded_message = urlencode(data)
        encoded_message += "&text=%05%EF%BF%BD%EF%BF%BD%034%02%02i+mapfumbamwe+vana+4+kuwacha+handingapedze+izvozvo+ndozvikukonzera+kt+varoorwe+varipwere+ngapaonekwe+ipapo+ndatenda."
        encoded_message += "&charset=ISO-8859-1"
        receive_url = reverse('handlers.clickatell_handler', args=['receive', self.channel.uuid]) + '?' + encoded_message

        response = self.client.get(receive_url)

        self.assertEquals(200, response.status_code)

        # and we should have a new message
        msg1 = Msg.all_messages.get()
        self.assertEquals("+250788383383", msg1.contact.get_urn(TEL_SCHEME).path)
        self.assertEquals(INCOMING, msg1.direction)
        self.assertEquals(self.org, msg1.org)
        self.assertEquals(self.channel, msg1.channel)
        self.assertEquals(u'\x05\x034\x02\x02i mapfumbamwe vana 4 kuwacha handingapedze izvozvo ndozvikukonzera kt varoorwe varipwere ngapaonekwe ipapo ndatenda.', msg1.text)
        self.assertEquals(2012, msg1.created_on.year)
        self.assertEquals('id1234', msg1.external_id)

        Msg.all_messages.all().delete()

        encoded_message = urlencode(data)
        encoded_message += "&text=Artwell+S%ECbbnda"
        encoded_message += "&charset=ISO-8859-1"
        receive_url = reverse('handlers.clickatell_handler', args=['receive', self.channel.uuid]) + '?' + encoded_message

        response = self.client.get(receive_url)

        self.assertEquals(200, response.status_code)
        # and we should have a new message
        msg1 = Msg.all_messages.get()
        self.assertEquals("+250788383383", msg1.contact.get_urn(TEL_SCHEME).path)
        self.assertEquals(INCOMING, msg1.direction)
        self.assertEquals(self.org, msg1.org)
        self.assertEquals(self.channel, msg1.channel)
        self.assertEquals("Artwell Sìbbnda", msg1.text)
        self.assertEquals(2012, msg1.created_on.year)
        self.assertEquals('id1234', msg1.external_id)

        Msg.all_messages.all().delete()

        encoded_message = urlencode(data)
        encoded_message += "&text=a%3F+%A3irvine+stinta%3F%A5.++"
        encoded_message += "&charset=ISO-8859-1"
        receive_url = reverse('handlers.clickatell_handler', args=['receive', self.channel.uuid]) + '?' + encoded_message

        response = self.client.get(receive_url)

        self.assertEquals(200, response.status_code)
        # and we should have a new message
        msg1 = Msg.all_messages.get()
        self.assertEquals("+250788383383", msg1.contact.get_urn(TEL_SCHEME).path)
        self.assertEquals(INCOMING, msg1.direction)
        self.assertEquals(self.org, msg1.org)
        self.assertEquals(self.channel, msg1.channel)
        self.assertEquals("a? £irvine stinta?¥.  ", msg1.text)
        self.assertEquals(2012, msg1.created_on.year)
        self.assertEquals('id1234', msg1.external_id)

        Msg.all_messages.all().delete()

        data['text'] = 'when? or What? is this '

        encoded_message = urlencode(data)
        encoded_message += "&charset=ISO-8859-1"
        receive_url = reverse('handlers.clickatell_handler', args=['receive', self.channel.uuid]) + '?' + encoded_message

        response = self.client.get(receive_url)

        self.assertEquals(200, response.status_code)
        # and we should have a new message
        msg1 = Msg.all_messages.get()
        self.assertEquals("+250788383383", msg1.contact.get_urn(TEL_SCHEME).path)
        self.assertEquals(INCOMING, msg1.direction)
        self.assertEquals(self.org, msg1.org)
        self.assertEquals(self.channel, msg1.channel)
        self.assertEquals("when? or What? is this ", msg1.text)
        self.assertEquals(2012, msg1.created_on.year)
        self.assertEquals('id1234', msg1.external_id)

    def test_receive(self):
        self.channel.org.config = json.dumps({API_ID: '12345', USERNAME: 'uname', PASSWORD: 'pword'})
        self.channel.org.save()

        data = {'to': self.channel.address,
                'from': '250788383383',
                'text': "Hello World",
                'timestamp': '2012-10-10 10:10:10',
                'moMsgId': 'id1234'}

        encoded_message = urlencode(data)
        receive_url = reverse('handlers.clickatell_handler', args=['receive', self.channel.uuid]) + '?' + encoded_message

        response = self.client.get(receive_url)

        self.assertEquals(200, response.status_code)

        # and we should have a new message
        msg1 = Msg.all_messages.get()
        self.assertEquals("+250788383383", msg1.contact.get_urn(TEL_SCHEME).path)
        self.assertEquals(INCOMING, msg1.direction)
        self.assertEquals(self.org, msg1.org)
        self.assertEquals(self.channel, msg1.channel)
        self.assertEquals("Hello World", msg1.text)
        self.assertEquals(2012, msg1.created_on.year)

        # times are sent as GMT+2
        self.assertEquals(8, msg1.created_on.hour)
        self.assertEquals('id1234', msg1.external_id)

    def test_status(self):
        self.channel.org.config = json.dumps({API_ID: '12345', USERNAME: 'uname', PASSWORD: 'pword'})
        self.channel.org.save()

        contact = self.create_contact("Joe", "+250788383383")
        sms = Msg.create_outgoing(self.org, self.user, contact, "test")
        sms.external_id = 'id1234'
        sms.save()

        data = {'apiMsgId': 'id1234', 'status': '001'}
        encoded_message = urlencode(data)

        callback_url = reverse('handlers.clickatell_handler', args=['status', self.channel.uuid]) + "?" + encoded_message
        response = self.client.get(callback_url)

        self.assertEquals(200, response.status_code)

        # reload our message
        sms = Msg.all_messages.get(pk=sms.pk)

        # make sure it is marked as failed
        self.assertEquals(FAILED, sms.status)

        # reset our status to WIRED
        sms.status = WIRED
        sms.save()

        # and do it again with a received state
        data = {'apiMsgId': 'id1234', 'status': '004'}
        encoded_message = urlencode(data)

        callback_url = reverse('handlers.clickatell_handler', args=['status', self.channel.uuid]) + "?" + encoded_message
        response = self.client.get(callback_url)

        # load our message
        sms = Msg.all_messages.all().order_by('-pk').first()

        # make sure it is marked as delivered
        self.assertEquals(DELIVERED, sms.status)

    def test_send(self):
        joe = self.create_contact("Joe", "+250788383383")
        bcast = joe.send("Test message", self.admin, trigger_send=False)

        # our outgoing sms
        sms = bcast.get_messages()[0]

        try:
            settings.SEND_MESSAGES = True

            with patch('requests.get') as mock:
                sms.text = "Test message"
                mock.return_value = MockResponse(200, "000")

                # manually send it off
                Channel.send_message(dict_to_struct('MsgStruct', sms.as_task_json()))

                # check the status of the message is now sent
                msg = bcast.get_messages()[0]
                self.assertEquals(WIRED, msg.status)
                self.assertTrue(msg.sent_on)
                params = {'api_id': 'api1',
                          'user': 'uname',
                          'password': 'pword',
                          'from': '250788123123',
                          'concat': 3,
                          'callback': 7,
                          'mo': 1,
                          'unicode': 0,
                          'to': "250788383383",
                          'text': "Test message"}
                mock.assert_called_with('https://api.clickatell.com/http/sendmsg', params=params, headers=TEMBA_HEADERS,
                                        timeout=5)

                self.clear_cache()

            with patch('requests.get') as mock:
                sms.text = "Test message ☺"
                mock.return_value = MockResponse(200, "000")

                # manually send it off
                Channel.send_message(dict_to_struct('MsgStruct', sms.as_task_json()))

                # check the status of the message is now sent
                msg = bcast.get_messages()[0]
                self.assertEquals(WIRED, msg.status)
                self.assertTrue(msg.sent_on)
                params = {'api_id': 'api1',
                          'user': 'uname',
                          'password': 'pword',
                          'from': '250788123123',
                          'concat': 3,
                          'callback': 7,
                          'mo': 1,
                          'unicode': 1,
                          'to': "250788383383",
                          'text': "Test message ☺"}
                mock.assert_called_with('https://api.clickatell.com/http/sendmsg', params=params, headers=TEMBA_HEADERS,
                                        timeout=5)

                self.clear_cache()

            with patch('requests.get') as mock:
                mock.return_value = MockResponse(400, "Error", method='POST')

                # manually send it off
                Channel.send_message(dict_to_struct('MsgStruct', sms.as_task_json()))

                # message should be marked as an error
                msg = bcast.get_messages()[0]
                self.assertEquals(ERRORED, msg.status)
                self.assertEquals(1, msg.error_count)
                self.assertTrue(msg.next_attempt)
        finally:
            settings.SEND_MESSAGES = False


class TelegramTest(TembaTest):

    def setUp(self):
        super(TelegramTest, self).setUp()

        self.channel.delete()

        from temba.channels.models import TELEGRAM
        self.channel = Channel.create(self.org, self.user, None, TELEGRAM, None, 'RapidBot',
                                      config=dict(auth_token='valid'),
                                      uuid='00000000-0000-0000-0000-000000001234')

    def test_receive(self):
        data = """
        {
          "update_id": 174114370,
          "message": {
            "message_id": 41,
            "from": {
              "id": 3527065,
              "first_name": "Nic",
              "last_name": "Pottier"
            },
            "chat": {
              "id": 3527065,
              "first_name": "Nic",
              "last_name": "Pottier",
              "type": "private"
            },
            "date": 1454119029,
            "text": "Hello World"
          }
        }
        """

        receive_url = reverse('handlers.telegram_handler', args=[self.channel.uuid])
        response = self.client.post(receive_url, data, content_type='application/json', post_data=data)
        self.assertEquals(200, response.status_code)

        # and we should have a new message
        msg1 = Msg.all_messages.get()
        self.assertEquals('3527065', msg1.contact.get_urn(TELEGRAM_SCHEME).path)
        self.assertEquals(INCOMING, msg1.direction)
        self.assertEquals(self.org, msg1.org)
        self.assertEquals(self.channel, msg1.channel)
        self.assertEquals("Hello World", msg1.text)
        self.assertEqual(msg1.contact.name, 'Nic Pottier')

        def test_file_message(data, file_path, content_type, extension, caption=None):

            Msg.all_messages.all().delete()

            with patch('requests.post') as post:
                with patch('requests.get') as get:

                    post.return_value = MockResponse(200, json.dumps(dict(ok="true", result=dict(file_path=file_path))))
                    get.return_value = MockResponse(200, "Fake image bits", headers={"Content-Type": content_type})

                    response = self.client.post(receive_url, data, content_type='application/json', post_data=data)
                    self.assertEquals(200, response.status_code)

                    # should have a media message now with an image
                    msgs = Msg.all_messages.all().order_by('-created_on')

                    offset = 1 if caption else 0
                    if caption:
                        self.assertEqual(msgs.count(), 2)
                        self.assertEqual(msgs[0].text, caption)
                    else:
                        self.assertEqual(msgs.count(), 1)

                    self.assertTrue(msgs[offset].media.startswith('%s:https://' % content_type))
                    self.assertTrue(msgs[offset].media.endswith(extension))

                    self.assertTrue(msgs[offset].text.startswith('https://'))
                    self.assertTrue(msgs[offset].text.endswith(extension))

        # stickers are allowed
        sticker_data = """
        {
          "update_id":174114373,
          "message":{
            "message_id":44,
            "from":{
              "id":3527065,
              "first_name":"Nic",
              "last_name":"Pottier"
            },
            "chat":{
              "id":3527065,
              "first_name":"Nic",
              "last_name":"Pottier",
              "type":"private"
            },
            "date":1454119668,
            "sticker":{
              "width":436,
              "height":512,
              "thumb":{
                "file_id":"AAQDABNW--sqAAS6easb1s1rNdJYAAIC",
                "file_size":2510,
                "width":77,
                "height":90
              },
              "file_id":"BQADAwADRQADyIsGAAHtBskMy6GoLAI",
              "file_size":38440
            }
          }
        }
        """

        photo_data = """
        {
          "update_id":414383172,
          "message":{
            "message_id":52,
            "from":{
              "id":25028612,
              "first_name":"Eric",
              "last_name":"Newcomer",
              "username":"ericn"
            },
            "chat":{
              "id":25028612,
              "first_name":"Eric",
              "last_name":"Newcomer",
              "username":"ericn",
              "type":"private"
            },
            "date":1460845907,
            "photo":[
              {
                "file_id":"AgADAwADJKsxGwTofQF_vVnL5P2C2P8AAewqAARQoXPLPaJRfrgPAQABAg",
                "file_size":1527,
                "width":90,
                "height":67
              },
              {
                "file_id":"AgADAwADJKsxGwTofQF_vVnL5P2C2P8AAewqAATfgqvLofrK17kPAQABAg",
                "file_size":21793,
                "width":320,
                "height":240
              },
              {
                "file_id":"AgADAwADJKsxGwTofQF_vVnL5P2C2P8AAewqAAQn6a6fBlz_KLcPAQABAg",
                "file_size":104602,
                "width":800,
                "height":600
              },
              {
                "file_id":"AgADAwADJKsxGwTofQF_vVnL5P2C2P8AAewqAARtnUHeihUe-LYPAQABAg",
                "file_size":193145,
                "width":1280,
                "height":960
              }
            ]
          }
        }
        """

        video_data = """
        {
          "update_id":414383173,
          "message":{
            "caption": "Check out this amazeballs video",
            "message_id":54,
            "from":{
              "id":25028612,
              "first_name":"Eric",
              "last_name":"Newcomer",
              "username":"ericn"
            },
            "chat":{
              "id":25028612,
              "first_name":"Eric",
              "last_name":"Newcomer",
              "username":"ericn",
              "type":"private"
            },
            "date":1460848768,
            "video":{
              "duration":5,
              "width":640,
              "height":360,
              "thumb":{
                "file_id":"AAQDABNaEOwqAATL2L1LaefkMyccAAIC",
                "file_size":1903,
                "width":90,
                "height":50
              },
              "file_id":"BAADAwADbgADBOh9ARFryoDddM4bAg",
              "file_size":368568
            }
          }
        }
        """

        audio_data = """
        {
          "update_id":414383174,
          "message":{
            "message_id":55,
            "from":{
              "id":25028612,
              "first_name":"Eric",
              "last_name":"Newcomer",
              "username":"ericn"
            },
            "chat":{
              "id":25028612,
              "first_name":"Eric",
              "last_name":"Newcomer",
              "username":"ericn",
              "type":"private"
            },
            "date":1460849148,
            "voice":{
              "duration":2,
              "mime_type":"audio\/ogg",
              "file_id":"AwADAwADbwADBOh9AYp70sKPJ09pAg",
              "file_size":7748
            }
          }
        }
        """

        test_file_message(sticker_data, 'file/image.webp', "image/webp", "webp")
        test_file_message(photo_data, 'file/image.jpg', "image/jpeg", "jpg")
        test_file_message(video_data, 'file/video.mp4', "video/mp4", "mp4", caption="Check out this amazeballs video")
        test_file_message(audio_data, 'file/audio.oga', "audio/ogg", "oga")

        location_data = """
        {
          "update_id":414383175,
          "message":{
            "message_id":56,
            "from":{
              "id":25028612,
              "first_name":"Eric",
              "last_name":"Newcomer",
              "username":"ericn"
            },
            "chat":{
              "id":25028612,
              "first_name":"Eric",
              "last_name":"Newcomer",
              "username":"ericn",
              "type":"private"
            },
            "date":1460849460,
            "location":{
              "latitude":-2.910574,
              "longitude":-79.000239
            },
            "venue":{
              "location":{
                "latitude":-2.910574,
                "longitude":-79.000239
              },
              "title":"Fogo Mar",
              "address":"Av. Paucarbamba",
              "foursquare_id":"55033319498eed335779a701"
            }
          }
        }
        """

        # with patch('requests.post') as post:
        # post.return_value = MockResponse(200, json.dumps(dict(ok="true", result=dict(file_path=file_path))))
        Msg.all_messages.all().delete()
        response = self.client.post(receive_url, location_data, content_type='application/json', post_data=location_data)
        self.assertEquals(200, response.status_code)

        # should have a media message now with an image
        msgs = Msg.all_messages.all().order_by('-created_on')
        self.assertEqual(msgs.count(), 1)
        self.assertTrue(msgs[0].media.startswith('geo:'))
        self.assertTrue('Fogo Mar' in msgs[0].text)

    def test_send(self):
        joe = self.create_contact("Ernie", urn='telegram:1234')
        bcast = joe.send("Test message", self.admin, trigger_send=False)

        # our outgoing sms
        sms = bcast.get_messages()[0]

        try:
            settings.SEND_MESSAGES = True

            with patch('requests.post') as mock:
                mock.return_value = MockResponse(200, json.dumps({"result": {"message_id": 1234}}))

                # manually send it off
                Channel.send_message(dict_to_struct('MsgStruct', sms.as_task_json()))

                # check the status of the message is now sent
                msg = bcast.get_messages()[0]
                self.assertEquals(WIRED, msg.status)
                self.assertTrue(msg.sent_on)
                self.clear_cache()

            with patch('requests.post') as mock:
                mock.return_value = MockResponse(400, "Error", method='POST')

                # manually send it off
                Channel.send_message(dict_to_struct('MsgStruct', sms.as_task_json()))

                # message should be marked as an error
                msg = bcast.get_messages()[0]
                self.assertEquals(ERRORED, msg.status)
                self.assertEquals(1, msg.error_count)
                self.assertTrue(msg.next_attempt)

        finally:
            settings.SEND_MESSAGES = False


class PlivoTest(TembaTest):

    def setUp(self):
        super(PlivoTest, self).setUp()

        self.channel.delete()
        self.channel = Channel.create(self.org, self.user, 'RW', 'PL', None, '+250788123123',
                                      config={PLIVO_AUTH_ID: 'plivo-auth-id',
                                              PLIVO_AUTH_TOKEN: 'plivo-auth-token',
                                              PLIVO_APP_ID: 'plivo-app-id'},
                                      uuid='00000000-0000-0000-0000-000000001234')

        self.joe = self.create_contact("Joe", "+250788383383")

    def test_receive(self):
        response = self.client.get(reverse('handlers.plivo_handler', args=['receive', 'not-real-uuid']), dict())
        self.assertEquals(400, response.status_code)

        data = dict(MessageUUID="msg-uuid", Text="Hey, there", To="254788383383", From="254788383383")
        receive_url = reverse('handlers.plivo_handler', args=['receive', self.channel.uuid])
        response = self.client.get(receive_url, data)
        self.assertEquals(400, response.status_code)

        data = dict(MessageUUID="msg-uuid", Text="Hey, there", To=self.channel.address.lstrip('+'), From="254788383383")
        response = self.client.get(receive_url, data)
        self.assertEquals(200, response.status_code)

        msg1 = Msg.all_messages.get()
        self.assertEquals("+254788383383", msg1.contact.get_urn(TEL_SCHEME).path)
        self.assertEquals(INCOMING, msg1.direction)
        self.assertEquals(self.org, msg1.org)
        self.assertEquals(self.channel, msg1.channel)
        self.assertEquals('Hey, there', msg1.text)

    def test_status(self):
        # an invalid uuid
        data = dict(MessageUUID="-1", Status="delivered", From=self.channel.address.lstrip('+'), To="254788383383")
        response = self.client.get(reverse('handlers.plivo_handler', args=['status', 'not-real-uuid']), data)
        self.assertEquals(400, response.status_code)

        # a valid uuid, but invalid data
        delivery_url = reverse('handlers.plivo_handler', args=['status', self.channel.uuid])
        response = self.client.get(delivery_url, dict())
        self.assertEquals(400, response.status_code)

        response = self.client.get(delivery_url, data)
        self.assertEquals(400, response.status_code)

        # ok, lets create an outgoing message to update
        joe = self.create_contact("Joe Biden", "+254788383383")
        broadcast = joe.send("Hey Joe, it's Obama, pick up!", self.admin)
        sms = broadcast.get_messages()[0]
        sms.external_id = 'msg-uuid'
        sms.save()

        data['MessageUUID'] = sms.external_id

        def assertStatus(sms, status, assert_status):
            sms.status = WIRED
            sms.save()
            data['Status'] = status
            response = self.client.get(delivery_url, data)
            self.assertEquals(200, response.status_code)
            sms = Msg.all_messages.get(external_id=sms.external_id)
            self.assertEquals(assert_status, sms.status)

        assertStatus(sms, 'queued', WIRED)
        assertStatus(sms, 'sent', SENT)
        assertStatus(sms, 'delivered', DELIVERED)
        assertStatus(sms, 'undelivered', SENT)
        assertStatus(sms, 'rejected', FAILED)

    def test_send(self):

        bcast = self.joe.send("Test message", self.admin, trigger_send=False)

        # our outgoing sms
        sms = bcast.get_messages()[0]

        try:
            settings.SEND_MESSAGES = True

            with patch('requests.post') as mock:
                mock.return_value = MockResponse(202,
                                                 json.dumps({"message": "message(s) queued",
                                                             "message_uuid": ["db3ce55a-7f1d-11e1-8ea7-1231380bc196"],
                                                             "api_id": "db342550-7f1d-11e1-8ea7-1231380bc196"}))

                # manually send it off
                Channel.send_message(dict_to_struct('MsgStruct', sms.as_task_json()))

                # check the status of the message is now sent
                msg = bcast.get_messages()[0]
                self.assertEquals(WIRED, msg.status)
                self.assertTrue(msg.sent_on)

                self.clear_cache()

            with patch('requests.get') as mock:
                mock.return_value = MockResponse(400, "Error", method='POST')

                # manually send it off
                Channel.send_message(dict_to_struct('MsgStruct', sms.as_task_json()))

                # message should be marked as an error
                msg = bcast.get_messages()[0]
                self.assertEquals(ERRORED, msg.status)
                self.assertEquals(1, msg.error_count)
                self.assertTrue(msg.next_attempt)
        finally:
            settings.SEND_MESSAGES = False


class TwitterTest(TembaTest):

    def setUp(self):
        super(TwitterTest, self).setUp()

        self.channel.delete()
        self.channel = Channel.create(self.org, self.user, None, 'TT', None, 'billy_bob',
                                      config={'oauth_token': 'abcdefghijklmnopqrstuvwxyz',
                                              'oauth_token_secret': '0123456789'},
                                      uuid='00000000-0000-0000-0000-000000001234')

        self.joe = self.create_contact("Joe", "+250788383383")

    def test_send(self):
        joe = self.create_contact("Joe", number="+250788383383", twitter="joe1981")
        testers = self.create_group("Testers", [joe])

        bcast = joe.send("This is a long message, longer than just 160 characters, it spans what was before "
                         "more than one message but which is now but one, solitary message, going off into the "
                         "Twitterverse to tweet away.",
                         self.admin, trigger_send=False)

        # our outgoing message
        msg = bcast.get_messages()[0]

        try:
            settings.SEND_MESSAGES = True

            with patch('twython.Twython.send_direct_message') as mock:
                mock.return_value = dict(id=1234567890)

                # manually send it off
                Channel.send_message(dict_to_struct('MsgStruct', msg.as_task_json()))

                # assert we were only called once
                self.assertEquals(1, mock.call_count)

                # check the status of the message is now sent
                msg = bcast.get_messages()[0]
                self.assertEquals(WIRED, msg.status)
                self.assertEquals('1234567890', msg.external_id)
                self.assertTrue(msg.sent_on)

                self.clear_cache()

            ChannelLog.objects.all().delete()

            with patch('twython.Twython.send_direct_message') as mock:
                mock.side_effect = TwythonError("Failed to send message")

                # manually send it off
                Channel.send_message(dict_to_struct('MsgStruct', msg.as_task_json()))

                # message should be marked as an error
                msg = bcast.get_messages()[0]
                self.assertEquals(ERRORED, msg.status)
                self.assertEquals(1, msg.error_count)
                self.assertTrue(msg.next_attempt)
                self.assertEquals("Failed to send message", ChannelLog.objects.get(msg=msg).description)

                self.clear_cache()

            ChannelLog.objects.all().delete()

            with patch('twython.Twython.send_direct_message') as mock:
                mock.side_effect = TwythonError("Different 403 error.", error_code=403)

                # manually send it off
                Channel.send_message(dict_to_struct('MsgStruct', msg.as_task_json()))

                # message should be marked as an error
                msg = bcast.get_messages()[0]
                self.assertEquals(ERRORED, msg.status)
                self.assertEquals(2, msg.error_count)
                self.assertTrue(msg.next_attempt)

                # should not fail the contact
                contact = Contact.objects.get(pk=joe.pk)
                self.assertFalse(contact.is_stopped)
                self.assertEqual(contact.user_groups.count(), 1)

                # should record the right error
                self.assertTrue(ChannelLog.objects.get(msg=msg).description.find("Different 403 error") >= 0)

            with patch('twython.Twython.send_direct_message') as mock:
                mock.side_effect = TwythonError("You cannot send messages to users who are not following you.",
                                                error_code=403)

                # manually send it off
                Channel.send_message(dict_to_struct('MsgStruct', msg.as_task_json()))

                # should fail the message
                msg = bcast.get_messages()[0]
                self.assertEquals(FAILED, msg.status)
                self.assertEquals(2, msg.error_count)

                # should be stopped
                contact = Contact.objects.get(pk=joe.pk)
                self.assertTrue(contact.is_stopped)
                self.assertEqual(contact.user_groups.count(), 0)

                self.clear_cache()

            joe.is_stopped = False
            joe.save()
            testers.update_contacts(self.user, [joe], add=True)

            with patch('twython.Twython.send_direct_message') as mock:
                mock.side_effect = TwythonError("There was an error sending your message: You can't send direct messages to this user right now.",
                                                error_code=403)

                # manually send it off
                Channel.send_message(dict_to_struct('MsgStruct', msg.as_task_json()))

                # should fail the message
                msg = bcast.get_messages()[0]
                self.assertEquals(FAILED, msg.status)
                self.assertEquals(2, msg.error_count)

                # should fail the contact permanently (i.e. removed from groups)
                contact = Contact.objects.get(pk=joe.pk)
                self.assertTrue(contact.is_stopped)
                self.assertEqual(contact.user_groups.count(), 0)

                self.clear_cache()

            joe.is_stopped = False
            joe.save()
            testers.update_contacts(self.user, [joe], add=True)

            with patch('twython.Twython.send_direct_message') as mock:
                mock.side_effect = TwythonError("Sorry, that page does not exist.", error_code=404)

                # manually send it off
                Channel.send_message(dict_to_struct('MsgStruct', msg.as_task_json()))

                # should fail the message
                msg = bcast.get_messages()[0]
                self.assertEqual(msg.status, FAILED)
                self.assertEqual(msg.error_count, 2)

                # should fail the contact permanently (i.e. removed from groups)
                contact = Contact.objects.get(pk=joe.pk)
                self.assertTrue(contact.is_stopped)
                self.assertEqual(contact.user_groups.count(), 0)

                self.clear_cache()

        finally:
            settings.SEND_MESSAGES = False


class MageHandlerTest(TembaTest):

    def setUp(self):
        super(MageHandlerTest, self).setUp()

        self.org.webhook = u'{"url": "http://fake.com/webhook.php"}'
        self.org.webhook_events = ALL_EVENTS
        self.org.save()

        self.joe = self.create_contact("Joe", number="+250788383383")

        self.dyn_group = self.create_group("Bobs", query="name has Bob")

    def create_contact_like_mage(self, name, twitter):
        """
        Creates a contact as if it were created in Mage, i.e. no event/group triggering or cache updating
        """
        contact = Contact.objects.create(org=self.org, name=name, is_active=True, is_blocked=False,
                                         uuid=uuid.uuid4(), is_stopped=False,
                                         modified_by=self.user, created_by=self.user,
                                         modified_on=timezone.now(), created_on=timezone.now())
        urn = ContactURN.objects.create(org=self.org, contact=contact,
                                        urn="twitter:%s" % twitter, scheme="twitter", path=twitter, priority="90")
        return contact, urn

    def create_message_like_mage(self, text, contact, contact_urn=None):
        """
        Creates a message as it if were created in Mage, i.e. no topup decrementing or cache updating
        """
        if not contact_urn:
            contact_urn = contact.get_urn(TEL_SCHEME)
        return Msg.all_messages.create(org=self.org, text=text,
                                       direction=INCOMING, created_on=timezone.now(),
                                       channel=self.channel, contact=contact, contact_urn=contact_urn)

    def test_handle_message(self):
        url = reverse('handlers.mage_handler', args=['handle_message'])
        headers = dict(HTTP_AUTHORIZATION='Token %s' % settings.MAGE_AUTH_TOKEN)

        msg_counts = SystemLabel.get_counts(self.org)
        self.assertEqual(0, msg_counts[SystemLabel.TYPE_INBOX])
        self.assertEqual(0, msg_counts[SystemLabel.TYPE_FLOWS])

        contact_counts = ContactGroup.get_system_group_counts(self.org)
        self.assertEqual(1, contact_counts[ContactGroup.TYPE_ALL])
        self.assertEqual(1000, self.org.get_credits_remaining())

        msg = self.create_message_like_mage(text="Hello 1", contact=self.joe)

        msg_counts = SystemLabel.get_counts(self.org)
        self.assertEqual(0, msg_counts[SystemLabel.TYPE_INBOX])

        contact_counts = ContactGroup.get_system_group_counts(self.org)
        self.assertEqual(1, contact_counts[ContactGroup.TYPE_ALL])

        self.assertEqual(1000, self.org.get_credits_remaining())

        # check that GET doesn't work
        response = self.client.get(url, dict(message_id=msg.pk), **headers)
        self.assertEqual(405, response.status_code)

        # check that POST does work
        response = self.client.post(url, dict(message_id=msg.pk, new_contact=False), **headers)
        self.assertEqual(200, response.status_code)

        # check that new message is handled and has a topup
        msg = Msg.all_messages.get(pk=msg.pk)
        self.assertEqual('H', msg.status)
        self.assertEqual(self.welcome_topup, msg.topup)

        # check for a web hook event
        event = json.loads(WebHookEvent.objects.get(org=self.org, event=SMS_RECEIVED).data)
        self.assertEqual(msg.id, event['sms'])

        msg_counts = SystemLabel.get_counts(self.org)
        self.assertEqual(1, msg_counts[SystemLabel.TYPE_INBOX])

        contact_counts = ContactGroup.get_system_group_counts(self.org)
        self.assertEqual(1, contact_counts[ContactGroup.TYPE_ALL])

        self.assertEqual(999, self.org.get_credits_remaining())

        # check that a message that has a topup, doesn't decrement twice
        msg = self.create_message_like_mage(text="Hello 2", contact=self.joe)
        msg.topup_id = self.org.decrement_credit()
        msg.save()

        self.client.post(url, dict(message_id=msg.pk, new_contact=False), **headers)
        msg_counts = SystemLabel.get_counts(self.org)
        self.assertEqual(2, msg_counts[SystemLabel.TYPE_INBOX])

        contact_counts = ContactGroup.get_system_group_counts(self.org)
        self.assertEqual(1, contact_counts[ContactGroup.TYPE_ALL])

        self.assertEqual(998, self.org.get_credits_remaining())

        # simulate scenario where Mage has added new contact with name that should put it into a dynamic group
        mage_contact, mage_contact_urn = self.create_contact_like_mage("Bob", "bobby81")
        msg = self.create_message_like_mage(text="Hello via Mage", contact=mage_contact, contact_urn=mage_contact_urn)

        response = self.client.post(url, dict(message_id=msg.pk, new_contact=True), **headers)
        self.assertEqual(200, response.status_code)

        msg = Msg.all_messages.get(pk=msg.pk)
        self.assertEqual('H', msg.status)
        self.assertEqual(self.welcome_topup, msg.topup)

        msg_counts = SystemLabel.get_counts(self.org)
        self.assertEqual(3, msg_counts[SystemLabel.TYPE_INBOX])

        contact_counts = ContactGroup.get_system_group_counts(self.org)
        self.assertEqual(2, contact_counts[ContactGroup.TYPE_ALL])

        self.assertEqual(997, self.org.get_credits_remaining())

        # check that contact ended up dynamic group
        self.assertEqual([mage_contact], list(self.dyn_group.contacts.order_by('name')))

        # check invalid auth key
        response = self.client.post(url, dict(message_id=msg.pk), **dict(HTTP_AUTHORIZATION='Token xyz'))
        self.assertEqual(401, response.status_code)

        # check rejection of empty or invalid msgId
        response = self.client.post(url, dict(), **headers)
        self.assertEqual(400, response.status_code)
        response = self.client.post(url, dict(message_id='xx'), **headers)
        self.assertEqual(400, response.status_code)

    def test_follow_notification(self):
        url = reverse('handlers.mage_handler', args=['follow_notification'])
        headers = dict(HTTP_AUTHORIZATION='Token %s' % settings.MAGE_AUTH_TOKEN)

        flow = self.create_flow()

        channel = Channel.create(self.org, self.user, None, 'TT', "Twitter Channel", address="billy_bob")

        Trigger.objects.create(created_by=self.user, modified_by=self.user, org=self.org,
                               trigger_type=Trigger.TYPE_FOLLOW, flow=flow, channel=channel)

        contact = self.create_contact("Mary Jo", twitter='mary_jo')
        urn = contact.get_urn(TWITTER_SCHEME)

        response = self.client.post(url, dict(channel_id=channel.id, contact_urn_id=urn.id), **headers)
        self.assertEqual(200, response.status_code)
        self.assertEqual(1, flow.runs.all().count())

        contact_counts = ContactGroup.get_system_group_counts(self.org)
        self.assertEqual(2, contact_counts[ContactGroup.TYPE_ALL])

        # simulate scenario where Mage has added new contact with name that should put it into a dynamic group
        mage_contact, mage_contact_urn = self.create_contact_like_mage("Bob", "bobby81")

        response = self.client.post(url, dict(channel_id=channel.id,
                                              contact_urn_id=mage_contact_urn.id, new_contact=True), **headers)
        self.assertEqual(200, response.status_code)
        self.assertEqual(2, flow.runs.all().count())

        # check that contact ended up dynamic group
        self.assertEqual([mage_contact], list(self.dyn_group.contacts.order_by('name')))

        # check contact count updated
        contact_counts = ContactGroup.get_system_group_counts(self.org)
        self.assertEqual(contact_counts[ContactGroup.TYPE_ALL], 3)


class StartMobileTest(TembaTest):

    def setUp(self):
        super(StartMobileTest, self).setUp()

        self.channel.delete()
        self.channel = Channel.create(self.org, self.user, 'UA', 'ST', None, '1212',
                                      config=dict(username='st-user', password='st-password'),
                                      uuid='00000000-0000-0000-0000-000000001234')

    def test_received(self):
        body = """
        <message>
        <service type="sms" timestamp="1450450974" auth="asdfasdf" request_id="msg1"/>
        <from>+250788123123</from>
        <to>1515</to>
        <body content-type="content-type" encoding="utf8">Hello World</body>
        </message>
        """
        callback_url = reverse('handlers.start_handler', args=['receive', self.channel.uuid])
        response = self.client.post(callback_url, content_type='application/xml', data=body)

        self.assertEquals(200, response.status_code)

        # load our message
        sms = Msg.all_messages.get()
        self.assertEquals('+250788123123', sms.contact.get_urn(TEL_SCHEME).path)
        self.assertEquals(INCOMING, sms.direction)
        self.assertEquals(self.org, sms.org)
        self.assertEquals(self.channel, sms.channel)
        self.assertEquals("Hello World", sms.text)

        # try it with an invalid body
        response = self.client.post(callback_url, content_type='application/xml', data="invalid body")

        # should get a 400, as the body is invalid
        self.assertEquals(400, response.status_code)

        Msg.all_messages.all().delete()

        # empty text element from Start Mobile we create "" message
        body = """
        <message>
        <service type="sms" timestamp="1450450974" auth="asdfasdf" request_id="msg1"/>
        <from>+250788123123</from>
        <to>1515</to>
        <body content-type="content-type" encoding="utf8"></body>
        </message>
        """
        response = self.client.post(callback_url, content_type='application/xml', data=body)

        self.assertEquals(200, response.status_code)

        # load our message
        sms = Msg.all_messages.get()
        self.assertEquals('+250788123123', sms.contact.get_urn(TEL_SCHEME).path)
        self.assertEquals(INCOMING, sms.direction)
        self.assertEquals(self.org, sms.org)
        self.assertEquals(self.channel, sms.channel)
        self.assertEquals("", sms.text)

        # try it with an invalid channel
        callback_url = reverse('handlers.start_handler', args=['receive', '1234-asdf'])
        response = self.client.post(callback_url, content_type='application/xml', data=body)

        # should get 400 as the channel wasn't found
        self.assertEquals(400, response.status_code)

    def test_send(self):
        joe = self.create_contact("Joe", "+977788123123")
        bcast = joe.send("Вітаємо в U-Report, системі опитувань про майбутнє країни.Зараз невеличка реєстрація.?",
                         self.admin, trigger_send=False)

        # our outgoing sms
        sms = bcast.get_messages()[0]

        try:
            settings.SEND_MESSAGES = True

            with patch('requests.post') as mock:
                mock.return_value = MockResponse(200,
                                                 """<status date='Wed, 25 May 2016 17:29:56 +0300'>
                                                 <id>380502535130309161501</id><state>Accepted</state></status>""")

                # manually send it off
                Channel.send_message(dict_to_struct('MsgStruct', sms.as_task_json()))

                # check the status of the message is now sent
                msg = bcast.get_messages()[0]
                self.assertEquals(WIRED, msg.status)
                self.assertTrue(msg.sent_on)
                self.assertEqual(msg.external_id, "380502535130309161501")

                self.assertEqual('http://bulk.startmobile.com.ua/clients.php', mock.call_args[0][0])
                self.clear_cache()

            # return 400
            with patch('requests.post') as mock:
                mock.return_value = MockResponse(400, "Error", method='POST')

                # manually send it off
                Channel.send_message(dict_to_struct('MsgStruct', sms.as_task_json()))

                # message should be marked as an error
                msg = bcast.get_messages()[0]
                self.assertEquals(ERRORED, msg.status)
                self.assertEquals(1, msg.error_count)
                self.assertTrue(msg.next_attempt)
                self.clear_cache()

            # return invalid XML
            with patch('requests.post') as mock:
                mock.return_value = MockResponse(200, "<error>This is an error</error>", method='POST')

                # manually send it off
                Channel.send_message(dict_to_struct('MsgStruct', sms.as_task_json()))

                # message should be marked as an error
                msg = bcast.get_messages()[0]
                self.assertEquals(ERRORED, msg.status)
                self.assertEquals(1, msg.error_count)
                self.assertTrue(msg.next_attempt)
                self.clear_cache()

        finally:
            settings.SEND_MESSAGES = False


class ChikkaTest(TembaTest):

    def setUp(self):
        super(ChikkaTest, self).setUp()

        self.channel.delete()
        self.channel = Channel.create(self.org, self.user, 'PH', CHIKKA, None, '920920',
                                      uuid='00000000-0000-0000-0000-000000001234')

        config = {USERNAME: 'username', PASSWORD: 'password'}
        self.channel.config = json.dumps(config)
        self.channel.save()

    def test_status(self):
        # try with an invalid channel uuid
        data = dict(message_type='outgoing', message_id=1001, status='FAILED')
        response = self.client.post(reverse('handlers.chikka_handler', args=['not-real-uuid']), data)
        self.assertEquals(400, response.status_code)

        # ok, try with a valid uuid, but invalid message id 1001, should return 400 as well
        response = self.client.post(reverse('handlers.chikka_handler', args=[self.channel.uuid]), data)
        self.assertEquals(400, response.status_code)

        # ok, lets create an outgoing message to update
        joe = self.create_contact("Joe Biden", "+63911231234")
        broadcast = joe.send("Hey Joe, it's Obama, pick up!", self.admin)
        sms = broadcast.get_messages()[0]
        data['message_id'] = sms.id

        # valid id, invalid status, 400
        data['status'] = 'INVALID'
        response = self.client.post(reverse('handlers.chikka_handler', args=[self.channel.uuid]), data)
        self.assertEquals(400, response.status_code)

        def assertStatus(sms, status, assert_status):
            sms.status = WIRED
            sms.save()

            data['status'] = status
            response = self.client.post(reverse('handlers.chikka_handler', args=[self.channel.uuid]), data)
            self.assertEquals(200, response.status_code)
            updated_sms = Msg.all_messages.get(pk=sms.id)
            self.assertEquals(assert_status, updated_sms.status)

        assertStatus(sms, 'FAILED', FAILED)
        assertStatus(sms, 'SENT', SENT)

    def test_receive(self):
        data = dict(message_type='incoming', mobile_number='639178020779', request_id='4004',
                    message='Hello World!', timestamp='1457670059.69')
        callback_url = reverse('handlers.chikka_handler', args=[self.channel.uuid])
        response = self.client.post(callback_url, data)

        self.assertEquals(200, response.status_code)

        # load our message
        sms = Msg.all_messages.get()
        self.assertEquals("+639178020779", sms.contact.get_urn(TEL_SCHEME).path)
        self.assertEquals(INCOMING, sms.direction)
        self.assertEquals(self.org, sms.org)
        self.assertEquals(self.channel, sms.channel)
        self.assertEquals("Hello World!", sms.text)
        self.assertEquals('4004', sms.external_id)
        self.assertEquals(sms.created_on.date(), date(day=11, month=3, year=2016))

    def test_send(self):
        joe = self.create_contact("Joe", '+63911231234')

        # incoming message for a reply test
        incoming = Msg.create_incoming(self.channel, 'tel:+63911231234', "incoming message")
        incoming.external_id = '4004'
        incoming.save()

        bcast = joe.send("Test message", self.admin, trigger_send=False)

        # our outgoing sms
        sms = bcast.get_messages()[0]

        try:
            settings.SEND_MESSAGES = True

            with patch('requests.post') as mock:
                mock.return_value = MockResponse(200, "Success", method='POST')

                # manually send it off
                Channel.send_message(dict_to_struct('MsgStruct', sms.as_task_json()))

                # check the status of the message is now sent
                msg = bcast.get_messages()[0]
                self.assertEquals(WIRED, msg.status)
                self.assertTrue(msg.sent_on)

                # check we were called as a send
                self.assertEqual(mock.call_args[1]['data']['message_type'], 'SEND')
                self.clear_cache()

            with patch('requests.post') as mock:
                mock.return_value = MockResponse(200, "Success", method='POST')

                sms.response_to = incoming
                sms.save()

                # manually send it off
                Channel.send_message(dict_to_struct('MsgStruct', sms.as_task_json()))

                # check the status of the message is now sent
                msg = bcast.get_messages()[0]
                self.assertEquals(WIRED, msg.status)
                self.assertTrue(msg.sent_on)

                # assert that we were called as a reply
                self.assertEqual(mock.call_args[1]['data']['message_type'], 'REPLY')
                self.assertEqual(mock.call_args[1]['data']['request_id'], '4004')
                self.clear_cache()

            with patch('requests.get') as mock:
                mock.side_effect = Exception("Couldn't reach server")
                mock.return_value = MockResponse(400, "Error", method='POST')

                # manually send it off
                Channel.send_message(dict_to_struct('MsgStruct', sms.as_task_json()))

                # message should be marked as an error
                msg = bcast.get_messages()[0]
                self.assertEquals(ERRORED, msg.status)
                self.assertEquals(1, msg.error_count)
                self.assertTrue(msg.next_attempt)

                self.clear_cache()

            with patch('requests.get') as mock:
                mock.side_effect = Exception("Couldn't reach server")
                Channel.send_message(dict_to_struct('MsgStruct', sms.as_task_json()))

                # should also have an error
                msg = bcast.get_messages()[0]
                self.assertEquals(ERRORED, msg.status)
                self.assertEquals(1, msg.error_count)
                self.assertTrue(msg.next_attempt)

        finally:
            settings.SEND_MESSAGES = False


class JasminTest(TembaTest):

    def setUp(self):
        super(JasminTest, self).setUp()

        self.channel.delete()
        self.channel = Channel.create(self.org, self.user, 'RW', 'JS', None, '1234',
                                      config=dict(username='jasmin-user', password='jasmin-pass', send_url='http://foo/'),
                                      uuid='00000000-0000-0000-0000-000000001234')

    def tearDown(self):
        super(JasminTest, self).tearDown()
        settings.SEND_MESSAGES = False

    def test_status(self):
        # ok, what happens with an invalid uuid?
        data = dict(id="-1", dlvr="0", err="0")
        response = self.client.post(reverse('handlers.jasmin_handler', args=['status', 'not-real-uuid']), data)
        self.assertEquals(400, response.status_code)

        # ok, try with a valid uuid, but invalid message id -1
        delivery_url = reverse('handlers.jasmin_handler', args=['status', self.channel.uuid])
        response = self.client.post(delivery_url, data)
        self.assertEquals(400, response.status_code)

        # ok, lets create an outgoing message to update
        joe = self.create_contact("Joe Biden", "+254788383383")
        broadcast = joe.send("Hey Joe, it's Obama, pick up!", self.admin)
        sms = broadcast.get_messages()[0]
        sms.external_id = "jasmin-external-id"
        sms.save()

        data['id'] = sms.external_id

        def assertStatus(sms, dlvrd, err, assert_status):
            data['dlvrd'] = dlvrd
            data['err'] = err
            response = self.client.post(reverse('handlers.jasmin_handler', args=['status', self.channel.uuid]), data)
            self.assertEquals(200, response.status_code)
            sms = Msg.all_messages.get(pk=sms.id)
            self.assertEquals(assert_status, sms.status)

        assertStatus(sms, 0, 0, WIRED)
        assertStatus(sms, 1, 0, DELIVERED)
        assertStatus(sms, 0, 1, FAILED)

    def test_receive(self):
        from temba.utils import gsm7

        data = {
            'to': '1234',
            'from': '0788383383',
            'coding': '0',
            'content': gsm7.encode("événement")[0],
            'id': 'external1'
        }
        callback_url = reverse('handlers.jasmin_handler', args=['receive', self.channel.uuid])
        response = self.client.post(callback_url, data)

        self.assertEqual(response.status_code, 200)
        self.assertEqual(response.content, "ACK/Jasmin")

        # load our message
        sms = Msg.all_messages.get()
        self.assertEquals("+250788383383", sms.contact.get_urn(TEL_SCHEME).path)
        self.assertEquals(INCOMING, sms.direction)
        self.assertEquals(self.org, sms.org)
        self.assertEquals(self.channel, sms.channel)
        self.assertEquals("événement", sms.text)

    def test_send(self):
        from temba.utils import gsm7

        joe = self.create_contact("Joe", "+250788383383")
        bcast = joe.send("événement", self.admin, trigger_send=False)

        # our outgoing sms
        sms = bcast.get_messages()[0]

        settings.SEND_MESSAGES = True

        with patch('requests.get') as mock:
            mock.return_value = MockResponse(200, 'Success "07033084-5cfd-4812-90a4-e4d24ffb6e3d"')

            # manually send it off
            Channel.send_message(dict_to_struct('MsgStruct', sms.as_task_json()))

            # check the status of the message is now sent
            msg = bcast.get_messages()[0]
            self.assertEqual(msg.status, WIRED)
            self.assertTrue(msg.sent_on)
            self.assertEqual(msg.external_id, '07033084-5cfd-4812-90a4-e4d24ffb6e3d')

            # assert we were properly encoded
            self.assertEqual(mock.call_args[1]['params']['content'], gsm7.encode('événement')[0])

            self.clear_cache()

        with patch('requests.get') as mock:
            mock.return_value = MockResponse(412, 'Error “No route found”')

            # manually send it off
            Channel.send_message(dict_to_struct('MsgStruct', sms.as_task_json()))

            # check the status of the message now errored
            msg = bcast.get_messages()[0]
            self.assertEquals(ERRORED, msg.status)


class MbloxTest(TembaTest):

    def setUp(self):
        super(MbloxTest, self).setUp()

        self.channel.delete()
        self.channel = Channel.create(self.org, self.user, 'RW', 'MB', None, '1234',
                                      config=dict(username='mbox-user', password='mblox-pass'),
                                      uuid='00000000-0000-0000-0000-000000001234')

    def tearDown(self):
        super(MbloxTest, self).tearDown()
        settings.SEND_MESSAGES = False

    def test_dlr(self):
        # invalid uuid
        data = dict(batch_id="-1", status="Failed", type="recipient_delivery_report_sms")
        response = self.client.post(reverse('handlers.mblox_handler', args=['not-real-uuid']), json.dumps(data),
                                    content_type="application/json")
        self.assertEquals(400, response.status_code)

        delivery_url = reverse('handlers.mblox_handler', args=[self.channel.uuid])

        # missing batch_id param
        data = dict(status="Failed", type="recipient_delivery_report_sms")
        response = self.client.post(delivery_url, json.dumps(data), content_type="application/json")
        self.assertEquals(400, response.status_code)

        # missing type params
        data = dict(status="Failed")
        response = self.client.post(delivery_url, json.dumps(data), content_type="application/json")
        self.assertEquals(400, response.status_code)

        # valid uuid, invalid batch_id
        data = dict(batch_id="-1", status="Failed", type="recipient_delivery_report_sms")
        response = self.client.post(delivery_url, json.dumps(data), content_type="application/json")
        self.assertEquals(400, response.status_code)

        # create test message to update
        joe = self.create_contact("Joe Biden", "+254788383383")
        broadcast = joe.send("Hey Joe, it's Obama, pick up!", self.admin)
        msg = broadcast.get_messages()[0]
        msg.external_id = "mblox-id"
        msg.save()

        data['batch_id'] = msg.external_id

        def assertStatus(msg, status, assert_status):
            Msg.all_messages.filter(id=msg.id).update(status=WIRED)
            data['status'] = status
            response = self.client.post(delivery_url, json.dumps(data), content_type="application/json")
            self.assertEquals(200, response.status_code)
            self.assertEqual(response.content, "SMS Updated: %d" % msg.id)
            msg = Msg.all_messages.get(pk=msg.id)
            self.assertEquals(assert_status, msg.status)

        assertStatus(msg, "Delivered", DELIVERED)
        assertStatus(msg, "Dispatched", SENT)
        assertStatus(msg, "Aborted", FAILED)
        assertStatus(msg, "Rejected", FAILED)
        assertStatus(msg, "Failed", FAILED)
        assertStatus(msg, "Expired", FAILED)

    def test_receive(self):
        data = {
            "id": "OzQ5UqIOdoY8",
            "from": "12067799294",
            "to": "18444651185",
            "body": "MO",
            "type": "mo_text",
            "received_at": "2016-03-30T19:33:06.643Z"
        }
        callback_url = reverse('handlers.mblox_handler', args=[self.channel.uuid])
        response = self.client.post(callback_url, json.dumps(data), content_type="application/json")

        msg = Msg.all_messages.get()

        self.assertEqual(response.status_code, 200)
        self.assertEqual(response.content, "SMS Accepted: %d" % msg.id)

        # load our message
        self.assertEqual(msg.contact.get_urn(TEL_SCHEME).path, "+12067799294")
        self.assertEqual(msg.direction, INCOMING)
        self.assertEqual(msg.org, self.org)
        self.assertEqual(msg.channel, self.channel)
        self.assertEqual(msg.text, "MO")
        self.assertEqual(msg.created_on.date(), date(day=30, month=3, year=2016))

    def test_send(self):
        joe = self.create_contact("Joe", "+250788383383")
        bcast = joe.send("MT", self.admin, trigger_send=False)

        # our outgoing sms
        sms = bcast.get_messages()[0]
        settings.SEND_MESSAGES = True

        with patch('requests.post') as mock:
            mock.return_value = MockResponse(200, '{ "id":"OzYDlvf3SQVc" }')

            # manually send it off
            Channel.send_message(dict_to_struct('MsgStruct', sms.as_task_json()))

            # check the status of the message is now sent
            msg = bcast.get_messages()[0]
            self.assertEqual(msg.status, WIRED)
            self.assertTrue(msg.sent_on)
            self.assertEqual(msg.external_id, 'OzYDlvf3SQVc')
            self.clear_cache()

        with patch('requests.get') as mock:
            mock.return_value = MockResponse(412, 'Error')

            # manually send it off
            Channel.send_message(dict_to_struct('MsgStruct', sms.as_task_json()))

            # check the status of the message now errored
            msg = bcast.get_messages()[0]
            self.assertEquals(ERRORED, msg.status)


class FacebookTest(TembaTest):

    TEST_INCOMING = """
    {
        "entry": [{
          "id": "208685479508187",
          "messaging": [{
            "message": {
              "text": "hello world",
              "mid": "external_id"
            },
            "recipient": {
              "id": "1234"
            },
            "sender": {
              "id": "5678"
            },
            "timestamp": 1459991487970
          }],
          "time": 1459991487970
        }]
    }
    """

    def setUp(self):
        super(FacebookTest, self).setUp()

        self.channel.delete()
        self.channel = Channel.create(self.org, self.user, None, 'FB', None, '1234',
                                      config={AUTH_TOKEN: 'auth'},
                                      uuid='00000000-0000-0000-0000-000000001234')

    def tearDown(self):
        super(FacebookTest, self).tearDown()
        settings.SEND_MESSAGES = False

    def test_dlr(self):
        # invalid uuid
        body = dict()
        response = self.client.post(reverse('handlers.facebook_handler', args=['invalid']), json.dumps(body),
                                    content_type="application/json")
        self.assertEquals(400, response.status_code)

        # invalid body
        response = self.client.post(reverse('handlers.facebook_handler', args=[self.channel.uuid]), json.dumps(body),
                                    content_type="application/json")
        self.assertEquals(400, response.status_code)

        # no known msgs, gracefully ignore
        body = dict(entry=[dict()])
        response = self.client.post(reverse('handlers.facebook_handler', args=[self.channel.uuid]), json.dumps(body),
                                    content_type="application/json")
        self.assertEquals(200, response.status_code)

        # create test message to update
        joe = self.create_contact("Joe Biden", urn='facebook:1234')
        broadcast = joe.send("Hey Joe, it's Obama, pick up!", self.admin)
        msg = broadcast.get_messages()[0]
        msg.external_id = "mblox-id"
        msg.save()

        body = dict(entry=[dict(messaging=[dict(delivery=dict(mids=[msg.external_id]))])])
        response = self.client.post(reverse('handlers.facebook_handler', args=[self.channel.uuid]), json.dumps(body),
                                    content_type='application/json')

        self.assertEqual(response.status_code, 200)

        msg.refresh_from_db()
        self.assertEqual(msg.status, DELIVERED)

    def test_affinity(self):
        data = json.loads(FacebookTest.TEST_INCOMING)

        with patch('requests.get') as mock_get:
            mock_get.return_value = MockResponse(200, '{"first_name": "Ben","last_name": "Haggerty"}')

            callback_url = reverse('handlers.facebook_handler', args=[self.channel.uuid])
            response = self.client.post(callback_url, json.dumps(data), content_type="application/json")
            self.assertEqual(response.status_code, 200)

            # check the channel affinity for our URN
            urn = ContactURN.objects.get(urn='facebook:5678')
            self.assertEqual(self.channel, urn.channel)

            # create another facebook channel
            channel2 = Channel.create(self.org, self.user, None, 'FB', None, '1234',
                                      config={AUTH_TOKEN: 'auth'},
                                      uuid='00000000-0000-0000-0000-000000012345')

            # have to change the message so we don't treat it as a duplicate
            data['entry'][0]['messaging'][0]['message']['text'] = '2nd Message'
            data['entry'][0]['messaging'][0]['message']['mid'] = 'external_id_2'

            callback_url = reverse('handlers.facebook_handler', args=[channel2.uuid])
            response = self.client.post(callback_url, json.dumps(data), content_type="application/json")
            self.assertEqual(response.status_code, 200)

            urn = ContactURN.objects.get(urn='facebook:5678')
            self.assertEqual(channel2, urn.channel)

    def test_ignored_webhooks(self):
        TEST_PAYLOAD = """{
          "object": "page",
          "entry": [{
            "id": "208685479508187",
            "time": 1459991487970,
            "messaging": []
          }]
        }"""

        READ_ENTRY = """
        {
          "sender":{ "id":"1001" },
          "recipient":{ "id":"%s" },
          "timestamp":1458668856463,
          "read":{
            "watermark":1458668856253,
            "seq":38
          }
        }
        """

        ECHO_ENTRY = """{
          "sender": {"id": "1001"},
          "recipient": {"id": "%s"},
          "timestamp": 1467905036620,
          "message": {
            "is_echo": true,
            "app_id": 1077392885670130,
            "mid": "mid.1467905036543:c721a8364e45388954",
            "seq": 4,
            "text": "Echo Test"
          }
        }
        """

        LINK_ENTRY = """{
          "sender":{
            "id":"1001"
          },
          "recipient":{
            "id":"%s"
          },
          "timestamp":1234567890,
          "account_linking":{
            "status":"linked",
            "authorization_code":"PASS_THROUGH_AUTHORIZATION_CODE"
          }
        }
        """

        AUTH_ENTRY = """{
          "sender":{
            "id":"1001"
          },
          "recipient":{
            "id":"%s"
          },
          "timestamp":1234567890,
          "optin":{
            "ref":"PASS_THROUGH_PARAM"
          }
        }
        """

        callback_url = reverse('handlers.facebook_handler', args=[self.channel.uuid])
        for entry in (READ_ENTRY, ECHO_ENTRY, LINK_ENTRY, AUTH_ENTRY):
            payload = json.loads(TEST_PAYLOAD)
            payload['entry'][0]['messaging'].append(json.loads(entry % self.channel.address))

            with patch('requests.get') as mock_get:
                mock_get.return_value = MockResponse(200, '{"first_name": "Ben","last_name": "Haggerty"}')
                response = self.client.post(callback_url, json.dumps(payload), content_type="application/json")

                # ignored but 200
                self.assertEqual(response.status_code, 200)
                self.assertContains(response, "Ignored")

    def test_receive(self):
        data = json.loads(FacebookTest.TEST_INCOMING)
        callback_url = reverse('handlers.facebook_handler', args=[self.channel.uuid])

        with patch('requests.get') as mock_get:
            mock_get.return_value = MockResponse(200, '{"first_name": "Ben","last_name": "Haggerty"}')
            response = self.client.post(callback_url, json.dumps(data), content_type="application/json")

            msg = Msg.all_messages.get()

            self.assertEqual(response.status_code, 200)

            # load our message
            self.assertEqual(msg.contact.get_urn(FACEBOOK_SCHEME).path, "5678")
            self.assertEqual(msg.direction, INCOMING)
            self.assertEqual(msg.org, self.org)
            self.assertEqual(msg.channel, self.channel)
            self.assertEqual(msg.text, "hello world")
            self.assertEqual(msg.external_id, "external_id")

            # make sure our contact's name was populated
            self.assertEqual(msg.contact.name, 'Ben Haggerty')

            Msg.all_messages.all().delete()
            Contact.all().delete()

        # simulate a failure to fetch contact data
        with patch('requests.get') as mock_get:
            mock_get.return_value = MockResponse(400, '{"error": "Unable to look up profile data"}')
            response = self.client.post(callback_url, json.dumps(data), content_type="application/json")

            self.assertEqual(response.status_code, 200)

            msg = Msg.all_messages.get()

            self.assertEqual(msg.contact.get_urn(FACEBOOK_SCHEME).path, "5678")
            self.assertIsNone(msg.contact.name)

            Msg.all_messages.all().delete()
            Contact.all().delete()

        # simulate an exception
        with patch('requests.get') as mock_get:
            mock_get.return_value = MockResponse(200, 'Invalid JSON')
            response = self.client.post(callback_url, json.dumps(data), content_type="application/json")

            self.assertEqual(response.status_code, 200)

            msg = Msg.all_messages.get()

            self.assertEqual(msg.contact.get_urn(FACEBOOK_SCHEME).path, "5678")
            self.assertIsNone(msg.contact.name)

            Msg.all_messages.all().delete()
            Contact.all().delete()

        # now with a anon org, shouldn't try to look things up
        self.org.is_anon = True
        self.org.save()

        with patch('requests.get') as mock_get:
            response = self.client.post(callback_url, json.dumps(data), content_type="application/json")

            self.assertEqual(response.status_code, 200)

            msg = Msg.all_messages.get()

            self.assertEqual(msg.contact.get_urn(FACEBOOK_SCHEME).path, "5678")
            self.assertIsNone(msg.contact.name)
            self.assertEqual(mock_get.call_count, 0)

            Msg.all_messages.all().delete()
            self.org.is_anon = False
            self.org.save()

        # rich media
        data = """
        {
        "entry": [{
          "id": 208685479508187,
          "messaging": [{
            "message": {
              "attachments": [{
                "payload": { "url": "http://mediaurl.com/img.gif" }
              }],
              "mid": "external_id"
            },
            "recipient": {
              "id": 1234
            },
            "sender": {
              "id": 5678
            },
            "timestamp": 1459991487970
          }],
          "time": 1459991487970
        }]}
        """
        data = json.loads(data)
        response = self.client.post(callback_url, json.dumps(data), content_type="application/json")

        msg = Msg.all_messages.get()

        self.assertEqual(response.status_code, 200)
        self.assertEqual(msg.text, "http://mediaurl.com/img.gif")

        # link attachment
        data = """{
          "object":"page",
          "entry":[{
            "id":"32408604530",
            "time":1468418021822,
            "messaging":[{
              "sender":{"id":"5678"},
              "recipient":{"id":"1234"},
              "timestamp":1468417833159,
              "message": {
                "mid":"external_id",
                "seq":11242,
                "attachments":[{
                  "title":"Get in touch with us.",
                  "url": "http:\x5c/\x5c/m.me\x5c/",
                  "type": "fallback",
                  "payload": null
                }]
              }
            }]
          }]
        }
        """
        Msg.all_messages.all().delete()

        data = json.loads(data)
        response = self.client.post(callback_url, json.dumps(data), content_type="application/json")

        msg = Msg.all_messages.get()

        self.assertEqual(response.status_code, 200)
        self.assertEqual(msg.text, "Get in touch with us.\nhttp://m.me/")

    def test_send(self):
        joe = self.create_contact("Joe", urn="facebook:1234")
        bcast = joe.send("Facebook Msg", self.admin, trigger_send=False)

        # our outgoing sms
        sms = bcast.get_messages()[0]
        settings.SEND_MESSAGES = True

        with patch('requests.post') as mock:
            mock.return_value = MockResponse(200, '{"recipient_id":"1234", '
                                                  '"message_id":"mid.external"}')

            # manually send it off
            Channel.send_message(dict_to_struct('MsgStruct', sms.as_task_json()))

            # check the status of the message is now sent
            msg = bcast.get_messages()[0]
            self.assertEqual(msg.status, WIRED)
            self.assertTrue(msg.sent_on)
            self.assertEqual(msg.external_id, 'mid.external')
            self.clear_cache()

        with patch('requests.get') as mock:
            mock.return_value = MockResponse(412, 'Error')

            # manually send it off
            Channel.send_message(dict_to_struct('MsgStruct', sms.as_task_json()))

            # check the status of the message now errored
            msg = bcast.get_messages()[0]
            self.assertEquals(ERRORED, msg.status)<|MERGE_RESOLUTION|>--- conflicted
+++ resolved
@@ -44,12 +44,8 @@
 from .models import Channel, ChannelCount, ChannelEvent, SyncEvent, Alert, ChannelLog, CHIKKA, TELEGRAM
 from .models import PLIVO_AUTH_ID, PLIVO_AUTH_TOKEN, PLIVO_APP_ID, TEMBA_HEADERS
 from .models import TWILIO, ANDROID, TWITTER, API_ID, USERNAME, PASSWORD, PAGE_NAME, AUTH_TOKEN
-<<<<<<< HEAD
-from .models import ENCODING, SMART_ENCODING, SEND_URL, SEND_METHOD, NEXMO_UUID, UNICODE_ENCODING, NEXMO, SEND_BODY
-=======
 from .models import ENCODING, SMART_ENCODING, SEND_URL, SEND_METHOD, NEXMO_UUID, UNICODE_ENCODING, NEXMO
-from .models import CALL, ANSWER
->>>>>>> 7ebfd6d6
+from .models import CALL, ANSWER, SEND_BODY
 from .tasks import check_channels_task, squash_channelcounts
 from .views import TWILIO_SUPPORTED_COUNTRIES
 
