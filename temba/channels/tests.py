# -*- coding: utf-8 -*-
from __future__ import absolute_import, unicode_literals

import base64
import calendar
import copy
import hashlib
import hmac
import json
import pytz
import six
import time
import urllib2
import uuid

from datetime import timedelta, date, datetime
from django.conf import settings
from django.contrib.auth.models import User, Group
from django.core import mail
from django.core.cache import cache
from django.core.urlresolvers import reverse
from django.test import RequestFactory
from django.test.utils import override_settings
from django.utils import timezone
from django.template import loader
from django_redis import get_redis_connection
from mock import patch
from smartmin.tests import SmartminTest

from temba.flows.models import FlowRun
from temba.api.models import WebHookEvent
from temba.contacts.models import Contact, ContactGroup, ContactURN, URN, TEL_SCHEME, TWITTER_SCHEME, EXTERNAL_SCHEME, \
    LINE_SCHEME, JIOCHAT_SCHEME
<<<<<<< HEAD
from temba.flows.models import FlowRun
from temba.msgs.models import Broadcast, Msg, IVR, WIRED, FAILED, SENT, DELIVERED, ERRORED, INCOMING, PENDING, QUEUED
=======
from temba.msgs.models import Broadcast, Msg, IVR, WIRED, FAILED, SENT, DELIVERED, ERRORED, INCOMING, PENDING, QUEUED, \
    HANDLER_QUEUE, HANDLE_EVENT_TASK
>>>>>>> 98523169
from temba.channels.views import channel_status_processor
from temba.contacts.models import TELEGRAM_SCHEME, FACEBOOK_SCHEME, VIBER_SCHEME, FCM_SCHEME
from temba.ivr.models import IVRCall
from temba.msgs.models import MSG_SENT_KEY, SystemLabel
from temba.orgs.models import Org, ALL_EVENTS, ACCOUNT_SID, ACCOUNT_TOKEN, APPLICATION_SID, NEXMO_KEY, NEXMO_SECRET, FREE_PLAN, NEXMO_UUID, \
    NEXMO_APP_ID, NEXMO_APP_PRIVATE_KEY
from temba.tests import TembaTest, MockResponse, MockTwilioClient, MockRequestValidator, AnonymousOrg
from temba.triggers.models import Trigger
from temba.utils import dict_to_struct, datetime_to_str, get_anonymous_user
from temba.utils.jiochat import JiochatClient
from temba.utils.twitter import generate_twitter_signature
from temba.utils.queues import push_task
from twilio import TwilioRestException
from twilio.util import RequestValidator
from twython import TwythonError
from urllib import urlencode
from xml.etree import ElementTree as ET


from .models import Channel, ChannelCount, ChannelEvent, SyncEvent, Alert, ChannelLog, TEMBA_HEADERS, HUB9_ENDPOINT, \
    ChannelSession, CHANNEL_EVENT
from .models import DART_MEDIA_ENDPOINT
from .tasks import check_channels_task, squash_channelcounts, refresh_jiochat_access_tokens
from .views import TWILIO_SUPPORTED_COUNTRIES


class ChannelTest(TembaTest):

    def setUp(self):
        super(ChannelTest, self).setUp()

        self.channel.delete()

        self.tel_channel = Channel.create(self.org, self.user, 'RW', 'A', name="Test Channel", address="+250785551212",
                                          role="SR", secret="12345", gcm_id="123")

        self.twitter_channel = Channel.create(self.org, self.user, None, 'TT', name="Twitter Channel",
                                              address="billy_bob", role="SR")

        self.released_channel = Channel.create(None, self.user, None, 'NX', name="Released Channel", address=None,
                                               secret=None, gcm_id="000")

        self.ussd_channel = Channel.create(self.org, self.user, None, Channel.TYPE_JUNEBUG_USSD, name="Junebug USSD",
                                           address="*123#", role=Channel.ROLE_USSD)

    def send_message(self, numbers, message, org=None, user=None):
        if not org:
            org = self.org

        if not user:
            user = self.user

        group = ContactGroup.get_or_create(org, user, 'Numbers: %s' % ','.join(numbers))
        contacts = list()
        for number in numbers:
            contacts.append(Contact.get_or_create(org, user, name=None, urns=[URN.from_tel(number)]))

        group.contacts.add(*contacts)

        broadcast = Broadcast.create(org, user, message, [group])
        broadcast.send()

        msg = Msg.objects.filter(broadcast=broadcast).order_by('text', 'pk')
        if len(numbers) == 1:
            return msg.first()
        else:
            return list(msg)

    def assertHasCommand(self, cmd_name, response):
        self.assertEquals(200, response.status_code)
        data = response.json()

        for cmd in data['cmds']:
            if cmd['cmd'] == cmd_name:
                return

        raise Exception("Did not find '%s' cmd in response: '%s'" % (cmd_name, response.content))

    def test_expressions_context(self):
        context = self.tel_channel.build_expressions_context()
        self.assertEqual(context['__default__'], '+250 785 551 212')
        self.assertEqual(context['name'], 'Test Channel')
        self.assertEqual(context['address'], '+250 785 551 212')
        self.assertEqual(context['tel'], '+250 785 551 212')
        self.assertEqual(context['tel_e164'], '+250785551212')

        context = self.twitter_channel.build_expressions_context()
        self.assertEqual(context['__default__'], '@billy_bob')
        self.assertEqual(context['name'], 'Twitter Channel')
        self.assertEqual(context['address'], '@billy_bob')
        self.assertEqual(context['tel'], '')
        self.assertEqual(context['tel_e164'], '')

        context = self.released_channel.build_expressions_context()
        self.assertEqual(context['__default__'], 'Released Channel')
        self.assertEqual(context['name'], 'Released Channel')
        self.assertEqual(context['address'], '')
        self.assertEqual(context['tel'], '')
        self.assertEqual(context['tel_e164'], '')

    def test_deactivate(self):
        self.login(self.admin)
        self.tel_channel.is_active = False
        self.tel_channel.save()
        response = self.client.get(reverse('channels.channel_read', args=[self.tel_channel.uuid]))
        self.assertEquals(404, response.status_code)

    def test_channelog_links(self):
        self.login(self.admin)

        channel_types = (
            (Channel.TYPE_JUNEBUG, Channel.DEFAULT_ROLE, 'Sending Log'),
            (Channel.TYPE_JUNEBUG_USSD, Channel.ROLE_USSD, 'USSD Log'),
            (Channel.TYPE_TWILIO, Channel.ROLE_CALL, 'Call Log'),
            (Channel.TYPE_TWILIO, Channel.ROLE_SEND + Channel.ROLE_CALL, 'Channel Log')
        )

        for channel_type, channel_role, link_text in channel_types:
            channel = Channel.create(self.org, self.user, None, channel_type, name="Test Channel", role=channel_role)
            response = self.client.get(reverse('channels.channel_read', args=[channel.uuid]))
            self.assertContains(response, link_text)

    def test_delegate_channels(self):

        self.login(self.admin)

        # we don't support IVR yet
        self.assertFalse(self.org.supports_ivr())

        # pretend we are connected to twiliko
        self.org.config = json.dumps(dict(ACCOUNT_SID='AccountSid', ACCOUNT_TOKEN='AccountToken', APPLICATION_SID='AppSid'))
        self.org.save()

        # add a delegate caller
        post_data = dict(channel=self.tel_channel.pk, connection='T')
        response = self.client.post(reverse('channels.channel_create_caller'), post_data)

        # now we should be IVR capable
        self.assertTrue(self.org.supports_ivr())

        # should now have the option to disable
        self.login(self.admin)
        response = self.client.get(reverse('channels.channel_read', args=[self.tel_channel.uuid]))
        self.assertContains(response, 'Disable Voice Calls')

        # try adding a caller for an invalid channel
        response = self.client.post('%s?channel=20000' % reverse('channels.channel_create_caller'))
        self.assertEquals(200, response.status_code)
        self.assertEquals('Sorry, a caller cannot be added for that number', response.context['form'].errors['channel'][0])

        # disable our twilio connection
        self.org.remove_twilio_account(self.admin)
        self.assertFalse(self.org.supports_ivr())

        # we should lose our caller
        response = self.client.get(reverse('channels.channel_read', args=[self.tel_channel.uuid]))
        self.assertNotContains(response, 'Disable Voice Calls')

        # now try and add it back without a twilio connection
        response = self.client.post(reverse('channels.channel_create_caller'), post_data)

        # shouldn't have added, so no ivr yet
        self.assertFalse(self.assertFalse(self.org.supports_ivr()))

        self.assertEquals('A connection to a Twilio account is required', response.context['form'].errors['connection'][0])

    def test_get_channel_type_name(self):
        self.assertEquals(self.tel_channel.get_channel_type_name(), "Android Phone")
        self.assertEquals(self.twitter_channel.get_channel_type_name(), "Twitter Channel")
        self.assertEquals(self.released_channel.get_channel_type_name(), "Nexmo Channel")

    def test_channel_selection(self):
        # make our default tel channel MTN
        mtn = self.tel_channel
        mtn.name = "MTN"
        mtn.save()

        # create a channel for Tigo too
        tigo = Channel.create(self.org, self.user, 'RW', 'A', "Tigo", "+250725551212", secret="11111", gcm_id="456")

        # new contact on MTN should send with the MTN channel
        msg = self.send_message(['+250788382382'], "Sent to an MTN number")
        self.assertEquals(mtn, self.org.get_send_channel(contact_urn=msg.contact_urn))
        self.assertEquals(mtn, msg.channel)

        # new contact on Tigo should send with the Tigo channel
        msg = self.send_message(['+250728382382'], "Sent to a Tigo number")
        self.assertEquals(tigo, self.org.get_send_channel(contact_urn=msg.contact_urn))
        self.assertEquals(tigo, msg.channel)

        # now our MTN contact texts, the tigo number which should change their affinity
        msg = Msg.create_incoming(tigo, "tel:+250788382382", "Send an inbound message to Tigo")
        self.assertEquals(tigo, msg.channel)
        self.assertEquals(tigo, self.org.get_send_channel(contact_urn=msg.contact_urn))
        self.assertEquals(tigo, ContactURN.objects.get(path='+250788382382').channel)

        # new contact on Airtel (some overlap) should send with the Tigo channel since it is newest
        msg = self.send_message(['+250738382382'], "Sent to a Airtel number")
        self.assertEquals(tigo, self.org.get_send_channel(contact_urn=msg.contact_urn))
        self.assertEquals(tigo, msg.channel)

        # add a voice caller
        caller = Channel.add_call_channel(self.org, self.user, self.tel_channel)

        # set our affinity to the caller (ie, they were on an ivr call)
        ContactURN.objects.filter(path='+250788382382').update(channel=caller)
        self.assertEquals(mtn, self.org.get_send_channel(contact_urn=ContactURN.objects.get(path='+250788382382')))

        # change channel numbers to be shortcodes, i.e. no overlap with contact numbers
        mtn.address = '1234'
        mtn.save()
        tigo.address = '1235'
        tigo.save()

        # should return the newest channel which is TIGO
        msg = self.send_message(['+250788382382'], "Sent to an MTN number, but with shortcode channels")
        self.assertEquals(tigo, msg.channel)
        self.assertEquals(tigo, self.org.get_send_channel(contact_urn=msg.contact_urn))

        # check for twitter
        self.assertEquals(self.twitter_channel, self.org.get_send_channel(scheme=TWITTER_SCHEME))

        contact = self.create_contact("Billy", number="+250722222222", twitter="billy_bob")
        twitter_urn = contact.get_urn(schemes=[TWITTER_SCHEME])
        self.assertEquals(self.twitter_channel, self.org.get_send_channel(contact_urn=twitter_urn))

    def test_message_splitting(self):
        # external API requires messages to be <= 160 chars
        self.tel_channel.channel_type = 'EX'
        self.tel_channel.save()

        msg = Msg.create_outgoing(self.org, self.user, 'tel:+250738382382', 'x' * 400)  # 400 chars long
        Channel.send_message(dict_to_struct('MsgStruct', msg.as_task_json()))
        self.assertEqual(3, Msg.objects.get(pk=msg.id).msg_count)

        # Nexmo limit is 1600
        self.tel_channel.channel_type = 'NX'
        self.tel_channel.save()
        cache.clear()  # clear the channel from cache

        msg = Msg.create_outgoing(self.org, self.user, 'tel:+250738382382', 'y' * 400)
        Channel.send_message(dict_to_struct('MsgStruct', msg.as_task_json()))
        self.assertEqual(self.tel_channel, Msg.objects.get(pk=msg.id).channel)
        self.assertEqual(1, Msg.objects.get(pk=msg.id).msg_count)

    def test_ensure_normalization(self):
        self.tel_channel.country = 'RW'
        self.tel_channel.save()

        contact1 = self.create_contact("contact1", "0788111222")
        contact2 = self.create_contact("contact2", "+250788333444")
        contact3 = self.create_contact("contact3", "+18006927753")

        self.org.normalize_contact_tels()

        norm_c1 = Contact.objects.get(pk=contact1.pk)
        norm_c2 = Contact.objects.get(pk=contact2.pk)
        norm_c3 = Contact.objects.get(pk=contact3.pk)

        self.assertEquals(norm_c1.get_urn(TEL_SCHEME).path, "+250788111222")
        self.assertEquals(norm_c2.get_urn(TEL_SCHEME).path, "+250788333444")
        self.assertEquals(norm_c3.get_urn(TEL_SCHEME).path, "+18006927753")

    def test_channel_create(self):

        # can't use an invalid scheme for a fixed-scheme channel type
        with self.assertRaises(ValueError):
            Channel.create(self.org, self.user, 'KE', 'AT', None, '+250788123123',
                           config=dict(username='at-user', api_key='africa-key'),
                           uuid='00000000-0000-0000-0000-000000001234',
                           schemes=['fb'])

        # a scheme is required
        with self.assertRaises(ValueError):
            Channel.create(self.org, self.user, 'US', 'EX', None, '+12065551212',
                           uuid='00000000-0000-0000-0000-000000001234',
                           schemes=[])

        # country channels can't have scheme
        with self.assertRaises(ValueError):
            Channel.create(self.org, self.user, 'US', 'EX', None, '+12065551212',
                           uuid='00000000-0000-0000-0000-000000001234',
                           schemes=['fb'])

    def test_delete(self):
        self.org.administrators.add(self.user)
        self.user.set_org(self.org)
        self.login(self.user)

        # a message, a call, and a broadcast
        msg = self.send_message(['250788382382'], "How is it going?")
        call = ChannelEvent.create(self.tel_channel, "tel:+250788383385", ChannelEvent.TYPE_CALL_IN, timezone.now(), 5)

        self.assertEqual(self.org, msg.org)
        self.assertEqual(self.tel_channel, msg.channel)
        self.assertEquals(1, Msg.get_messages(self.org).count())
        self.assertEquals(1, ChannelEvent.get_all(self.org).count())
        self.assertEquals(1, Broadcast.get_broadcasts(self.org).count())

        # start off in the pending state
        self.assertEquals('P', msg.status)

        response = self.fetch_protected(reverse('channels.channel_delete', args=[self.tel_channel.pk]), self.user)
        self.assertContains(response, 'Test Channel')

        response = self.fetch_protected(reverse('channels.channel_delete', args=[self.tel_channel.pk]),
                                        post_data=dict(remove=True), user=self.user)
        self.assertRedirect(response, reverse("orgs.org_home"))

        msg = Msg.objects.get(pk=msg.pk)
        self.assertIsNotNone(msg.channel)
        self.assertIsNone(msg.channel.gcm_id)
        self.assertIsNone(msg.channel.secret)
        self.assertEquals(self.org, msg.org)

        # queued messages for the channel should get marked as failed
        self.assertEquals('F', msg.status)

        call = ChannelEvent.objects.get(pk=call.pk)
        self.assertIsNotNone(call.channel)
        self.assertIsNone(call.channel.gcm_id)
        self.assertIsNone(call.channel.secret)

        self.assertEquals(self.org, call.org)

        broadcast = Broadcast.objects.get(pk=msg.broadcast.pk)
        self.assertEquals(self.org, broadcast.org)

        # should still be considered that user's message, call and broadcast
        self.assertEquals(1, Msg.get_messages(self.org).count())
        self.assertEquals(1, ChannelEvent.get_all(self.org).count())
        self.assertEquals(1, Broadcast.get_broadcasts(self.org).count())

        # syncing this channel should result in a release
        post_data = dict(cmds=[dict(cmd="status", p_sts="CHA", p_src="BAT", p_lvl="60", net="UMTS", pending=[], retry=[])])

        # now send the channel's updates
        response = self.sync(self.tel_channel, post_data)

        # our response should contain a release
        self.assertHasCommand('rel', response)

        # create a channel
        channel = Channel.create(self.org, self.user, 'RW', 'A', "Test Channel", "0785551212",
                                 secret="12345", gcm_id="123")

        response = self.fetch_protected(reverse('channels.channel_delete', args=[channel.pk]), self.superuser)
        self.assertContains(response, 'Test Channel')

        response = self.fetch_protected(reverse('channels.channel_delete', args=[channel.pk]),
                                        post_data=dict(remove=True), user=self.superuser)
        self.assertRedirect(response, reverse("orgs.org_home"))

        # create a channel
        channel = Channel.create(self.org, self.user, 'RW', 'A', "Test Channel", "0785551212",
                                 secret="12345", gcm_id="123")

        # add channel trigger
        from temba.triggers.models import Trigger
        Trigger.objects.create(org=self.org, flow=self.create_flow(), channel=channel,
                               modified_by=self.admin, created_by=self.admin)

        self.assertTrue(Trigger.objects.filter(channel=channel, is_active=True))

        response = self.fetch_protected(reverse('channels.channel_delete', args=[channel.pk]),
                                        post_data=dict(remove=True), user=self.superuser)

        self.assertRedirect(response, reverse("orgs.org_home"))

        # channel trigger should have be removed
        self.assertFalse(Trigger.objects.filter(channel=channel, is_active=True))

    def test_list(self):
        # de-activate existing channels
        Channel.objects.all().update(is_active=False)

        # list page redirects to claim page
        self.login(self.user)
        response = self.client.get(reverse('channels.channel_list'))
        self.assertRedirect(response, reverse('channels.channel_claim'))

        # unless you're a superuser
        self.login(self.superuser)
        response = self.client.get(reverse('channels.channel_list'))
        self.assertEqual(response.status_code, 200)
        self.assertEqual(list(response.context['object_list']), [])

        # re-activate one of the channels so org has a single channel
        self.tel_channel.is_active = True
        self.tel_channel.save()

        # list page now redirects to channel read page
        self.login(self.user)
        response = self.client.get(reverse('channels.channel_list'))
        self.assertRedirect(response, reverse('channels.channel_read', args=[self.tel_channel.uuid]))

        # unless you're a superuser
        self.login(self.superuser)
        response = self.client.get(reverse('channels.channel_list'))
        self.assertEqual(response.status_code, 200)
        self.assertEqual(list(response.context['object_list']), [self.tel_channel])

        # re-activate other channel so org now has two channels
        self.twitter_channel.is_active = True
        self.twitter_channel.save()

        # no-more redirection for anyone
        self.login(self.user)
        response = self.client.get(reverse('channels.channel_list'))
        self.assertEqual(response.status_code, 200)
        self.assertEqual(set(response.context['object_list']), {self.tel_channel, self.twitter_channel})

        # clear out the phone and name for the Android channel
        self.tel_channel.name = None
        self.tel_channel.address = None
        self.tel_channel.save()
        response = self.client.get(reverse('channels.channel_list'))
        self.assertContains(response, "Unknown")
        self.assertContains(response, "Android Phone")

    def test_channel_status(self):
        # visit page as a viewer
        self.login(self.user)
        response = self.client.get('/', follow=True)
        self.assertNotIn('unsent_msgs', response.context, msg="Found unsent_msgs in context")
        self.assertNotIn('delayed_syncevents', response.context, msg="Found delayed_syncevents in context")

        # visit page as superuser
        self.login(self.superuser)
        response = self.client.get('/', follow=True)
        # superusers doesn't have orgs thus cannot have both values
        self.assertNotIn('unsent_msgs', response.context, msg="Found unsent_msgs in context")
        self.assertNotIn('delayed_syncevents', response.context, msg="Found delayed_syncevents in context")

        # visit page as administrator
        self.login(self.admin)
        response = self.client.get('/', follow=True)

        # there is not unsent nor delayed syncevents
        self.assertNotIn('unsent_msgs', response.context, msg="Found unsent_msgs in context")
        self.assertNotIn('delayed_syncevents', response.context, msg="Found delayed_syncevents in context")

        # replace existing channels with a single Android device
        Channel.objects.update(is_active=False)
        channel = Channel.create(self.org, self.user, None, Channel.TYPE_ANDROID, None, "+250781112222",
                                 gcm_id="asdf", secret="asdf", created_on=(timezone.now() - timedelta(hours=2)))

        response = self.client.get('/', Follow=True)
        self.assertNotIn('delayed_syncevents', response.context)
        self.assertNotIn('unsent_msgs', response.context, msg="Found unsent_msgs in context")

        # simulate a sync in back in two hours
        post_data = dict(cmds=[
                         # device details status
                         dict(cmd="status", p_sts="CHA", p_src="BAT", p_lvl="60",
                              net="UMTS", pending=[], retry=[])])
        self.sync(channel, post_data)
        sync_event = SyncEvent.objects.all()[0]
        sync_event.created_on = timezone.now() - timedelta(hours=2)
        sync_event.save()

        response = self.client.get('/', Follow=True)
        self.assertIn('delayed_syncevents', response.context)
        self.assertNotIn('unsent_msgs', response.context, msg="Found unsent_msgs in context")

        # add a message, just sent so shouldn't have delayed
        msg = Msg.create_outgoing(self.org, self.user, 'tel:250788123123', "test")
        response = self.client.get('/', Follow=True)
        self.assertIn('delayed_syncevents', response.context)
        self.assertNotIn('unsent_msgs', response.context, msg="Found unsent_msgs in context")

        # but put it in the past
        msg.delete()
        msg = Msg.create_outgoing(self.org, self.user, 'tel:250788123123', "test",
                                  created_on=timezone.now() - timedelta(hours=3))
        response = self.client.get('/', Follow=True)
        self.assertIn('delayed_syncevents', response.context)
        self.assertIn('unsent_msgs', response.context, msg="Found unsent_msgs in context")

        # if there is a successfully sent message after sms was created we do not consider it as delayed
        success_msg = Msg.create_outgoing(self.org, self.user, 'tel:+250788123123', "success-send",
                                          created_on=timezone.now() - timedelta(hours=2))
        success_msg.sent_on = timezone.now() - timedelta(hours=2)
        success_msg.status = 'S'
        success_msg.save()
        response = self.client.get('/', Follow=True)
        self.assertIn('delayed_syncevents', response.context)
        self.assertNotIn('unsent_msgs', response.context, msg="Found unsent_msgs in context")

        # test that editors have the channel of the the org the are using
        other_user = self.create_user("Other")
        self.create_secondary_org()
        self.org2.administrators.add(other_user)
        self.org.editors.add(other_user)
        self.assertFalse(self.org2.channels.all())

        self.login(other_user)

        other_user.set_org(self.org2)

        self.assertEquals(self.org2, other_user.get_org())
        response = self.client.get('/', follow=True)
        self.assertNotIn('channel_type', response.context, msg="Found channel_type in context")

        other_user.set_org(self.org)

        self.assertEquals(1, self.org.channels.filter(is_active=True).count())
        self.assertEquals(self.org, other_user.get_org())

        response = self.client.get('/', follow=True)
        # self.assertIn('channel_type', response.context)

    def sync(self, channel, post_data=None, signature=None):
        if not post_data:
            post_data = "{}"
        else:
            post_data = json.dumps(post_data)

        ts = int(time.time())
        if not signature:

            # sign the request
            key = str(channel.secret) + str(ts)
            signature = hmac.new(key=key, msg=bytes(post_data), digestmod=hashlib.sha256).digest()

            # base64 and url sanitize
            signature = urllib2.quote(base64.urlsafe_b64encode(signature))

        return self.client.post("%s?signature=%s&ts=%d" % (reverse('sync', args=[channel.pk]), signature, ts),
                                content_type='application/json', data=post_data)

    def test_update(self):
        update_url = reverse('channels.channel_update', args=[self.tel_channel.id])

        # only user of the org can view the update page of a channel
        self.client.logout()
        self.login(self.user)
        response = self.client.get(update_url)
        self.assertEquals(302, response.status_code)

        self.login(self.user)
        # visit the channel's update page as a manager within the channel's organization
        self.org.administrators.add(self.user)
        response = self.fetch_protected(update_url, self.user)
        self.assertEquals(200, response.status_code)
        self.assertEquals(response.request['PATH_INFO'], update_url)

        channel = Channel.objects.get(pk=self.tel_channel.id)
        self.assertEquals(channel.name, "Test Channel")
        self.assertEquals(channel.address, "+250785551212")

        postdata = dict()
        postdata['name'] = "Test Channel Update1"
        postdata['address'] = "+250785551313"

        self.login(self.user)
        response = self.client.post(update_url, postdata, follow=True)
        channel = Channel.objects.get(pk=self.tel_channel.id)
        self.assertEquals(channel.name, "Test Channel Update1")
        self.assertEquals(channel.address, "+250785551313")

        # if we change the channel to a twilio type, shouldn't be able to edit our address
        channel.channel_type = Channel.TYPE_TWILIO
        channel.save()

        response = self.client.get(update_url)
        self.assertFalse('address' in response.context['form'].fields)

        # bring it back to android
        channel.channel_type = Channel.TYPE_ANDROID
        channel.save()

        # visit the channel's update page as administrator
        self.org.administrators.add(self.user)
        self.user.set_org(self.org)
        response = self.fetch_protected(update_url, self.user)
        self.assertEquals(200, response.status_code)
        self.assertEquals(response.request['PATH_INFO'], update_url)
        channel = Channel.objects.get(pk=self.tel_channel.id)
        self.assertEquals(channel.name, "Test Channel Update1")
        self.assertEquals(channel.address, "+250785551313")

        postdata = dict()
        postdata['name'] = "Test Channel Update2"
        postdata['address'] = "+250785551414"

        response = self.fetch_protected(update_url, self.user, postdata)
        channel = Channel.objects.get(pk=self.tel_channel.id)
        self.assertEquals(channel.name, "Test Channel Update2")
        self.assertEquals(channel.address, "+250785551414")

        # visit the channel's update page as superuser
        self.superuser.set_org(self.org)
        response = self.fetch_protected(update_url, self.superuser)
        self.assertEquals(200, response.status_code)
        self.assertEquals(response.request['PATH_INFO'], update_url)
        channel = Channel.objects.get(pk=self.tel_channel.id)
        self.assertEquals(channel.name, "Test Channel Update2")
        self.assertEquals(channel.address, "+250785551414")

        postdata = dict()
        postdata['name'] = "Test Channel Update3"
        postdata['address'] = "+250785551515"

        response = self.fetch_protected(update_url, self.superuser, postdata)
        channel = Channel.objects.get(pk=self.tel_channel.id)
        self.assertEquals(channel.name, "Test Channel Update3")
        self.assertEquals(channel.address, "+250785551515")

        # make sure channel works with alphanumeric numbers
        channel.address = "EATRIGHT"
        self.assertEquals("EATRIGHT", channel.get_address_display())
        self.assertEquals("EATRIGHT", channel.get_address_display(e164=True))

        # change channel type to Twitter
        channel.channel_type = 'TT'
        channel.schemes = [TWITTER_SCHEME]
        channel.address = 'billy_bob'
        channel.scheme = 'twitter'
        channel.config = json.dumps({'handle_id': 12345, 'oauth_token': 'abcdef', 'oauth_token_secret': '23456'})
        channel.save()

        self.assertEquals('@billy_bob', channel.get_address_display())
        self.assertEquals('@billy_bob', channel.get_address_display(e164=True))

        response = self.fetch_protected(update_url, self.user)
        self.assertEquals(200, response.status_code)
        self.assertIn('name', response.context['fields'])
        self.assertIn('alert_email', response.context['fields'])
        self.assertIn('address', response.context['fields'])
        self.assertNotIn('country', response.context['fields'])

        postdata = dict()
        postdata['name'] = "Twitter2"
        postdata['alert_email'] = "bob@example.com"
        postdata['address'] = "billy_bob"

        self.fetch_protected(update_url, self.user, postdata)
        channel = Channel.objects.get(pk=self.tel_channel.id)
        self.assertEquals(channel.name, "Twitter2")
        self.assertEquals(channel.alert_email, "bob@example.com")
        self.assertEquals(channel.address, "billy_bob")

    def test_read(self):
        post_data = dict(cmds=[
                         # device details status
                         dict(cmd="status", p_sts="CHA", p_src="BAT", p_lvl="60",
                              net="UMTS", pending=[], retry=[])])

        # now send the channel's updates
        self.sync(self.tel_channel, post_data)
        post_data = dict(cmds=[
                         # device details status
                         dict(cmd="status", p_sts="FUL", p_src="AC", p_lvl="100",
                              net="WIFI", pending=[], retry=[])])

        # now send the channel's updates
        self.sync(self.tel_channel, post_data)
        self.assertEquals(2, SyncEvent.objects.all().count())

        # non-org users can't view our channels
        self.login(self.non_org_user)
        response = self.client.get(reverse('channels.channel_read', args=[self.tel_channel.uuid]))
        self.assertLoginRedirect(response)

        # org users can
        response = self.fetch_protected(reverse('channels.channel_read', args=[self.tel_channel.uuid]), self.user)

        self.assertEquals(len(response.context['source_stats']), len(SyncEvent.objects.values_list('power_source', flat=True).distinct()))
        self.assertEquals('AC', response.context['source_stats'][0][0])
        self.assertEquals(1, response.context['source_stats'][0][1])
        self.assertEquals('BAT', response.context['source_stats'][1][0])
        self.assertEquals(1, response.context['source_stats'][0][1])

        self.assertEquals(len(response.context['network_stats']), len(SyncEvent.objects.values_list('network_type', flat=True).distinct()))
        self.assertEquals('UMTS', response.context['network_stats'][0][0])
        self.assertEquals(1, response.context['network_stats'][0][1])
        self.assertEquals('WIFI', response.context['network_stats'][1][0])
        self.assertEquals(1, response.context['network_stats'][1][1])

        self.assertTrue(len(response.context['latest_sync_events']) <= 5)

        response = self.fetch_protected(reverse('orgs.org_home'), self.admin)
        self.assertNotContains(response, 'Enable Voice')

        # Add twilio credentials to make sure we can add calling for our android channel
        twilio_config = {ACCOUNT_SID: 'SID', ACCOUNT_TOKEN: 'TOKEN', APPLICATION_SID: 'APP SID'}
        config = self.org.config_json()
        config.update(twilio_config)
        self.org.config = json.dumps(config)
        self.org.save(update_fields=['config'])

        response = self.fetch_protected(reverse('orgs.org_home'), self.admin)
        self.assertTrue(self.org.is_connected_to_twilio())
        self.assertContains(response, 'Enable Voice')

        two_hours_ago = timezone.now() - timedelta(hours=2)

        # make sure our channel is old enough to trigger alerts
        self.tel_channel.created_on = two_hours_ago
        self.tel_channel.save()

        # delayed sync status
        for sync in SyncEvent.objects.all():
            sync.created_on = two_hours_ago
            sync.save()

        # add a message, just sent so shouldn't be delayed
        Msg.create_outgoing(self.org, self.user, 'tel:250785551212', 'delayed message', created_on=two_hours_ago)

        response = self.fetch_protected(reverse('channels.channel_read', args=[self.tel_channel.uuid]), self.admin)
        self.assertIn('delayed_sync_event', response.context_data.keys())
        self.assertIn('unsent_msgs_count', response.context_data.keys())

        # with superuser
        response = self.fetch_protected(reverse('channels.channel_read', args=[self.tel_channel.uuid]), self.superuser)
        self.assertEquals(200, response.status_code)

        # now that we can access the channel, which messages do we display in the chart?
        joe = self.create_contact('Joe', '+2501234567890')
        test_contact = Contact.get_test_contact(self.admin)

        # should have two series, one for incoming one for outgoing
        self.assertEquals(2, len(response.context['message_stats']))

        # but only an outgoing message so far
        self.assertEquals(0, len(response.context['message_stats'][0]['data']))
        self.assertEquals(1, response.context['message_stats'][1]['data'][-1]['count'])

        # we have one row for the message stats table
        self.assertEquals(1, len(response.context['message_stats_table']))
        # only one outgoing message
        self.assertEquals(0, response.context['message_stats_table'][0]['incoming_messages_count'])
        self.assertEquals(1, response.context['message_stats_table'][0]['outgoing_messages_count'])
        self.assertEquals(0, response.context['message_stats_table'][0]['incoming_ivr_count'])
        self.assertEquals(0, response.context['message_stats_table'][0]['outgoing_ivr_count'])

        # send messages with a test contact
        Msg.create_incoming(self.tel_channel, six.text_type(test_contact.get_urn()), 'This incoming message will not be counted')
        Msg.create_outgoing(self.org, self.user, test_contact, 'This outgoing message will not be counted')

        response = self.fetch_protected(reverse('channels.channel_read', args=[self.tel_channel.uuid]), self.superuser)
        self.assertEquals(200, response.status_code)

        # nothing should change since it's a test contact
        self.assertEquals(0, len(response.context['message_stats'][0]['data']))
        self.assertEquals(1, response.context['message_stats'][1]['data'][-1]['count'])

        # no change on the table starts too
        self.assertEquals(1, len(response.context['message_stats_table']))
        self.assertEquals(0, response.context['message_stats_table'][0]['incoming_messages_count'])
        self.assertEquals(1, response.context['message_stats_table'][0]['outgoing_messages_count'])
        self.assertEquals(0, response.context['message_stats_table'][0]['incoming_ivr_count'])
        self.assertEquals(0, response.context['message_stats_table'][0]['outgoing_ivr_count'])

        # send messages with a normal contact
        Msg.create_incoming(self.tel_channel, six.text_type(joe.get_urn(TEL_SCHEME)), 'This incoming message will be counted')
        Msg.create_outgoing(self.org, self.user, joe, 'This outgoing message will be counted')

        # now we have an inbound message and two outbounds
        response = self.fetch_protected(reverse('channels.channel_read', args=[self.tel_channel.uuid]), self.superuser)
        self.assertEquals(200, response.status_code)
        self.assertEquals(1, response.context['message_stats'][0]['data'][-1]['count'])

        # this assertion is problematic causing time-sensitive failures, to reconsider
        # self.assertEquals(2, response.context['message_stats'][1]['data'][-1]['count'])

        # message stats table have an inbound and two outbounds in the last month
        self.assertEquals(1, len(response.context['message_stats_table']))
        self.assertEquals(1, response.context['message_stats_table'][0]['incoming_messages_count'])
        self.assertEquals(2, response.context['message_stats_table'][0]['outgoing_messages_count'])
        self.assertEquals(0, response.context['message_stats_table'][0]['incoming_ivr_count'])
        self.assertEquals(0, response.context['message_stats_table'][0]['outgoing_ivr_count'])

        # test cases for IVR messaging, make our relayer accept calls
        self.tel_channel.role = 'SCAR'
        self.tel_channel.save()

        from temba.msgs.models import IVR
        Msg.create_incoming(self.tel_channel, six.text_type(test_contact.get_urn()), 'incoming ivr as a test contact', msg_type=IVR)
        Msg.create_outgoing(self.org, self.user, test_contact, 'outgoing ivr as a test contact', msg_type=IVR)
        response = self.fetch_protected(reverse('channels.channel_read', args=[self.tel_channel.uuid]), self.superuser)

        # nothing should have changed
        self.assertEquals(2, len(response.context['message_stats']))

        self.assertEquals(1, len(response.context['message_stats_table']))
        self.assertEquals(1, response.context['message_stats_table'][0]['incoming_messages_count'])
        self.assertEquals(2, response.context['message_stats_table'][0]['outgoing_messages_count'])
        self.assertEquals(0, response.context['message_stats_table'][0]['incoming_ivr_count'])
        self.assertEquals(0, response.context['message_stats_table'][0]['outgoing_ivr_count'])

        # now let's create an ivr interaction from a real contact
        Msg.create_incoming(self.tel_channel, six.text_type(joe.get_urn()), 'incoming ivr', msg_type=IVR)
        Msg.create_outgoing(self.org, self.user, joe, 'outgoing ivr', msg_type=IVR)
        response = self.fetch_protected(reverse('channels.channel_read', args=[self.tel_channel.uuid]), self.superuser)

        self.assertEquals(4, len(response.context['message_stats']))
        self.assertEquals(1, response.context['message_stats'][2]['data'][0]['count'])
        self.assertEquals(1, response.context['message_stats'][3]['data'][0]['count'])

        self.assertEquals(1, len(response.context['message_stats_table']))
        self.assertEquals(1, response.context['message_stats_table'][0]['incoming_messages_count'])
        self.assertEquals(2, response.context['message_stats_table'][0]['outgoing_messages_count'])
        self.assertEquals(1, response.context['message_stats_table'][0]['incoming_ivr_count'])
        self.assertEquals(1, response.context['message_stats_table'][0]['outgoing_ivr_count'])

    def test_invalid(self):

        # Must be POST
        response = self.client.get("%s?signature=sig&ts=123" % (reverse('sync', args=[100])), content_type='application/json')
        self.assertEquals(500, response.status_code)

        # Unknown channel
        response = self.client.post("%s?signature=sig&ts=123" % (reverse('sync', args=[999])), content_type='application/json')
        self.assertEquals(200, response.status_code)
        self.assertEquals('rel', response.json()['cmds'][0]['cmd'])

        # too old
        ts = int(time.time()) - 60 * 16
        response = self.client.post("%s?signature=sig&ts=%d" % (reverse('sync', args=[self.tel_channel.pk]), ts), content_type='application/json')
        self.assertEquals(401, response.status_code)
        self.assertEquals(3, response.json()['error_id'])

    def test_is_ussd_channel(self):
        Channel.objects.all().delete()
        self.login(self.admin)

        # add a non USSD channel
        reg_data = dict(cmds=[dict(cmd="gcm", gcm_id="GCM111", uuid='uuid'),
                              dict(cmd='status', cc='RW', dev='Nexus')])

        response = self.client.post(reverse('register'), json.dumps(reg_data), content_type='application/json')
        self.assertEqual(200, response.status_code)

        # add a USSD channel
        post_data = {
            "country": "ZA",
            "number": "+273454325324",
            "account_key": "account1",
            "conversation_key": "conversation1"
        }

        response = self.client.post(reverse('channels.channel_claim_vumi_ussd'), post_data)
        self.assertEqual(302, response.status_code)

        self.assertEqual(Channel.objects.first().channel_type, Channel.TYPE_VUMI_USSD)
        self.assertEqual(Channel.objects.first().role, Channel.ROLE_USSD)
        self.assertTrue(Channel.objects.first().is_ussd())
        self.assertFalse(Channel.objects.last().is_ussd())

    def test_claim(self):
        # no access for regular users
        self.login(self.user)
        response = self.client.get(reverse('channels.channel_claim'))
        self.assertLoginRedirect(response)

        # editor can access
        self.login(self.editor)
        response = self.client.get(reverse('channels.channel_claim'))
        self.assertEqual(200, response.status_code)

        # as can admins
        self.login(self.admin)
        response = self.client.get(reverse('channels.channel_claim'))
        self.assertEqual(200, response.status_code)
        self.assertEqual(response.context['twilio_countries'], "Belgium, Canada, Finland, Norway, Poland, Spain, "
                                                               "Sweden, United Kingdom or United States")

    def test_register_and_claim_android(self):
        # remove our explicit country so it needs to be derived from channels
        self.org.country = None
        self.org.save()

        Channel.objects.all().delete()

        reg_data = dict(cmds=[dict(cmd="gcm", gcm_id="GCM111", uuid='uuid'),
                              dict(cmd='status', cc='RW', dev='Nexus')])

        # must be a post
        response = self.client.get(reverse('register'), content_type='application/json')
        self.assertEqual(500, response.status_code)

        # try a legit register
        response = self.client.post(reverse('register'), json.dumps(reg_data), content_type='application/json')
        self.assertEqual(200, response.status_code)

        android1 = Channel.objects.get()
        self.assertIsNone(android1.org)
        self.assertIsNone(android1.address)
        self.assertIsNone(android1.alert_email)
        self.assertEqual(android1.country, 'RW')
        self.assertEqual(android1.device, 'Nexus')
        self.assertEqual(android1.gcm_id, 'GCM111')
        self.assertEqual(android1.uuid, 'uuid')
        self.assertTrue(android1.secret)
        self.assertTrue(android1.claim_code)
        self.assertEqual(android1.created_by, get_anonymous_user())

        # check channel JSON in response
        response_json = response.json()
        self.assertEqual(response_json, dict(cmds=[dict(cmd='reg',
                                                        relayer_claim_code=android1.claim_code,
                                                        relayer_secret=android1.secret,
                                                        relayer_id=android1.id)]))

        # try registering again with same details
        response = self.client.post(reverse('register'), json.dumps(reg_data), content_type='application/json')
        self.assertEqual(response.status_code, 200)

        android1 = Channel.objects.get()
        response_json = response.json()

        self.assertEqual(response_json, dict(cmds=[dict(cmd='reg',
                                                        relayer_claim_code=android1.claim_code,
                                                        relayer_secret=android1.secret,
                                                        relayer_id=android1.id)]))

        # try to claim as non-admin
        self.login(self.user)
        response = self.client.post(reverse('channels.channel_claim_android'),
                                    dict(claim_code=android1.claim_code, phone_number="0788123123"))
        self.assertLoginRedirect(response)

        # try to claim with an invalid phone number
        self.login(self.admin)
        response = self.client.post(reverse('channels.channel_claim_android'),
                                    dict(claim_code=android1.claim_code, phone_number="078123"))
        self.assertEqual(response.status_code, 200)
        self.assertFormError(response, 'form', 'phone_number', "Invalid phone number, try again.")

        # claim our channel
        response = self.client.post(reverse('channels.channel_claim_android'),
                                    dict(claim_code=android1.claim_code, phone_number="0788123123"))

        # redirect to welcome page
        self.assertTrue('success' in response.get('Location', None))
        self.assertRedirect(response, reverse('public.public_welcome'))

        # channel is updated with org details and claim code is now blank
        android1.refresh_from_db()
        secret = android1.secret
        self.assertEqual(android1.org, self.org)
        self.assertEqual(android1.address, '+250788123123')  # normalized
        self.assertEqual(android1.alert_email, self.admin.email)  # the logged-in user
        self.assertEqual(android1.gcm_id, 'GCM111')
        self.assertEqual(android1.uuid, 'uuid')
        self.assertFalse(android1.claim_code)

        # try having a device register again
        response = self.client.post(reverse('register'), json.dumps(reg_data), content_type='application/json')
        self.assertEqual(response.status_code, 200)

        # should return same channel but with a new claim code and secret
        android1.refresh_from_db()
        self.assertEqual(android1.org, self.org)
        self.assertEqual(android1.address, '+250788123123')
        self.assertEqual(android1.alert_email, self.admin.email)
        self.assertEqual(android1.gcm_id, 'GCM111')
        self.assertEqual(android1.uuid, 'uuid')
        self.assertEqual(android1.is_active, True)
        self.assertTrue(android1.claim_code)
        self.assertNotEqual(android1.secret, secret)

        # should be able to claim again
        response = self.client.post(reverse('channels.channel_claim_android'),
                                    dict(claim_code=android1.claim_code, phone_number="0788123123"))
        self.assertRedirect(response, reverse('public.public_welcome'))

        # try having a device register yet again with new GCM ID
        reg_data['cmds'][0]['gcm_id'] = "GCM222"
        response = self.client.post(reverse('register'), json.dumps(reg_data), content_type='application/json')
        self.assertEqual(response.status_code, 200)

        # should return same channel but with GCM updated
        android1.refresh_from_db()
        self.assertEqual(android1.org, self.org)
        self.assertEqual(android1.address, '+250788123123')
        self.assertEqual(android1.alert_email, self.admin.email)
        self.assertEqual(android1.gcm_id, 'GCM222')
        self.assertEqual(android1.uuid, 'uuid')
        self.assertEqual(android1.is_active, True)

        # we can claim again with new phone number
        response = self.client.post(reverse('channels.channel_claim_android'),
                                    dict(claim_code=android1.claim_code, phone_number="+250788123124"))
        self.assertRedirect(response, reverse('public.public_welcome'))

        android1.refresh_from_db()
        self.assertEqual(android1.org, self.org)
        self.assertEqual(android1.address, '+250788123124')
        self.assertEqual(android1.alert_email, self.admin.email)
        self.assertEqual(android1.gcm_id, 'GCM222')
        self.assertEqual(android1.uuid, 'uuid')
        self.assertEqual(android1.is_active, True)

        # release and then register with same details and claim again
        old_uuid = android1.uuid
        android1.release()

        response = self.client.post(reverse('register'), json.dumps(reg_data), content_type='application/json')
        claim_code = response.json()['cmds'][0]['relayer_claim_code']
        self.assertEqual(response.status_code, 200)
        response = self.client.post(reverse('channels.channel_claim_android'),
                                    dict(claim_code=claim_code, phone_number="+250788123124"))
        self.assertRedirect(response, reverse('public.public_welcome'))

        android1.refresh_from_db()

        self.assertNotEqual(android1.uuid, old_uuid)  # inactive channel now has new UUID

        # and we have a new Android channel with our UUID
        android2 = Channel.objects.get(is_active=True)
        self.assertNotEqual(android2, android1)
        self.assertEqual(android2.uuid, 'uuid')

        # try to claim a bogus channel
        response = self.client.post(reverse('channels.channel_claim_android'), dict(claim_code="Your Mom"))
        self.assertEqual(response.status_code, 200)
        self.assertFormError(response, 'form', 'claim_code', "Invalid claim code, please check and try again.")

        # check our primary tel channel is the same as our outgoing
        default_sender = self.org.get_send_channel(TEL_SCHEME)
        self.assertEqual(default_sender, android2)
        self.assertEqual(default_sender, self.org.get_receive_channel(TEL_SCHEME))
        self.assertFalse(default_sender.is_delegate_sender())

        response = self.client.get(reverse('channels.channel_bulk_sender_options'))
        self.assertEqual(response.status_code, 200)

        response = self.client.post(reverse('channels.channel_create_bulk_sender') + "?connection=NX",
                                    dict(connection='NX'))
        self.assertFormError(response, 'form', 'channel', "Can't add sender for that number")

        # try to claim a bulk Nexmo sender (without adding Nexmo account to org)
        claim_nexmo_url = reverse('channels.channel_create_bulk_sender') + "?connection=NX&channel=%d" % android2.pk
        response = self.client.post(claim_nexmo_url, dict(connection='NX', channel=android2.pk))
        self.assertFormError(response, 'form', 'connection', "A connection to a Nexmo account is required")

        # send channel is still our Android device
        self.assertEqual(self.org.get_send_channel(TEL_SCHEME), android2)
        self.assertFalse(self.org.is_connected_to_nexmo())

        # now connect to nexmo
        with patch('temba.utils.nexmo.NexmoClient.update_account') as connect:
            connect.return_value = True
            with patch('nexmo.Client.create_application') as create_app:
                create_app.return_value = dict(id='app-id', keys=dict(private_key='private-key'))
                self.org.connect_nexmo('123', '456', self.admin)
                self.org.save()
        self.assertTrue(self.org.is_connected_to_nexmo())

        # now adding Nexmo bulk sender should work
        response = self.client.post(claim_nexmo_url, dict(connection='NX', channel=android2.pk))
        self.assertRedirect(response, reverse('orgs.org_home'))

        # new Nexmo channel created for delegated sending
        nexmo = self.org.get_send_channel(TEL_SCHEME)
        self.assertEqual(nexmo.channel_type, 'NX')
        self.assertEqual(nexmo.parent, android2)
        self.assertTrue(nexmo.is_delegate_sender())

        # reading our nexmo channel should now offer a disconnect option
        nexmo = self.org.channels.filter(channel_type='NX').first()
        response = self.client.get(reverse('channels.channel_read', args=[nexmo.uuid]))
        self.assertContains(response, 'Disable Bulk Sending')

        # receiving still job of our Android device
        self.assertEqual(self.org.get_receive_channel(TEL_SCHEME), android2)

        # re-register device with country as US
        reg_data = dict(cmds=[dict(cmd="gcm", gcm_id="GCM222", uuid='uuid'),
                              dict(cmd='status', cc='US', dev="Nexus 5X")])
        response = self.client.post(reverse('register'), json.dumps(reg_data), content_type='application/json')
        self.assertEqual(response.status_code, 200)

        # channel country and device updated
        android2.refresh_from_db()
        self.assertEqual(android2.country, 'US')
        self.assertEqual(android2.device, "Nexus 5X")
        self.assertEqual(android2.org, self.org)
        self.assertEqual(android2.gcm_id, "GCM222")
        self.assertEqual(android2.uuid, "uuid")
        self.assertTrue(android2.is_active)

        # set back to RW...
        android2.country = 'RW'
        android2.save()

        # our country is RW
        self.assertEqual(self.org.get_country_code(), 'RW')

        # remove nexmo
        nexmo.release()

        self.assertEqual(self.org.get_country_code(), 'RW')

        # register another device with country as US
        reg_data = dict(cmds=[dict(cmd="gcm", gcm_id="GCM444", uuid='uuid4'),
                              dict(cmd='status', cc='US', dev="Nexus 6P")])
        response = self.client.post(reverse('register'), json.dumps(reg_data), content_type='application/json')

        claim_code = response.json()['cmds'][0]['relayer_claim_code']

        # try to claim it...
        self.client.post(reverse('channels.channel_claim_android'), dict(claim_code=claim_code, phone_number="12065551212"))

        # should work, can have two channels in different countries
        channel = Channel.objects.get(country='US')
        self.assertEqual(channel.address, '+12065551212')

        self.assertEqual(Channel.objects.filter(org=self.org, is_active=True).count(), 2)

        # normalize a URN with a fully qualified number
        number, valid = URN.normalize_number('+12061112222', None)
        self.assertTrue(valid)

        # not international format
        number, valid = URN.normalize_number('0788383383', None)
        self.assertFalse(valid)

        # get our send channel without a URN, should just default to last
        default_channel = self.org.get_send_channel(TEL_SCHEME)
        self.assertEqual(default_channel, channel)

        # get our send channel for a Rwandan URN
        rwanda_channel = self.org.get_send_channel(TEL_SCHEME, ContactURN.create(self.org, None, 'tel:+250788383383'))
        self.assertEqual(rwanda_channel, android2)

        # and a US one
        us_channel = self.org.get_send_channel(TEL_SCHEME, ContactURN.create(self.org, None, 'tel:+12065555353'))
        self.assertEqual(us_channel, channel)

        # a different country altogether should just give us the default
        us_channel = self.org.get_send_channel(TEL_SCHEME, ContactURN.create(self.org, None, 'tel:+593997290044'))
        self.assertEqual(us_channel, channel)

        self.org = Org.objects.get(id=self.org.id)
        self.assertIsNone(self.org.get_country_code())

        # yet another registration in rwanda
        reg_data = dict(cmds=[dict(cmd="gcm", gcm_id="GCM555", uuid='uuid5'),
                              dict(cmd='status', cc='RW', dev="Nexus 5")])
        response = self.client.post(reverse('register'), json.dumps(reg_data), content_type='application/json')
        claim_code = response.json()['cmds'][0]['relayer_claim_code']

        # try to claim it with number taken by other Android channel
        response = self.client.post(reverse('channels.channel_claim_android'),
                                    dict(claim_code=claim_code, phone_number="+250788123124"))
        self.assertFormError(response, 'form', 'phone_number', "Another channel has this number. Please remove that channel first.")

        # create channel in another org
        self.create_secondary_org()
        Channel.create(self.org2, self.admin2, 'RW', 'A', "", "+250788382382")

        # can claim it with this number, and because it's a fully qualified RW number, doesn't matter that channel is US
        response = self.client.post(reverse('channels.channel_claim_android'),
                                    dict(claim_code=claim_code, phone_number="+250788382382"))
        self.assertRedirect(response, reverse('public.public_welcome'))

        # should be added with RW as the country
        self.assertTrue(Channel.objects.get(address='+250788382382', country='RW', org=self.org))

    @patch('temba.ivr.clients.TwilioClient', MockTwilioClient)
    @patch('twilio.util.RequestValidator', MockRequestValidator)
    def test_claim_twilio(self):
        self.login(self.admin)

        # remove any existing channels
        self.org.channels.update(is_active=False, org=None)

        # make sure twilio is on the claim page
        response = self.client.get(reverse('channels.channel_claim'))
        self.assertContains(response, "Twilio")
        self.assertContains(response, reverse('orgs.org_twilio_connect'))

        # attach a Twilio accont to the org
        self.org.config = json.dumps({ACCOUNT_SID: 'account-sid', ACCOUNT_TOKEN: 'account-token'})
        self.org.save()

        # hit the claim page, should now have a claim twilio link
        claim_twilio = reverse('channels.channel_claim_twilio')
        response = self.client.get(reverse('channels.channel_claim'))
        self.assertContains(response, claim_twilio)

        response = self.client.get(claim_twilio)
        self.assertIn('account_trial', response.context)
        self.assertFalse(response.context['account_trial'])

        with patch('temba.orgs.models.Org.get_twilio_client') as mock_get_twilio_client:
            mock_get_twilio_client.return_value = None

            response = self.client.get(claim_twilio)
            self.assertRedirects(response, reverse('channels.channel_claim'))

            mock_get_twilio_client.side_effect = TwilioRestException(401, 'http://twilio', msg='Authentication Failure', code=20003)

            response = self.client.get(claim_twilio)
            self.assertRedirects(response, reverse('channels.channel_claim'))

        with patch('temba.tests.MockTwilioClient.MockAccounts.get') as mock_get:
            mock_get.return_value = MockTwilioClient.MockAccount('Trial')

            response = self.client.get(claim_twilio)
            self.assertIn('account_trial', response.context)
            self.assertTrue(response.context['account_trial'])

        with patch('temba.tests.MockTwilioClient.MockPhoneNumbers.search') as mock_search:
            search_url = reverse('channels.channel_search_numbers')

            # try making empty request
            response = self.client.post(search_url, {})
            self.assertEqual(response.json(), [])

            # try searching for US number
            mock_search.return_value = [MockTwilioClient.MockPhoneNumber('+12062345678')]
            response = self.client.post(search_url, {'country': 'US', 'area_code': '206'})
            self.assertEqual(response.json(), ['+1 206-234-5678', '+1 206-234-5678'])

            # try searching without area code
            response = self.client.post(search_url, {'country': 'US', 'area_code': ''})
            self.assertEqual(response.json(), ['+1 206-234-5678', '+1 206-234-5678'])

            mock_search.return_value = []
            response = self.client.post(search_url, {'country': 'US', 'area_code': ''})
            self.assertEquals(json.loads(response.content)['error'],
                              "Sorry, no numbers found, please enter another area code and try again.")

            # try searching for non-US number
            mock_search.return_value = [MockTwilioClient.MockPhoneNumber('+442812345678')]
            response = self.client.post(search_url, {'country': 'GB', 'area_code': '028'})
            self.assertEqual(response.json(), ['+44 28 1234 5678', '+44 28 1234 5678'])

            mock_search.return_value = []
            response = self.client.post(search_url, {'country': 'GB', 'area_code': ''})
            self.assertEquals(json.loads(response.content)['error'],
                              "Sorry, no numbers found, please enter another pattern and try again.")

        with patch('temba.tests.MockTwilioClient.MockPhoneNumbers.list') as mock_numbers:
            mock_numbers.return_value = [MockTwilioClient.MockPhoneNumber('+12062345678')]

            with patch('temba.tests.MockTwilioClient.MockShortCodes.list') as mock_short_codes:
                mock_short_codes.return_value = []

                response = self.client.get(claim_twilio)
                self.assertContains(response, '206-234-5678')

                # claim it
                response = self.client.post(claim_twilio, dict(country='US', phone_number='12062345678'))
                self.assertRedirects(response, reverse('public.public_welcome') + "?success")

                # make sure it is actually connected
                channel = Channel.objects.get(channel_type='T', org=self.org)
                self.assertEqual(channel.role, Channel.ROLE_CALL + Channel.ROLE_ANSWER + Channel.ROLE_SEND + Channel.ROLE_RECEIVE)

        # voice only number
        with patch('temba.tests.MockTwilioClient.MockPhoneNumbers.list') as mock_numbers:
            mock_numbers.return_value = [MockTwilioClient.MockPhoneNumber('+554139087835')]

            with patch('temba.tests.MockTwilioClient.MockShortCodes.list') as mock_short_codes:
                mock_short_codes.return_value = []
                Channel.objects.all().delete()

                response = self.client.get(claim_twilio)
                self.assertContains(response, '+55 41 3908-7835')

                # claim it
                response = self.client.post(claim_twilio, dict(country='BR', phone_number='554139087835'))
                self.assertRedirects(response, reverse('public.public_welcome') + "?success")

                # make sure it is actually connected
                channel = Channel.objects.get(channel_type='T', org=self.org)
                self.assertEqual(channel.role, Channel.ROLE_CALL + Channel.ROLE_ANSWER)

        with patch('temba.tests.MockTwilioClient.MockPhoneNumbers.list') as mock_numbers:
            mock_numbers.return_value = [MockTwilioClient.MockPhoneNumber('+4545335500')]

            with patch('temba.tests.MockTwilioClient.MockShortCodes.list') as mock_short_codes:
                mock_short_codes.return_value = []

                Channel.objects.all().delete()

                response = self.client.get(claim_twilio)
                self.assertContains(response, '45 33 55 00')

                # claim it
                response = self.client.post(claim_twilio, dict(country='DK', phone_number='4545335500'))
                self.assertRedirects(response, reverse('public.public_welcome') + "?success")

                # make sure it is actually connected
                Channel.objects.get(channel_type='T', org=self.org)

        with patch('temba.tests.MockTwilioClient.MockPhoneNumbers.list') as mock_numbers:
            mock_numbers.return_value = []

            with patch('temba.tests.MockTwilioClient.MockShortCodes.list') as mock_short_codes:
                mock_short_codes.return_value = [MockTwilioClient.MockShortCode('8080')]
                Channel.objects.all().delete()

                self.org.timezone = 'America/New_York'
                self.org.save()

                response = self.client.get(claim_twilio)
                self.assertContains(response, '8080')
                self.assertContains(response, 'class="country">US')  # we look up the country from the timezone

                # claim it
                response = self.client.post(claim_twilio, dict(country='US', phone_number='8080'))
                self.assertRedirects(response, reverse('public.public_welcome') + "?success")

                # make sure it is actually connected
                Channel.objects.get(channel_type='T', org=self.org)

        twilio_channel = self.org.channels.all().first()
        # make channel support both sms and voice to check we clear both applications
        twilio_channel.role = Channel.ROLE_SEND + Channel.ROLE_RECEIVE + Channel.ROLE_ANSWER + Channel.ROLE_CALL
        twilio_channel.save()
        self.assertEquals('T', twilio_channel.channel_type)

        with self.settings(IS_PROD=True):
            with patch('temba.tests.MockTwilioClient.MockPhoneNumbers.update') as mock_numbers:

                # our twilio channel removal should fail on bad auth
                mock_numbers.side_effect = TwilioRestException(401, 'http://twilio', msg='Authentication Failure',
                                                               code=20003)
                self.client.post(reverse('channels.channel_delete', args=[twilio_channel.pk]))
                self.assertIsNotNone(self.org.channels.all().first())

                # or other arbitrary twilio errors
                mock_numbers.side_effect = TwilioRestException(400, 'http://twilio', msg='Twilio Error', code=123)
                self.client.post(reverse('channels.channel_delete', args=[twilio_channel.pk]))
                self.assertIsNotNone(self.org.channels.all().first())

                # now lets be successful
                mock_numbers.side_effect = None
                self.client.post(reverse('channels.channel_delete', args=[twilio_channel.pk]))
                self.assertIsNone(self.org.channels.all().first())
                self.assertEqual(mock_numbers.call_args_list[-1][1], dict(voice_application_sid='',
                                                                          sms_application_sid=''))

    @patch('temba.ivr.clients.TwilioClient', MockTwilioClient)
    @patch('twilio.util.RequestValidator', MockRequestValidator)
    def test_claim_twilio_messaging_service(self):

        self.login(self.admin)

        # remove any existing channels
        self.org.channels.all().delete()

        # make sure twilio is on the claim page
        response = self.client.get(reverse('channels.channel_claim'))
        self.assertContains(response, "Twilio")
        self.assertContains(response, reverse('orgs.org_twilio_connect'))

        twilio_config = dict()
        twilio_config[ACCOUNT_SID] = 'account-sid'
        twilio_config[ACCOUNT_TOKEN] = 'account-token'
        twilio_config[APPLICATION_SID] = 'TwilioTestSid'

        self.org.config = json.dumps(twilio_config)
        self.org.save()

        claim_twilio_ms = reverse('channels.channel_claim_twilio_messaging_service')
        response = self.client.get(reverse('channels.channel_claim'))
        self.assertContains(response, claim_twilio_ms)

        response = self.client.get(claim_twilio_ms)
        self.assertTrue('account_trial' in response.context)
        self.assertFalse(response.context['account_trial'])

        with patch('temba.orgs.models.Org.get_twilio_client') as mock_get_twilio_client:
            mock_get_twilio_client.return_value = None

            response = self.client.get(claim_twilio_ms)
            self.assertRedirects(response, reverse('channels.channel_claim'))

            mock_get_twilio_client.side_effect = TwilioRestException(401, 'http://twilio', msg='Authentication Failure', code=20003)

            response = self.client.get(claim_twilio_ms)
            self.assertRedirects(response, reverse('channels.channel_claim'))

        with patch('temba.tests.MockTwilioClient.MockAccounts.get') as mock_get:
            mock_get.return_value = MockTwilioClient.MockAccount('Trial')

            response = self.client.get(claim_twilio_ms)
            self.assertTrue('account_trial' in response.context)
            self.assertTrue(response.context['account_trial'])

        response = self.client.get(claim_twilio_ms)
        self.assertEqual(response.context['form'].fields['country'].choices, list(TWILIO_SUPPORTED_COUNTRIES))
        self.assertContains(response, "icon-channel-twilio")

        response = self.client.post(claim_twilio_ms, dict())
        self.assertTrue(response.context['form'].errors)

        response = self.client.post(claim_twilio_ms, dict(country='US', messaging_service_sid='MSG-SERVICE-SID'))
        channel = self.org.channels.get()
        self.assertRedirects(response, reverse('channels.channel_configuration', args=[channel.pk]))
        self.assertEqual(channel.channel_type, "TMS")
        self.assertEqual(channel.config_json(), dict(messaging_service_sid="MSG-SERVICE-SID"))

    @patch('temba.ivr.clients.TwilioClient', MockTwilioClient)
    @patch('twilio.util.RequestValidator', MockRequestValidator)
    def test_claim_twiml_api(self):
        self.login(self.admin)

        # remove any existing channels
        self.org.channels.update(is_active=False, org=None)

        claim_url = reverse('channels.channel_claim_twiml_api')

        response = self.client.get(reverse('channels.channel_claim'))
        self.assertContains(response, "TwiML")
        self.assertContains(response, claim_url)

        # can fetch the claim page
        response = self.client.get(claim_url)
        self.assertEqual(200, response.status_code)
        self.assertContains(response, 'TwiML')

        response = self.client.post(claim_url, dict(number='5512345678', country='AA'))
        self.assertTrue(response.context['form'].errors)

        response = self.client.post(claim_url, dict(country='US', number='12345678', url='https://twilio.com', role='SR', account_sid='abcd1234', account_token='abcd1234'))
        channel = self.org.channels.all().first()
        self.assertRedirects(response, reverse('channels.channel_configuration', args=[channel.pk]))
        self.assertEqual(channel.channel_type, "TW")
        self.assertEqual(channel.config_json(), dict(ACCOUNT_TOKEN='abcd1234', send_url='https://twilio.com', ACCOUNT_SID='abcd1234'))

        response = self.client.post(claim_url, dict(country='US', number='12345678', url='https://twilio.com', role='SR', account_sid='abcd4321', account_token='abcd4321'))
        channel = self.org.channels.all().first()
        self.assertRedirects(response, reverse('channels.channel_configuration', args=[channel.pk]))
        self.assertEqual(channel.channel_type, "TW")
        self.assertEqual(channel.config_json(), dict(ACCOUNT_TOKEN='abcd4321', send_url='https://twilio.com', ACCOUNT_SID='abcd4321'))

        self.org.channels.update(is_active=False, org=None)

        response = self.client.post(claim_url, dict(country='US', number='8080', url='https://twilio.com', role='SR', account_sid='abcd1234', account_token='abcd1234'))
        channel = self.org.channels.all().first()
        self.assertRedirects(response, reverse('channels.channel_configuration', args=[channel.pk]))
        self.assertEqual(channel.channel_type, "TW")
        self.assertEqual(channel.config_json(), dict(ACCOUNT_TOKEN='abcd1234', send_url='https://twilio.com', ACCOUNT_SID='abcd1234'))

    def test_search_nexmo(self):
        self.login(self.admin)
        self.org.channels.update(is_active=False, org=None)
        self.channel = Channel.create(self.org, self.user, 'RW', 'NX', None, '+250788123123',
                                      uuid='00000000-0000-0000-0000-000000001234')

        self.nexmo_uuid = str(uuid.uuid4())
        nexmo_config = {NEXMO_KEY: '1234', NEXMO_SECRET: '1234', NEXMO_UUID: self.nexmo_uuid,
                        NEXMO_APP_ID: 'nexmo-app-id', NEXMO_APP_PRIVATE_KEY: 'nexmo-private-key'}

        org = self.channel.org

        config = org.config_json()
        config.update(nexmo_config)
        org.config = json.dumps(config)
        org.save()

        search_nexmo_url = reverse('channels.channel_search_nexmo')

        response = self.client.get(search_nexmo_url)
        self.assertTrue('area_code' in response.context['form'].fields)
        self.assertTrue('country' in response.context['form'].fields)

        with patch('requests.get') as nexmo_get:
            nexmo_get.side_effect = [MockResponse(200,
                                                  '{"count":1,"numbers":[{"features": ["SMS", "VOICE"], '
                                                  '"type":"mobile-lvn","country":"US","msisdn":"13607884540"}] }'),
                                     MockResponse(200,
                                                  '{"count":1,"numbers":[{"features": ["SMS", "VOICE"], '
                                                  '"type":"mobile-lvn","country":"US","msisdn":"13607884550"}] }'),
                                     ]

            post_data = dict(country='US', area_code='360')
            response = self.client.post(search_nexmo_url, post_data, follow=True)

            self.assertEquals(response.json(), ['+1 360-788-4540', '+1 360-788-4550'])

    @patch('temba.utils.nexmo.time.sleep')
    def test_claim_nexmo(self, mock_time_sleep):
        mock_time_sleep.return_value = None
        self.login(self.admin)

        # remove any existing channels
        self.org.channels.update(is_active=False, org=None)

        # make sure nexmo is on the claim page
        response = self.client.get(reverse('channels.channel_claim'))
        self.assertContains(response, "Nexmo")
        self.assertContains(response, reverse('orgs.org_nexmo_connect'))

        nexmo_config = dict(NEXMO_KEY='nexmo-key', NEXMO_SECRET='nexmo-secret', NEXMO_UUID='nexmo-uuid',
                            NEXMO_APP_ID='nexmo-app-id', NEXMO_APP_PRIVATE_KEY='nexmo-app-private-key')
        self.org.config = json.dumps(nexmo_config)
        self.org.save()

        # hit the claim page, should now have a claim nexmo link
        claim_nexmo = reverse('channels.channel_claim_nexmo')
        response = self.client.get(reverse('channels.channel_claim'))
        self.assertContains(response, claim_nexmo)

        # try adding a shortcode
        with patch('requests.get') as nexmo_get:
            with patch('requests.post') as nexmo_post:
                nexmo_get.side_effect = [
                    MockResponse(200, '{"count":0,"numbers":[] }'),
                    MockResponse(200,
                                 '{"count":1,"numbers":[{"features": ["SMS"], "type":"mobile-lvn",'
                                 '"country":"US","msisdn":"8080"}] }'),
                    MockResponse(200,
                                 '{"count":1,"numbers":[{"features": ["SMS"], "type":"mobile-lvn",'
                                 '"country":"US","msisdn":"8080"}] }'),
                ]
                nexmo_post.return_value = MockResponse(200, '{"error-code": "200"}')
                response = self.client.post(claim_nexmo, dict(country='US', phone_number='8080'))
                self.assertRedirects(response, reverse('public.public_welcome') + "?success")
                channel = Channel.objects.filter(address='8080').first()
                self.assertTrue(Channel.ROLE_SEND in channel.role)
                self.assertTrue(Channel.ROLE_RECEIVE in channel.role)
                self.assertFalse(Channel.ROLE_ANSWER in channel.role)
                self.assertFalse(Channel.ROLE_CALL in channel.role)
                self.assertFalse(mock_time_sleep.called)
                Channel.objects.all().delete()

        # try buying a number not on the account
        with patch('requests.get') as nexmo_get:
            with patch('requests.post') as nexmo_post:
                nexmo_get.side_effect = [
                    MockResponse(200, '{"count":0,"numbers":[] }'),
                    MockResponse(200, '{"count":0,"numbers":[] }'),
                    MockResponse(200,
                                 '{"count":1,"numbers":[{"features": ["sms", "voice"], "type":"mobile",'
                                 '"country":"US","msisdn":"+12065551212"}] }'),
                ]
                nexmo_post.return_value = MockResponse(200, '{"error-code": "200"}')
                response = self.client.post(claim_nexmo, dict(country='US', phone_number='+12065551212'))
                self.assertRedirects(response, reverse('public.public_welcome') + "?success")
                channel = Channel.objects.filter(address='+12065551212').first()
                self.assertTrue(Channel.ROLE_SEND in channel.role)
                self.assertTrue(Channel.ROLE_RECEIVE in channel.role)
                self.assertTrue(Channel.ROLE_ANSWER in channel.role)
                self.assertTrue(Channel.ROLE_CALL in channel.role)
                Channel.objects.all().delete()

        # Try when we get 429 too many requests, we retry
        with patch('requests.get') as nexmo_get:
            with patch('requests.post') as nexmo_post:
                nexmo_get.side_effect = [
                    MockResponse(429, '{"error_code":429,"message":"max limit, retry later" }'),
                    MockResponse(200, '{"count":0,"numbers":[] }'),
                    MockResponse(429, '{"error_code":429,"message":"max limit, retry later" }'),
                    MockResponse(200, '{"count":0,"numbers":[] }'),
                    MockResponse(429, '{"error_code":429,"message":"max limit, retry later" }'),
                    MockResponse(200,
                                 '{"count":1,"numbers":[{"features": ["sms", "voice"], "type":"mobile",'
                                 '"country":"US","msisdn":"+12065551212"}] }'),
                ]
                nexmo_post.side_effect = [
                    MockResponse(429, '{"error_code":429,"message":"max limit, retry later" }'),
                    MockResponse(200, '{"error-code": "200"}'),
                    MockResponse(429, '{"error_code":429,"message":"max limit, retry later" }'),
                    MockResponse(200, '{"error-code": "200"}')
                ]
                response = self.client.post(claim_nexmo, dict(country='US', phone_number='+12065551212'))
                self.assertRedirects(response, reverse('public.public_welcome') + "?success")
                channel = Channel.objects.filter(address='+12065551212').first()
                self.assertTrue(Channel.ROLE_SEND in channel.role)
                self.assertTrue(Channel.ROLE_RECEIVE in channel.role)
                self.assertTrue(Channel.ROLE_ANSWER in channel.role)
                self.assertTrue(Channel.ROLE_CALL in channel.role)
                Channel.objects.all().delete()
                self.assertEqual(mock_time_sleep.call_count, 5)

        # try failing to buy a number not on the account
        with patch('requests.get') as nexmo_get:
            with patch('requests.post') as nexmo_post:
                nexmo_get.side_effect = [
                    MockResponse(200, '{"count":0,"numbers":[] }'),
                    MockResponse(200, '{"count":0,"numbers":[] }'),
                ]
                nexmo_post.side_effect = Exception('Error')
                response = self.client.post(claim_nexmo, dict(country='US', phone_number='+12065551212'))
                self.assertTrue(response.context['form'].errors)
                self.assertContains(response, "There was a problem claiming that number, "
                                              "please check the balance on your account. "
                                              "Note that you can only claim numbers after "
                                              "adding credit to your Nexmo account.")
                Channel.objects.all().delete()

        # let's add a number already connected to the account
        with patch('requests.get') as nexmo_get:
            with patch('requests.post') as nexmo_post:
                nexmo_get.return_value = MockResponse(200,
                                                      '{"count":1,"numbers":[{"features": ["SMS", "VOICE"], '
                                                      '"type":"mobile-lvn","country":"US","msisdn":"13607884540"}] }')
                nexmo_post.return_value = MockResponse(200, '{"error-code": "200"}')

                # make sure our number appears on the claim page
                response = self.client.get(claim_nexmo)
                self.assertFalse('account_trial' in response.context)
                self.assertContains(response, '360-788-4540')

                # claim it
                response = self.client.post(claim_nexmo, dict(country='US', phone_number='13607884540'))
                self.assertRedirects(response, reverse('public.public_welcome') + "?success")

                # make sure it is actually connected
                channel = Channel.objects.get(channel_type='NX', org=self.org)
                self.assertTrue(Channel.ROLE_SEND in channel.role)
                self.assertTrue(Channel.ROLE_RECEIVE in channel.role)
                self.assertTrue(Channel.ROLE_ANSWER in channel.role)
                self.assertTrue(Channel.ROLE_CALL in channel.role)

                # test the update page for nexmo
                update_url = reverse('channels.channel_update', args=[channel.pk])
                response = self.client.get(update_url)

                # try changing our address
                updated = response.context['form'].initial
                updated['address'] = 'MTN'
                updated['alert_email'] = 'foo@bar.com'

                response = self.client.post(update_url, updated)
                channel = Channel.objects.get(pk=channel.id)

                self.assertEquals('MTN', channel.address)

                # add a canada number
                nexmo_get.return_value = MockResponse(200, '{"count":1,"numbers":[{"features": ["SMS", "VOICE"], "type":"mobile-lvn","country":"CA","msisdn":"15797884540"}] }')
                nexmo_post.return_value = MockResponse(200, '{"error-code": "200"}')

                # make sure our number appears on the claim page
                response = self.client.get(claim_nexmo)
                self.assertFalse('account_trial' in response.context)
                self.assertContains(response, '579-788-4540')

                # claim it
                response = self.client.post(claim_nexmo, dict(country='CA', phone_number='15797884540'))
                self.assertRedirects(response, reverse('public.public_welcome') + "?success")

                # make sure it is actually connected
                self.assertTrue(Channel.objects.filter(channel_type='NX', org=self.org, address='+15797884540').first())

                # as is our old one
                self.assertTrue(Channel.objects.filter(channel_type='NX', org=self.org, address='MTN').first())

                config_url = reverse('channels.channel_configuration', args=[channel.pk])
                response = self.client.get(config_url)
                self.assertEquals(200, response.status_code)

                self.assertContains(response, reverse('handlers.nexmo_handler', args=['receive', channel.org.nexmo_uuid()]))
                self.assertContains(response, reverse('handlers.nexmo_handler', args=['status', channel.org.nexmo_uuid()]))
                self.assertContains(response, reverse('handlers.nexmo_call_handler', args=['answer', channel.uuid]))

                call_handler_event_url = reverse('handlers.nexmo_call_handler', args=['event', channel.uuid])
                response = self.client.get(call_handler_event_url)

                self.assertEqual(response.status_code, 200)
                self.assertEqual(response.content, "")

    def test_claim_plivo(self):
        self.login(self.admin)

        # remove any existing channels
        self.org.channels.update(is_active=False, org=None)

        connect_plivo_url = reverse('orgs.org_plivo_connect')
        claim_plivo_url = reverse('channels.channel_claim_plivo')

        # make sure plivo is on the claim page
        response = self.client.get(reverse('channels.channel_claim'))
        self.assertContains(response, "Connect plivo")
        self.assertContains(response, reverse('orgs.org_plivo_connect'))

        with patch('requests.get') as plivo_get:
            plivo_get.return_value = MockResponse(400, json.dumps(dict()))

            # try hit the claim page, should be redirected; no credentials in session
            response = self.client.get(claim_plivo_url, follow=True)
            self.assertFalse('account_trial' in response.context)
            self.assertContains(response, connect_plivo_url)

        # let's add a number already connected to the account
        with patch('requests.get') as plivo_get:
            with patch('requests.post') as plivo_post:
                plivo_get.return_value = MockResponse(200,
                                                      json.dumps(dict(objects=[dict(number='16062681435',
                                                                                    region="California, UNITED STATES"),
                                                                               dict(number='8080',
                                                                                    region='GUADALAJARA, MEXICO')])))

                plivo_post.return_value = MockResponse(202, json.dumps(dict(status='changed', app_id='app-id')))

                # make sure our numbers appear on the claim page
                response = self.client.get(claim_plivo_url)
                self.assertContains(response, "+1 606-268-1435")
                self.assertContains(response, "8080")
                self.assertContains(response, 'US')
                self.assertContains(response, 'MX')

                # claim it the US number
                session = self.client.session
                session[Channel.CONFIG_PLIVO_AUTH_ID] = 'auth-id'
                session[Channel.CONFIG_PLIVO_AUTH_TOKEN] = 'auth-token'
                session.save()

                self.assertTrue(Channel.CONFIG_PLIVO_AUTH_ID in self.client.session)
                self.assertTrue(Channel.CONFIG_PLIVO_AUTH_TOKEN in self.client.session)

                response = self.client.post(claim_plivo_url, dict(phone_number='+1 606-268-1435', country='US'))
                self.assertRedirects(response, reverse('public.public_welcome') + "?success")

                # make sure it is actually connected
                channel = Channel.objects.get(channel_type='PL', org=self.org)
                self.assertEqual(channel.role, Channel.ROLE_SEND + Channel.ROLE_RECEIVE)
                self.assertEquals(channel.config_json(), {Channel.CONFIG_PLIVO_AUTH_ID: 'auth-id',
                                                          Channel.CONFIG_PLIVO_AUTH_TOKEN: 'auth-token',
                                                          Channel.CONFIG_PLIVO_APP_ID: 'app-id'})
                self.assertEquals(channel.address, "+16062681435")
                # no more credential in the session
                self.assertFalse(Channel.CONFIG_PLIVO_AUTH_ID in self.client.session)
                self.assertFalse(Channel.CONFIG_PLIVO_AUTH_TOKEN in self.client.session)

        # delete existing channels
        Channel.objects.all().delete()

        with patch('temba.channels.views.plivo.RestAPI.get_account') as mock_plivo_get_account:
            with patch('temba.channels.views.plivo.RestAPI.create_application') as mock_plivo_create_application:

                with patch('temba.channels.models.plivo.RestAPI.get_number') as mock_plivo_get_number:
                    with patch('temba.channels.models.plivo.RestAPI.buy_phone_number') as mock_plivo_buy_phone_number:
                        mock_plivo_get_account.return_value = (200, MockResponse(200, json.dumps(dict())))

                        mock_plivo_create_application.return_value = (200, dict(app_id='app-id'))

                        mock_plivo_get_number.return_value = (400, MockResponse(400, json.dumps(dict())))

                        response_body = json.dumps({
                            'status': 'fulfilled',
                            'message': 'created',
                            'numbers': [{'status': 'Success', 'number': '27816855210'}],
                            'api_id': '4334c747-9e83-11e5-9147-22000acb8094'
                        })
                        mock_plivo_buy_phone_number.return_value = (201, MockResponse(201, response_body))

                        # claim it the US number
                        session = self.client.session
                        session[Channel.CONFIG_PLIVO_AUTH_ID] = 'auth-id'
                        session[Channel.CONFIG_PLIVO_AUTH_TOKEN] = 'auth-token'
                        session.save()

                        self.assertTrue(Channel.CONFIG_PLIVO_AUTH_ID in self.client.session)
                        self.assertTrue(Channel.CONFIG_PLIVO_AUTH_TOKEN in self.client.session)

                        response = self.client.post(claim_plivo_url, dict(phone_number='+1 606-268-1440', country='US'))
                        self.assertRedirects(response, reverse('public.public_welcome') + "?success")

                        # make sure it is actually connected
                        channel = Channel.objects.get(channel_type='PL', org=self.org)
                        self.assertEquals(channel.config_json(), {
                            Channel.CONFIG_PLIVO_AUTH_ID: 'auth-id',
                            Channel.CONFIG_PLIVO_AUTH_TOKEN: 'auth-token',
                            Channel.CONFIG_PLIVO_APP_ID: 'app-id'
                        })
                        self.assertEquals(channel.address, "+16062681440")
                        # no more credential in the session
                        self.assertFalse(Channel.CONFIG_PLIVO_AUTH_ID in self.client.session)
                        self.assertFalse(Channel.CONFIG_PLIVO_AUTH_TOKEN in self.client.session)

    def test_claim_globe(self):
        # disassociate all of our channels
        self.org.channels.all().update(org=None, is_active=False)

        self.login(self.admin)
        claim_url = reverse('channels.channel_claim_globe')

        response = self.client.get(claim_url)
        self.assertEqual(200, response.status_code)

        response = self.client.post(claim_url, dict(number=21586380, app_id="AppId", app_secret="AppSecret", passphrase="Passphrase"), follow=True)
        self.assertEqual(200, response.status_code)

        channel = Channel.objects.get(channel_type=Channel.TYPE_GLOBE)
        self.assertEqual('21586380', channel.address)
        self.assertEqual('PH', channel.country)
        config = channel.config_json()
        self.assertEqual(config['app_secret'], 'AppSecret')
        self.assertEqual(config['app_id'], 'AppId')
        self.assertEqual(config['passphrase'], 'Passphrase')

    def test_release(self):
        Channel.objects.all().delete()
        self.login(self.admin)

        # register and claim an Android channel
        reg_data = dict(cmds=[dict(cmd="gcm", gcm_id="GCM111", uuid='uuid'),
                              dict(cmd='status', cc='RW', dev='Nexus')])
        self.client.post(reverse('register'), json.dumps(reg_data), content_type='application/json')
        android = Channel.objects.get()
        self.client.post(reverse('channels.channel_claim_android'),
                         dict(claim_code=android.claim_code, phone_number="0788123123"))
        android.refresh_from_db()

        # connect org to Nexmo and add bulk sender
        with patch('temba.utils.nexmo.NexmoClient.update_account') as connect:
            connect.return_value = True
            with patch('nexmo.Client.create_application') as create_app:
                create_app.return_value = dict(id='app-id', keys=dict(private_key='private-key'))
                self.org.connect_nexmo('123', '456', self.admin)
                self.org.save()

        claim_nexmo_url = reverse('channels.channel_create_bulk_sender') + "?connection=NX&channel=%d" % android.pk
        self.client.post(claim_nexmo_url, dict(connection='NX', channel=android.pk))
        nexmo = Channel.objects.get(channel_type='NX')

        android.release()

        # check that some details are cleared and channel is now in active
        self.assertIsNone(android.org)
        self.assertIsNone(android.gcm_id)
        self.assertIsNone(android.secret)
        self.assertFalse(android.is_active)

        # Nexmo delegate should have been released as well
        nexmo.refresh_from_db()
        self.assertIsNone(nexmo.org)
        self.assertFalse(nexmo.is_active)

        Channel.objects.all().delete()

        # register and claim an Android channel
        reg_data = dict(cmds=[dict(cmd="fcm", fcm_id="FCM111", uuid='uuid'),
                              dict(cmd='status', cc='RW', dev='Nexus')])
        self.client.post(reverse('register'), json.dumps(reg_data), content_type='application/json')
        android = Channel.objects.get()
        self.client.post(reverse('channels.channel_claim_android'),
                         dict(claim_code=android.claim_code, phone_number="0788123123"))
        android.refresh_from_db()

        android.release()

        # check that some details are cleared and channel is now in active
        self.assertIsNone(android.org)
        self.assertIsNone(android.gcm_id)
        self.assertIsNone(android.secret)
        self.assertFalse(android.is_active)

        self.assertIsNone(android.config_json().get(Channel.CONFIG_FCM_ID, None))

    @override_settings(IS_PROD=True)
    def test_release_ivr_channel(self):

        # create outgoing call for the channel
        contact = self.create_contact('Bruno Mars', '+252788123123')
        call = IVRCall.create_outgoing(self.tel_channel, contact, contact.get_urn(TEL_SCHEME), self.admin)

        self.assertNotEqual(call.status, ChannelSession.INTERRUPTED)
        self.tel_channel.release()

        call.refresh_from_db()
        self.assertEqual(call.status, ChannelSession.INTERRUPTED)

    def test_unclaimed(self):
        response = self.sync(self.released_channel)
        self.assertEquals(200, response.status_code)
        response = response.json()

        # should be a registration command containing a new claim code
        self.assertEquals(response['cmds'][0]['cmd'], 'reg')

        post_data = dict(cmds=[dict(cmd="status",
                                    org_id=self.released_channel.pk,
                                    p_lvl=84,
                                    net="WIFI",
                                    p_sts="CHA",
                                    p_src="USB",
                                    pending=[],
                                    retry=[])])

        # try syncing against the released channel that has a secret
        self.released_channel.secret = "999"
        self.released_channel.save()

        response = self.sync(self.released_channel, post_data=post_data)
        response = response.json()

        # registration command
        self.assertEquals(response['cmds'][0]['cmd'], 'reg')

        # claim the channel on the site
        self.released_channel.org = self.org
        self.released_channel.save()

        post_data = dict(cmds=[dict(cmd="status",
                                    org_id="-1",
                                    p_lvl=84,
                                    net="WIFI",
                                    p_sts="STATUS_CHARGING",
                                    p_src="USB",
                                    pending=[],
                                    retry=[])])

        response = self.sync(self.released_channel, post_data=post_data)
        response = response.json()

        # should now be a claim command in return
        self.assertEquals(response['cmds'][0]['cmd'], 'claim')

        # now try releasing the channel from the client
        post_data = dict(cmds=[dict(cmd="reset", p_id=1)])

        response = self.sync(self.released_channel, post_data=post_data)
        response = response.json()

        # channel should be released now
        channel = Channel.objects.get(pk=self.released_channel.pk)
        self.assertFalse(channel.org)
        self.assertFalse(channel.is_active)

    def test_quota_exceeded(self):
        # set our org to be on the trial plan
        self.org.plan = FREE_PLAN
        self.org.save()
        self.org.topups.all().update(credits=10)

        self.assertEquals(10, self.org.get_credits_remaining())
        self.assertEquals(0, self.org.get_credits_used())

        # if we sync should get one message back
        self.send_message(['250788382382'], "How is it going?")

        response = self.sync(self.tel_channel)
        self.assertEquals(200, response.status_code)
        response = response.json()
        self.assertEqual(1, len(response['cmds']))

        self.assertEquals(9, self.org.get_credits_remaining())
        self.assertEquals(1, self.org.get_credits_used())

        # let's create 10 other messages, this will put our last message above our quota
        for i in range(10):
            self.send_message(['250788382%03d' % i], "This is message # %d" % i)

        # should get the 10 messages we are allotted back, not the 11 that exist
        response = self.sync(self.tel_channel)
        self.assertEquals(200, response.status_code)
        response = response.json()
        self.assertEqual(10, len(response['cmds']))

    def test_sync_broadcast_multiple_channels(self):
        self.org.administrators.add(self.user)
        self.user.set_org(self.org)

        channel2 = Channel.create(self.org, self.user, 'RW', 'A', name="Test Channel 2", address="+250785551313",
                                  role="SR", secret="12367", gcm_id="456")

        contact1 = self.create_contact("John Doe", '250788382382')
        contact2 = self.create_contact("John Doe", '250788383383')

        contact1_urn = contact1.get_urn()
        contact1_urn.channel = self.tel_channel
        contact1_urn.save()

        contact2_urn = contact2.get_urn()
        contact2_urn.channel = channel2
        contact2_urn.save()

        # send a broadcast to urn that have different preferred channels
        self.send_message(['250788382382', '250788383383'], "How is it going?")

        # Should contain messages for the the channel only
        response = self.sync(self.tel_channel)
        self.assertEquals(200, response.status_code)

        self.tel_channel.refresh_from_db()

        response = response.json()
        cmds = response['cmds']
        self.assertEqual(1, len(cmds))
        self.assertEqual(len(cmds[0]['to']), 1)
        self.assertEqual(cmds[0]['to'][0]['phone'], '+250788382382')

        # Should contain messages for the the channel only
        response = self.sync(channel2)
        self.assertEquals(200, response.status_code)

        channel2.refresh_from_db()

        response = response.json()
        cmds = response['cmds']
        self.assertEqual(1, len(cmds))
        self.assertEqual(len(cmds[0]['to']), 1)
        self.assertEqual(cmds[0]['to'][0]['phone'], '+250788383383')

    def test_sync(self):
        date = timezone.now()
        date = int(time.mktime(date.timetuple())) * 1000

        # create a payload from the client
        bcast = self.send_message(['250788382382', '250788383383'], "How is it going?")
        msg1 = bcast[0]
        msg2 = bcast[1]
        msg3 = self.send_message(['250788382382'], "What is your name?")
        msg4 = self.send_message(['250788382382'], "Do you have any children?")
        msg5 = self.send_message(['250788382382'], "What's my dog's name?")

        # an incoming message that should not be included even if it is still pending
        incoming_message = Msg.create_incoming(self.tel_channel, "tel:+250788382382", 'hey')
        incoming_message.status = PENDING
        incoming_message.save()

        self.org.administrators.add(self.user)
        self.user.set_org(self.org)

        # Check our sync point has all three messages queued for delivery
        response = self.sync(self.tel_channel)
        self.assertEquals(200, response.status_code)

        # check last seen and gcm id were updated
        self.tel_channel.refresh_from_db()

        response = response.json()
        cmds = response['cmds']
        self.assertEqual(4, len(cmds))

        # assert that our first command is the two message broadcast
        cmd = cmds[0]
        self.assertEquals("How is it going?", cmd['msg'])
        self.assertTrue('+250788382382' in [m['phone'] for m in cmd['to']])
        self.assertTrue('+250788383383' in [m['phone'] for m in cmd['to']])

        self.assertTrue(msg1.pk in [m['id'] for m in cmd['to']])
        self.assertTrue(msg2.pk in [m['id'] for m in cmd['to']])

        # add another message we'll pretend is in retry to see that we exclude them from sync
        msg6 = self.send_message(['250788382382'], "Pretend this message is in retry on the client, don't send it on sync")

        # a pending outgoing message should be included
        Msg.create_outgoing(self.org, self.admin, msg6.contact, "Hello, we heard from you.")

        six_mins_ago = timezone.now() - timedelta(minutes=6)
        self.tel_channel.last_seen = six_mins_ago
        self.tel_channel.gcm_id = 'old_gcm_id'
        self.tel_channel.save(update_fields=['last_seen', 'gcm_id'])

        post_data = dict(cmds=[

            # device gcm data
            dict(cmd='gcm', gcm_id='12345', uuid='abcde'),

            # device details status
            dict(cmd="status", p_sts="DIS", p_src="BAT", p_lvl="60",
                 net="UMTS", org_id=8, retry=[msg6.pk], pending=[]),

            # pending incoming message that should be acknowledged but not updated
            dict(cmd="mt_sent", msg_id=incoming_message.pk, ts=date),

            # results for the outgoing messages
            dict(cmd="mt_sent", msg_id=msg1.pk, ts=date),
            dict(cmd="mt_sent", msg_id=msg2.pk, ts=date),
            dict(cmd="mt_dlvd", msg_id=msg3.pk, ts=date),
            dict(cmd="mt_error", msg_id=msg4.pk, ts=date),
            dict(cmd="mt_fail", msg_id=msg5.pk, ts=date),

            # a missed call
            dict(cmd="call", phone="2505551212", type='miss', ts=date),

            # incoming
            dict(cmd="call", phone="2505551212", type='mt', dur=10, ts=date),

            # incoming, invalid URN
            dict(cmd="call", phone="*", type='mt', dur=10, ts=date),

            # outgoing
            dict(cmd="call", phone="+250788383383", type='mo', dur=5, ts=date),

            # a new incoming message
            dict(cmd="mo_sms", phone="+250788383383", msg="This is giving me trouble", p_id="1", ts=date),

            # an incoming message from an empty contact
            dict(cmd="mo_sms", phone="", msg="This is spam", p_id="2", ts=date)])

        # now send the channel's updates
        response = self.sync(self.tel_channel, post_data)

        self.tel_channel.refresh_from_db()
        self.assertEqual(self.tel_channel.gcm_id, '12345')
        self.assertTrue(self.tel_channel.last_seen > six_mins_ago)

        # new batch, our ack and our claim command for new org
        self.assertEquals(4, len(response.json()['cmds']))
        self.assertContains(response, "Hello, we heard from you.")
        self.assertContains(response, "mt_bcast")

        # check that our messages were updated accordingly
        self.assertEqual(2, Msg.objects.filter(channel=self.tel_channel, status='S', direction='O').count())
        self.assertEqual(1, Msg.objects.filter(channel=self.tel_channel, status='D', direction='O').count())
        self.assertEqual(1, Msg.objects.filter(channel=self.tel_channel, status='E', direction='O').count())
        self.assertEqual(1, Msg.objects.filter(channel=self.tel_channel, status='F', direction='O').count())

        # we should now have two incoming messages
        self.assertEqual(3, Msg.objects.filter(direction='I').count())

        # one of them should have an empty 'tel'
        self.assertTrue(Msg.objects.filter(direction='I', contact_urn__path='empty'))

        # We should now have one sync
        self.assertEquals(1, SyncEvent.objects.filter(channel=self.tel_channel).count())

        # check our channel gcm and uuid were updated
        self.tel_channel = Channel.objects.get(pk=self.tel_channel.pk)
        self.assertEquals('12345', self.tel_channel.gcm_id)
        self.assertEquals('abcde', self.tel_channel.uuid)

        # should ignore incoming messages without text
        post_data = dict(cmds=[
            # incoming msg without text
            dict(cmd="mo_sms", phone="+250788383383", p_id="1", ts=date),

        ])

        msgs_count = Msg.objects.all().count()
        response = self.sync(self.tel_channel, post_data)

        # no new message
        self.assertEqual(Msg.objects.all().count(), msgs_count)

        # set an email on our channel
        self.tel_channel.alert_email = 'fred@worldrelif.org'
        self.tel_channel.save()

        # We should not have an alert this time
        self.assertEquals(0, Alert.objects.all().count())

        # the case the status must be be reported
        post_data = dict(cmds=[
            # device details status
            dict(cmd="status", p_sts="DIS", p_src="BAT", p_lvl="20", net="UMTS", retry=[], pending=[])
        ])

        # now send the channel's updates
        response = self.sync(self.tel_channel, post_data)

        # we should now have an Alert
        self.assertEquals(1, Alert.objects.all().count())

        # and at this time it must be not ended
        self.assertEquals(1, Alert.objects.filter(sync_event__channel=self.tel_channel, ended_on=None, alert_type='P').count())

        # the case the status must be be reported but already notification sent
        post_data = dict(cmds=[
            # device details status
            dict(cmd="status", p_sts="DIS", p_src="BAT", p_lvl="15", net="UMTS", pending=[], retry=[])
        ])

        # now send the channel's updates
        response = self.sync(self.tel_channel, post_data)

        # we should not create a new alert
        self.assertEquals(1, Alert.objects.all().count())

        # still not ended
        self.assertEquals(1, Alert.objects.filter(sync_event__channel=self.tel_channel, ended_on=None, alert_type='P').count())

        # Let plug the channel to charger
        post_data = dict(cmds=[
            # device details status
            dict(cmd="status", p_sts="CHA", p_src="BAT", p_lvl="15", net="UMTS", pending=[], retry=[])
        ])

        # now send the channel's updates
        response = self.sync(self.tel_channel, post_data)

        # only one alert
        self.assertEquals(1, Alert.objects.all().count())

        # and we end all alert related to this issue
        self.assertEquals(0, Alert.objects.filter(sync_event__channel=self.tel_channel, ended_on=None, alert_type='P').count())

        # clear the alerts
        Alert.objects.all().delete()

        # the case the status is in unknown state

        post_data = dict(cmds=[
            # device details status
            dict(cmd="status", p_sts="UNK", p_src="BAT", p_lvl="15", net="UMTS", pending=[], retry=[])
        ])

        # now send the channel's updates
        response = self.sync(self.tel_channel, post_data)

        # we should now create a new alert
        self.assertEquals(1, Alert.objects.all().count())

        # one alert not ended
        self.assertEquals(1, Alert.objects.filter(sync_event__channel=self.tel_channel, ended_on=None, alert_type='P').count())

        # Let plug the channel to charger to end this unknown power status
        post_data = dict(cmds=[
            # device details status
            dict(cmd="status", p_sts="CHA", p_src="BAT", p_lvl="15", net="UMTS", pending=[], retry=[])
        ])

        # now send the channel's updates
        response = self.sync(self.tel_channel, post_data)

        # still only one alert
        self.assertEquals(1, Alert.objects.all().count())

        # and we end all alert related to this issue
        self.assertEquals(0, Alert.objects.filter(sync_event__channel=self.tel_channel, ended_on=None, alert_type='P').count())

        # clear all the alerts
        Alert.objects.all().delete()

        # the case the status is in not charging state
        post_data = dict(cmds=[
            # device details status
            dict(cmd="status", p_sts="NOT", p_src="BAT", p_lvl="15", net="UMTS", pending=[], retry=[])
        ])

        # now send the channel's updates
        response = self.sync(self.tel_channel, post_data)

        # we should now create a new alert
        self.assertEquals(1, Alert.objects.all().count())

        # one alert not ended
        self.assertEquals(1, Alert.objects.filter(sync_event__channel=self.tel_channel, ended_on=None, alert_type='P').count())

        # Let plug the channel to charger to end this unknown power status
        post_data = dict(cmds=[
            # device details status
            dict(cmd="status", p_sts="CHA", p_src="BAT", p_lvl="15", net="UMTS", pending=[], retry=[])
        ])

        # now send the channel's updates
        response = self.sync(self.tel_channel, post_data)

        # first we have a new alert created
        self.assertEquals(1, Alert.objects.all().count())

        # and we end all alert related to this issue
        self.assertEquals(0, Alert.objects.filter(sync_event__channel=self.tel_channel, ended_on=None, alert_type='P').count())

        post_data = dict(cmds=[
            # device fcm data
            dict(cmd='fcm', fcm_id='12345', uuid='abcde')])

        response = self.sync(self.tel_channel, post_data)

        self.tel_channel.refresh_from_db()
        self.assertIsNone(self.tel_channel.gcm_id)
        self.assertTrue(self.tel_channel.last_seen > six_mins_ago)
        self.assertEqual(self.tel_channel.config_json()[Channel.CONFIG_FCM_ID], '12345')

    def test_signing(self):
        # good signature
        self.assertEquals(200, self.sync(self.tel_channel).status_code)

        # bad signature, should result in 401 Unauthorized
        self.assertEquals(401, self.sync(self.tel_channel, signature="badsig").status_code)

    def test_ignore_android_incoming_msg_invalid_phone(self):
        date = timezone.now()
        date = int(time.mktime(date.timetuple())) * 1000

        post_data = dict(cmds=[
            dict(cmd="mo_sms", phone="_@", msg="First message", p_id="1", ts=date)])

        response = self.sync(self.tel_channel, post_data)
        self.assertEquals(200, response.status_code)

        responses = response.json()
        cmds = responses['cmds']

        # check the server gave us responses for our message
        r0 = self.get_response(cmds, '1')

        self.assertIsNotNone(r0)
        self.assertEqual(r0['cmd'], 'ack')

    def test_inbox_duplication(self):

        # if the connection gets interrupted but some messages succeed, we want to make sure subsequent
        # syncs do not result in duplication of messages from the inbox
        date = timezone.now()
        date = int(time.mktime(date.timetuple())) * 1000

        post_data = dict(cmds=[
            dict(cmd="mo_sms", phone="2505551212", msg="First message", p_id="1", ts=date),
            dict(cmd="mo_sms", phone="2505551212", msg="First message", p_id="2", ts=date),
            dict(cmd="mo_sms", phone="2505551212", msg="A second message", p_id="3", ts=date)
        ])

        response = self.sync(self.tel_channel, post_data)
        self.assertEquals(200, response.status_code)

        responses = response.json()
        cmds = responses['cmds']

        # check the server gave us responses for our messages
        r0 = self.get_response(cmds, '1')
        r1 = self.get_response(cmds, '2')
        r2 = self.get_response(cmds, '3')

        self.assertIsNotNone(r0)
        self.assertIsNotNone(r1)
        self.assertIsNotNone(r2)

        # first two should have the same server id
        self.assertEquals(r0['extra'], r1['extra'])

        # One was a duplicate, should only have 2
        self.assertEqual(2, Msg.objects.filter(direction='I').count())

    def get_response(self, responses, p_id):
        for response in responses:
            if 'p_id' in response and response['p_id'] == p_id:
                return response

    @patch('nexmo.Client.update_call')
    @patch('nexmo.Client.create_application')
    def test_get_ivr_client(self, mock_create_application, mock_update_call):
        mock_create_application.return_value = dict(id='app-id', keys=dict(private_key='private-key'))
        mock_update_call.return_value = dict(uuid='12345')

        channel = Channel.create(self.org, self.user, 'RW', 'A', "Tigo", "+250725551212", secret="11111", gcm_id="456")
        self.assertIsNone(channel.get_ivr_client())

        self.org.connect_nexmo('123', '456', self.admin)
        self.org.save()

        channel.channel_type = Channel.TYPE_NEXMO
        channel.save()

        self.assertIsNotNone(channel.get_ivr_client())

        channel.release()
        self.assertIsNone(channel.get_ivr_client())

    def test_channel_status_processor(self):

        request = RequestFactory().get('/')
        request.user = self.admin

        def get_context(channel_type, role):
            Channel.objects.all().delete()
            Channel.create(
                self.org, self.admin, 'RW', channel_type, None, '1234',
                config=dict(username='junebug-user', password='junebug-pass', send_url='http://example.org/'),
                uuid='00000000-0000-0000-0000-000000001234', role=role)
            return channel_status_processor(request)

        Channel.objects.all().delete()
        no_channel_context = channel_status_processor(request)
        self.assertFalse(no_channel_context['has_outgoing_channel'])
        self.assertEqual(no_channel_context['is_ussd_channel'], False)

        sms_context = get_context(Channel.TYPE_JUNEBUG, Channel.ROLE_SEND)
        self.assertTrue(sms_context['has_outgoing_channel'])
        self.assertEqual(sms_context['is_ussd_channel'], False)

        ussd_context = get_context(Channel.TYPE_JUNEBUG_USSD, Channel.ROLE_USSD)
        self.assertTrue(ussd_context['has_outgoing_channel'])
        self.assertEqual(ussd_context['is_ussd_channel'], True)

    def test_send_message_chatbase(self):
        Channel.create(self.org, self.user, None, 'FCM', 'FCM Channel', 'fcm-channel',
                       config=dict(FCM_KEY='123456789', FCM_TITLE='FCM Channel', FCM_NOTIFICATION=True),
                       uuid='00000000-0000-0000-0000-000000001234')

        org_config = self.org.config_json()
        org_config.update(dict(CHATBASE_API_KEY='123456abcdef', CHATBASE_VERSION='1.0'))
        self.org.config = json.dumps(org_config)
        self.org.save()

        self.assertTrue(self.org.get_chatbase_credentials())
        self.assertEquals(self.org.config_json()['CHATBASE_API_KEY'], '123456abcdef')
        self.assertEquals(self.org.config_json()['CHATBASE_VERSION'], '1.0')

        with self.settings(SEND_CHATBASE=True):
            joe = self.create_contact("Joe", urn="fcm:forrest_gump", auth="1234567890")
            msg = joe.send("Hello, world!", self.admin, trigger_send=False)[0]

            with self.settings(SEND_MESSAGES=True):
                with patch('requests.post') as mock:
                    mock.return_value = MockResponse(200, '{ "success": 1, "multicast_id": 123456, "failures": 0 }')

                    Channel.send_message(dict_to_struct('MsgStruct', msg.as_task_json()))

                    # check the status of the message is now sent
                    msg.refresh_from_db()
                    self.assertEqual(msg.status, WIRED)
                    self.assertTrue(msg.sent_on)


class ChannelBatchTest(TembaTest):

    def test_time_utils(self):
        from temba.utils import datetime_to_ms, ms_to_datetime
        now = timezone.now()
        now = now.replace(microsecond=now.microsecond / 1000 * 1000)

        epoch = datetime_to_ms(now)
        self.assertEquals(ms_to_datetime(epoch), now)


class ChannelEventTest(TembaTest):

    def test_create(self):
        now = timezone.now()
        event = ChannelEvent.create(self.channel, "tel:+250783535665", ChannelEvent.TYPE_CALL_OUT, now, extra=dict(duration=300))

        contact = Contact.objects.get()
        self.assertEqual(six.text_type(contact.get_urn()), "tel:+250783535665")

        self.assertEqual(event.org, self.org)
        self.assertEqual(event.channel, self.channel)
        self.assertEqual(event.contact, contact)
        self.assertEqual(event.event_type, ChannelEvent.TYPE_CALL_OUT)
        self.assertEqual(event.occurred_on, now)
        self.assertEqual(event.extra_json()['duration'], 300)


class ChannelEventCRUDLTest(TembaTest):

    def test_calls(self):
        now = timezone.now()
        ChannelEvent.create(self.channel, "tel:12345", ChannelEvent.TYPE_CALL_IN, now, dict(duration=600))
        ChannelEvent.create(self.channel, "tel:890", ChannelEvent.TYPE_CALL_IN_MISSED, now)
        ChannelEvent.create(self.channel, "tel:456767", ChannelEvent.TYPE_UNKNOWN, now)

        list_url = reverse('channels.channelevent_calls')

        response = self.fetch_protected(list_url, self.user)

        self.assertEquals(response.context['object_list'].count(), 2)
        self.assertContains(response, "Missed Incoming Call")
        self.assertContains(response, "Incoming Call (600 seconds)")


class SyncEventTest(SmartminTest):

    def setUp(self):
        self.superuser = User.objects.create_superuser(username="super", email="super@user.com", password="super")
        self.user = self.create_user("tito")
        self.org = Org.objects.create(name="Temba", timezone="Africa/Kigali", created_by=self.user, modified_by=self.user)
        self.tel_channel = Channel.create(self.org, self.user, 'RW', 'A', "Test Channel", "0785551212",
                                          secret="12345", gcm_id="123")

    def test_sync_event_model(self):
        self.sync_event = SyncEvent.create(self.tel_channel, dict(p_src="AC", p_sts="DIS", p_lvl=80, net="WIFI",
                                                                  pending=[1, 2], retry=[3, 4], cc='RW'), [1, 2])
        self.assertEquals(SyncEvent.objects.all().count(), 1)
        self.assertEquals(self.sync_event.get_pending_messages(), [1, 2])
        self.assertEquals(self.sync_event.get_retry_messages(), [3, 4])
        self.assertEquals(self.sync_event.incoming_command_count, 0)

        self.sync_event = SyncEvent.create(self.tel_channel, dict(p_src="AC", p_sts="DIS", p_lvl=80, net="WIFI",
                                                                  pending=[1, 2], retry=[3, 4], cc='US'), [1])
        self.assertEquals(self.sync_event.incoming_command_count, 0)
        self.tel_channel = Channel.objects.get(pk=self.tel_channel.pk)

        # we shouldn't update country once the relayer is claimed
        self.assertEquals('RW', self.tel_channel.country)


class ChannelAlertTest(TembaTest):

    def test_no_alert_email(self):
        # set our last seen to a while ago
        self.channel.last_seen = timezone.now() - timedelta(minutes=40)
        self.channel.save()

        check_channels_task()
        self.assertTrue(len(mail.outbox) == 0)

        # add alert email, remove org and set last seen to now to force an resolve email to try to send
        self.channel.alert_email = 'fred@unicef.org'
        self.channel.org = None
        self.channel.last_seen = timezone.now()
        self.channel.save()
        check_channels_task()

        self.assertTrue(len(mail.outbox) == 0)


class ChannelClaimTest(TembaTest):

    def test_clickatell(self):
        Channel.objects.all().delete()

        self.login(self.admin)

        # should see the general channel claim page
        response = self.client.get(reverse('channels.channel_claim'))
        self.assertContains(response, reverse('channels.channel_claim_clickatell'))

        # try to claim a channel
        response = self.client.get(reverse('channels.channel_claim_clickatell'))
        post_data = response.context['form'].initial

        post_data['api_id'] = '12345'
        post_data['username'] = 'uname'
        post_data['password'] = 'pword'
        post_data['country'] = 'US'
        post_data['number'] = '(206) 555-1212'

        response = self.client.post(reverse('channels.channel_claim_clickatell'), post_data)

        channel = Channel.objects.get()

        self.assertEquals('US', channel.country)
        self.assertTrue(channel.uuid)
        self.assertEquals('+12065551212', channel.address)
        self.assertEquals(post_data['api_id'], channel.config_json()['api_id'])
        self.assertEquals(post_data['username'], channel.config_json()['username'])
        self.assertEquals(post_data['password'], channel.config_json()['password'])
        self.assertEquals(Channel.TYPE_CLICKATELL, channel.channel_type)

        config_url = reverse('channels.channel_configuration', args=[channel.pk])
        self.assertRedirect(response, config_url)

        response = self.client.get(config_url)
        self.assertEquals(200, response.status_code)

        self.assertContains(response, reverse('handlers.clickatell_handler', args=['status', channel.uuid]))
        self.assertContains(response, reverse('handlers.clickatell_handler', args=['receive', channel.uuid]))

    def test_high_connection(self):
        Channel.objects.all().delete()

        self.login(self.admin)

        # try to claim a channel
        response = self.client.get(reverse('channels.channel_claim_high_connection'))
        post_data = response.context['form'].initial

        post_data['username'] = 'uname'
        post_data['password'] = 'pword'
        post_data['number'] = '5151'
        post_data['country'] = 'FR'

        response = self.client.post(reverse('channels.channel_claim_high_connection'), post_data)

        channel = Channel.objects.get()

        self.assertEquals('FR', channel.country)
        self.assertTrue(channel.uuid)
        self.assertEquals(post_data['number'], channel.address)
        self.assertEquals(post_data['username'], channel.config_json()['username'])
        self.assertEquals(post_data['password'], channel.config_json()['password'])
        self.assertEquals(Channel.TYPE_HIGH_CONNECTION, channel.channel_type)

        config_url = reverse('channels.channel_configuration', args=[channel.pk])
        self.assertRedirect(response, config_url)

        response = self.client.get(config_url)
        self.assertEquals(200, response.status_code)

        self.assertContains(response, reverse('handlers.hcnx_handler', args=['receive', channel.uuid]))

    @override_settings(IP_ADDRESSES=('10.10.10.10', '172.16.20.30'))
    def test_claim_dart_media(self):
        Channel.objects.all().delete()

        self.login(self.admin)

        # try to claim a channel
        response = self.client.get(reverse('channels.channel_claim_dart_media'))
        self.assertEquals(response.context['view'].get_country({}), 'Indonesia')

        post_data = response.context['form'].initial

        post_data['username'] = 'uname'
        post_data['password'] = 'pword'
        post_data['number'] = '5151'
        post_data['country'] = 'ID'

        response = self.client.post(reverse('channels.channel_claim_dart_media'), post_data)

        channel = Channel.objects.get()

        self.assertEquals('ID', channel.country)
        self.assertTrue(channel.uuid)
        self.assertEquals(post_data['number'], channel.address)
        self.assertEquals(post_data['username'], channel.config_json()['username'])
        self.assertEquals(post_data['password'], channel.config_json()['password'])
        self.assertEquals(Channel.TYPE_DARTMEDIA, channel.channel_type)

        config_url = reverse('channels.channel_configuration', args=[channel.pk])
        self.assertRedirect(response, config_url)

        response = self.client.get(config_url)
        self.assertEquals(200, response.status_code)

        self.assertContains(response, reverse('handlers.dartmedia_handler', args=['received', channel.uuid]))

        # check we show the IP to whitelist
        self.assertContains(response, "10.10.10.10")
        self.assertContains(response, "172.16.20.30")

    def test_shaqodoon(self):
        Channel.objects.all().delete()

        self.login(self.admin)

        # try to claim a channel
        response = self.client.get(reverse('channels.channel_claim_shaqodoon'))
        post_data = response.context['form'].initial

        post_data['username'] = 'uname'
        post_data['password'] = 'pword'
        post_data['url'] = 'http://test.com/send.php'
        post_data['number'] = '301'

        response = self.client.post(reverse('channels.channel_claim_shaqodoon'), post_data)

        channel = Channel.objects.get()

        self.assertEquals('SO', channel.country)
        self.assertTrue(channel.uuid)
        self.assertEquals(post_data['number'], channel.address)
        self.assertEquals(post_data['url'], channel.config_json()['send_url'])
        self.assertEquals(post_data['username'], channel.config_json()['username'])
        self.assertEquals(post_data['password'], channel.config_json()['password'])
        self.assertEquals(Channel.TYPE_SHAQODOON, channel.channel_type)

        config_url = reverse('channels.channel_configuration', args=[channel.pk])
        self.assertRedirect(response, config_url)

        response = self.client.get(config_url)
        self.assertEquals(200, response.status_code)

        self.assertContains(response, reverse('handlers.shaqodoon_handler', args=['received', channel.uuid]))

    def test_kannel(self):
        Channel.objects.all().delete()

        self.login(self.admin)

        # should see the general channel claim page
        response = self.client.get(reverse('channels.channel_claim'))
        self.assertContains(response, reverse('channels.channel_claim_kannel'))

        # try to claim a channel
        response = self.client.get(reverse('channels.channel_claim_kannel'))
        post_data = response.context['form'].initial

        post_data['number'] = '3071'
        post_data['country'] = 'RW'
        post_data['url'] = 'http://kannel.temba.com/cgi-bin/sendsms'
        post_data['verify_ssl'] = False
        post_data['encoding'] = Channel.ENCODING_SMART

        response = self.client.post(reverse('channels.channel_claim_kannel'), post_data)

        channel = Channel.objects.get()

        self.assertEquals('RW', channel.country)
        self.assertTrue(channel.uuid)
        self.assertEquals(post_data['number'], channel.address)
        self.assertEquals(post_data['url'], channel.config_json()['send_url'])
        self.assertEquals(False, channel.config_json()['verify_ssl'])
        self.assertEquals(Channel.ENCODING_SMART, channel.config_json()[Channel.CONFIG_ENCODING])

        # make sure we generated a username and password
        self.assertTrue(channel.config_json()['username'])
        self.assertTrue(channel.config_json()['password'])
        self.assertEquals(Channel.TYPE_KANNEL, channel.channel_type)

        config_url = reverse('channels.channel_configuration', args=[channel.pk])
        self.assertRedirect(response, config_url)

        response = self.client.get(config_url)
        self.assertEquals(200, response.status_code)

        # our configuration page should list our receive URL
        self.assertContains(response, reverse('handlers.kannel_handler', args=['receive', channel.uuid]))

    def test_zenvia(self):
        Channel.objects.all().delete()

        self.login(self.admin)

        # shouldn't be able to see the claim zenvia page if we aren't part of that group
        response = self.client.get(reverse('channels.channel_claim'))
        self.assertNotContains(response, "Zenvia")

        # but if we are in the proper time zone
        self.org.timezone = pytz.timezone('America/Sao_Paulo')
        self.org.save()

        response = self.client.get(reverse('channels.channel_claim'))
        self.assertContains(response, "Zenvia")

        # try to claim a channel
        response = self.client.get(reverse('channels.channel_claim_zenvia'))
        post_data = response.context['form'].initial

        post_data['account'] = 'rapidpro.gw'
        post_data['code'] = 'h7GpAIEp85'
        post_data['shortcode'] = '28595'

        response = self.client.post(reverse('channels.channel_claim_zenvia'), post_data)

        channel = Channel.objects.get()

        self.assertEquals('BR', channel.country)
        self.assertEquals(post_data['account'], channel.config_json()['account'])
        self.assertEquals(post_data['code'], channel.config_json()['code'])
        self.assertEquals(post_data['shortcode'], channel.address)
        self.assertEquals('ZV', channel.channel_type)

        config_url = reverse('channels.channel_configuration', args=[channel.pk])
        self.assertRedirect(response, config_url)

        response = self.client.get(config_url)
        self.assertEquals(200, response.status_code)

        self.assertContains(response, reverse('handlers.zenvia_handler', args=['status', channel.uuid]))
        self.assertContains(response, reverse('handlers.zenvia_handler', args=['receive', channel.uuid]))

    def test_claim_africa(self):
        Channel.objects.all().delete()
        self.login(self.admin)

        # visit the africa's talking page
        response = self.client.get(reverse('channels.channel_claim_africas_talking'))
        self.assertEquals(200, response.status_code)
        post_data = response.context['form'].initial

        post_data['shortcode'] = '5259'
        post_data['username'] = 'temba'
        post_data['api_key'] = 'asdf-asdf-asdf-asdf-asdf'
        post_data['country'] = 'KE'

        response = self.client.post(reverse('channels.channel_claim_africas_talking'), post_data)

        channel = Channel.objects.get()

        self.assertEquals('temba', channel.config_json()['username'])
        self.assertEquals('asdf-asdf-asdf-asdf-asdf', channel.config_json()['api_key'])
        self.assertEquals('5259', channel.address)
        self.assertEquals('KE', channel.country)
        self.assertEquals('AT', channel.channel_type)

        config_url = reverse('channels.channel_configuration', args=[channel.pk])
        self.assertRedirect(response, config_url)

        response = self.client.get(config_url)
        self.assertEquals(200, response.status_code)

        self.assertContains(response, reverse('handlers.africas_talking_handler', args=['callback', channel.uuid]))
        self.assertContains(response, reverse('handlers.africas_talking_handler', args=['delivery', channel.uuid]))

    def test_claim_viber(self):
        Channel.objects.all().delete()
        self.login(self.admin)

        response = self.client.get(reverse('channels.channel_create_viber'))
        self.assertEquals(200, response.status_code)
        response = self.client.post(reverse('channels.channel_create_viber'), dict(name="Macklemore"))

        # should create a new viber channel, but without an address
        channel = Channel.objects.get()

        self.assertEqual(channel.address, Channel.VIBER_NO_SERVICE_ID)
        self.assertIsNone(channel.country.code)
        self.assertEqual(channel.name, "Macklemore")
        self.assertEquals(Channel.TYPE_VIBER, channel.channel_type)

        # we should be redirecting to the claim page to enter in our service id
        claim_url = reverse('channels.channel_claim_viber', args=[channel.id])
        self.assertRedirect(response, claim_url)

        response = self.client.get(claim_url)

        self.assertContains(response, reverse('handlers.viber_handler', args=['status', channel.uuid]))
        self.assertContains(response, reverse('handlers.viber_handler', args=['receive', channel.uuid]))

        # going to our account home should link to our claim page
        response = self.client.get(reverse('orgs.org_home'))
        self.assertContains(response, claim_url)

        # ok, enter our service id
        response = self.client.post(claim_url, dict(service_id=1001))

        # refetch our channel
        channel.refresh_from_db()

        # should now have an address
        self.assertEqual(channel.address, '1001')

        config_url = reverse('channels.channel_configuration', args=[channel.pk])
        self.assertRedirect(response, config_url)

        response = self.client.get(config_url)

        self.assertContains(response, reverse('handlers.viber_handler', args=['status', channel.uuid]))
        self.assertContains(response, reverse('handlers.viber_handler', args=['receive', channel.uuid]))

        # once claimed, account page should go to read page
        response = self.client.get(reverse('orgs.org_home'))
        self.assertContains(response, reverse('channels.channel_read', args=[channel.uuid]))

    def test_claim_chikka(self):
        Channel.objects.all().delete()
        self.login(self.admin)

        response = self.client.get(reverse('channels.channel_claim_chikka'))
        self.assertEquals(200, response.status_code)
        self.assertEquals(response.context['view'].get_country({}), 'Philippines')

        post_data = response.context['form'].initial

        post_data['number'] = '5259'
        post_data['username'] = 'chikka'
        post_data['password'] = 'password'

        response = self.client.post(reverse('channels.channel_claim_chikka'), post_data)

        channel = Channel.objects.get()

        self.assertEquals('chikka', channel.config_json()[Channel.CONFIG_USERNAME])
        self.assertEquals('password', channel.config_json()[Channel.CONFIG_PASSWORD])
        self.assertEquals('5259', channel.address)
        self.assertEquals('PH', channel.country)
        self.assertEquals(Channel.TYPE_CHIKKA, channel.channel_type)

        config_url = reverse('channels.channel_configuration', args=[channel.pk])
        self.assertRedirect(response, config_url)

        response = self.client.get(config_url)
        self.assertEquals(200, response.status_code)

        self.assertContains(response, reverse('handlers.chikka_handler', args=[channel.uuid]))

    def test_claim_junebug(self):
        Channel.objects.all().delete()
        self.login(self.admin)

        response = self.client.get(reverse('channels.channel_claim_junebug'))
        self.assertEquals(200, response.status_code)

        post_data = {
            "channel_type": Channel.TYPE_JUNEBUG,
            "country": "ZA",
            "number": "+273454325324",
            "url": "http://example.com/messages.json",
            "username": "foo",
            "password": "bar",
        }

        response = self.client.post(reverse('channels.channel_claim_junebug'), post_data)

        channel = Channel.objects.get()

        self.assertEquals(channel.country, post_data['country'])
        self.assertEquals(channel.address, post_data['number'])
        self.assertEquals(channel.config_json()['send_url'], post_data['url'])
        self.assertEquals(channel.config_json()['username'], post_data['username'])
        self.assertEquals(channel.config_json()['password'], post_data['password'])
        self.assertEquals(channel.channel_type, Channel.TYPE_JUNEBUG)
        self.assertEquals(channel.role, Channel.DEFAULT_ROLE)

        config_url = reverse('channels.channel_configuration', args=[channel.pk])
        self.assertRedirect(response, config_url)

        response = self.client.get(config_url)
        self.assertEquals(200, response.status_code)

        self.assertContains(response, reverse('handlers.junebug_handler', args=['inbound', channel.uuid]))

    def test_claim_junebug_with_secret(self):
        Channel.objects.all().delete()
        self.login(self.admin)

        response = self.client.get(reverse('channels.channel_claim_junebug'))
        self.assertEquals(200, response.status_code)

        post_data = {
            "channel_type": Channel.TYPE_JUNEBUG,
            "country": "ZA",
            "number": "+273454325324",
            "url": "http://example.com/messages.json",
            "username": "foo",
            "password": "bar",
            "secret": "UjOq8ATo2PDS6L08t6vlqSoK"
        }

        response = self.client.post(reverse('channels.channel_claim_junebug'), post_data)

        channel = Channel.objects.get()

        self.assertEquals(channel.country, post_data['country'])
        self.assertEquals(channel.address, post_data['number'])
        self.assertEquals(channel.secret, post_data['secret'])
        self.assertEquals(channel.config_json()['send_url'], post_data['url'])
        self.assertEquals(channel.config_json()['username'], post_data['username'])
        self.assertEquals(channel.config_json()['password'], post_data['password'])
        self.assertEquals(channel.channel_type, Channel.TYPE_JUNEBUG)
        self.assertEquals(channel.role, Channel.DEFAULT_ROLE)

        config_url = reverse('channels.channel_configuration', args=[channel.pk])
        self.assertRedirect(response, config_url)

        response = self.client.get(config_url)
        self.assertEquals(200, response.status_code)

        self.assertContains(response, reverse('handlers.junebug_handler', args=['inbound', channel.uuid]))

    def test_claim_junebug_ussd(self):
        Channel.objects.all().delete()
        self.login(self.admin)

        response = self.client.get(reverse('channels.channel_claim_junebug'))
        self.assertEquals(200, response.status_code)

        post_data = {
            "channel_type": Channel.TYPE_JUNEBUG_USSD,
            "country": "ZA",
            "number": "+273454325324",
            "url": "http://example.com/messages.json",
            "username": "foo",
            "password": "bar",
        }

        response = self.client.post(reverse('channels.channel_claim_junebug'), post_data)

        channel = Channel.objects.get()
        self.assertEquals(channel.channel_type, Channel.TYPE_JUNEBUG_USSD)
        self.assertEquals(channel.role, Channel.ROLE_USSD)

    def test_claim_vumi_ussd(self):
        Channel.objects.all().delete()
        self.login(self.admin)

        response = self.client.get(reverse('channels.channel_claim_vumi_ussd'))
        self.assertEquals(200, response.status_code)

        post_data = {
            "country": "ZA",
            "number": "+273454325324",
            "account_key": "account1",
            "conversation_key": "conversation1",
        }

        response = self.client.post(reverse('channels.channel_claim_vumi_ussd'), post_data)

        channel = Channel.objects.get()

        self.assertTrue(uuid.UUID(channel.config_json()['access_token'], version=4))
        self.assertEquals(channel.country, post_data['country'])
        self.assertEquals(channel.address, post_data['number'])
        self.assertEquals(channel.config_json()['account_key'], post_data['account_key'])
        self.assertEquals(channel.config_json()['conversation_key'], post_data['conversation_key'])
        self.assertEquals(channel.config_json()['api_url'], Channel.VUMI_GO_API_URL)
        self.assertEquals(channel.channel_type, Channel.TYPE_VUMI_USSD)
        self.assertEquals(channel.role, Channel.ROLE_USSD)

        config_url = reverse('channels.channel_configuration', args=[channel.pk])
        self.assertRedirect(response, config_url)

        response = self.client.get(config_url)
        self.assertEquals(200, response.status_code)

        self.assertContains(response, reverse('handlers.vumi_handler', args=['receive', channel.uuid]))
        self.assertContains(response, reverse('handlers.vumi_handler', args=['event', channel.uuid]))

    def test_claim_vumi_ussd_custom_api(self):
        Channel.objects.all().delete()
        self.login(self.admin)

        response = self.client.get(reverse('channels.channel_claim_vumi_ussd'))
        self.assertEquals(200, response.status_code)

        post_data = {
            "country": "ZA",
            "number": "+273454325324",
            "account_key": "account1",
            "conversation_key": "conversation1",
            "api_url": "http://custom.api.url"
        }

        response = self.client.post(reverse('channels.channel_claim_vumi_ussd'), post_data)

        channel = Channel.objects.get()

        self.assertTrue(uuid.UUID(channel.config_json()['access_token'], version=4))
        self.assertEquals(channel.country, post_data['country'])
        self.assertEquals(channel.address, post_data['number'])
        self.assertEquals(channel.config_json()['account_key'], post_data['account_key'])
        self.assertEquals(channel.config_json()['conversation_key'], post_data['conversation_key'])
        self.assertEquals(channel.config_json()['api_url'], "http://custom.api.url")
        self.assertEquals(channel.channel_type, Channel.TYPE_VUMI_USSD)
        self.assertEquals(channel.role, Channel.ROLE_USSD)

    @override_settings(SEND_EMAILS=True)
    def test_disconnected_alert(self):
        # set our last seen to a while ago
        self.channel.alert_email = 'fred@unicef.org'
        self.channel.last_seen = timezone.now() - timedelta(minutes=40)
        self.channel.save()

        check_channels_task()

        # should have created one alert
        alert = Alert.objects.get()
        self.assertEquals(self.channel, alert.channel)
        self.assertEquals(Alert.TYPE_DISCONNECTED, alert.alert_type)
        self.assertFalse(alert.ended_on)

        self.assertTrue(len(mail.outbox) == 1)
        template = 'channels/email/disconnected_alert.txt'
        context = dict(org=self.channel.org, channel=self.channel, now=timezone.now(),
                       branding=self.channel.org.get_branding(),
                       last_seen=self.channel.last_seen, sync=alert.sync_event)

        text_template = loader.get_template(template)
        text = text_template.render(context)

        self.assertEquals(mail.outbox[0].body, text)

        # call it again
        check_channels_task()

        # still only one alert
        self.assertEquals(1, Alert.objects.all().count())
        self.assertTrue(len(mail.outbox) == 1)

        # ok, let's have the channel show up again
        self.channel.last_seen = timezone.now() + timedelta(minutes=5)
        self.channel.save()

        check_channels_task()

        # still only one alert, but it is now ended
        alert = Alert.objects.get()
        self.assertTrue(alert.ended_on)
        self.assertTrue(len(mail.outbox) == 2)
        template = 'channels/email/connected_alert.txt'
        context = dict(org=self.channel.org, channel=self.channel, now=timezone.now(),
                       branding=self.channel.org.get_branding(),
                       last_seen=self.channel.last_seen, sync=alert.sync_event)

        text_template = loader.get_template(template)
        text = text_template.render(context)

        self.assertEquals(mail.outbox[1].body, text)

    def test_claim_macrokiosk(self):
        Channel.objects.all().delete()

        self.org.timezone = 'Asia/Kuala_Lumpur'
        self.org.save()

        self.login(self.admin)
        response = self.client.get(reverse('channels.channel_claim'))
        self.assertContains(response, reverse('channels.channel_claim_macrokiosk'))

        # try to claim a channel
        response = self.client.get(reverse('channels.channel_claim_macrokiosk'))
        post_data = response.context['form'].initial

        post_data['country'] = 'MY'
        post_data['number'] = '250788123123'
        post_data['username'] = 'user1'
        post_data['password'] = 'pass1'
        post_data['sender_id'] = 'macro'
        post_data['service_id'] = 'SERVID'

        response = self.client.post(reverse('channels.channel_claim_macrokiosk'), post_data)

        channel = Channel.objects.get()

        self.assertEquals(channel.country, 'MY')
        self.assertEquals(channel.config_json()['username'], post_data['username'])
        self.assertEquals(channel.config_json()['password'], post_data['password'])
        self.assertEquals(channel.config_json()[Channel.CONFIG_MACROKIOSK_SENDER_ID], post_data['sender_id'])
        self.assertEquals(channel.config_json()[Channel.CONFIG_MACROKIOSK_SERVICE_ID], post_data['service_id'])
        self.assertEquals(channel.address, '250788123123')
        self.assertEquals(channel.channel_type, Channel.TYPE_MACROKIOSK)

        config_url = reverse('channels.channel_configuration', args=[channel.pk])
        self.assertRedirect(response, config_url)

        response = self.client.get(config_url)
        self.assertEquals(200, response.status_code)

        self.assertContains(response, reverse('handlers.macrokiosk_handler', args=['receive', channel.uuid]))
        self.assertContains(response, reverse('handlers.macrokiosk_handler', args=['status', channel.uuid]))

    def test_m3tech(self):
        Channel.objects.all().delete()

        self.login(self.admin)

        # try to claim a channel
        response = self.client.get(reverse('channels.channel_claim_m3tech'))
        post_data = response.context['form'].initial

        post_data['country'] = 'PK'
        post_data['number'] = '250788123123'
        post_data['username'] = 'user1'
        post_data['password'] = 'pass1'

        response = self.client.post(reverse('channels.channel_claim_m3tech'), post_data)

        channel = Channel.objects.get()

        self.assertEquals('PK', channel.country)
        self.assertEquals(post_data['username'], channel.config_json()['username'])
        self.assertEquals(post_data['password'], channel.config_json()['password'])
        self.assertEquals('+250788123123', channel.address)
        self.assertEquals(Channel.TYPE_M3TECH, channel.channel_type)

        config_url = reverse('channels.channel_configuration', args=[channel.pk])
        self.assertRedirect(response, config_url)

        response = self.client.get(config_url)
        self.assertEquals(200, response.status_code)

        self.assertContains(response, reverse('handlers.m3tech_handler', args=['received', channel.uuid]))
        self.assertContains(response, reverse('handlers.m3tech_handler', args=['sent', channel.uuid]))
        self.assertContains(response, reverse('handlers.m3tech_handler', args=['failed', channel.uuid]))
        self.assertContains(response, reverse('handlers.m3tech_handler', args=['delivered', channel.uuid]))

    @override_settings(SEND_EMAILS=True)
    def test_sms_alert(self):
        contact = self.create_contact("John Doe", '123')

        # create a message from two hours ago
        one_hour_ago = timezone.now() - timedelta(hours=1)
        two_hours_ago = timezone.now() - timedelta(hours=2)
        three_hours_ago = timezone.now() - timedelta(hours=3)
        four_hours_ago = timezone.now() - timedelta(hours=4)
        five_hours_ago = timezone.now() - timedelta(hours=5)
        six_hours_ago = timezone.now() - timedelta(hours=6)

        msg1 = self.create_msg(text="Message One", contact=contact, created_on=five_hours_ago, status='Q')

        # make sure our channel has been seen recently
        self.channel.last_seen = timezone.now()
        self.channel.alert_email = 'fred@unicef.org'
        self.channel.org = self.org
        self.channel.save()

        # ok check on our channel
        check_channels_task()

        # we don't have  successfully sent message and we have an alert and only one
        self.assertEquals(Alert.objects.all().count(), 1)

        alert = Alert.objects.get()
        self.assertEquals(self.channel, alert.channel)
        self.assertEquals(Alert.TYPE_SMS, alert.alert_type)
        self.assertFalse(alert.ended_on)
        self.assertTrue(len(mail.outbox) == 1)

        # let's end the alert
        alert = Alert.objects.all()[0]
        alert.ended_on = six_hours_ago
        alert.save()

        dany = self.create_contact("Dany Craig", "765")

        # let have a recent sent message
        sent_msg = self.create_msg(text="SENT Message", contact=dany, created_on=four_hours_ago, sent_on=one_hour_ago, status='D')

        # ok check on our channel
        check_channels_task()

        # if latest_sent_message is after our queued message no alert is created
        self.assertEquals(Alert.objects.all().count(), 1)

        # consider the sent message was sent before our queued msg
        sent_msg.sent_on = three_hours_ago
        sent_msg.save()

        msg1.delete()
        msg1 = self.create_msg(text="Message One", contact=contact, created_on=two_hours_ago, status='Q')

        # check our channel again
        check_channels_task()

        #  no new alert created because we sent one in the past hour
        self.assertEquals(Alert.objects.all().count(), 1)

        sent_msg.sent_on = six_hours_ago
        sent_msg.save()

        alert = Alert.objects.all()[0]
        alert.created_on = six_hours_ago
        alert.save()

        # check our channel again
        check_channels_task()

        # this time we have a new alert and should create only one
        self.assertEquals(Alert.objects.all().count(), 2)

        # get the alert which is not ended
        alert = Alert.objects.get(ended_on=None)
        self.assertEquals(self.channel, alert.channel)
        self.assertEquals(Alert.TYPE_SMS, alert.alert_type)
        self.assertFalse(alert.ended_on)
        self.assertTrue(len(mail.outbox) == 2)

        # run again, nothing should change
        check_channels_task()

        alert = Alert.objects.get(ended_on=None)
        self.assertFalse(alert.ended_on)
        self.assertTrue(len(mail.outbox) == 2)

        # fix our message
        msg1.status = 'D'
        msg1.save()

        # run again, our alert should end
        check_channels_task()

        # still only one alert though, and no new email sent, alert must not be ended before one hour
        alert = Alert.objects.all().latest('ended_on')
        self.assertTrue(alert.ended_on)
        self.assertTrue(len(mail.outbox) == 2)


class ChannelCountTest(TembaTest):

    def assertDailyCount(self, channel, assert_count, count_type, day):
        calculated_count = ChannelCount.get_day_count(channel, count_type, day)
        self.assertEquals(assert_count, calculated_count)

    def test_daily_counts(self):
        # test that messages to test contacts aren't counted
        self.admin.set_org(self.org)
        test_contact = Contact.get_test_contact(self.admin)
        Msg.create_outgoing(self.org, self.admin, test_contact, "Test Message", channel=self.channel)

        # no channel counts
        self.assertFalse(ChannelCount.objects.all())

        # real contact, but no channel
        Msg.create_incoming(None, 'tel:+250788111222', "Test Message", org=self.org)

        # still no channel counts
        self.assertFalse(ChannelCount.objects.all())

        # incoming msg with a channel
        msg = Msg.create_incoming(self.channel, 'tel:+250788111222', "Test Message", org=self.org)
        self.assertDailyCount(self.channel, 1, ChannelCount.INCOMING_MSG_TYPE, msg.created_on.date())

        # insert another
        msg = Msg.create_incoming(self.channel, 'tel:+250788111222', "Test Message", org=self.org)
        self.assertDailyCount(self.channel, 2, ChannelCount.INCOMING_MSG_TYPE, msg.created_on.date())

        # squash our counts
        squash_channelcounts()

        # same count
        self.assertDailyCount(self.channel, 2, ChannelCount.INCOMING_MSG_TYPE, msg.created_on.date())

        # and only one channel count
        self.assertEquals(ChannelCount.objects.all().count(), 1)

        # deleting a message doesn't decrement the count
        msg.delete()
        self.assertDailyCount(self.channel, 2, ChannelCount.INCOMING_MSG_TYPE, msg.created_on.date())

        ChannelCount.objects.all().delete()

        # ok, test outgoing now
        real_contact = Contact.get_or_create(self.org, self.admin, urns=['tel:+250788111222'])
        msg = Msg.create_outgoing(self.org, self.admin, real_contact, "Real Message", channel=self.channel)
        log = ChannelLog.objects.create(channel=self.channel, msg=msg, description="Unable to send", is_error=True)

        # squash our counts
        squash_channelcounts()

        self.assertDailyCount(self.channel, 1, ChannelCount.OUTGOING_MSG_TYPE, msg.created_on.date())
        self.assertEqual(ChannelCount.objects.filter(count_type=ChannelCount.SUCCESS_LOG_TYPE).count(), 0)
        self.assertEqual(ChannelCount.objects.filter(count_type=ChannelCount.ERROR_LOG_TYPE).count(), 1)

        # delete our log, should decrement our count
        log.delete()
        self.assertEqual(0, self.channel.get_count([ChannelCount.ERROR_LOG_TYPE]))

        # deleting a message doesn't decrement the count
        msg.delete()
        self.assertDailyCount(self.channel, 1, ChannelCount.OUTGOING_MSG_TYPE, msg.created_on.date())

        ChannelCount.objects.all().delete()

        # incoming IVR
        msg = Msg.create_incoming(self.channel, 'tel:+250788111222',
                                  "Test Message", org=self.org, msg_type=IVR)
        self.assertDailyCount(self.channel, 1, ChannelCount.INCOMING_IVR_TYPE, msg.created_on.date())

        # delete it, should be gone now
        msg.delete()
        self.assertDailyCount(self.channel, 1, ChannelCount.INCOMING_IVR_TYPE, msg.created_on.date())

        ChannelCount.objects.all().delete()

        # outgoing ivr
        msg = Msg.create_outgoing(self.org, self.admin, real_contact, "Real Voice",
                                  channel=self.channel, msg_type=IVR)
        self.assertDailyCount(self.channel, 1, ChannelCount.OUTGOING_IVR_TYPE, msg.created_on.date())

        # delete it, should be gone now
        msg.delete()
        self.assertDailyCount(self.channel, 1, ChannelCount.OUTGOING_IVR_TYPE, msg.created_on.date())


class AfricasTalkingTest(TembaTest):

    def setUp(self):
        super(AfricasTalkingTest, self).setUp()

        self.channel.delete()
        self.channel = Channel.create(self.org, self.user, 'KE', 'AT', None, '+250788123123',
                                      config=dict(username='at-user', api_key='africa-key'),
                                      uuid='00000000-0000-0000-0000-000000001234')

    def test_delivery(self):
        # ok, what happens with an invalid uuid?
        post_data = dict(id="external1", status="Success")
        response = self.client.post(reverse('handlers.africas_talking_handler', args=['delivery', 'not-real-uuid']), post_data)
        self.assertEquals(404, response.status_code)

        # ok, try with a valid uuid, but invalid message id
        delivery_url = reverse('handlers.africas_talking_handler', args=['delivery', self.channel.uuid])
        response = self.client.post(delivery_url, post_data)
        self.assertEquals(404, response.status_code)

        # requires posts
        delivery_url = reverse('handlers.africas_talking_handler', args=['delivery', self.channel.uuid])
        response = self.client.get(delivery_url, post_data)
        self.assertEquals(400, response.status_code)

        # missing status
        del post_data['status']
        response = self.client.post(delivery_url, post_data)
        self.assertEquals(400, response.status_code)

        # ok, lets create an outgoing message to update
        joe = self.create_contact("Joe Biden", "+254788383383")
        msg = joe.send("Hey Joe, it's Obama, pick up!", self.admin)[0]
        msg.external_id = "external1"
        msg.save(update_fields=('external_id',))

        def assertStatus(sms, post_status, assert_status):
            post_data['status'] = post_status
            response = self.client.post(delivery_url, post_data)
            self.assertEquals(200, response.status_code)
            sms = Msg.objects.get(pk=sms.id)
            self.assertEquals(assert_status, sms.status)

        assertStatus(msg, 'Success', DELIVERED)
        assertStatus(msg, 'Sent', SENT)
        assertStatus(msg, 'Buffered', SENT)
        assertStatus(msg, 'Failed', ERRORED)
        assertStatus(msg, 'Rejected', ERRORED)

        msg.error_count = 3
        msg.save()

        assertStatus(msg, 'Failed', FAILED)
        assertStatus(msg, 'Rejected', FAILED)

    def test_callback(self):
        post_data = {'from': "0788123123", 'text': "Hello World"}
        callback_url = reverse('handlers.africas_talking_handler', args=['callback', self.channel.uuid])

        # missing test data
        response = self.client.post(callback_url, dict())
        self.assertEquals(400, response.status_code)

        response = self.client.post(callback_url, post_data)
        self.assertEquals(200, response.status_code)

        # load our message
        msg = Msg.objects.get()
        self.assertEquals("+254788123123", msg.contact.get_urn(TEL_SCHEME).path)
        self.assertEquals(INCOMING, msg.direction)
        self.assertEquals(self.org, msg.org)
        self.assertEquals(self.channel, msg.channel)
        self.assertEquals("Hello World", msg.text)

    def test_send(self):
        joe = self.create_contact("Joe", "+250788383383")
        msg = joe.send("Test message", self.admin, trigger_send=False)[0]

        try:
            settings.SEND_MESSAGES = True

            with patch('requests.post') as mock:
                mock.return_value = MockResponse(200, json.dumps(dict(SMSMessageData=dict(Recipients=[dict(messageId='msg1', status='Success')]))))

                # manually send it off
                Channel.send_message(dict_to_struct('MsgStruct', msg.as_task_json()))

                # check the status of the message is now sent
                msg.refresh_from_db()
                self.assertEquals(SENT, msg.status)
                self.assertTrue(msg.sent_on)
                self.assertEquals('msg1', msg.external_id)

                # check that our from was set
                self.assertEquals(self.channel.address, mock.call_args[1]['data']['from'])

                self.clear_cache()

            with patch('requests.post') as mock:
                mock.return_value = MockResponse(200, json.dumps(
                    dict(SMSMessageData=dict(Recipients=[dict(messageId='msg1', status='Could Not Send')]))))

                # manually send it off
                Channel.send_message(dict_to_struct('MsgStruct', msg.as_task_json()))

                # check the status of the message is now sent
                msg.refresh_from_db()
                self.assertEquals(ERRORED, msg.status)

                self.assertEquals(1, msg.error_count)
                self.assertTrue(msg.next_attempt)

                self.clear_cache()

            # test with a non-dedicated shortcode
            self.channel.config = json.dumps(dict(username='at-user', api_key='africa-key', is_shared=True))
            self.channel.save()

            with patch('requests.post') as mock:
                mock.return_value = MockResponse(200, json.dumps(dict(SMSMessageData=dict(Recipients=[dict(messageId='msg1', status='Success')]))))

                # manually send it off
                Channel.send_message(dict_to_struct('MsgStruct', msg.as_task_json()))

                # assert we didn't send the short code in our data
                self.assertTrue('from' not in mock.call_args[1]['data'])
                self.clear_cache()

            with patch('requests.post') as mock:
                mock.return_value = MockResponse(400, "Error", method='POST')

                # manually send it off
                Channel.send_message(dict_to_struct('MsgStruct', msg.as_task_json()))

                # message should be marked as an error
                msg.refresh_from_db()
                self.assertEquals(ERRORED, msg.status)
                self.assertEquals(2, msg.error_count)
                self.assertTrue(msg.next_attempt)

            with patch('requests.post') as mock:
                mock.side_effect = Exception('Kaboom!')

                # manually send it off
                Channel.send_message(dict_to_struct('MsgStruct', msg.as_task_json()))

                # message should be marked as an error
                msg.refresh_from_db()
                self.assertEquals(FAILED, msg.status)
                self.assertEquals(2, msg.error_count)
                self.assertTrue(msg.next_attempt)

                self.assertFalse(ChannelLog.objects.filter(description__icontains="local variable 'response' "
                                                                                  "referenced before assignment"))

        finally:
            settings.SEND_MESSAGES = False

    def test_send_media(self):
        joe = self.create_contact("Joe", "+250788383383")
        msg = joe.send("Test message", self.admin, trigger_send=False, attachments=['image/jpeg:https://example.com/attachments/pic.jpg'])[0]

        try:
            settings.SEND_MESSAGES = True

            with patch('requests.post') as mock:
                mock.return_value = MockResponse(200, json.dumps(dict(SMSMessageData=dict(Recipients=[dict(messageId='msg1', status='Success')]))))

                # manually send it off
                Channel.send_message(dict_to_struct('MsgStruct', msg.as_task_json()))

                # check the status of the message is now sent
                msg.refresh_from_db()
                self.assertEquals(SENT, msg.status)
                self.assertTrue(msg.sent_on)
                self.assertEquals('msg1', msg.external_id)

                # check that our from was set
                self.assertEquals(self.channel.address, mock.call_args[1]['data']['from'])
                self.assertEqual(mock.call_args[1]['data']['message'],
                                 "Test message\nhttps://example.com/attachments/pic.jpg")

                self.clear_cache()
        finally:
            settings.SEND_MESSAGES = False


class RedRabbitTest(TembaTest):

    def setUp(self):
        super(RedRabbitTest, self).setUp()

        self.channel.delete()
        self.channel = Channel.create(self.org, self.user, 'BR', 'RR', None, '+250788123123', schemes=['tel'],
                                      config={Channel.CONFIG_USERNAME: 'username', Channel.CONFIG_PASSWORD: 'password'},
                                      uuid='00000000-0000-0000-0000-000000001234')

    def test_send(self):
        joe = self.create_contact("Joe", "+250788383383")
        msg = joe.send("Test message", self.admin, trigger_send=False)[0]

        with self.settings(SEND_MESSAGES=True):
            with patch('requests.get') as mock:
                mock.return_value = MockResponse(200, "Sent")
                Channel.send_message(dict_to_struct('MsgStruct', msg.as_task_json()))
                self.assertEqual(mock.call_args[0][0], 'http://http1.javna.com/epicenter/GatewaySendG.asp')
                self.assertTrue('Msgtyp' not in mock.call_args[1]['params'])

        self.clear_cache()

        # > 160 chars
        msg.text += "x" * 170
        with self.settings(SEND_MESSAGES=True):
            with patch('requests.get') as mock:
                mock.return_value = MockResponse(200, "Sent")
                Channel.send_message(dict_to_struct('MsgStruct', msg.as_task_json()))
                self.assertEqual(mock.call_args[0][0], 'http://http1.javna.com/epicenter/GatewaySendG.asp')
                self.assertEqual(5, mock.call_args[1]['params']['Msgtyp'])

        self.clear_cache()

        # unicode
        msg.text = "التوطين"
        with self.settings(SEND_MESSAGES=True):
            with patch('requests.get') as mock:
                mock.return_value = MockResponse(200, "Sent")
                Channel.send_message(dict_to_struct('MsgStruct', msg.as_task_json()))
                self.assertEqual(mock.call_args[0][0], 'http://http1.javna.com/epicenter/GatewaySendG.asp')
                self.assertEqual(9, mock.call_args[1]['params']['Msgtyp'])

        self.clear_cache()

        # unicode > 1 msg
        msg.text += "x" * 80
        with self.settings(SEND_MESSAGES=True):
            with patch('requests.get') as mock:
                mock.return_value = MockResponse(200, "Sent")
                Channel.send_message(dict_to_struct('MsgStruct', msg.as_task_json()))
                Channel.send_message(dict_to_struct('MsgStruct', msg.as_task_json()))
                self.assertEqual(mock.call_args[0][0], 'http://http1.javna.com/epicenter/GatewaySendG.asp')
                self.assertEqual(10, mock.call_args[1]['params']['Msgtyp'])


class ExternalTest(TembaTest):

    def setUp(self):
        super(ExternalTest, self).setUp()

        self.channel.delete()
        self.channel = Channel.create(self.org, self.user, 'BR', 'EX', None, '+250788123123', schemes=['tel'],
                                      config={Channel.CONFIG_SEND_URL: 'http://foo.com/send', Channel.CONFIG_SEND_METHOD: 'POST'},
                                      uuid='00000000-0000-0000-0000-000000001234')

    def test_status(self):
        # try with an invalid channel
        response = self.client.post(reverse('handlers.external_handler', args=['sent', 'not-real-uuid']), dict(id="-1"))
        self.assertEqual(response.status_code, 400)

        delivery_url = reverse('handlers.external_handler', args=['sent', self.channel.uuid])
        joe = self.create_contact("Joe Biden", "+254788383383")

        # try with missing message id
        response = self.client.post(delivery_url, {})
        self.assertEqual(response.status_code, 400)

        # try with an invalid message id
        response = self.client.post(delivery_url, {'id': -1234})
        self.assertEqual(response.status_code, 400)

        # try with an incoming message id
        incoming = self.create_msg(direction='I', contact=joe, text="It's me")
        response = self.client.post(delivery_url, {'id': incoming.id})
        self.assertEqual(response.status_code, 400)

        # ok, lets create an outgoing message to update
        msg = joe.send("Hey Joe, it's Obama, pick up!", self.admin)[0]
        payload = {'id': msg.id}

        def assertStatus(sms, status, assert_status):
            resp = self.client.post(reverse('handlers.external_handler', args=[status, self.channel.uuid]), payload)
            self.assertEquals(200, resp.status_code)
            sms = Msg.objects.get(pk=sms.id)
            self.assertEquals(assert_status, sms.status)

        assertStatus(msg, 'delivered', DELIVERED)
        assertStatus(msg, 'sent', SENT)
        assertStatus(msg, 'failed', FAILED)

        # check when called with phone number rather than UUID
        response = self.client.post(reverse('handlers.external_handler', args=['sent', '250788123123']), {'id': msg.pk})
        self.assertEquals(200, response.status_code)
        msg.refresh_from_db()
        self.assertEqual(msg.status, SENT)

    def test_receive(self):
        data = {'from': '5511996458779', 'text': 'Hello World!'}
        callback_url = reverse('handlers.external_handler', args=['received', self.channel.uuid])
        response = self.client.post(callback_url, data)

        self.assertEquals(200, response.status_code)

        # load our message
        msg = Msg.objects.get()
        self.assertEquals("+5511996458779", msg.contact.get_urn(TEL_SCHEME).path)
        self.assertEquals(INCOMING, msg.direction)
        self.assertEquals(self.org, msg.org)
        self.assertEquals(self.channel, msg.channel)
        self.assertEquals("Hello World!", msg.text)

        data = {'from': "", 'text': "Hi there"}
        response = self.client.post(callback_url, data)

        self.assertEquals(400, response.status_code)

        Msg.objects.all().delete()

        # receive with a date
        data = {'from': '5511996458779', 'text': 'Hello World!', 'date': '2012-04-23T18:25:43.511Z'}
        callback_url = reverse('handlers.external_handler', args=['received', self.channel.uuid])
        response = self.client.post(callback_url, data)

        self.assertEquals(200, response.status_code)

        # load our message, make sure the date was saved properly
        msg = Msg.objects.get()
        self.assertEquals(2012, msg.sent_on.year)
        self.assertEquals(18, msg.sent_on.hour)

        Msg.objects.all().delete()

        data = {'from': '5511996458779', 'text': 'Hello World!', 'date': '2012-04-23T18:25:43Z'}
        response = self.client.post(callback_url, data)

        self.assertEquals(400, response.status_code)
        self.assertEquals("Bad parameter error: time data '2012-04-23T18:25:43Z' "
                          "does not match format '%Y-%m-%dT%H:%M:%S.%fZ'", response.content)
        self.assertFalse(Msg.objects.all())

    def test_receive_external(self):
        self.channel.schemes = ['ext']
        self.channel.save()

        data = {'from': 'lynch24', 'text': 'Beast Mode!'}
        callback_url = reverse('handlers.external_handler', args=['received', self.channel.uuid])
        response = self.client.post(callback_url, data)

        self.assertEquals(200, response.status_code)

        # check our message
        msg = Msg.objects.get()
        self.assertEquals('lynch24', msg.contact.get_urn(EXTERNAL_SCHEME).path)
        self.assertEquals(INCOMING, msg.direction)
        self.assertEquals(self.org, msg.org)
        self.assertEquals(self.channel, msg.channel)
        self.assertEquals('Beast Mode!', msg.text)

    def test_send_replacement(self):
        joe = self.create_contact("Joe", "+250788383383")
        msg = joe.send("Test message", self.admin, trigger_send=False)[0]

        self.channel.config = json.dumps({Channel.CONFIG_SEND_URL: 'http://foo.com/send&text={{text}}&to={{to_no_plus}}',
                                          Channel.CONFIG_SEND_METHOD: 'GET'})
        self.channel.save()

        with self.settings(SEND_MESSAGES=True):
            with patch('requests.get') as mock:
                mock.return_value = MockResponse(200, "Sent")
                Channel.send_message(dict_to_struct('MsgStruct', msg.as_task_json()))
                self.assertEqual(mock.call_args[0][0], 'http://foo.com/send&text=Test+message&to=250788383383')

        self.channel.config = json.dumps({Channel.CONFIG_SEND_URL: 'http://foo.com/send',
                                          Channel.CONFIG_SEND_METHOD: 'POST'})
        self.channel.save()
        self.clear_cache()

        with self.settings(SEND_MESSAGES=True):
            with patch('requests.post') as mock:
                mock.return_value = MockResponse(200, "Sent")
                Channel.send_message(dict_to_struct('MsgStruct', msg.as_task_json()))
                self.assertEqual(mock.call_args[0][0], 'http://foo.com/send')
                self.assertEqual(mock.call_args[1]['data'], 'id=%d&text=Test+message&to=%%2B250788383383&to_no_plus=250788383383&'
                                                            'from=%%2B250788123123&from_no_plus=250788123123&'
                                                            'channel=%d' % (msg.id, self.channel.id))

        self.channel.config = json.dumps({Channel.CONFIG_SEND_URL: 'http://foo.com/send',
                                          Channel.CONFIG_SEND_BODY: '{ "text": {{text}}, "to": {{to_no_plus}} }',
                                          Channel.CONFIG_CONTENT_TYPE: Channel.CONTENT_TYPE_JSON,
                                          Channel.CONFIG_SEND_METHOD: 'PUT'})

        self.channel.save()
        self.clear_cache()

        with self.settings(SEND_MESSAGES=True):
            with patch('requests.put') as mock:
                mock.return_value = MockResponse(200, "Sent")
                Channel.send_message(dict_to_struct('MsgStruct', msg.as_task_json()))
                self.assertEqual(mock.call_args[0][0], 'http://foo.com/send')
                self.assertEqual(mock.call_args[1]['data'], '{ "text": "Test message", "to": "250788383383" }')
                self.assertEqual(mock.call_args[1]['headers']['Content-Type'], "application/json")

        self.channel.config = json.dumps({Channel.CONFIG_SEND_URL: 'http://foo.com/send',
                                          Channel.CONFIG_SEND_BODY: 'text={{text}}&to={{to_no_plus}}',
                                          Channel.CONFIG_SEND_METHOD: 'POST',
                                          Channel.CONFIG_MAX_LENGTH: 320})

        msg.text = "A" * 180
        msg.save()
        self.channel.save()
        self.clear_cache()

        with self.settings(SEND_MESSAGES=True):
            with patch('requests.post') as mock:
                mock.return_value = MockResponse(200, "Sent")
                Channel.send_message(dict_to_struct('MsgStruct', msg.as_task_json()))
                self.assertEqual(mock.call_args[0][0], 'http://foo.com/send')
                self.assertEqual(mock.call_args[1]['data'], 'text=' + msg.text + '&to=250788383383')

        self.channel.config = json.dumps({Channel.CONFIG_SEND_URL: 'http://foo.com/send',
                                          Channel.CONFIG_SEND_BODY: '<msg><text>{{text}}</text><to>{{to_no_plus}}</to></msg>',
                                          Channel.CONFIG_CONTENT_TYPE: Channel.CONTENT_TYPE_XML,
                                          Channel.CONFIG_SEND_METHOD: 'PUT'})
        self.channel.save()

        arabic = "التوطين"
        msg.text = arabic
        msg.save()
        self.clear_cache()

        with self.settings(SEND_MESSAGES=True):
            with patch('requests.put') as mock:
                mock.return_value = MockResponse(200, "Sent")
                Channel.send_message(dict_to_struct('MsgStruct', msg.as_task_json()))
                self.assertEqual(mock.call_args[0][0], 'http://foo.com/send')
                self.assertEqual(mock.call_args[1]['data'], '<msg><text>التوطين</text><to>250788383383</to></msg>'.encode('utf8'))
                self.assertEqual(mock.call_args[1]['headers']['Content-Type'], Channel.CONTENT_TYPES[Channel.CONTENT_TYPE_XML])

    def test_send(self):
        joe = self.create_contact("Joe", "+250788383383")
        msg = joe.send("Test message", self.admin, trigger_send=False)[0]

        try:
            settings.SEND_MESSAGES = True

            with patch('requests.post') as mock:
                mock.return_value = MockResponse(200, "Sent")

                # manually send it off
                Channel.send_message(dict_to_struct('MsgStruct', msg.as_task_json()))

                # check the status of the message is now sent
                msg.refresh_from_db()
                self.assertEquals(WIRED, msg.status)
                self.assertTrue(msg.sent_on)

                self.assertTrue("text=Test+message" in mock.call_args[1]['data'])

                self.clear_cache()

            with patch('requests.post') as mock:
                mock.return_value = MockResponse(400, "Error")

                # manually send it off
                Channel.send_message(dict_to_struct('MsgStruct', msg.as_task_json()))

                # message should be marked as an error
                msg.refresh_from_db()
                self.assertEquals(ERRORED, msg.status)
                self.assertEquals(1, msg.error_count)
                self.assertTrue(msg.next_attempt)

            with patch('requests.post') as mock:
                mock.side_effect = Exception('Kaboom!')

                # manually send it off
                Channel.send_message(dict_to_struct('MsgStruct', msg.as_task_json()))

                # message should be marked as an error
                msg.refresh_from_db()
                self.assertEquals(ERRORED, msg.status)
                self.assertEquals(2, msg.error_count)
                self.assertTrue(msg.next_attempt)

                self.assertFalse(ChannelLog.objects.filter(description__icontains="local variable 'response' "
                                                                                  "referenced before assignment"))

        finally:
            settings.SEND_MESSAGES = False

        # view the log item for our send
        self.login(self.admin)
        log_item = ChannelLog.objects.all().order_by('created_on').first()
        response = self.client.get(reverse('channels.channellog_read', args=[log_item.pk]))
        self.assertEquals(response.context['object'].description, 'Successfully delivered')

        # make sure we can't see it as anon
        self.org.is_anon = True
        self.org.save()

        response = self.client.get(reverse('channels.channellog_read', args=[log_item.pk]))
        self.assertEquals(302, response.status_code)

        # change our admin to be a CS rep, see if they can see the page
        self.admin.groups.add(Group.objects.get(name='Customer Support'))
        response = self.client.get(reverse('channels.channellog_read', args=[log_item.pk]))
        self.assertEquals(response.context['object'].description, 'Successfully delivered')

    def test_send_media(self):
        joe = self.create_contact("Joe", "+250788383383")
        msg = joe.send("Test message", self.admin, trigger_send=False, attachments=['image/jpeg:https://example.com/attachments/pic.jpg'])[0]

        try:
            settings.SEND_MESSAGES = True

            with patch('requests.post') as mock:
                mock.return_value = MockResponse(200, "Sent")

                # manually send it off
                Channel.send_message(dict_to_struct('MsgStruct', msg.as_task_json()))

                # check the status of the message is now sent
                msg.refresh_from_db()
                self.assertEquals(WIRED, msg.status)
                self.assertTrue(msg.sent_on)

                self.assertIn("text=Test+message%0Ahttps%3A%2F%2Fexample.com%2Fattachments%2Fpic.jpg", mock.call_args[1]['data'])

                self.clear_cache()
        finally:
            settings.SEND_MESSAGES = False


class VerboiceTest(TembaTest):
    def setUp(self):
        super(VerboiceTest, self).setUp()

        self.channel.delete()
        self.channel = Channel.create(self.org, self.user, 'US', 'VB', None, '+250788123123',
                                      config=dict(username='test', password='sesame'),
                                      uuid='00000000-0000-0000-0000-000000001234')

    def test_receive(self):
        callback_url = reverse('handlers.verboice_handler', args=['status', self.channel.uuid])

        response = self.client.post(callback_url, dict())
        self.assertEqual(response.status_code, 405)

        response = self.client.get(callback_url)
        self.assertEqual(response.status_code, 400)

        response = self.client.get(callback_url + "?From=250788456456&CallStatus=ringing&CallSid=12345")
        self.assertEqual(response.status_code, 400)

        contact = self.create_contact('Bruno Mars', '+252788123123')

        call = IVRCall.create_outgoing(self.channel, contact, contact.get_urn(TEL_SCHEME), self.admin)
        call.external_id = "12345"
        call.save()

        self.assertEqual(call.status, IVRCall.PENDING)

        response = self.client.get(callback_url + "?From=250788456456&CallStatus=ringing&CallSid=12345")

        self.assertEqual(response.status_code, 200)
        call = IVRCall.objects.get(pk=call.pk)
        self.assertEqual(call.status, IVRCall.RINGING)


class YoTest(TembaTest):
    def setUp(self):
        super(YoTest, self).setUp()

        self.channel.delete()
        self.channel = Channel.create(self.org, self.user, 'BR', 'YO', None, '+250788123123',
                                      config=dict(username='test', password='sesame'),
                                      uuid='00000000-0000-0000-0000-000000001234')

    def test_receive(self):
        callback_url = reverse('handlers.yo_handler', args=['received', self.channel.uuid])
        response = self.client.get(callback_url + "?sender=252788123123&message=Hello+World")

        self.assertEquals(200, response.status_code)

        # load our message
        msg = Msg.objects.get()
        self.assertEquals("+252788123123", msg.contact.get_urn(TEL_SCHEME).path)
        self.assertEquals(INCOMING, msg.direction)
        self.assertEquals(self.org, msg.org)
        self.assertEquals(self.channel, msg.channel)
        self.assertEquals("Hello World", msg.text)

        # fails if missing sender
        response = self.client.get(callback_url + "?sender=252788123123")
        self.assertEquals(400, response.status_code)

        # fails if missing message
        response = self.client.get(callback_url + "?message=Hello+World")
        self.assertEquals(400, response.status_code)

    def test_send(self):
        joe = self.create_contact("Joe", "+252788383383")
        msg = joe.send("Test message", self.admin, trigger_send=False)[0]

        try:
            settings.SEND_MESSAGES = True

            with patch('requests.get') as mock:
                mock.return_value = MockResponse(200, "ybs_autocreate_status=OK")

                # manually send it off
                Channel.send_message(dict_to_struct('MsgStruct', msg.as_task_json()))

                # check the status of the message is now sent
                msg.refresh_from_db()
                self.assertEquals(SENT, msg.status)
                self.assertTrue(msg.sent_on)

                self.assertTrue("sms_content=Test+message" in mock.call_args[0][0])

                self.clear_cache()

            with patch('requests.get') as mock:
                mock.side_effect = [MockResponse(401, "Error"), MockResponse(200, 'ybs_autocreate_status=OK')]

                # manually send it off
                Channel.send_message(dict_to_struct('MsgStruct', msg.as_task_json()))

                # check the status of the message is now sent
                msg.refresh_from_db()
                self.assertEquals(SENT, msg.status)
                self.assertTrue(msg.sent_on)

                # check that requests was called twice, using the backup URL the second time
                self.assertEquals(2, mock.call_count)
                self.clear_cache()

            with patch('requests.get') as mock:
                mock.return_value = MockResponse(400, "Kaboom")

                # manually send it off
                Channel.send_message(dict_to_struct('MsgStruct', msg.as_task_json()))

                # message should be marked as an error
                msg.refresh_from_db()
                self.assertEquals(ERRORED, msg.status)
                self.assertEquals(1, msg.error_count)
                self.assertTrue(msg.next_attempt)

                self.clear_cache()

                self.assertFalse(ChannelLog.objects.filter(description__icontains="local variable 'response' "
                                                                                  "referenced before assignment"))

            with patch('requests.get') as mock:
                mock.return_value = MockResponse(200, "ybs_autocreate_status=ERROR&ybs_autocreate_message=" +
                                                      "YBS+AutoCreate+Subsystem%3A+Access+denied" +
                                                      "+due+to+wrong+authorization+code")

                # manually send it off
                Channel.send_message(dict_to_struct('MsgStruct', msg.as_task_json()))

                # message should be marked as an error
                msg.refresh_from_db()
                self.assertEquals(ERRORED, msg.status)
                self.assertEquals(2, msg.error_count)
                self.assertTrue(msg.next_attempt)

                # contact should not be stopped
                joe.refresh_from_db()
                self.assertFalse(joe.is_stopped)

                self.clear_cache()

            with patch('requests.get') as mock:
                mock.side_effect = Exception('Kaboom!')

                # manually send it off
                Channel.send_message(dict_to_struct('MsgStruct', msg.as_task_json()))

                # message should be marked as an error
                msg.refresh_from_db()
                self.assertEquals(FAILED, msg.status)
                self.assertEquals(2, msg.error_count)
                self.assertTrue(msg.next_attempt)

                # contact should not be stopped
                joe.refresh_from_db()
                self.assertFalse(joe.is_stopped)

                self.clear_cache()

                self.assertFalse(ChannelLog.objects.filter(description__icontains="local variable 'response' "
                                                                                  "referenced before assignment"))

            with patch('requests.get') as mock:
                mock.return_value = MockResponse(200, "ybs_autocreate_status=ERROR&ybs_autocreate_message=" +
                                                 "256794224665%3ABLACKLISTED")

                # manually send it off
                Channel.send_message(dict_to_struct('MsgStruct', msg.as_task_json()))

                # message should be marked as a failure
                msg.refresh_from_db()
                self.assertEquals(FAILED, msg.status)
                self.assertEquals(2, msg.error_count)
                self.assertTrue(msg.next_attempt)

                # contact should also be stopped
                joe.refresh_from_db()
                self.assertTrue(joe.is_stopped)

        finally:
            settings.SEND_MESSAGES = False

    def test_send_media(self):
        joe = self.create_contact("Joe", "+252788383383")
        msg = joe.send("Test message", self.admin, trigger_send=False, attachments=['image/jpeg:https://example.com/attachments/pic.jpg'])[0]

        try:
            settings.SEND_MESSAGES = True

            with patch('requests.get') as mock:
                mock.return_value = MockResponse(200, "ybs_autocreate_status=OK")

                # manually send it off
                Channel.send_message(dict_to_struct('MsgStruct', msg.as_task_json()))

                # check the status of the message is now sent
                msg.refresh_from_db()
                self.assertEquals(SENT, msg.status)
                self.assertTrue(msg.sent_on)

                self.assertIn("sms_content=Test+message%0Ahttps%3A%2F%2Fexample.com%2Fattachments%2Fpic.jpg", mock.call_args[0][0])

                self.clear_cache()

        finally:
            settings.SEND_MESSAGES = False


class ShaqodoonTest(TembaTest):

    def setUp(self):
        super(ShaqodoonTest, self).setUp()

        self.channel.delete()
        self.channel = Channel.create(self.org, self.user, 'SO', 'SQ', None, '+250788123123',
                                      config={Channel.CONFIG_SEND_URL: 'http://foo.com/send',
                                              Channel.CONFIG_USERNAME: 'username',
                                              Channel.CONFIG_PASSWORD: 'password'},
                                      uuid='00000000-0000-0000-0000-000000001234')

    def test_receive(self):
        data = {'from': '252788123456', 'text': 'Hello World!'}
        callback_url = reverse('handlers.shaqodoon_handler', args=['received', self.channel.uuid])
        response = self.client.post(callback_url, data)

        self.assertEquals(200, response.status_code)

        # load our message
        msg = Msg.objects.get()
        self.assertEquals("+252788123456", msg.contact.get_urn(TEL_SCHEME).path)
        self.assertEquals(INCOMING, msg.direction)
        self.assertEquals(self.org, msg.org)
        self.assertEquals(self.channel, msg.channel)
        self.assertEquals("Hello World!", msg.text)

    def test_send(self):
        joe = self.create_contact("Joe", "+250788383383")
        msg = joe.send("Test message ☺", self.admin, trigger_send=False)[0]

        try:
            settings.SEND_MESSAGES = True

            with patch('requests.get') as mock:
                mock.return_value = MockResponse(200, "Sent")

                # manually send it off
                Channel.send_message(dict_to_struct('MsgStruct', msg.as_task_json()))

                # check the status of the message is now sent
                msg.refresh_from_db()
                self.assertEquals(WIRED, msg.status)
                self.assertTrue(msg.sent_on)

                self.assertTrue("msg=Test+message" in mock.call_args[0][0])

                self.clear_cache()

            with patch('requests.get') as mock:
                mock.return_value = MockResponse(400, "Error")

                # manually send it off
                Channel.send_message(dict_to_struct('MsgStruct', msg.as_task_json()))

                # message should be marked as an error
                msg.refresh_from_db()
                self.assertEquals(ERRORED, msg.status)
                self.assertEquals(1, msg.error_count)
                self.assertTrue(msg.next_attempt)

            with patch('requests.get') as mock:
                mock.side_effect = Exception('Kaboom!')

                # manually send it off
                Channel.send_message(dict_to_struct('MsgStruct', msg.as_task_json()))

                # message should be marked as an error
                msg.refresh_from_db()
                self.assertEquals(ERRORED, msg.status)

                self.assertFalse(ChannelLog.objects.filter(description__icontains="local variable 'response' "
                                                                                  "referenced before assignment"))

        finally:
            settings.SEND_MESSAGES = False

    def test_send_media(self):
        joe = self.create_contact("Joe", "+250788383383")
        msg = joe.send("Test message", self.admin, trigger_send=False, attachments=['image/jpeg:https://example.com/attachments/pic.jpg'])[0]

        try:
            settings.SEND_MESSAGES = True

            with patch('requests.get') as mock:
                mock.return_value = MockResponse(200, "Sent")

                # manually send it off
                Channel.send_message(dict_to_struct('MsgStruct', msg.as_task_json()))

                # check the status of the message is now sent
                msg.refresh_from_db()
                self.assertEquals(WIRED, msg.status)
                self.assertTrue(msg.sent_on)
                self.assertIn("msg=Test+message%0Ahttps%3A%2F%2Fexample.com%2Fattachments%2Fpic.jpg", mock.call_args[0][0])
                self.clear_cache()
        finally:
            settings.SEND_MESSAGES = False


class M3TechTest(TembaTest):

    def setUp(self):
        super(M3TechTest, self).setUp()

        self.channel.delete()
        self.channel = Channel.create(self.org, self.user, 'PK', 'M3', None, '+250788123123',
                                      config={Channel.CONFIG_USERNAME: 'username', Channel.CONFIG_PASSWORD: 'password'},
                                      uuid='00000000-0000-0000-0000-000000001234')

    def test_receive(self):
        data = {'from': '252788123456', 'text': 'Hello World!'}
        callback_url = reverse('handlers.m3tech_handler', args=['received', self.channel.uuid])
        response = self.client.post(callback_url, data)

        self.assertEquals(200, response.status_code)

        # load our message
        msg = Msg.objects.get()
        self.assertEquals("+252788123456", msg.contact.get_urn(TEL_SCHEME).path)
        self.assertEquals(INCOMING, msg.direction)
        self.assertEquals(self.org, msg.org)
        self.assertEquals(self.channel, msg.channel)
        self.assertEquals("Hello World!", msg.text)

    def test_send(self):
        joe = self.create_contact("Joe", "+250788383383")
        msg = joe.send("Test message ☺", self.admin, trigger_send=False)[0]

        try:
            settings.SEND_MESSAGES = True

            with patch('requests.get') as mock:
                msg.text = "Test message"
                mock.return_value = MockResponse(200,
                                                 """[{"Response":"0"}]""")

                # manually send it off
                Channel.send_message(dict_to_struct('MsgStruct', msg.as_task_json()))

                self.assertEqual(mock.call_args[1]['params']['SMSType'], '0')

                # check the status of the message is now sent
                msg.refresh_from_db()
                self.assertEquals(WIRED, msg.status)
                self.assertTrue(msg.sent_on)

                self.assertEqual(mock.call_args[1]['params']['SMS'], 'Test message')

                self.clear_cache()

            with patch('requests.get') as mock:
                msg.text = "Test message ☺"
                mock.return_value = MockResponse(200,
                                                 """[{"Response":"0"}]""")

                # manually send it off
                Channel.send_message(dict_to_struct('MsgStruct', msg.as_task_json()))

                self.assertEqual(mock.call_args[1]['params']['SMSType'], '7')

                # check the status of the message is now sent
                msg.refresh_from_db()
                self.assertEquals(WIRED, msg.status)
                self.assertTrue(msg.sent_on)

                self.clear_cache()

            # bogus json
            with patch('requests.get') as mock:
                msg.text = "Test message"
                mock.return_value = MockResponse(200, """["bad json":}]""")

                # manually send it off
                Channel.send_message(dict_to_struct('MsgStruct', msg.as_task_json()))

                # check the status of the message is now sent
                msg.refresh_from_db()
                self.assertEquals(ERRORED, msg.status)
                self.clear_cache()

            with patch('requests.get') as mock:
                mock.return_value = MockResponse(400, "Error")

                # manually send it off
                Channel.send_message(dict_to_struct('MsgStruct', msg.as_task_json()))

                # message should be marked as an error
                msg.refresh_from_db()
                self.assertEquals(ERRORED, msg.status)
                self.assertEquals(2, msg.error_count)
                self.assertTrue(msg.next_attempt)

                self.clear_cache()

            with patch('requests.get') as mock:
                mock.return_value = MockResponse(200, """[{"Response":"1"}]""")

                # manually send it off
                Channel.send_message(dict_to_struct('MsgStruct', msg.as_task_json()))

                # message should be marked as an error
                msg.refresh_from_db()
                self.assertEquals(FAILED, msg.status)
                self.assertEquals(2, msg.error_count)
                self.assertTrue(msg.next_attempt)

                self.clear_cache()

            with patch('requests.get') as mock:
                mock.side_effect = Exception('Kaboom!')

                # manually send it off
                Channel.send_message(dict_to_struct('MsgStruct', msg.as_task_json()))

                # message should be marked as an error
                msg.refresh_from_db()
                self.assertEquals(FAILED, msg.status)
                self.assertEquals(2, msg.error_count)
                self.assertTrue(msg.next_attempt)

                self.assertFalse(ChannelLog.objects.filter(description__icontains="local variable 'response' "
                                                                                  "referenced before assignment"))

                self.clear_cache()
        finally:
            settings.SEND_MESSAGES = False

    def test_send_media(self):
        joe = self.create_contact("Joe", "+250788383383")
        msg = joe.send("Test message", self.admin, trigger_send=False, attachments=['image/jpeg:https://example.com/attachments/pic.jpg'])[0]

        try:
            settings.SEND_MESSAGES = True

            with patch('requests.get') as mock:
                msg.text = "Test message"
                mock.return_value = MockResponse(200,
                                                 """[{"Response":"0"}]""")

                # manually send it off
                Channel.send_message(dict_to_struct('MsgStruct', msg.as_task_json()))

                self.assertEqual(mock.call_args[1]['params']['SMSType'], '0')
                self.assertEqual(mock.call_args[1]['params']['SMS'],
                                 'Test message\nhttps://example.com/attachments/pic.jpg')

                # check the status of the message is now sent
                msg.refresh_from_db()
                self.assertEquals(WIRED, msg.status)
                self.assertTrue(msg.sent_on)

                self.clear_cache()
        finally:
            settings.SEND_MESSAGES = False


class KannelTest(TembaTest):

    def setUp(self):
        super(KannelTest, self).setUp()

        self.channel.delete()
        self.channel = Channel.create(self.org, self.user, 'RW', 'KN', None, '+250788123123',
                                      config=dict(username='kannel-user', password='kannel-pass', send_url='http://foo/'),
                                      uuid='00000000-0000-0000-0000-000000001234')

    def test_status(self):
        # ok, what happens with an invalid uuid?
        data = dict(id="-1", status="4")
        response = self.client.post(reverse('handlers.kannel_handler', args=['status', 'not-real-uuid']), data)
        self.assertEquals(400, response.status_code)

        # ok, try with a valid uuid, but invalid message id -1
        delivery_url = reverse('handlers.kannel_handler', args=['status', self.channel.uuid])
        response = self.client.post(delivery_url, data)
        self.assertEquals(400, response.status_code)

        # ok, lets create an outgoing message to update
        joe = self.create_contact("Joe Biden", "+254788383383")
        msg = joe.send("Hey Joe, it's Obama, pick up!", self.admin)[0]

        data['id'] = msg.pk

        def assertStatus(sms, status, assert_status):
            data['status'] = status
            response = self.client.post(reverse('handlers.kannel_handler', args=['status', self.channel.uuid]), data)
            self.assertEquals(200, response.status_code)
            sms = Msg.objects.get(pk=sms.id)
            self.assertEquals(assert_status, sms.status)

        assertStatus(msg, '4', SENT)
        assertStatus(msg, '1', DELIVERED)
        assertStatus(msg, '16', ERRORED)

        # fail after 3 retries
        msg.error_count = 3
        msg.save()
        assertStatus(msg, '16', FAILED)

    def test_receive(self):
        data = {
            'sender': '0788383383',
            'message': 'Hello World!',
            'id': 'external1',
            'ts': int(calendar.timegm(time.gmtime()))
        }
        callback_url = reverse('handlers.kannel_handler', args=['receive', self.channel.uuid])
        response = self.client.post(callback_url, data)

        self.assertEquals(200, response.status_code)

        # load our message
        msg = Msg.objects.get()
        self.assertEquals("+250788383383", msg.contact.get_urn(TEL_SCHEME).path)
        self.assertEquals(INCOMING, msg.direction)
        self.assertEquals(self.org, msg.org)
        self.assertEquals(self.channel, msg.channel)
        self.assertEquals("Hello World!", msg.text)

    def test_send_media(self):
        joe = self.create_contact("Joe", "+250788383383")
        msg = joe.send("Test message", self.admin, trigger_send=False, attachments=['image/jpeg:https://example.com/attachments/pic.jpg'])[0]

        try:
            settings.SEND_MESSAGES = True

            with patch('requests.get') as mock:
                mock.return_value = MockResponse(200, 'Accepted 201')

                # manually send it off
                Channel.send_message(dict_to_struct('MsgStruct', msg.as_task_json()))

                # check the status of the message is now sent
                msg.refresh_from_db()
                self.assertEquals(WIRED, msg.status)
                self.assertTrue(msg.sent_on)

                # assert verify was set to true
                self.assertTrue(mock.call_args[1]['verify'])
                self.assertEquals('+250788383383', mock.call_args[1]['params']['to'])
                self.assertEqual(mock.call_args[1]['params']['text'],
                                 'Test message\nhttps://example.com/attachments/pic.jpg')

                self.clear_cache()
        finally:
            settings.SEND_MESSAGES = False

    def test_send(self):
        joe = self.create_contact("Joe", "+250788383383")
        msg = joe.send("Test message", self.admin, trigger_send=False)[0]

        try:
            settings.SEND_MESSAGES = True

            with patch('requests.get') as mock:
                mock.return_value = MockResponse(200, 'Accepted 201')

                # manually send it off
                Channel.send_message(dict_to_struct('MsgStruct', msg.as_task_json()))

                # check the status of the message is now sent
                msg.refresh_from_db()
                self.assertEquals(WIRED, msg.status)
                self.assertTrue(msg.sent_on)

                # assert verify was set to true
                self.assertTrue(mock.call_args[1]['verify'])
                self.assertEquals('+250788383383', mock.call_args[1]['params']['to'])
                self.assertEqual(mock.call_args[1]['params']['text'], 'Test message')
                self.clear_cache()

            self.channel.config = json.dumps(dict(username='kannel-user', password='kannel-pass',
                                                  encoding=Channel.ENCODING_SMART, use_national=True,
                                                  send_url='http://foo/', verify_ssl=False))
            self.channel.save()

            msg.text = "No capital accented È!"
            msg.save()

            with patch('requests.get') as mock:
                mock.return_value = MockResponse(200, 'Accepted 201')

                # manually send it off
                Channel.send_message(dict_to_struct('MsgStruct', msg.as_task_json()))

                # check the status of the message is now sent
                msg.refresh_from_db()
                self.assertEquals(WIRED, msg.status)
                self.assertTrue(msg.sent_on)

                # assert verify was set to true
                self.assertEquals('No capital accented E!', mock.call_args[1]['params']['text'])
                self.assertEquals('788383383', mock.call_args[1]['params']['to'])
                self.assertFalse('coding' in mock.call_args[1]['params'])
                self.assertFalse('priority' in mock.call_args[1]['params'])
                self.clear_cache()

            incoming = Msg.create_incoming(self.channel, "tel:+250788383383", "start")
            msg.text = "Unicode. ☺"
            msg.response_to = incoming
            msg.save()

            with patch('requests.get') as mock:
                mock.return_value = MockResponse(200, 'Accepted 201')

                # manually send it off
                Channel.send_message(dict_to_struct('MsgStruct', msg.as_task_json()))

                # check the status of the message is now sent
                msg.refresh_from_db()
                self.assertEquals(WIRED, msg.status)
                self.assertTrue(msg.sent_on)

                # assert verify was set to true
                self.assertEquals("Unicode. ☺", mock.call_args[1]['params']['text'])
                self.assertEquals('2', mock.call_args[1]['params']['coding'])
                self.assertEquals('utf8', mock.call_args[1]['params']['charset'])
                self.assertEquals(1, mock.call_args[1]['params']['priority'])

                self.clear_cache()

            msg.text = "Normal"
            msg.save()

            with patch('requests.get') as mock:
                mock.return_value = MockResponse(200, 'Accepted 201')

                # manually send it off
                Channel.send_message(dict_to_struct('MsgStruct', msg.as_task_json()))

                # check the status of the message is now sent
                msg.refresh_from_db()
                self.assertEquals(WIRED, msg.status)
                self.assertTrue(msg.sent_on)

                # assert verify was set to true
                self.assertEquals("Normal", mock.call_args[1]['params']['text'])
                self.assertFalse('coding' in mock.call_args[1]['params'])
                self.assertFalse('charset' in mock.call_args[1]['params'])

                self.clear_cache()

            self.channel.config = json.dumps(dict(username='kannel-user', password='kannel-pass',
                                                  encoding=Channel.ENCODING_UNICODE,
                                                  send_url='http://foo/', verify_ssl=False))
            self.channel.save()

            with patch('requests.get') as mock:
                mock.return_value = MockResponse(200, 'Accepted 201')

                # manually send it off
                Channel.send_message(dict_to_struct('MsgStruct', msg.as_task_json()))

                # check the status of the message is now sent
                msg.refresh_from_db()
                self.assertEquals(WIRED, msg.status)
                self.assertTrue(msg.sent_on)

                # assert verify was set to true
                self.assertEquals("Normal", mock.call_args[1]['params']['text'])
                self.assertEquals('2', mock.call_args[1]['params']['coding'])
                self.assertEquals('utf8', mock.call_args[1]['params']['charset'])

                self.clear_cache()

            self.channel.config = json.dumps(dict(username='kannel-user', password='kannel-pass',
                                                  send_url='http://foo/', verify_ssl=False))
            self.channel.save()

            with patch('requests.get') as mock:
                mock.return_value = MockResponse(400, "Error")

                # manually send it off
                Channel.send_message(dict_to_struct('MsgStruct', msg.as_task_json()))

                # assert verify was set to False
                self.assertFalse(mock.call_args[1]['verify'])

                # message should be marked as an error
                msg.refresh_from_db()
                self.assertEquals(ERRORED, msg.status)
                self.assertEquals(1, msg.error_count)
                self.assertTrue(msg.next_attempt)

            with patch('requests.get') as mock:
                mock.side_effect = Exception('Kaboom')

                # manually send it off
                Channel.send_message(dict_to_struct('MsgStruct', msg.as_task_json()))

                # assert verify was set to False
                self.assertFalse(mock.call_args[1]['verify'])

                # message should be marked as an error
                msg.refresh_from_db()
                self.assertEquals(ERRORED, msg.status)

                self.assertFalse(ChannelLog.objects.filter(description__icontains="local variable 'response' "
                                                                                  "referenced before assignment"))
        finally:
            settings.SEND_MESSAGES = False


class NexmoTest(TembaTest):

    def setUp(self):
        super(NexmoTest, self).setUp()

        self.channel.delete()
        self.channel = Channel.create(self.org, self.user, 'RW', 'NX', None, '+250788123123',
                                      uuid='00000000-0000-0000-0000-000000001234')

        self.nexmo_uuid = str(uuid.uuid4())
        nexmo_config = {NEXMO_KEY: '1234', NEXMO_SECRET: '1234', NEXMO_UUID: self.nexmo_uuid,
                        NEXMO_APP_ID: 'nexmo-app-id', NEXMO_APP_PRIVATE_KEY: 'nexmo-private-key'}

        org = self.channel.org

        config = org.config_json()
        config.update(nexmo_config)
        org.config = json.dumps(config)
        org.save()

    def test_status(self):
        # ok, what happens with an invalid uuid and number
        data = dict(to='250788123111', messageId='external1')
        response = self.client.get(reverse('handlers.nexmo_handler', args=['status', 'not-real-uuid']), data)
        self.assertEquals(404, response.status_code)

        # ok, try with a valid uuid, but invalid message id -1, should return 200
        # these are probably multipart message callbacks, which we don't track
        data = dict(to='250788123123', messageId='-1')
        delivery_url = reverse('handlers.nexmo_handler', args=['status', self.nexmo_uuid])
        response = self.client.get(delivery_url, data)
        self.assertEquals(200, response.status_code)

        # ok, lets create an outgoing message to update
        joe = self.create_contact("Joe Biden", "+254788383383")
        msg = joe.send("Hey Joe, it's Obama, pick up!", self.admin)[0]
        msg.external_id = 'external1'
        msg.save(update_fields=('external_id',))

        data['messageId'] = 'external1'

        def assertStatus(sms, status, assert_status):
            data['status'] = status
            response = self.client.get(reverse('handlers.nexmo_handler', args=['status', self.nexmo_uuid]), data)
            self.assertEquals(200, response.status_code)
            sms = Msg.objects.get(pk=sms.id)
            self.assertEquals(assert_status, sms.status)

        assertStatus(msg, 'delivered', DELIVERED)
        assertStatus(msg, 'expired', FAILED)
        assertStatus(msg, 'failed', FAILED)
        assertStatus(msg, 'accepted', SENT)
        assertStatus(msg, 'buffered', SENT)

    def test_receive(self):
        data = dict(to='250788123123', msisdn='250788111222', text='Hello World!', messageId='external1')
        callback_url = reverse('handlers.nexmo_handler', args=['receive', self.nexmo_uuid])
        response = self.client.get(callback_url, data)

        self.assertEquals(200, response.status_code)

        # load our message
        msg = Msg.objects.get()
        self.assertEquals("+250788111222", msg.contact.get_urn(TEL_SCHEME).path)
        self.assertEquals(INCOMING, msg.direction)
        self.assertEquals(self.org, msg.org)
        self.assertEquals(self.channel, msg.channel)
        self.assertEquals("Hello World!", msg.text)
        self.assertEquals('external1', msg.external_id)

    def test_send(self):
        from temba.orgs.models import NEXMO_KEY, NEXMO_SECRET, NEXMO_APP_ID, NEXMO_APP_PRIVATE_KEY
        org_config = self.org.config_json()
        org_config[NEXMO_KEY] = 'nexmo_key'
        org_config[NEXMO_SECRET] = 'nexmo_secret'
        org_config[NEXMO_APP_ID] = 'nexmo-app-id'
        org_config[NEXMO_APP_PRIVATE_KEY] = 'nexmo-private-key'
        self.org.config = json.dumps(org_config)
        self.org.clear_channel_caches()

        self.channel.channel_type = Channel.TYPE_NEXMO
        self.channel.save()

        joe = self.create_contact("Joe", "+250788383383")
        msg = joe.send("Test message", self.admin, trigger_send=False)[0]

        try:
            settings.SEND_MESSAGES = True
            r = get_redis_connection()

            with patch('requests.get') as mock:
                mock.return_value = MockResponse(200, json.dumps(dict(messages=[{'status': 0, 'message-id': 12}])), method='POST')

                # manually send it off
                Channel.send_message(dict_to_struct('MsgStruct', msg.as_task_json()))

                # check the status of the message is now sent
                msg.refresh_from_db()
                self.assertEquals(SENT, msg.status)
                self.assertTrue(msg.sent_on)
                self.assertEquals('12', msg.external_id)

                self.assertEqual(mock.call_args[1]['params']['text'], "Test message")

                self.clear_cache()

                # test some throttling by sending three messages right after another
                start = time.time()
                for i in range(3):
                    Channel.send_message(dict_to_struct('MsgStruct', msg.as_task_json()))
                    r.delete(timezone.now().strftime(MSG_SENT_KEY))

                    msg.refresh_from_db()
                    self.assertEquals(SENT, msg.status)

                # assert we sent the messages out in a reasonable amount of time
                end = time.time()
                self.assertTrue(2.5 > end - start > 2, "Sending of three messages took: %f" % (end - start))

                self.clear_cache()

            with patch('requests.get') as mock:
                mock.return_value = MockResponse(200, json.dumps(dict(messages=[{'status': 0, 'message-id': 12}])), method='POST')

                msg.text = u"Unicode ☺"
                msg.save()

                # manually send it off
                Channel.send_message(dict_to_struct('MsgStruct', msg.as_task_json()))

                # check the status of the message is now sent
                msg.refresh_from_db()
                self.assertEquals(SENT, msg.status)
                self.assertTrue(msg.sent_on)
                self.assertEquals('12', msg.external_id)

                # assert that we were called with unicode
                mock.assert_called_once_with('https://rest.nexmo.com/sms/json',
                                             params={'from': u'250788123123',
                                                     'api_secret': u'1234',
                                                     'status-report-req': 1,
                                                     'to': u'250788383383',
                                                     'text': u'Unicode \u263a',
                                                     'api_key': u'1234',
                                                     'type': 'unicode'})

                self.clear_cache()

            with patch('requests.get') as mock:
                mock.return_value = MockResponse(401, "Invalid API token", method='POST')

                # clear out our channel log
                ChannelLog.objects.all().delete()

                # then send it
                Channel.send_message(dict_to_struct('MsgStruct', msg.as_task_json()))

                # check status
                msg.refresh_from_db()
                self.assertEquals(ERRORED, msg.status)

                # and that we have a decent log
                log = ChannelLog.objects.get(msg=msg)
                self.assertEqual(log.description, "Failed sending message: Invalid API token")

            with patch('requests.get') as mock:
                # this hackery is so that we return a different thing on the second call as the first
                def return_valid(url, params):
                    called = getattr(return_valid, 'called', False)

                    # on the first call we simulate Nexmo telling us to wait
                    if not called:
                        return_valid.called = True
                        err_msg = "Throughput Rate Exceeded - please wait [ 250 ] and retry"
                        return MockResponse(200, json.dumps(dict(messages=[{'status': 1, 'error-text': err_msg}])))

                    # on the second, all is well
                    else:
                        return MockResponse(200, json.dumps(dict(messages=[{'status': 0, 'message-id': 12}])),
                                            method='POST')
                mock.side_effect = return_valid

                # manually send it off
                Channel.send_message(dict_to_struct('MsgStruct', msg.as_task_json()))

                # should be sent
                msg.refresh_from_db()
                self.assertEquals(SENT, msg.status)

                self.clear_cache()

            with patch('requests.get') as mock:
                mock.return_value = MockResponse(400, "Error", method='POST')

                # manually send it off
                Channel.send_message(dict_to_struct('MsgStruct', msg.as_task_json()))

                # message should be marked as an error
                msg.refresh_from_db()
                self.assertEquals(ERRORED, msg.status)
                self.assertEquals(2, msg.error_count)
                self.assertTrue(msg.next_attempt)
        finally:
            settings.SEND_MESSAGES = False

    def test_send_media(self):
        from temba.orgs.models import NEXMO_KEY, NEXMO_SECRET, NEXMO_APP_ID, NEXMO_APP_PRIVATE_KEY
        org_config = self.org.config_json()
        org_config[NEXMO_KEY] = 'nexmo_key'
        org_config[NEXMO_SECRET] = 'nexmo_secret'
        org_config[NEXMO_APP_ID] = 'nexmo-app-id'
        org_config[NEXMO_APP_PRIVATE_KEY] = 'nexmo-private-key'
        self.org.config = json.dumps(org_config)
        self.org.clear_channel_caches()

        self.channel.channel_type = Channel.TYPE_NEXMO
        self.channel.save()

        joe = self.create_contact("Joe", "+250788383383")
        msg = joe.send("Test message", self.admin, trigger_send=False, attachments=['image/jpeg:https://example.com/attachments/pic.jpg'])[0]

        try:
            settings.SEND_MESSAGES = True

            with patch('requests.get') as mock:
                mock.return_value = MockResponse(200, json.dumps(dict(messages=[{'status': 0, 'message-id': 12}])), method='POST')

                # manually send it off
                Channel.send_message(dict_to_struct('MsgStruct', msg.as_task_json()))

                # check the status of the message is now sent
                msg.refresh_from_db()
                self.assertEquals(SENT, msg.status)
                self.assertTrue(msg.sent_on)
                self.assertEquals('12', msg.external_id)

                self.assertEqual(mock.call_args[1]['params']['text'],
                                 'Test message\nhttps://example.com/attachments/pic.jpg')

                self.clear_cache()
        finally:
            settings.SEND_MESSAGES = False


class VumiTest(TembaTest):

    def setUp(self):
        super(VumiTest, self).setUp()

        self.channel.delete()
        self.channel = Channel.create(self.org, self.user, 'RW', 'VM', None, '+250788123123',
                                      config=dict(account_key='vumi-key', access_token='vumi-token', conversation_key='key'),
                                      uuid='00000000-0000-0000-0000-000000001234')

        self.trey = self.create_contact("Trey Anastasio", "250788382382")

    def test_receive(self):
        callback_url = reverse('handlers.vumi_handler', args=['receive', self.channel.uuid])

        response = self.client.get(callback_url)
        self.assertEqual(response.status_code, 405)

        response = self.client.post(callback_url, json.dumps(dict()), content_type="application/json")
        self.assertEqual(response.status_code, 400)

        data = dict(timestamp="2014-04-18 03:54:20.570618", message_id="123456", from_addr="+250788383383")
        response = self.client.post(callback_url, json.dumps(data), content_type="application/json")

        self.assertEqual(response.status_code, 400)

        data = dict(timestamp="2014-04-18 03:54:20.570618", message_id="123456", from_addr="+250788383383",
                    content="Hello from Vumi")

        response = self.client.post(callback_url, json.dumps(data), content_type="application/json")

        self.assertEqual(response.status_code, 200)

        msg = Msg.objects.get()
        self.assertEquals(INCOMING, msg.direction)
        self.assertEquals(self.org, msg.org)
        self.assertEquals(self.channel, msg.channel)
        self.assertEquals("Hello from Vumi", msg.text)
        self.assertEquals('123456', msg.external_id)

    def test_delivery_reports(self):

        msg = self.create_msg(direction='O', text='Outgoing message', contact=self.trey, status=WIRED,
                              external_id=six.text_type(uuid.uuid4()),)

        data = dict(event_type='delivery_report',
                    event_id=six.text_type(uuid.uuid4()),
                    message_type='event',
                    delivery_status='failed',
                    user_message_id=msg.external_id)

        callback_url = reverse('handlers.vumi_handler', args=['event', self.channel.uuid])

        # response = self.client.post(callback_url, json.dumps(data), content_type="application/json")
        # self.assertEquals(200, response.status_code)

        # check that we've become errored
        # sms = Msg.objects.get(pk=sms.pk)
        # self.assertEquals(ERRORED, sms.status)

        # couple more failures should move to failure
        # Msg.objects.filter(pk=sms.pk).update(status=WIRED)
        # self.client.post(callback_url, json.dumps(data), content_type="application/json")

        # Msg.objects.filter(pk=sms.pk).update(status=WIRED)
        # self.client.post(callback_url, json.dumps(data), content_type="application/json")

        # sms = Msg.objects.get(pk=sms.pk)
        # self.assertEquals(FAILED, sms.status)

        # successful deliveries shouldn't stomp on failures
        # del data['delivery_status']
        # self.client.post(callback_url, json.dumps(data), content_type="application/json")
        # sms = Msg.objects.get(pk=sms.pk)
        # self.assertEquals(FAILED, sms.status)

        # if we are wired we can now be successful again
        data['delivery_status'] = 'delivered'
        Msg.objects.filter(pk=msg.pk).update(status=WIRED)
        self.client.post(callback_url, json.dumps(data), content_type="application/json")
        msg.refresh_from_db()
        self.assertEquals(DELIVERED, msg.status)

    def test_send(self):
        joe = self.create_contact("Joe", "+250788383383")
        self.create_group("Reporters", [joe])
        inbound = Msg.create_incoming(
            self.channel, "tel:+250788383383", "Send an inbound message",
            external_id='vumi-message-id')
        msg = inbound.reply("Test message", self.admin, trigger_send=False)[0]

        r = get_redis_connection()

        try:
            settings.SEND_MESSAGES = True

            with patch('requests.put') as mock:
                mock.return_value = MockResponse(200, '{ "message_id": "1515" }')

                # manually send it off
                Channel.send_message(dict_to_struct('MsgStruct', msg.as_task_json()))

                self.assertEqual(mock.call_args[0][0], 'https://go.vumi.org/api/v1/go/http_api_nostream/key/messages.json')

                self.assertEqual(json.loads(mock.call_args[1]['data'])['content'], "Test message")

                [call] = mock.call_args_list
                (args, kwargs) = call
                payload = json.loads(kwargs['data'])
                self.assertEquals(payload['in_reply_to'], 'vumi-message-id')

                # check the status of the message is now sent
                msg.refresh_from_db()
                self.assertEquals(WIRED, msg.status)
                self.assertTrue(msg.sent_on)
                self.assertEquals("1515", msg.external_id)
                self.assertEquals(1, mock.call_count)

                # should have a failsafe that it was sent
                self.assertTrue(r.sismember(timezone.now().strftime(MSG_SENT_KEY), str(msg.id)))

                # try sending again, our failsafe should kick in
                Channel.send_message(dict_to_struct('MsgStruct', msg.as_task_json()))

                # we shouldn't have been called again
                self.assertEquals(1, mock.call_count)

                # simulate Vumi calling back to us telling us it failed
                data = dict(event_type='delivery_report',
                            event_id=six.text_type(uuid.uuid4()),
                            message_type='event',
                            delivery_status='failed',
                            user_message_id=msg.external_id)
                callback_url = reverse('handlers.vumi_handler', args=['event', self.channel.uuid])
                self.client.post(callback_url, json.dumps(data), content_type="application/json")

                # get the message again
                msg.refresh_from_db()
                self.assertEquals(WIRED, msg.status)
                # self.assertTrue(msg.next_attempt)
                # self.assertFalse(r.sismember(timezone.now().strftime(MSG_SENT_KEY), str(msg.id)))

                # a message initiated on RapidPro
                mock.reset_mock()
                mock.return_value = MockResponse(200, '{ "message_id": "1516" }')
                msg = joe.send("Test message", self.admin, trigger_send=False)[0]

                # manually send it off
                Channel.send_message(dict_to_struct('MsgStruct', msg.as_task_json()))

                self.assertEqual(mock.call_args[0][0], 'https://go.vumi.org/api/v1/go/http_api_nostream/key/messages.json')
                [call] = mock.call_args_list
                (args, kwargs) = call
                payload = json.loads(kwargs['data'])
                self.assertEquals(payload['in_reply_to'], None)

                # check the status of the message is now sent
                msg.refresh_from_db()
                self.assertEquals(WIRED, msg.status)
                self.assertTrue(msg.sent_on)
                self.assertEquals("1516", msg.external_id)
                self.assertEquals(1, mock.call_count)

                self.clear_cache()

            with patch('requests.put') as mock:
                mock.return_value = MockResponse(500, "Error")

                # manually send it off
                Channel.send_message(dict_to_struct('MsgStruct', msg.as_task_json()))

                # message should be marked as errored, we'll retry in a bit
                msg.refresh_from_db()
                self.assertEquals(ERRORED, msg.status)
                self.assertEquals(1, msg.error_count)
                self.assertTrue(msg.next_attempt > timezone.now())
                self.assertEquals(1, mock.call_count)

                self.clear_cache()

            with patch('requests.put') as mock:
                mock.return_value = MockResponse(503, "<html><body><h1>503 Service Unavailable</h1>")

                # manually send it off
                Channel.send_message(dict_to_struct('MsgStruct', msg.as_task_json()))

                # message should be marked as errored, we'll retry in a bit
                msg.refresh_from_db()
                self.assertEquals(ERRORED, msg.status)
                self.assertEquals(2, msg.error_count)
                self.assertTrue(msg.next_attempt > timezone.now())
                self.assertEquals(1, mock.call_count)

                # Joe shouldn't be stopped and should still be in a group
                joe = Contact.objects.get(id=joe.id)
                self.assertFalse(joe.is_stopped)
                self.assertTrue(ContactGroup.user_groups.filter(contacts=joe))

                self.clear_cache()

            with patch('requests.put') as mock:
                # set our next attempt as if we are trying anew
                msg.next_attempt = timezone.now()
                msg.save()

                mock.side_effect = Exception('Kaboom')

                # manually send it off
                Channel.send_message(dict_to_struct('MsgStruct', msg.as_task_json()))

                # message should be marked as failed
                msg.refresh_from_db()
                self.assertEquals(FAILED, msg.status)
                self.assertEquals(2, msg.error_count)

                self.assertFalse(ChannelLog.objects.filter(description__icontains="local variable 'response' "
                                                                                  "referenced before assignment"))

            with patch('requests.put') as mock:
                # set our next attempt as if we are trying anew
                msg.next_attempt = timezone.now()
                msg.save()

                mock.return_value = MockResponse(400, "User has opted out")

                # manually send it off
                Channel.send_message(dict_to_struct('MsgStruct', msg.as_task_json()))

                # message should be marked as failed
                msg.refresh_from_db()
                self.assertEquals(FAILED, msg.status)
                self.assertEquals(2, msg.error_count)
                self.assertTrue(msg.next_attempt < timezone.now())
                self.assertEquals(1, mock.call_count)

                # could should now be stopped as well and in no groups
                joe = Contact.objects.get(id=joe.id)
                self.assertTrue(joe.is_stopped)
                self.assertFalse(ContactGroup.user_groups.filter(contacts=joe))

        finally:
            settings.SEND_MESSAGES = False

    def test_send_media(self):
        joe = self.create_contact("Joe", "+250788383383")
        self.create_group("Reporters", [joe])
        msg = joe.send("Test message", self.admin, trigger_send=False, attachments=['image/jpeg:https://example.com/attachments/pic.jpg'])[0]

        try:
            settings.SEND_MESSAGES = True

            with patch('requests.put') as mock:
                mock.return_value = MockResponse(200, '{ "message_id": "1515" }')

                # manually send it off
                Channel.send_message(dict_to_struct('MsgStruct', msg.as_task_json()))

                self.assertEqual(mock.call_args[0][0], 'https://go.vumi.org/api/v1/go/http_api_nostream/key/messages.json')
                self.assertEqual(json.loads(mock.call_args[1]['data'])['content'],
                                 "Test message\nhttps://example.com/attachments/pic.jpg")

                # check the status of the message is now sent
                msg.refresh_from_db()
                self.assertEquals(WIRED, msg.status)
                self.assertTrue(msg.sent_on)
                self.assertEquals("1515", msg.external_id)
                self.assertEquals(1, mock.call_count)
        finally:
            settings.SEND_MESSAGES = False


class ZenviaTest(TembaTest):

    def setUp(self):
        super(ZenviaTest, self).setUp()

        self.channel.delete()
        self.channel = Channel.create(self.org, self.user, 'BR', 'ZV', None, '+250788123123',
                                      config=dict(account='zv-account', code='zv-code'),
                                      uuid='00000000-0000-0000-0000-000000001234')

    def test_status(self):
        # ok, what happens with an invalid uuid?
        data = dict(id="-1", status="500")
        response = self.client.get(reverse('handlers.zenvia_handler', args=['status', 'not-real-uuid']), data)

        self.assertEquals(404, response.status_code)

        # ok, try with a valid uuid, but invalid message id -1
        delivery_url = reverse('handlers.zenvia_handler', args=['status', self.channel.uuid])
        response = self.client.get(delivery_url, data)

        self.assertEquals(404, response.status_code)

        # ok, lets create an outgoing message to update
        joe = self.create_contact("Joe Biden", "+254788383383")
        msg = joe.send("Hey Joe, it's Obama, pick up!", self.admin)[0]

        data['id'] = msg.pk

        def assertStatus(sms, status, assert_status):
            data['status'] = status
            response = self.client.get(delivery_url, data)
            self.assertEquals(200, response.status_code)
            sms = Msg.objects.get(pk=sms.id)
            self.assertEquals(assert_status, sms.status)

        assertStatus(msg, '120', DELIVERED)
        assertStatus(msg, '111', SENT)
        assertStatus(msg, '140', FAILED)
        assertStatus(msg, '999', FAILED)
        assertStatus(msg, '131', FAILED)

    def test_receive(self):
        data = {'from': '5511996458779', 'date': '31/07/2013 14:45:00'}
        encoded_message = "?msg=H%E9llo World%21"

        callback_url = reverse('handlers.zenvia_handler', args=['receive', self.channel.uuid]) + encoded_message
        response = self.client.post(callback_url, data)

        self.assertEquals(200, response.status_code)

        # load our message
        msg = Msg.objects.get()
        self.assertEquals("+5511996458779", msg.contact.get_urn(TEL_SCHEME).path)
        self.assertEquals(INCOMING, msg.direction)
        self.assertEquals(self.org, msg.org)
        self.assertEquals(self.channel, msg.channel)
        self.assertEquals("Héllo World!", msg.text)

    def test_send(self):
        joe = self.create_contact("Joe", "+250788383383")
        msg = joe.send("Test message", self.admin, trigger_send=False)[0]

        try:
            settings.SEND_MESSAGES = True

            with patch('requests.get') as mock:
                mock.return_value = MockResponse(200, '000-ok', method='GET')

                # manually send it off
                Channel.send_message(dict_to_struct('MsgStruct', msg.as_task_json()))

                # check the status of the message is now sent
                msg.refresh_from_db()
                self.assertEquals(WIRED, msg.status)
                self.assertTrue(msg.sent_on)

                self.assertEqual(mock.call_args[1]['params']['msg'], "Test message")

                self.clear_cache()

            with patch('requests.get') as mock:
                mock.return_value = MockResponse(400, "Error", method='POST')

                # manually send it off
                Channel.send_message(dict_to_struct('MsgStruct', msg.as_task_json()))

                # message should be marked as an error
                msg.refresh_from_db()
                self.assertEquals(ERRORED, msg.status)
                self.assertEquals(1, msg.error_count)
                self.assertTrue(msg.next_attempt)

            with patch('requests.get') as mock:
                mock.side_effect = Exception('Kaboom!')

                # manually send it off
                Channel.send_message(dict_to_struct('MsgStruct', msg.as_task_json()))

                # message should be marked as an error
                msg.refresh_from_db()
                self.assertEquals(ERRORED, msg.status)
                self.assertEquals(2, msg.error_count)
                self.assertTrue(msg.next_attempt)

                self.assertFalse(ChannelLog.objects.filter(description__icontains="local variable 'response' "
                                                                                  "referenced before assignment"))

            with patch('requests.get') as mock:
                mock.return_value = MockResponse(200, '001-error', method='GET')

                # manually send it off
                Channel.send_message(dict_to_struct('MsgStruct', msg.as_task_json()))

                # message should be marked as an error
                msg.refresh_from_db()
                self.assertEquals(FAILED, msg.status)
                self.assertEquals(2, msg.error_count)
                self.assertTrue(msg.next_attempt)

        finally:
            settings.SEND_MESSAGES = False

    def test_send_media(self):
        joe = self.create_contact("Joe", "+250788383383")
        msg = joe.send("Test message", self.admin, trigger_send=False, attachments=['image/jpeg:https://example.com/attachments/pic.jpg'])[0]

        try:
            settings.SEND_MESSAGES = True

            with patch('requests.get') as mock:
                mock.return_value = MockResponse(200, '000-ok', method='GET')

                # manually send it off
                Channel.send_message(dict_to_struct('MsgStruct', msg.as_task_json()))

                # check the status of the message is now sent
                msg.refresh_from_db()
                self.assertEquals(WIRED, msg.status)
                self.assertTrue(msg.sent_on)

                self.assertEqual(mock.call_args[1]['params']['msg'],
                                 "Test message\nhttps://example.com/attachments/pic.jpg")

                self.clear_cache()
        finally:
            settings.SEND_MESSAGES = False


class InfobipTest(TembaTest):

    def setUp(self):
        super(InfobipTest, self).setUp()

        self.channel.delete()
        self.channel = Channel.create(self.org, self.user, 'NG', 'IB', None, '+2347030767144',
                                      config=dict(username='ib-user', password='ib-password'),
                                      uuid='00000000-0000-0000-0000-000000001234')

    def test_received(self):
        data = {'receiver': '2347030767144', 'sender': '2347030767143', 'text': 'Hello World'}
        encoded_message = urlencode(data)

        callback_url = reverse('handlers.infobip_handler', args=['received', self.channel.uuid]) + "?" + encoded_message
        response = self.client.get(callback_url)

        self.assertEquals(200, response.status_code)

        # load our message
        msg = Msg.objects.get()
        self.assertEquals('+2347030767143', msg.contact.get_urn(TEL_SCHEME).path)
        self.assertEquals(INCOMING, msg.direction)
        self.assertEquals(self.org, msg.org)
        self.assertEquals(self.channel, msg.channel)
        self.assertEquals("Hello World", msg.text)

        # try it with an invalid receiver, should fail as UUID and receiver id are mismatched
        data['receiver'] = '2347030767145'
        encoded_message = urlencode(data)

        callback_url = reverse('handlers.infobip_handler', args=['received', self.channel.uuid]) + "?" + encoded_message
        response = self.client.get(callback_url)

        # should get 404 as the channel wasn't found
        self.assertEquals(404, response.status_code)

    def test_delivered(self):
        contact = self.create_contact("Joe", '+2347030767143')
        msg = Msg.create_outgoing(self.org, self.user, contact, "Hi Joe")
        msg.external_id = '254021015120766124'
        msg.save(update_fields=('external_id',))

        # mark it as delivered
        base_body = '<DeliveryReport><message id="254021015120766124" sentdate="2014/02/10 16:12:07" ' \
                    ' donedate="2014/02/10 16:13:00" status="STATUS" gsmerror="0" price="0.65" /></DeliveryReport>'
        delivery_url = reverse('handlers.infobip_handler', args=['delivered', self.channel.uuid])

        # assert our SENT status
        response = self.client.post(delivery_url, data=base_body.replace('STATUS', 'SENT'), content_type='application/xml')
        self.assertEquals(200, response.status_code)
        msg = Msg.objects.get()
        self.assertEquals(SENT, msg.status)

        # assert our DELIVERED status
        response = self.client.post(delivery_url, data=base_body.replace('STATUS', 'DELIVERED'), content_type='application/xml')
        self.assertEquals(200, response.status_code)
        msg = Msg.objects.get()
        self.assertEquals(DELIVERED, msg.status)

        # assert our FAILED status
        response = self.client.post(delivery_url, data=base_body.replace('STATUS', 'NOT_SENT'), content_type='application/xml')
        self.assertEquals(200, response.status_code)
        msg = Msg.objects.get()
        self.assertEquals(FAILED, msg.status)

    def test_send(self):
        joe = self.create_contact("Joe", "+250788383383")
        msg = joe.send("Test message", self.admin, trigger_send=False)[0]

        try:
            settings.SEND_MESSAGES = True

            with patch('requests.post') as mock:
                mock.return_value = MockResponse(200, json.dumps(dict(messages=[{'status': {'id': 0}, 'messageid': 12}])))

                # manually send it off
                Channel.send_message(dict_to_struct('MsgStruct', msg.as_task_json()))

                # check the status of the message is now sent
                msg.refresh_from_db()
                self.assertEquals(SENT, msg.status)
                self.assertTrue(msg.sent_on)
                self.assertEquals('12', msg.external_id)

                self.clear_cache()

            with patch('requests.post') as mock:
                mock.return_value = MockResponse(400, "Error", method='POST')

                # manually send it off
                Channel.send_message(dict_to_struct('MsgStruct', msg.as_task_json()))

                # message should be marked as an error
                msg.refresh_from_db()
                self.assertEquals(ERRORED, msg.status)
                self.assertEquals(1, msg.error_count)
                self.assertTrue(msg.next_attempt)

            with patch('requests.post') as mock:
                mock.side_effect = Exception('Kaboom!')

                # manually send it off
                Channel.send_message(dict_to_struct('MsgStruct', msg.as_task_json()))

                # message should be marked as an error
                msg.refresh_from_db()
                self.assertEquals(ERRORED, msg.status)
                self.assertEquals(2, msg.error_count)
                self.assertTrue(msg.next_attempt)

        finally:
            settings.SEND_MESSAGES = False

    def test_send_media(self):
        joe = self.create_contact("Joe", "+250788383383")
        msg = joe.send("Test message", self.admin, trigger_send=False, attachments=['image/jpeg:https://example.com/attachments/pic.jpg'])[0]

        try:
            settings.SEND_MESSAGES = True

            with patch('requests.post') as mock:
                mock.return_value = MockResponse(200, json.dumps(dict(messages=[{'status': {'id': 0}, 'messageid': 12}])))

                # manually send it off
                Channel.send_message(dict_to_struct('MsgStruct', msg.as_task_json()))

                # check the status of the message is now sent
                msg.refresh_from_db()
                self.assertEquals(SENT, msg.status)
                self.assertTrue(msg.sent_on)
                self.assertEquals('12', msg.external_id)

                self.assertEqual(mock.call_args[1]['json']['text'],
                                 "Test message\nhttps://example.com/attachments/pic.jpg")

                self.clear_cache()
        finally:
            settings.SEND_MESSAGES = False


class MacrokioskTest(TembaTest):

    def setUp(self):
        super(MacrokioskTest, self).setUp()

        self.channel.delete()
        config = dict(username='mk-user', password='mk-password')
        config[Channel.CONFIG_MACROKIOSK_SERVICE_ID] = 'SERVICE-ID'
        config[Channel.CONFIG_MACROKIOSK_SENDER_ID] = 'macro'

        self.channel = Channel.create(self.org, self.user, 'NP', 'MK', None, '1212',
                                      config=config, uuid='00000000-0000-0000-0000-000000001234')

    def test_receive(self):

        two_hour_ago = timezone.now() - timedelta(hours=2)

        msg_date = datetime_to_str(two_hour_ago, format="%Y-%m-%d%H:%M:%S")

        data = {'shortcode': '1212', 'from': '+9771488532', 'text': 'Hello World', 'msgid': 'abc1234',
                'time': msg_date}

        encoded_message = urlencode(data)

        callback_url = reverse('handlers.macrokiosk_handler',
                               args=['receive', self.channel.uuid]) + "?" + encoded_message
        response = self.client.get(callback_url)

        self.assertEquals(response.status_code, 200)
        self.assertEqual(response.content, "-1")

        # load our message
        msg = Msg.objects.get()
        self.assertEqual(msg.contact.get_urn(TEL_SCHEME).path, '+9771488532')
        self.assertEqual(msg.direction, INCOMING)
        self.assertEqual(msg.org, self.org)
        self.assertEqual(msg.channel, self.channel)
        self.assertEqual(msg.text, "Hello World")
        self.assertEqual(msg.external_id, 'abc1234')

        message_date = datetime.strptime(msg_date, "%Y-%m-%d%H:%M:%S")
        local_date = pytz.timezone('Asia/Kuala_Lumpur').localize(message_date)
        gmt_date = local_date.astimezone(pytz.utc)
        self.assertEqual(msg.sent_on, gmt_date)

        Msg.objects.all().delete()

        # try longcode and msisdn
        data = {'longcode': '1212', 'msisdn': '+9771488532', 'text': 'Hello World', 'msgid': 'abc1234',
                'time': datetime_to_str(two_hour_ago, format="%Y-%m-%d%H:%M:%S")}

        encoded_message = urlencode(data)

        callback_url = reverse('handlers.macrokiosk_handler',
                               args=['receive', self.channel.uuid]) + "?" + encoded_message
        response = self.client.get(callback_url)

        self.assertEquals(response.status_code, 200)
        self.assertEqual(response.content, "-1")

        # load our message
        msg = Msg.objects.get()
        self.assertEqual(msg.contact.get_urn(TEL_SCHEME).path, '+9771488532')
        self.assertEqual(msg.direction, INCOMING)
        self.assertEqual(msg.org, self.org)
        self.assertEqual(msg.channel, self.channel)
        self.assertEqual(msg.text, "Hello World")
        self.assertEqual(msg.external_id, 'abc1234')

        # mixed param should not be accepted
        data = {'shortcode': '1212', 'msisdn': '+9771488532', 'text': 'Hello World', 'msgid': 'abc1234',
                'time': datetime_to_str(two_hour_ago, format="%Y-%m-%d%H:%M:%S")}

        encoded_message = urlencode(data)

        callback_url = reverse('handlers.macrokiosk_handler', args=['receive', self.channel.uuid]) + "?" + encoded_message
        response = self.client.get(callback_url)

        # should get 400 as the channel wasn't found
        self.assertEquals(400, response.status_code)

        data = {'longcode': '1212', 'from': '+9771488532', 'text': 'Hello World', 'msgid': 'abc1234',
                'time': datetime_to_str(two_hour_ago, format="%Y-%m-%d%H:%M:%S")}

        encoded_message = urlencode(data)

        callback_url = reverse('handlers.macrokiosk_handler', args=['receive', self.channel.uuid]) + "?" + encoded_message
        response = self.client.get(callback_url)

        # should get 400 as the channel wasn't found
        self.assertEquals(400, response.status_code)

        # try missing param
        data = {'from': '+9771488532', 'text': 'Hello World', 'msgid': 'abc1234',
                'time': datetime_to_str(two_hour_ago, format="%Y-%m-%d%H:%M:%S")}
        encoded_message = urlencode(data)

        callback_url = reverse('handlers.macrokiosk_handler', args=['receive', self.channel.uuid]) + "?" + encoded_message
        response = self.client.get(callback_url)

        # should get 400 as the channel wasn't found
        self.assertEquals(400, response.status_code)

        # try it with an invalid receiver, should fail as UUID and receiver id are mismatched
        data['shortcode'] = '1515'
        encoded_message = urlencode(data)

        callback_url = reverse('handlers.macrokiosk_handler', args=['receive', self.channel.uuid]) + "?" + encoded_message
        response = self.client.get(callback_url)

        # should get 400 as the channel wasn't found
        self.assertEquals(400, response.status_code)

    def test_status(self):
        # an invalid uuid
        data = dict(msgid='-1', status='ACCEPTED')
        response = self.client.get(reverse('handlers.macrokiosk_handler', args=['status', 'not-real-uuid']), data)
        self.assertEquals(400, response.status_code)

        # a valid uuid, but invalid data
        status_url = reverse('handlers.macrokiosk_handler', args=['status', self.channel.uuid])
        response = self.client.get(status_url, dict())
        self.assertEquals(400, response.status_code)

        response = self.client.get(status_url, data)
        self.assertEquals(400, response.status_code)

        # ok, lets create an outgoing message to update
        joe = self.create_contact("Joe Biden", "+254788383383")
        msg = joe.send("Hey Joe, it's Obama, pick up!", self.admin)[0]
        msg.external_id = 'msg-uuid'
        msg.save(update_fields=('external_id',))

        data['msgid'] = msg.external_id

        def assertStatus(sms, status, assert_status):
            sms.status = WIRED
            sms.save()
            data['status'] = status
            response = self.client.get(status_url, data)
            self.assertEquals(200, response.status_code)
            sms = Msg.objects.get(external_id=sms.external_id)
            self.assertEquals(assert_status, sms.status)

        assertStatus(msg, 'PROCESSING', WIRED)
        assertStatus(msg, 'ACCEPTED', SENT)
        assertStatus(msg, 'UNDELIVERED', FAILED)
        assertStatus(msg, 'DELIVERED', DELIVERED)

    def test_send(self):
        joe = self.create_contact("Joe", "+9771488532")
        msg = joe.send("Test message", self.admin, trigger_send=False)[0]

        try:
            settings.SEND_MESSAGES = True

            with patch('requests.post') as mock:
                mock.return_value = MockResponse(200, json.dumps({'msisdn': '+9771488532',
                                                                  'msgid': 'asdf-asdf-asdf-asdf'}))

                # manually send it off
                Channel.send_message(dict_to_struct('MsgStruct', msg.as_task_json()))

                # check the status of the message is now sent
                msg.refresh_from_db()
                self.assertEquals(WIRED, msg.status)
                self.assertTrue(msg.sent_on)
                self.assertEquals('asdf-asdf-asdf-asdf', msg.external_id)

                self.assertEqual(mock.call_args[1]['json']['text'], 'Test message')
                self.assertEqual(mock.call_args[1]['json']['from'], 'macro')

                self.clear_cache()

            msg.text = "Unicode. ☺"
            msg.save()

            with patch('requests.post') as mock:
                mock.return_value = MockResponse(200, json.dumps({'msisdn': '+9771488532',
                                                                  'msgid': 'asdf-asdf-asdf-asdf'}))

                # manually send it off
                Channel.send_message(dict_to_struct('MsgStruct', msg.as_task_json()))

                # check the status of the message is now sent
                msg.refresh_from_db()
                self.assertEquals(WIRED, msg.status)
                self.assertTrue(msg.sent_on)

                # assert verify was set to true
                self.assertEquals(mock.call_args[1]['json']['text'], "Unicode. ☺")
                self.assertEquals(mock.call_args[1]['json']['type'], 5)
                self.assertEquals(mock.call_args[1]['json']['servid'], 'SERVICE-ID')

                self.clear_cache()

            # return 400
            with patch('requests.post') as mock:
                mock.return_value = MockResponse(400, json.dumps({'msisdn': "",
                                                                  'msgid': ""}), method='POST')

                # manually send it off
                Channel.send_message(dict_to_struct('MsgStruct', msg.as_task_json()))

                # message should be marked as an error
                msg.refresh_from_db()
                self.assertEquals(ERRORED, msg.status)
                self.assertEquals(1, msg.error_count)
                self.assertTrue(msg.next_attempt)

            # return something that isn't JSON
            with patch('requests.post') as mock:
                mock.return_value = MockResponse(200, "Error", method='POST')

                # manually send it off
                Channel.send_message(dict_to_struct('MsgStruct', msg.as_task_json()))

                # message should be marked as an error
                msg.refresh_from_db()
                self.assertEquals(ERRORED, msg.status)
                self.assertEquals(2, msg.error_count)
                self.assertTrue(msg.next_attempt)

                # we should have "Error" in our error log
                log = ChannelLog.objects.filter(msg=msg).order_by('-pk')[0]
                self.assertEquals("Error", log.response)
                self.assertEquals(200, log.response_status)

        finally:
            settings.SEND_MESSAGES = False

    def test_send_media(self):
        joe = self.create_contact("Joe", "+9771488532")
        msg = joe.send("Test message", self.admin, trigger_send=False,
                       attachments=['image/jpeg:https://example.com/attachments/pic.jpg'])[0]

        try:
            settings.SEND_MESSAGES = True

            with patch('requests.post') as mock:
                mock.return_value = MockResponse(200, json.dumps({'msisdn': '+9771488532',
                                                                  'msgid': 'asdf-asdf-asdf-asdf'}))

                # manually send it off
                Channel.send_message(dict_to_struct('MsgStruct', msg.as_task_json()))

                # check the status of the message is now sent
                msg.refresh_from_db()
                self.assertEquals(WIRED, msg.status)
                self.assertTrue(msg.sent_on)
                self.assertEquals('asdf-asdf-asdf-asdf', msg.external_id)

                self.assertEqual(mock.call_args[1]['json']['text'],
                                 'Test message\nhttps://example.com/attachments/pic.jpg')

                self.clear_cache()

        finally:
            settings.SEND_MESSAGES = False


class BlackmynaTest(TembaTest):

    def setUp(self):
        super(BlackmynaTest, self).setUp()

        self.channel.delete()
        self.channel = Channel.create(self.org, self.user, 'NP', 'BM', None, '1212',
                                      config=dict(username='bm-user', password='bm-password'),
                                      uuid='00000000-0000-0000-0000-000000001234')

    def test_received(self):
        data = {'to': '1212', 'from': '+9771488532', 'text': 'Hello World', 'smsc': 'NTNepal5002'}
        encoded_message = urlencode(data)

        callback_url = reverse('handlers.blackmyna_handler', args=['receive', self.channel.uuid]) + "?" + encoded_message
        response = self.client.get(callback_url)

        self.assertEquals(200, response.status_code)

        # load our message
        msg = Msg.objects.get()
        self.assertEquals('+9771488532', msg.contact.get_urn(TEL_SCHEME).path)
        self.assertEquals(INCOMING, msg.direction)
        self.assertEquals(self.org, msg.org)
        self.assertEquals(self.channel, msg.channel)
        self.assertEquals("Hello World", msg.text)

        # try it with an invalid receiver, should fail as UUID and receiver id are mismatched
        data['to'] = '1515'
        encoded_message = urlencode(data)

        callback_url = reverse('handlers.blackmyna_handler', args=['receive', self.channel.uuid]) + "?" + encoded_message
        response = self.client.get(callback_url)

        # should get 400 as the channel wasn't found
        self.assertEquals(400, response.status_code)

    def test_send(self):
        joe = self.create_contact("Joe", "+9771488532")
        msg = joe.send("Test message", self.admin, trigger_send=False)[0]

        try:
            settings.SEND_MESSAGES = True

            with patch('requests.post') as mock:
                mock.return_value = MockResponse(200, json.dumps([{'recipient': '+9771488532',
                                                                   'id': 'asdf-asdf-asdf-asdf'}]))

                # manually send it off
                Channel.send_message(dict_to_struct('MsgStruct', msg.as_task_json()))

                # check the status of the message is now sent
                msg.refresh_from_db()
                self.assertEquals(WIRED, msg.status)
                self.assertTrue(msg.sent_on)
                self.assertEquals('asdf-asdf-asdf-asdf', msg.external_id)

                self.assertEqual(mock.call_args[1]['data']['message'], 'Test message')

                self.clear_cache()

            # return 400
            with patch('requests.post') as mock:
                mock.return_value = MockResponse(400, "Error", method='POST')

                # manually send it off
                Channel.send_message(dict_to_struct('MsgStruct', msg.as_task_json()))

                # message should be marked as an error
                msg.refresh_from_db()
                self.assertEquals(ERRORED, msg.status)
                self.assertEquals(1, msg.error_count)
                self.assertTrue(msg.next_attempt)

            # return something that isn't JSON
            with patch('requests.post') as mock:
                mock.return_value = MockResponse(200, "Error", method='POST')

                # manually send it off
                Channel.send_message(dict_to_struct('MsgStruct', msg.as_task_json()))

                # message should be marked as an error
                msg.refresh_from_db()
                self.assertEquals(ERRORED, msg.status)
                self.assertEquals(2, msg.error_count)
                self.assertTrue(msg.next_attempt)

                # we should have "Error" in our error log
                log = ChannelLog.objects.filter(msg=msg).order_by('-pk')[0]
                self.assertEquals("Error", log.response)
                self.assertEquals(200, log.response_status)

        finally:
            settings.SEND_MESSAGES = False

    def test_send_media(self):
        joe = self.create_contact("Joe", "+9771488532")
        msg = joe.send("Test message", self.admin, trigger_send=False, attachments=['image/jpeg:https://example.com/attachments/pic.jpg'])[0]

        try:
            settings.SEND_MESSAGES = True

            with patch('requests.post') as mock:
                mock.return_value = MockResponse(200, json.dumps([{'recipient': '+9771488532',
                                                                   'id': 'asdf-asdf-asdf-asdf'}]))

                # manually send it off
                Channel.send_message(dict_to_struct('MsgStruct', msg.as_task_json()))

                # check the status of the message is now sent
                msg.refresh_from_db()
                self.assertEquals(WIRED, msg.status)
                self.assertTrue(msg.sent_on)
                self.assertEquals('asdf-asdf-asdf-asdf', msg.external_id)

                self.assertEqual(mock.call_args[1]['data']['message'],
                                 'Test message\nhttps://example.com/attachments/pic.jpg')

                self.clear_cache()

        finally:
            settings.SEND_MESSAGES = False

    def test_status(self):
        # an invalid uuid
        data = dict(id='-1', status='10')
        response = self.client.get(reverse('handlers.blackmyna_handler', args=['status', 'not-real-uuid']), data)
        self.assertEquals(400, response.status_code)

        # a valid uuid, but invalid data
        status_url = reverse('handlers.blackmyna_handler', args=['status', self.channel.uuid])
        response = self.client.get(status_url, dict())
        self.assertEquals(400, response.status_code)

        response = self.client.get(status_url, data)
        self.assertEquals(400, response.status_code)

        # ok, lets create an outgoing message to update
        joe = self.create_contact("Joe Biden", "+254788383383")
        msg = joe.send("Hey Joe, it's Obama, pick up!", self.admin)[0]
        msg.external_id = 'msg-uuid'
        msg.save(update_fields=('external_id',))

        data['id'] = msg.external_id

        def assertStatus(sms, status, assert_status):
            sms.status = WIRED
            sms.save()
            data['status'] = status
            response = self.client.get(status_url, data)
            self.assertEquals(200, response.status_code)
            sms = Msg.objects.get(external_id=sms.external_id)
            self.assertEquals(assert_status, sms.status)

        assertStatus(msg, '0', WIRED)
        assertStatus(msg, '1', DELIVERED)
        assertStatus(msg, '2', FAILED)
        assertStatus(msg, '3', WIRED)
        assertStatus(msg, '4', WIRED)
        assertStatus(msg, '8', SENT)
        assertStatus(msg, '16', FAILED)


class SMSCentralTest(TembaTest):

    def setUp(self):
        super(SMSCentralTest, self).setUp()

        self.channel.delete()
        self.channel = Channel.create(self.org, self.user, 'NP', 'SC', None, '1212',
                                      config=dict(username='sc-user', password='sc-password'),
                                      uuid='00000000-0000-0000-0000-000000001234')

    def test_received(self):
        data = {'mobile': '+9771488532', 'message': 'Hello World', 'telco': 'Ncell'}
        encoded_message = urlencode(data)

        callback_url = reverse('handlers.smscentral_handler', args=['receive', self.channel.uuid]) + "?" + encoded_message
        response = self.client.get(callback_url)

        self.assertEquals(200, response.status_code)

        # load our message
        msg = Msg.objects.get()
        self.assertEquals('+9771488532', msg.contact.get_urn(TEL_SCHEME).path)
        self.assertEquals(INCOMING, msg.direction)
        self.assertEquals(self.org, msg.org)
        self.assertEquals(self.channel, msg.channel)
        self.assertEquals("Hello World", msg.text)

        # try it with an invalid channel
        callback_url = reverse('handlers.smscentral_handler', args=['receive', '1234-asdf']) + "?" + encoded_message
        response = self.client.get(callback_url)

        # should get 400 as the channel wasn't found
        self.assertEquals(400, response.status_code)

    def test_send(self):
        joe = self.create_contact("Joe", "+9771488532")
        msg = joe.send("Test message", self.admin, trigger_send=False)[0]

        try:
            settings.SEND_MESSAGES = True

            with patch('requests.post') as mock:
                mock.return_value = MockResponse(200, '')

                # manually send it off
                Channel.send_message(dict_to_struct('MsgStruct', msg.as_task_json()))

                # check the status of the message is now sent
                msg.refresh_from_db()
                self.assertEquals(WIRED, msg.status)
                self.assertTrue(msg.sent_on)

                mock.assert_called_with('http://smail.smscentral.com.np/bp/ApiSms.php',
                                        data={'user': 'sc-user', 'pass': 'sc-password',
                                              'mobile': '9771488532', 'content': "Test message"},
                                        headers=TEMBA_HEADERS,
                                        timeout=30)

                self.clear_cache()

            # return 400
            with patch('requests.post') as mock:
                mock.return_value = MockResponse(400, "Error", method='POST')

                # manually send it off
                Channel.send_message(dict_to_struct('MsgStruct', msg.as_task_json()))

                # message should be marked as an error
                msg.refresh_from_db()
                self.assertEquals(ERRORED, msg.status)
                self.assertEquals(1, msg.error_count)
                self.assertTrue(msg.next_attempt)

            # return 400
            with patch('requests.post') as mock:
                mock.side_effect = Exception('Kaboom!')

                # manually send it off
                Channel.send_message(dict_to_struct('MsgStruct', msg.as_task_json()))

                # message should be marked as an error
                msg.refresh_from_db()
                self.assertEquals(ERRORED, msg.status)
                self.assertEquals(2, msg.error_count)
                self.assertTrue(msg.next_attempt)

                self.assertFalse(ChannelLog.objects.filter(description__icontains="local variable 'response' "
                                                                                  "referenced before assignment"))

        finally:
            settings.SEND_MESSAGES = False

    def test_send_media(self):
        joe = self.create_contact("Joe", "+9771488532")
        msg = joe.send("Test message", self.admin, trigger_send=False, attachments=['image/jpeg:https://example.com/attachments/pic.jpg'])[0]

        try:
            settings.SEND_MESSAGES = True

            with patch('requests.post') as mock:
                mock.return_value = MockResponse(200, '')

                # manually send it off
                Channel.send_message(dict_to_struct('MsgStruct', msg.as_task_json()))

                # check the status of the message is now sent
                msg.refresh_from_db()
                self.assertEquals(WIRED, msg.status)
                self.assertTrue(msg.sent_on)

                mock.assert_called_with('http://smail.smscentral.com.np/bp/ApiSms.php',
                                        data={'user': 'sc-user', 'pass': 'sc-password',
                                              'mobile': '9771488532',
                                              'content': "Test message\nhttps://example.com/attachments/pic.jpg"},
                                        headers=TEMBA_HEADERS,
                                        timeout=30)

                self.clear_cache()
        finally:
            settings.SEND_MESSAGES = False


class Hub9Test(TembaTest):

    def setUp(self):
        super(Hub9Test, self).setUp()

        self.channel.delete()
        self.channel = Channel.create(self.org, self.user, 'ID', 'H9', None, '+6289881134567',
                                      config=dict(username='h9-user', password='h9-password'),
                                      uuid='00000000-0000-0000-0000-000000001234')

    def test_received(self):
        # http://localhost:8000/api/v1/hub9/received/9bbffaeb-3b12-4fe1-bcaa-fd50cce2ada2/?
        # userid=testusr&password=test&original=6289881134567&sendto=6282881134567
        # &messageid=99123635&message=Test+sending+sms
        data = {
            'userid': 'testusr',
            'password': 'test',
            'original': '6289881134560',
            'sendto': '6289881134567',
            'message': 'Hello World'
        }
        encoded_message = urlencode(data)

        callback_url = reverse('handlers.hub9_handler', args=['received', self.channel.uuid]) + "?" + encoded_message
        response = self.client.get(callback_url)

        self.assertEquals(200, response.status_code)

        # load our message
        msg = Msg.objects.get()
        self.assertEquals('+6289881134560', msg.contact.get_urn(TEL_SCHEME).path)
        self.assertEquals(INCOMING, msg.direction)
        self.assertEquals(self.org, msg.org)
        self.assertEquals(self.channel, msg.channel)
        self.assertEquals("Hello World", msg.text)

        # try it with an invalid receiver, should fail as UUID and receiver id are mismatched
        data['sendto'] = '6289881131111'
        encoded_message = urlencode(data)

        callback_url = reverse('handlers.hub9_handler', args=['received', self.channel.uuid]) + "?" + encoded_message
        response = self.client.get(callback_url)

        # should get 404 as the channel wasn't found
        self.assertEquals(404, response.status_code)

        # the case of 11 digits numer from hub9
        data = {
            'userid': 'testusr',
            'password': 'test',
            'original': '62811999374',
            'sendto': '6289881134567',
            'message': 'Hello Jakarta'
        }
        encoded_message = urlencode(data)

        callback_url = reverse('handlers.hub9_handler', args=['received', self.channel.uuid]) + "?" + encoded_message
        response = self.client.get(callback_url)

        self.assertEquals(200, response.status_code)

        # load our message
        msg = Msg.objects.all().order_by('-pk').first()
        self.assertEquals('+62811999374', msg.contact.raw_tel())
        self.assertEquals(INCOMING, msg.direction)
        self.assertEquals(self.org, msg.org)
        self.assertEquals(self.channel, msg.channel)
        self.assertEquals("Hello Jakarta", msg.text)

    def test_send(self):
        joe = self.create_contact("Joe", "+250788383383")
        msg = joe.send("Test message", self.admin, trigger_send=False)[0]

        try:
            settings.SEND_MESSAGES = True

            with patch('requests.get') as mock:
                mock.return_value = MockResponse(200, "000")

                # manually send it off
                Channel.send_message(dict_to_struct('MsgStruct', msg.as_task_json()))

                # check the status of the message is now sent
                msg.refresh_from_db()
                self.assertEquals(SENT, msg.status)
                self.assertTrue(msg.sent_on)

                self.assertTrue(mock.call_args[0][0].startswith(HUB9_ENDPOINT))
                self.assertTrue("message=Test+message" in mock.call_args[0][0])

                self.clear_cache()

            with patch('requests.get') as mock:
                mock.return_value = MockResponse(400, "Error", method='POST')

                # manually send it off
                Channel.send_message(dict_to_struct('MsgStruct', msg.as_task_json()))

                # message should be marked as an error
                msg.refresh_from_db()
                self.assertEquals(ERRORED, msg.status)
                self.assertEquals(1, msg.error_count)
                self.assertTrue(msg.next_attempt)
        finally:
            settings.SEND_MESSAGES = False

    def test_send_media(self):
        joe = self.create_contact("Joe", "+250788383383")
        msg = joe.send("Test message", self.admin, trigger_send=False, attachments=['image/jpeg:https://example.com/attachments/pic.jpg'])[0]

        try:
            settings.SEND_MESSAGES = True

            with patch('requests.get') as mock:
                mock.return_value = MockResponse(200, "000")

                # manually send it off
                Channel.send_message(dict_to_struct('MsgStruct', msg.as_task_json()))

                # check the status of the message is now sent
                msg.refresh_from_db()
                self.assertEquals(SENT, msg.status)
                self.assertTrue(msg.sent_on)

                self.clear_cache()

                self.assertTrue(mock.call_args[0][0].startswith(HUB9_ENDPOINT))
                self.assertIn("message=Test+message%0Ahttps%3A%2F%2Fexample.com%2Fattachments%2Fpic.jpg", mock.call_args[0][0])

        finally:
            settings.SEND_MESSAGES = False


class DartMediaTest(TembaTest):

    def setUp(self):
        super(DartMediaTest, self).setUp()

        self.channel.delete()
        self.channel = Channel.create(self.org, self.user, 'ID', 'DA', None, '+6289881134567',
                                      config=dict(username='dartmedia-user', password='dartmedia-password'),
                                      uuid='00000000-0000-0000-0000-000000001234')

    def test_received(self):
        # http://localhost:8000/api/v1/dartmedia/received/9bbffaeb-3b12-4fe1-bcaa-fd50cce2ada2/?
        # userid=testusr&password=test&original=6289881134567&sendto=6282881134567
        # &messageid=99123635&message=Test+sending+sms
        data = {
            'userid': 'testusr',
            'password': 'test',
            'original': '6289881134560',
            'sendto': '6289881134567',
            'message': 'Hello World'
        }
        encoded_message = urlencode(data)

        callback_url = reverse('handlers.dartmedia_handler', args=['received', self.channel.uuid]) + "?" + encoded_message
        response = self.client.get(callback_url)

        self.assertEquals(200, response.status_code)

        # load our message
        msg = Msg.objects.get()
        self.assertEquals('+6289881134560', msg.contact.get_urn(TEL_SCHEME).path)
        self.assertEquals(INCOMING, msg.direction)
        self.assertEquals(self.org, msg.org)
        self.assertEquals(self.channel, msg.channel)
        self.assertEquals("Hello World", msg.text)

        # try it with an invalid receiver, should fail as UUID and receiver id are mismatched
        data['sendto'] = '6289881131111'
        encoded_message = urlencode(data)

        callback_url = reverse('handlers.dartmedia_handler', args=['received', self.channel.uuid]) + "?" + encoded_message
        response = self.client.get(callback_url)

        # should get 404 as the channel wasn't found
        self.assertEquals(404, response.status_code)

        # the case of 11 digits number from dartmedia
        data = {
            'userid': 'testusr',
            'password': 'test',
            'original': '62811999374',
            'sendto': '6289881134567',
            'message': 'Hello Jakarta'
        }
        encoded_message = urlencode(data)

        callback_url = reverse('handlers.dartmedia_handler', args=['received', self.channel.uuid]) + "?" + encoded_message
        response = self.client.get(callback_url)

        self.assertEquals(200, response.status_code)

        # load our message
        msg = Msg.objects.all().order_by('-pk').first()
        self.assertEquals('+62811999374', msg.contact.raw_tel())
        self.assertEquals(INCOMING, msg.direction)
        self.assertEquals(self.org, msg.org)
        self.assertEquals(self.channel, msg.channel)
        self.assertEquals("Hello Jakarta", msg.text)

        # short code do not have + in address
        self.channel.address = '12345'
        self.channel.save()

        # missing parameters
        data = {
            'userid': 'testusr',
            'password': 'test',
            'original': '62811999375',
            'message': 'Hello Indonesia'
        }

        encoded_message = urlencode(data)
        callback_url = reverse('handlers.dartmedia_handler', args=['received', self.channel.uuid]) + "?" + encoded_message
        response = self.client.get(callback_url)

        self.assertEquals(401, response.status_code)
        self.assertEquals(response.content, "Parameters message, original and sendto should not be null.")

        # all needed params
        data = {
            'userid': 'testusr',
            'password': 'test',
            'original': '62811999375',
            'sendto': '12345',
            'message': 'Hello Indonesia'
        }

        encoded_message = urlencode(data)
        callback_url = reverse('handlers.dartmedia_handler', args=['received', self.channel.uuid]) + "?" + encoded_message
        response = self.client.get(callback_url)

        self.assertEquals(200, response.status_code)

        # load our message
        msg = Msg.objects.all().order_by('-pk').first()
        self.assertEquals('+62811999375', msg.contact.raw_tel())
        self.assertEquals(INCOMING, msg.direction)
        self.assertEquals(self.org, msg.org)
        self.assertEquals(self.channel, msg.channel)
        self.assertEquals("Hello Indonesia", msg.text)

    def test_send(self):
        joe = self.create_contact("Joe", "+250788383383")
        msg = joe.send("Test message", self.admin, trigger_send=False)[0]

        try:
            settings.SEND_MESSAGES = True

            with patch('requests.get') as mock:
                mock.return_value = MockResponse(200, "000")

                # manually send it off
                Channel.send_message(dict_to_struct('MsgStruct', msg.as_task_json()))

                # check the status of the message is now sent
                msg.refresh_from_db()
                self.assertEquals(SENT, msg.status)
                self.assertTrue(msg.sent_on)

                self.assertTrue("message=Test+message" in mock.call_args[0][0])

                self.clear_cache()

                self.assertTrue(mock.call_args[0][0].startswith(DART_MEDIA_ENDPOINT))

            with patch('requests.get') as mock:
                mock.return_value = MockResponse(400, "Error", method='POST')

                # manually send it off
                Channel.send_message(dict_to_struct('MsgStruct', msg.as_task_json()))

                # message should be marked as an error
                msg.refresh_from_db()
                self.assertEquals(ERRORED, msg.status)
                self.assertEquals(1, msg.error_count)
                self.assertTrue(msg.next_attempt)
        finally:
            settings.SEND_MESSAGES = False

    def test_send_media(self):
        joe = self.create_contact("Joe", "+250788383383")
        msg = joe.send("Test message", self.admin, trigger_send=False, attachments=['image/jpeg:https://example.com/attachments/pic.jpg'])[0]

        try:
            settings.SEND_MESSAGES = True

            with patch('requests.get') as mock:
                mock.return_value = MockResponse(200, "000")

                # manually send it off
                Channel.send_message(dict_to_struct('MsgStruct', msg.as_task_json()))

                # check the status of the message is now sent
                msg.refresh_from_db()
                self.assertEquals(SENT, msg.status)
                self.assertTrue(msg.sent_on)

                self.assertIn("message=Test+message%0Ahttps%3A%2F%2Fexample.com%2Fattachments%2Fpic.jpg", mock.call_args[0][0])
                self.clear_cache()
                self.assertTrue(mock.call_args[0][0].startswith(DART_MEDIA_ENDPOINT))

        finally:
            settings.SEND_MESSAGES = False


class HighConnectionTest(TembaTest):

    def setUp(self):
        super(HighConnectionTest, self).setUp()

        self.channel.delete()
        self.channel = Channel.create(self.org, self.user, 'FR', 'HX', None, '5151',
                                      config=dict(username='hcnx-user', password='hcnx-password'),
                                      uuid='00000000-0000-0000-0000-000000001234')

    def test_handler(self):
        # http://localhost:8000/api/v1/hcnx/receive/asdf-asdf-asdf-asdf/?FROM=+33610346460&TO=5151&MESSAGE=Hello+World
        data = {'FROM': '+33610346460', 'TO': '5151', 'MESSAGE': 'Hello World', 'RECEPTION_DATE': '2015-04-02T14:26:06'}

        callback_url = reverse('handlers.hcnx_handler', args=['receive', self.channel.uuid])
        response = self.client.post(callback_url, data)

        self.assertEquals(200, response.status_code)

        # load our message
        msg = Msg.objects.get()
        self.assertEquals('+33610346460', msg.contact.get_urn(TEL_SCHEME).path)
        self.assertEquals(INCOMING, msg.direction)
        self.assertEquals(self.org, msg.org)
        self.assertEquals(self.channel, msg.channel)
        self.assertEquals("Hello World", msg.text)
        self.assertEquals(14, msg.sent_on.astimezone(pytz.utc).hour)

        # try it with an invalid receiver, should fail as UUID isn't known
        callback_url = reverse('handlers.hcnx_handler', args=['receive', uuid.uuid4()])
        response = self.client.post(callback_url, data)

        # should get 400 as the channel wasn't found
        self.assertEquals(400, response.status_code)

        # create an outgoing message instead
        contact = msg.contact
        Msg.objects.all().delete()

        contact.send("outgoing message", self.admin)
        msg = Msg.objects.get()

        # now update the status via a callback
        data = {'ret_id': msg.id, 'status': '6'}
        encoded_message = urlencode(data)

        callback_url = reverse('handlers.hcnx_handler', args=['status', self.channel.uuid]) + "?" + encoded_message
        response = self.client.get(callback_url)

        self.assertEquals(200, response.status_code)

        msg = Msg.objects.get()
        self.assertEquals(DELIVERED, msg.status)

    def test_send_media(self):
        joe = self.create_contact("Joe", "+250788383383")
        msg = joe.send("Test message", self.admin, trigger_send=False, attachments=['image/jpeg:https://example.com/attachments/pic.jpg'])[0]

        try:
            settings.SEND_MESSAGES = True

            with patch('requests.get') as mock:
                mock.return_value = MockResponse(200, "Sent")

                # manually send it off
                Channel.send_message(dict_to_struct('MsgStruct', msg.as_task_json()))

                # check the status of the message is now sent
                msg.refresh_from_db()
                self.assertEquals(WIRED, msg.status)
                self.assertTrue(msg.sent_on)
                self.assertIn("text=Test+message%0Ahttps%3A%2F%2Fexample.com%2Fattachments%2Fpic.jpg", mock.call_args[0][0])
                self.clear_cache()
        finally:
            settings.SEND_MESSAGES = True

    def test_send(self):
        joe = self.create_contact("Joe", "+250788383383")
        msg = joe.send("Test message", self.admin, trigger_send=False)[0]

        try:
            settings.SEND_MESSAGES = True

            with patch('requests.get') as mock:
                mock.return_value = MockResponse(200, "Sent")

                # manually send it off
                Channel.send_message(dict_to_struct('MsgStruct', msg.as_task_json()))

                # check the status of the message is now sent
                msg.refresh_from_db()
                self.assertEquals(WIRED, msg.status)
                self.assertTrue(msg.sent_on)

                self.assertTrue("text=Test+message" in mock.call_args[0][0])

                self.clear_cache()

            with patch('requests.get') as mock:
                mock.return_value = MockResponse(400, "Error")

                # manually send it off
                Channel.send_message(dict_to_struct('MsgStruct', msg.as_task_json()))

                # message should be marked as an error
                msg.refresh_from_db()
                self.assertEquals(ERRORED, msg.status)
                self.assertEquals(1, msg.error_count)
                self.assertTrue(msg.next_attempt)

            with patch('requests.get') as mock:
                mock.side_effect = Exception('Kaboom!')

                # manually send it off
                Channel.send_message(dict_to_struct('MsgStruct', msg.as_task_json()))

                # message should be marked as an error
                msg.refresh_from_db()
                self.assertEquals(ERRORED, msg.status)
                self.assertEquals(2, msg.error_count)
                self.assertTrue(msg.next_attempt)

                self.assertFalse(ChannelLog.objects.filter(description__icontains="local variable 'response' "
                                                                                  "referenced before assignment"))

        finally:
            settings.SEND_MESSAGES = False


class TwilioTest(TembaTest):

    def setUp(self):
        super(TwilioTest, self).setUp()

        self.channel.delete()
        self.channel = Channel.create(self.org, self.user, 'RW', 'T', None, '+250785551212',
                                      uuid='00000000-0000-0000-0000-000000001234')

        # twilio test credentials
        self.account_sid = "ACe54dc36bfd2a3b483b7ed854b2dd40c1"
        self.account_token = "0b14d47901387c03f92253a4e4449d5e"
        self.application_sid = "AP6fe2069df7f9482a8031cb61dc155de2"

        self.channel.org.config = json.dumps({ACCOUNT_SID: self.account_sid,
                                              ACCOUNT_TOKEN: self.account_token,
                                              APPLICATION_SID: self.application_sid})
        self.channel.org.save()

    def signed_request(self, url, data, validator=None):
        """
        Makes a post to the Twilio handler with a computed signature
        """
        if not validator:
            validator = RequestValidator(self.org.get_twilio_client().auth[1])

        signature = validator.compute_signature('https://' + settings.TEMBA_HOST + url, data)
        return self.client.post(url, data, **{'HTTP_X_TWILIO_SIGNATURE': signature})

    @patch('temba.ivr.clients.TwilioClient', MockTwilioClient)
    @patch('twilio.util.RequestValidator', MockRequestValidator)
    def test_receive_media(self):
        post_data = dict(To=self.channel.address, From='+250788383383', Body="Test",
                         NumMedia='1', MediaUrl0='https://yourimage.io/IMPOSSIBLE-HASH',
                         MediaContentType0='audio/x-wav')

        twilio_url = reverse('handlers.twilio_handler', args=['receive', self.channel.uuid])

        client = self.org.get_twilio_client()
        validator = RequestValidator(client.auth[1])
        signature = validator.compute_signature('https://' + settings.TEMBA_HOST + twilio_url, post_data)

        with patch('requests.get') as response:
            mock = MockResponse(200, 'Fake Recording Bits')
            mock.add_header('Content-Disposition', 'filename="audio0000.wav"')
            mock.add_header('Content-Type', 'audio/x-wav')
            response.return_value = mock
            response = self.client.post(twilio_url, post_data, **{'HTTP_X_TWILIO_SIGNATURE': signature})
            self.assertEquals(201, response.status_code)

        # should have a single message with text and attachment
        msg = Msg.objects.get()
        self.assertEqual(msg.text, 'Test')
        self.assertEqual(len(msg.attachments), 1)
        self.assertTrue(msg.attachments[0].startswith('audio/x-wav:https://%s' % settings.AWS_BUCKET_DOMAIN))
        self.assertTrue(msg.attachments[0].endswith('.wav'))

        Msg.objects.all().delete()

        # try with no message body
        with patch('requests.get') as response:
            mock = MockResponse(200, 'Fake Recording Bits')
            mock.add_header('Content-Disposition', 'filename="audio0000.wav"')
            mock.add_header('Content-Type', 'audio/x-wav')
            response.return_value = mock

            post_data['Body'] = ''
            signature = validator.compute_signature('https://' + settings.TEMBA_HOST + '/handlers/twilio/', post_data)
            self.client.post(twilio_url, post_data, **{'HTTP_X_TWILIO_SIGNATURE': signature})

        # should have a single message with an attachment but no text
        msg = Msg.objects.get()
        self.assertEqual(msg.text, '')
        self.assertEqual(len(msg.attachments), 1)
        self.assertTrue(msg.attachments[0].startswith('audio/x-wav:https://%s' % settings.AWS_BUCKET_DOMAIN))
        self.assertTrue(msg.attachments[0].endswith('.wav'))

        Msg.objects.all().delete()

        with patch('requests.get') as response:
            mock1 = MockResponse(404, 'No such file')
            mock2 = MockResponse(200, 'Fake VCF Bits')
            mock2.add_header('Content-Type', 'text/x-vcard')
            mock2.add_header('Content-Disposition', 'inline')
            response.side_effect = (mock1, mock2)

            post_data['Body'] = ''
            signature = validator.compute_signature('https://' + settings.TEMBA_HOST + '/handlers/twilio/', post_data)
            response = self.client.post(twilio_url, post_data, **{'HTTP_X_TWILIO_SIGNATURE': signature})

        msg = Msg.objects.get()
        self.assertTrue(msg.attachments[0].startswith('text/x-vcard:https://%s' % settings.AWS_BUCKET_DOMAIN))
        self.assertTrue(msg.attachments[0].endswith('.vcf'))

    def test_receive_base64(self):
        post_data = dict(To=self.channel.address, From='+250788383383', Body="QmFubm9uIEV4cGxhaW5zIFRoZSBXb3JsZCAuLi4K4oCcVGhlIENhbXAgb2YgdGhlIFNhaW50c+KA\r")
        twilio_url = reverse('handlers.twilio_handler', args=['receive', self.channel.uuid])
        self.signed_request(twilio_url, post_data)
        self.assertIsNotNone(Msg.objects.filter(text__contains='Bannon Explains').first())

    def test_receive(self):
        post_data = dict(To=self.channel.address, From='+250788383383', Body="Hello World")
        twilio_url = reverse('handlers.twilio_handler', args=['receive', self.channel.uuid])

        response = self.client.post(twilio_url, post_data)
        self.assertEqual(response.status_code, 400)

        # this time sign it appropriately, should work
        client = self.org.get_twilio_client()
        validator = RequestValidator(client.auth[1])

        # remove twilio connection
        self.channel.org.config = json.dumps({})
        self.channel.org.save()

        signature = validator.compute_signature('https://' + settings.TEMBA_HOST + '/handlers/twilio/', post_data)
        response = self.client.post(twilio_url, post_data, **{'HTTP_X_TWILIO_SIGNATURE': signature})

        self.assertEquals(400, response.status_code)

        # connect twilio again
        self.channel.org.config = json.dumps({ACCOUNT_SID: self.account_sid,
                                              ACCOUNT_TOKEN: self.account_token,
                                              APPLICATION_SID: self.application_sid})

        self.channel.org.save()

        response = self.signed_request(twilio_url, post_data)
        self.assertEqual(response.status_code, 201)

        # and we should have a new message
        msg1 = Msg.objects.get()
        self.assertEquals("+250788383383", msg1.contact.get_urn(TEL_SCHEME).path)
        self.assertEquals(INCOMING, msg1.direction)
        self.assertEquals(self.org, msg1.org)
        self.assertEquals(self.channel, msg1.channel)
        self.assertEquals("Hello World", msg1.text)

        # try without including number, but with country
        del post_data['To']
        post_data['ToCountry'] = 'RW'
        response = self.signed_request(twilio_url, post_data)
        self.assertEqual(response.status_code, 400)

        # try with non-normalized number
        post_data['To'] = '0785551212'
        post_data['ToCountry'] = 'RW'
        response = self.signed_request(twilio_url, post_data)
        self.assertEqual(response.status_code, 201)

        # and we should have another new message
        msg2 = Msg.objects.exclude(pk=msg1.pk).get()
        self.assertEquals(self.channel, msg2.channel)

        # create an outgoing message instead
        contact = msg2.contact
        Msg.objects.all().delete()

        contact.send("outgoing message", self.admin)
        msg = Msg.objects.get()

        # now update the status via a callback
        post_data['SmsStatus'] = 'sent'
        validator = RequestValidator(self.org.get_twilio_client().auth[1])

        # remove twilio connection
        self.channel.org.config = json.dumps({})
        self.channel.org.save()

        response = self.signed_request(twilio_url + "?action=callback&id=%d" % msg.id, post_data, validator)
        self.assertEqual(response.status_code, 400)

        # connect twilio again
        self.channel.org.config = json.dumps({ACCOUNT_SID: self.account_sid,
                                              ACCOUNT_TOKEN: self.account_token,
                                              APPLICATION_SID: self.application_sid})
        self.channel.org.save()

        response = self.signed_request(twilio_url + "?action=callback&id=%d" % msg.id, post_data)
        self.assertEqual(response.status_code, 200)

        msg = Msg.objects.get()
        self.assertEquals(SENT, msg.status)

        # try it with a failed SMS
        Msg.objects.all().delete()
        contact.send("outgoing message", self.admin)
        msg = Msg.objects.get()

        # now update the status via a callback
        post_data['SmsStatus'] = 'failed'

        response = self.signed_request(twilio_url + "?action=callback&id=%d" % msg.id, post_data)
        self.assertEqual(response.status_code, 200)

        msg = Msg.objects.get()
        self.assertEquals(FAILED, msg.status)

        # no message with id
        Msg.objects.all().delete()

        response = self.signed_request(twilio_url + "?action=callback&id=%d" % msg.id, post_data)
        self.assertEqual(response.status_code, 400)

        # test TwiML Handler...

        self.channel.delete()
        post_data = dict(To=self.channel.address, From='+250788383300', Body="Hello World")

        # try without signing
        twiml_api_url = reverse('handlers.twiml_api_handler', args=['1234-1234-1234-12345'])
        response = self.client.post(twiml_api_url, post_data)
        self.assertEqual(response.status_code, 400)

        # create new channel
        self.channel = Channel.create(self.org, self.user, 'RW', 'TW', None, '+250785551212',
                                      uuid='00000000-0000-0000-0000-000000001234')

        send_url = "https://api.twilio.com"

        self.channel.config = json.dumps({ACCOUNT_SID: self.account_sid, ACCOUNT_TOKEN: self.account_token,
                                          Channel.CONFIG_SEND_URL: send_url})
        self.channel.save()

        post_data = dict(To=self.channel.address, From='+250788383300', Body="Hello World")
        twiml_api_url = reverse('handlers.twiml_api_handler', args=[self.channel.uuid])

        response = self.client.post(twiml_api_url, post_data)
        self.assertEqual(response.status_code, 400)

        client = self.channel.get_twiml_client()
        validator = RequestValidator(client.auth[1])
        signature = validator.compute_signature(
            'https://' + settings.HOSTNAME + '/handlers/twiml_api/' + self.channel.uuid,
            post_data
        )
        response = self.client.post(twiml_api_url, post_data, **{'HTTP_X_TWILIO_SIGNATURE': signature})
        self.assertEquals(201, response.status_code)

        msg1 = Msg.objects.get()
        self.assertEquals("+250788383300", msg1.contact.get_urn(TEL_SCHEME).path)
        self.assertEquals(INCOMING, msg1.direction)
        self.assertEquals(self.org, msg1.org)
        self.assertEquals(self.channel, msg1.channel)
        self.assertEquals("Hello World", msg1.text)

    def test_send(self):
        from temba.orgs.models import ACCOUNT_SID, ACCOUNT_TOKEN, APPLICATION_SID
        org_config = self.org.config_json()
        org_config[ACCOUNT_SID] = 'twilio_sid'
        org_config[ACCOUNT_TOKEN] = 'twilio_token'
        org_config[APPLICATION_SID] = 'twilio_sid'
        self.org.config = json.dumps(org_config)
        self.org.save()

        joe = self.create_contact("Joe", "+250788383383")

        with self.settings(SEND_MESSAGES=True):
            with patch('twilio.rest.resources.base.make_request') as mock:
                for channel_type in ['T', 'TMS']:
                    ChannelLog.objects.all().delete()
                    Msg.objects.all().delete()

                    msg = joe.send("Test message", self.admin, trigger_send=False)[0]

                    self.channel.channel_type = channel_type
                    if channel_type == 'TMS':
                        self.channel.config = json.dumps(dict(messaging_service_sid="MSG-SERVICE-SID"))
                    self.channel.save()

                    mock.return_value = MockResponse(200, '{ "account_sid": "ac1232", "sid": "12345"}')
                    mock.side_effect = None
                    self.clear_cache()

                    # manually send it off
                    Channel.send_message(dict_to_struct('MsgStruct', msg.as_task_json()))

                    # check the status of the message is now sent
                    msg.refresh_from_db()
                    self.assertEquals(WIRED, msg.status)
                    self.assertTrue(msg.sent_on)

                    self.clear_cache()

                    # handle the status callback
                    callback_url = Channel.build_twilio_callback_url(self.channel.uuid, msg.id)

                    client = self.org.get_twilio_client()
                    validator = RequestValidator(client.auth[1])
                    post_data = dict(SmsStatus='delivered', To='+250788383383')
                    signature = validator.compute_signature(callback_url, post_data)

                    response = self.client.post(callback_url, post_data, **{'HTTP_X_TWILIO_SIGNATURE': signature})

                    self.assertEquals(response.status_code, 200)
                    msg.refresh_from_db()
                    self.assertEquals(msg.status, DELIVERED)

                    msg.status = WIRED
                    msg.save()

                    # simulate Twilio failing to send the message
                    mock.side_effect = Exception("Request Timeout")

                    # manually send it off
                    Channel.send_message(dict_to_struct('MsgStruct', msg.as_task_json()))

                    # message should be marked as an error
                    msg.refresh_from_db()
                    self.assertEquals(ERRORED, msg.status)
                    self.assertEquals(1, msg.error_count)
                    self.assertTrue(msg.next_attempt)

                    mock.side_effect = TwilioRestException(400, "https://twilio.com/", "User has opted out", code=21610)

                    # manually send it off
                    Channel.send_message(dict_to_struct('MsgStruct', msg.as_task_json()))

                    # message should be marked as failed and the contact should be stopped
                    msg.refresh_from_db()
                    self.assertEquals(FAILED, msg.status)
                    self.assertTrue(Contact.objects.get(id=msg.contact_id))

            # check that our channel log works as well
            self.login(self.admin)

            response = self.client.get(reverse('channels.channellog_list') + "?channel=%d" % (self.channel.pk))

            # there should be three log items for the three times we sent
            self.assertEquals(3, len(response.context['channellog_list']))

            # number of items on this page should be right as well
            self.assertEquals(3, response.context['paginator'].count)
            self.assertEquals(2, self.channel.get_error_log_count())
            self.assertEquals(1, self.channel.get_success_log_count())

            # view the detailed information for one of them
            response = self.client.get(reverse('channels.channellog_read', args=[ChannelLog.objects.order_by('id')[1].id]))

            # check that it contains the log of our exception
            self.assertContains(response, "Request Timeout")

            # delete our error entries
            ChannelLog.objects.filter(is_error=True).delete()

            # our channel counts should be updated
            self.channel = Channel.objects.get(id=self.channel.pk)
            self.assertEquals(0, self.channel.get_error_log_count())
            self.assertEquals(1, self.channel.get_success_log_count())

    def test_send_media(self):
        from temba.orgs.models import ACCOUNT_SID, ACCOUNT_TOKEN, APPLICATION_SID
        org_config = self.org.config_json()
        org_config[ACCOUNT_SID] = 'twilio_sid'
        org_config[ACCOUNT_TOKEN] = 'twilio_token'
        org_config[APPLICATION_SID] = 'twilio_sid'
        self.org.config = json.dumps(org_config)
        self.org.save()

        joe = self.create_contact("Joe", "+250788383383")
        msg = joe.send("Test message", self.admin, trigger_send=False, attachments=['image/jpeg:https://example.com/attachments/pic.jpg'])[0]

        settings.SEND_MESSAGES = True

        with patch('twilio.rest.resources.messages.Messages.create') as mock:
            mock.return_value = "Sent"

            # manually send it off
            Channel.send_message(dict_to_struct('MsgStruct', msg.as_task_json()))

            # check the status of the message is now sent
            msg.refresh_from_db()
            self.assertEquals(WIRED, msg.status)
            self.assertTrue(msg.sent_on)

            self.assertEquals(mock.call_args[1]['media_url'], [])
            self.assertEquals(mock.call_args[1]['body'], "Test message\nhttps://example.com/attachments/pic.jpg")

            self.clear_cache()

            # handle the status callback
            callback_url = Channel.build_twilio_callback_url(self.channel.uuid, msg.id)

            client = self.org.get_twilio_client()
            validator = RequestValidator(client.auth[1])
            post_data = dict(SmsStatus='delivered', To='+250788383383')
            signature = validator.compute_signature(callback_url, post_data)

            response = self.client.post(callback_url, post_data, **{'HTTP_X_TWILIO_SIGNATURE': signature})

            self.assertEquals(response.status_code, 200)
            msg.refresh_from_db()
            self.assertEquals(msg.status, DELIVERED)

            self.channel.country = 'US'
            self.channel.save()
            self.clear_cache()

            msg = joe.send("MT", self.admin, trigger_send=False, attachments=['image/jpeg:https://example.com/attachments/pic.jpg'])[0]

            # manually send it off
            Channel.send_message(dict_to_struct('MsgStruct', msg.as_task_json()))

            # check the status of the message is now sent
            msg.refresh_from_db()
            self.assertEquals(WIRED, msg.status)
            self.assertTrue(msg.sent_on)

            self.assertEquals(mock.call_args[1]['media_url'], ['https://example.com/attachments/pic.jpg'])
            self.assertEquals(mock.call_args[1]['body'], "MT")

            self.clear_cache()


class TwilioMessagingServiceTest(TembaTest):

    def setUp(self):
        super(TwilioMessagingServiceTest, self).setUp()

        self.channel.delete()
        self.channel = Channel.create(self.org, self.user, 'US', 'TMS', None, None,
                                      config=dict(messaging_service_sid="MSG-SERVICE-SID"),
                                      uuid='00000000-0000-0000-0000-000000001234')

    def test_receive(self):
        # twilio test credentials
        account_sid = "ACe54dc36bfd2a3b483b7ed854b2dd40c1"
        account_token = "0b14d47901387c03f92253a4e4449d5e"
        application_sid = "AP6fe2069df7f9482a8031cb61dc155de2"

        self.channel.org.config = json.dumps({ACCOUNT_SID: account_sid, ACCOUNT_TOKEN: account_token,
                                              APPLICATION_SID: application_sid})
        self.channel.org.save()

        messaging_service_sid = self.channel.config_json()['messaging_service_sid']

        post_data = dict(message_service_sid=messaging_service_sid, From='+250788383383', Body="Hello World")
        twilio_url = reverse('handlers.twilio_messaging_service_handler', args=['receive', self.channel.uuid])

        response = self.client.post(twilio_url, post_data)
        self.assertEqual(response.status_code, 400)

        # this time sign it appropriately, should work
        client = self.org.get_twilio_client()
        validator = RequestValidator(client.auth[1])
        signature = validator.compute_signature(
            'https://' + settings.HOSTNAME + '/handlers/twilio_messaging_service/receive/' + self.channel.uuid,
            post_data
        )
        response = self.client.post(twilio_url, post_data, **{'HTTP_X_TWILIO_SIGNATURE': signature})

        self.assertEquals(201, response.status_code)

        # and we should have a new message
        msg1 = Msg.objects.get()
        self.assertEquals("+250788383383", msg1.contact.get_urn(TEL_SCHEME).path)
        self.assertEquals(INCOMING, msg1.direction)
        self.assertEquals(self.org, msg1.org)
        self.assertEquals(self.channel, msg1.channel)
        self.assertEquals("Hello World", msg1.text)

        # remove twilio connection
        self.channel.org.config = json.dumps({})
        self.channel.org.save()

        signature = validator.compute_signature(
            'https://' + settings.HOSTNAME + '/handlers/twilio_messaging_service/receive/' + self.channel.uuid,
            post_data
        )
        response = self.client.post(twilio_url, post_data, **{'HTTP_X_TWILIO_SIGNATURE': signature})

        self.assertEquals(400, response.status_code)


class ClickatellTest(TembaTest):

    def setUp(self):
        super(ClickatellTest, self).setUp()

        self.channel.delete()
        self.channel = Channel.create(self.org, self.user, 'RW', 'CT', None, '+250788123123',
                                      config=dict(username='uname', password='pword', api_id='api1'),
                                      uuid='00000000-0000-0000-0000-000000001234')

    def test_receive_utf16(self):
        self.channel.org.config = json.dumps({Channel.CONFIG_API_ID: '12345', Channel.CONFIG_USERNAME: 'uname', Channel.CONFIG_PASSWORD: 'pword'})
        self.channel.org.save()

        data = {'to': self.channel.address,
                'from': '250788383383',
                'timestamp': '2012-10-10 10:10:10',
                'moMsgId': 'id1234'}

        encoded_message = urlencode(data)
        encoded_message += "&text=%00m%00e%00x%00i%00c%00o%00+%00k%00+%00m%00i%00s%00+%00p%00a%00p%00a%00s%00+%00n%00o%00+%00t%00e%00n%00%ED%00a%00+%00d%00i%00n%00e%00r%00o%00+%00p%00a%00r%00a%00+%00c%00o%00m%00p%00r%00a%00r%00n%00o%00s%00+%00l%00o%00+%00q%00+%00q%00u%00e%00r%00%ED%00a%00m%00o%00s%00.%00."
        encoded_message += "&charset=UTF-16BE"
        receive_url = reverse('handlers.clickatell_handler', args=['receive', self.channel.uuid]) + '?' + encoded_message

        response = self.client.get(receive_url)

        self.assertEquals(200, response.status_code)

        # and we should have a new message
        msg1 = Msg.objects.get()
        self.assertEquals("+250788383383", msg1.contact.get_urn(TEL_SCHEME).path)
        self.assertEquals(INCOMING, msg1.direction)
        self.assertEquals(self.org, msg1.org)
        self.assertEquals(self.channel, msg1.channel)
        self.assertEquals(u"mexico k mis papas no ten\xeda dinero para comprarnos lo q quer\xedamos..", msg1.text)
        self.assertEquals(2012, msg1.sent_on.year)
        self.assertEquals('id1234', msg1.external_id)

    def test_receive_iso_8859_1(self):
        self.channel.org.config = json.dumps({Channel.CONFIG_API_ID: '12345', Channel.CONFIG_USERNAME: 'uname', Channel.CONFIG_PASSWORD: 'pword'})
        self.channel.org.save()

        data = {'to': self.channel.address,
                'from': '250788383383',
                'timestamp': '2012-10-10 10:10:10',
                'moMsgId': 'id1234'}

        encoded_message = urlencode(data)
        encoded_message += "&text=%05%EF%BF%BD%EF%BF%BD%034%02%41i+mapfumbamwe+vana+4+kuwacha+handingapedze+izvozvo+ndozvikukonzera+kt+varoorwe+varipwere+ngapaonekwe+ipapo+ndatenda."
        encoded_message += "&charset=ISO-8859-1"
        receive_url = reverse('handlers.clickatell_handler', args=['receive', self.channel.uuid]) + '?' + encoded_message

        response = self.client.get(receive_url)

        self.assertEquals(200, response.status_code)

        # and we should have a new message
        msg1 = Msg.objects.get()
        self.assertEquals("+250788383383", msg1.contact.get_urn(TEL_SCHEME).path)
        self.assertEquals(INCOMING, msg1.direction)
        self.assertEquals(self.org, msg1.org)
        self.assertEquals(self.channel, msg1.channel)
        self.assertEquals(u'4Ai mapfumbamwe vana 4 kuwacha handingapedze izvozvo ndozvikukonzera kt varoorwe varipwere ngapaonekwe ipapo ndatenda.', msg1.text)
        self.assertEquals(2012, msg1.sent_on.year)
        self.assertEquals('id1234', msg1.external_id)

        Msg.objects.all().delete()

        encoded_message = urlencode(data)
        encoded_message += "&text=Artwell+S%ECbbnda"
        encoded_message += "&charset=ISO-8859-1"
        receive_url = reverse('handlers.clickatell_handler', args=['receive', self.channel.uuid]) + '?' + encoded_message

        response = self.client.get(receive_url)

        self.assertEquals(200, response.status_code)
        # and we should have a new message
        msg1 = Msg.objects.get()
        self.assertEquals("+250788383383", msg1.contact.get_urn(TEL_SCHEME).path)
        self.assertEquals(INCOMING, msg1.direction)
        self.assertEquals(self.org, msg1.org)
        self.assertEquals(self.channel, msg1.channel)
        self.assertEquals("Artwell Sìbbnda", msg1.text)
        self.assertEquals(2012, msg1.sent_on.year)
        self.assertEquals('id1234', msg1.external_id)

        Msg.objects.all().delete()

        encoded_message = urlencode(data)
        encoded_message += "&text=a%3F+%A3irvine+stinta%3F%A5.++"
        encoded_message += "&charset=ISO-8859-1"
        receive_url = reverse('handlers.clickatell_handler', args=['receive', self.channel.uuid]) + '?' + encoded_message

        response = self.client.get(receive_url)

        self.assertEquals(200, response.status_code)
        # and we should have a new message
        msg1 = Msg.objects.get()
        self.assertEquals("+250788383383", msg1.contact.get_urn(TEL_SCHEME).path)
        self.assertEquals(INCOMING, msg1.direction)
        self.assertEquals(self.org, msg1.org)
        self.assertEquals(self.channel, msg1.channel)
        self.assertEquals("a? £irvine stinta?¥.  ", msg1.text)
        self.assertEquals(2012, msg1.sent_on.year)
        self.assertEquals('id1234', msg1.external_id)

        Msg.objects.all().delete()

        data['text'] = 'when? or What? is this '

        encoded_message = urlencode(data)
        encoded_message += "&charset=ISO-8859-1"
        receive_url = reverse('handlers.clickatell_handler', args=['receive', self.channel.uuid]) + '?' + encoded_message

        response = self.client.get(receive_url)

        self.assertEquals(200, response.status_code)
        # and we should have a new message
        msg1 = Msg.objects.get()
        self.assertEquals("+250788383383", msg1.contact.get_urn(TEL_SCHEME).path)
        self.assertEquals(INCOMING, msg1.direction)
        self.assertEquals(self.org, msg1.org)
        self.assertEquals(self.channel, msg1.channel)
        self.assertEquals("when? or What? is this ", msg1.text)
        self.assertEquals(2012, msg1.sent_on.year)
        self.assertEquals('id1234', msg1.external_id)

    def test_receive(self):
        self.channel.org.config = json.dumps({Channel.CONFIG_API_ID: '12345', Channel.CONFIG_USERNAME: 'uname', Channel.CONFIG_PASSWORD: 'pword'})
        self.channel.org.save()

        data = {'to': self.channel.address,
                'from': '250788383383',
                'text': "Hello World",
                'timestamp': '2012-10-10 10:10:10',
                'moMsgId': 'id1234'}

        encoded_message = urlencode(data)
        receive_url = reverse('handlers.clickatell_handler', args=['receive', self.channel.uuid]) + '?' + encoded_message

        response = self.client.get(receive_url)

        self.assertEquals(200, response.status_code)

        # and we should have a new message
        msg1 = Msg.objects.get()
        self.assertEquals("+250788383383", msg1.contact.get_urn(TEL_SCHEME).path)
        self.assertEquals(INCOMING, msg1.direction)
        self.assertEquals(self.org, msg1.org)
        self.assertEquals(self.channel, msg1.channel)
        self.assertEquals("Hello World", msg1.text)
        self.assertEquals(2012, msg1.sent_on.year)

        # times are sent as GMT+2
        self.assertEquals(8, msg1.sent_on.hour)
        self.assertEquals('id1234', msg1.external_id)

    def test_status(self):
        self.channel.org.config = json.dumps({Channel.CONFIG_API_ID: '12345', Channel.CONFIG_USERNAME: 'uname', Channel.CONFIG_PASSWORD: 'pword'})
        self.channel.org.save()

        contact = self.create_contact("Joe", "+250788383383")
        msg = Msg.create_outgoing(self.org, self.user, contact, "test")
        msg.external_id = 'id1234'
        msg.save(update_fields=('external_id',))

        data = {'apiMsgId': 'id1234', 'status': '001'}
        encoded_message = urlencode(data)

        callback_url = reverse('handlers.clickatell_handler', args=['status', self.channel.uuid]) + "?" + encoded_message
        response = self.client.get(callback_url)

        self.assertEquals(200, response.status_code)

        # reload our message
        msg = Msg.objects.get(pk=msg.pk)

        # make sure it is marked as failed
        self.assertEquals(FAILED, msg.status)

        # reset our status to WIRED
        msg.status = WIRED
        msg.save()

        # and do it again with a received state
        data = {'apiMsgId': 'id1234', 'status': '004'}
        encoded_message = urlencode(data)

        callback_url = reverse('handlers.clickatell_handler', args=['status', self.channel.uuid]) + "?" + encoded_message
        response = self.client.get(callback_url)

        # load our message
        msg = Msg.objects.all().order_by('-pk').first()

        # make sure it is marked as delivered
        self.assertEquals(DELIVERED, msg.status)

    def test_send(self):
        joe = self.create_contact("Joe", "+250788383383")
        msg = joe.send("Test message", self.admin, trigger_send=False)[0]

        try:
            settings.SEND_MESSAGES = True

            with patch('requests.get') as mock:
                msg.text = "Test message"
                mock.return_value = MockResponse(200, "000")

                # manually send it off
                Channel.send_message(dict_to_struct('MsgStruct', msg.as_task_json()))

                # check the status of the message is now sent
                msg.refresh_from_db()
                self.assertEquals(WIRED, msg.status)
                self.assertTrue(msg.sent_on)
                params = {'api_id': 'api1',
                          'user': 'uname',
                          'password': 'pword',
                          'from': '250788123123',
                          'concat': 3,
                          'callback': 7,
                          'mo': 1,
                          'unicode': 0,
                          'to': "250788383383",
                          'text': "Test message"}
                mock.assert_called_with('https://api.clickatell.com/http/sendmsg', params=params, headers=TEMBA_HEADERS,
                                        timeout=5)

                self.clear_cache()

            with patch('requests.get') as mock:
                msg.text = "Test message ☺"
                mock.return_value = MockResponse(200, "ID: 15")

                # manually send it off
                Channel.send_message(dict_to_struct('MsgStruct', msg.as_task_json()))

                # check the status of the message is now sent
                msg.refresh_from_db()
                self.assertEquals(WIRED, msg.status)
                self.assertTrue(msg.sent_on)
                self.assertEqual(msg.external_id, "15")
                params = {'api_id': 'api1',
                          'user': 'uname',
                          'password': 'pword',
                          'from': '250788123123',
                          'concat': 3,
                          'callback': 7,
                          'mo': 1,
                          'unicode': 1,
                          'to': "250788383383",
                          'text': "Test message ☺"}
                mock.assert_called_with('https://api.clickatell.com/http/sendmsg', params=params, headers=TEMBA_HEADERS,
                                        timeout=5)

                self.clear_cache()

            with patch('requests.get') as mock:
                mock.return_value = MockResponse(400, "Error", method='POST')

                # manually send it off
                Channel.send_message(dict_to_struct('MsgStruct', msg.as_task_json()))

                # message should be marked as an error
                msg.refresh_from_db()
                self.assertEquals(ERRORED, msg.status)
                self.assertEquals(1, msg.error_count)
                self.assertTrue(msg.next_attempt)

            with patch('requests.get') as mock:
                mock.side_effect = Exception('Kaboom!')

                # manually send it off
                Channel.send_message(dict_to_struct('MsgStruct', msg.as_task_json()))

                # message should be marked as an error
                msg.refresh_from_db()
                self.assertEquals(ERRORED, msg.status)
                self.assertEquals(2, msg.error_count)
                self.assertTrue(msg.next_attempt)

                self.assertFalse(ChannelLog.objects.filter(description__icontains="local variable 'response' "
                                                                                  "referenced before assignment"))

        finally:
            settings.SEND_MESSAGES = False

    def test_send_media(self):
        joe = self.create_contact("Joe", "+250788383383")
        msg = joe.send("Test message", self.admin, trigger_send=False, attachments=['image/jpeg:https://example.com/attachments/pic.jpg'])[0]

        try:
            settings.SEND_MESSAGES = True

            with patch('requests.get') as mock:
                msg.text = "Test message"
                mock.return_value = MockResponse(200, "000")

                # manually send it off
                Channel.send_message(dict_to_struct('MsgStruct', msg.as_task_json()))

                # check the status of the message is now sent
                msg.refresh_from_db()
                self.assertEquals(WIRED, msg.status)
                self.assertTrue(msg.sent_on)
                params = {'api_id': 'api1',
                          'user': 'uname',
                          'password': 'pword',
                          'from': '250788123123',
                          'concat': 3,
                          'callback': 7,
                          'mo': 1,
                          'unicode': 0,
                          'to': "250788383383",
                          'text': "Test message\nhttps://example.com/attachments/pic.jpg"}
                mock.assert_called_with('https://api.clickatell.com/http/sendmsg', params=params, headers=TEMBA_HEADERS,
                                        timeout=5)

                self.clear_cache()
        finally:
            settings.SEND_MESSAGES = False


class TelegramTest(TembaTest):

    def setUp(self):
        super(TelegramTest, self).setUp()

        self.channel.delete()

        self.channel = Channel.create(self.org, self.user, None, 'TG', None, 'RapidBot',
                                      config=dict(auth_token='valid'),
                                      uuid='00000000-0000-0000-0000-000000001234')

    def test_receive(self):
        data = """
        {
          "update_id": 174114370,
          "message": {
            "message_id": 41,
            "from": {
              "id": 3527065,
              "first_name": "Nic",
              "last_name": "Pottier"
            },
            "chat": {
              "id": 3527065,
              "first_name": "Nic",
              "last_name": "Pottier",
              "type": "private"
            },
            "date": 1454119029,
            "text": "Hello World"
          }
        }
        """

        receive_url = reverse('handlers.telegram_handler', args=[self.channel.uuid])
        response = self.client.post(receive_url, data, content_type='application/json')
        self.assertEquals(201, response.status_code)

        # and we should have a new message
        msg1 = Msg.objects.get()
        self.assertEquals('3527065', msg1.contact.get_urn(TELEGRAM_SCHEME).path)
        self.assertEquals(INCOMING, msg1.direction)
        self.assertEquals(self.org, msg1.org)
        self.assertEquals(self.channel, msg1.channel)
        self.assertEquals("Hello World", msg1.text)
        self.assertEqual(msg1.contact.name, 'Nic Pottier')

        def test_file_message(data, file_path, content_type, extension, caption=None):

            Msg.objects.all().delete()

            with patch('requests.post') as post:
                with patch('requests.get') as get:

                    post.return_value = MockResponse(200, json.dumps(dict(ok="true", result=dict(file_path=file_path))))
                    get.return_value = MockResponse(200, "Fake image bits", headers={"Content-Type": content_type})

                    response = self.client.post(receive_url, data, content_type='application/json')
                    self.assertEquals(201, response.status_code)

                    # should have a new message
                    msg = Msg.objects.get()
                    self.assertEqual(msg.text, caption or "")
                    self.assertTrue(msg.attachments[0].startswith('%s:https://' % content_type))
                    self.assertTrue(msg.attachments[0].endswith(extension))

        # stickers are allowed
        sticker_data = """
        {
          "update_id":174114373,
          "message":{
            "message_id":44,
            "from":{
              "id":3527065,
              "first_name":"Nic",
              "last_name":"Pottier"
            },
            "chat":{
              "id":3527065,
              "first_name":"Nic",
              "last_name":"Pottier",
              "type":"private"
            },
            "date":1454119668,
            "sticker":{
              "width":436,
              "height":512,
              "thumb":{
                "file_id":"AAQDABNW--sqAAS6easb1s1rNdJYAAIC",
                "file_size":2510,
                "width":77,
                "height":90
              },
              "file_id":"BQADAwADRQADyIsGAAHtBskMy6GoLAI",
              "file_size":38440
            }
          }
        }
        """

        photo_data = """
        {
          "update_id":414383172,
          "message":{
            "message_id":52,
            "from":{
              "id":25028612,
              "first_name":"Eric",
              "last_name":"Newcomer",
              "username":"ericn"
            },
            "chat":{
              "id":25028612,
              "first_name":"Eric",
              "last_name":"Newcomer",
              "username":"ericn",
              "type":"private"
            },
            "date":1460845907,
            "photo":[
              {
                "file_id":"AgADAwADJKsxGwTofQF_vVnL5P2C2P8AAewqAARQoXPLPaJRfrgPAQABAg",
                "file_size":1527,
                "width":90,
                "height":67
              },
              {
                "file_id":"AgADAwADJKsxGwTofQF_vVnL5P2C2P8AAewqAATfgqvLofrK17kPAQABAg",
                "file_size":21793,
                "width":320,
                "height":240
              },
              {
                "file_id":"AgADAwADJKsxGwTofQF_vVnL5P2C2P8AAewqAAQn6a6fBlz_KLcPAQABAg",
                "file_size":104602,
                "width":800,
                "height":600
              },
              {
                "file_id":"AgADAwADJKsxGwTofQF_vVnL5P2C2P8AAewqAARtnUHeihUe-LYPAQABAg",
                "file_size":193145,
                "width":1280,
                "height":960
              }
            ]
          }
        }
        """

        video_data = """
        {
          "update_id":414383173,
          "message":{
            "caption": "Check out this amazeballs video",
            "message_id":54,
            "from":{
              "id":25028612,
              "first_name":"Eric",
              "last_name":"Newcomer",
              "username":"ericn"
            },
            "chat":{
              "id":25028612,
              "first_name":"Eric",
              "last_name":"Newcomer",
              "username":"ericn",
              "type":"private"
            },
            "date":1460848768,
            "video":{
              "duration":5,
              "width":640,
              "height":360,
              "thumb":{
                "file_id":"AAQDABNaEOwqAATL2L1LaefkMyccAAIC",
                "file_size":1903,
                "width":90,
                "height":50
              },
              "file_id":"BAADAwADbgADBOh9ARFryoDddM4bAg",
              "file_size":368568
            }
          }
        }
        """

        audio_data = """
        {
          "update_id":414383174,
          "message":{
            "message_id":55,
            "from":{
              "id":25028612,
              "first_name":"Eric",
              "last_name":"Newcomer",
              "username":"ericn"
            },
            "chat":{
              "id":25028612,
              "first_name":"Eric",
              "last_name":"Newcomer",
              "username":"ericn",
              "type":"private"
            },
            "date":1460849148,
            "voice":{
              "duration":2,
              "mime_type":"audio\/ogg",
              "file_id":"AwADAwADbwADBOh9AYp70sKPJ09pAg",
              "file_size":7748
            }
          }
        }
        """

        test_file_message(sticker_data, 'file/image.webp', "image/webp", "webp")
        test_file_message(photo_data, 'file/image.jpg', "image/jpeg", "jpg")
        test_file_message(video_data, 'file/video.mp4', "video/mp4", "mp4", caption="Check out this amazeballs video")
        test_file_message(audio_data, 'file/audio.oga', "audio/ogg", "oga")

        # test with a location which will create an geo attachment
        location_data = """
        {
          "update_id":414383175,
          "message":{
            "message_id":56,
            "from":{
              "id":25028612,
              "first_name":"Eric",
              "last_name":"Newcomer",
              "username":"ericn"
            },
            "chat":{
              "id":25028612,
              "first_name":"Eric",
              "last_name":"Newcomer",
              "username":"ericn",
              "type":"private"
            },
            "date":1460849460,
            "location":{
              "latitude":-2.910574,
              "longitude":-79.000239
            },
            "venue":{
              "location":{
                "latitude":-2.910574,
                "longitude":-79.000239
              },
              "title":"Fogo Mar",
              "address":"Av. Paucarbamba",
              "foursquare_id":"55033319498eed335779a701"
            }
          }
        }
        """
        Msg.objects.all().delete()
        response = self.client.post(receive_url, location_data, content_type='application/json')
        self.assertEqual(response.status_code, 201)

        # location should be a geo attachment and venue title should be the message text
        msg = Msg.objects.get()
        self.assertEqual(msg.attachments, ['geo:-2.910574,-79.000239'])
        self.assertEqual(msg.text, "Fogo Mar")

        # test payload missing message object
        no_message = """
        {
          "channel_post": {
            "caption": "@A_caption",
            "chat": {
              "id": -1001091928432,
              "title": "a title",
              "type": "channel",
              "username": "a_username"
            },
            "date": 1479722450,
            "forward_date": 1479712599,
            "forward_from": {},
            "forward_from_chat": {},
            "forward_from_message_id": 532,
            "from": {
              "first_name": "a_first_name",
              "id": 294674412
            },
            "message_id": 1310,
            "voice": {
              "duration": 191,
              "file_id": "AwADBAAD2AYAAoN65QtM8XVBVS7P5Ao",
              "file_size": 1655713,
              "mime_type": "audio/ogg"
            }
          },
          "update_id": 677142491
        }
        """
        response = self.client.post(receive_url, no_message, content_type='application/json')
        self.assertEqual(response.status_code, 400)

        # test valid message with no content for us to create a message from
        empty_message = """
        {
          "update_id":414383174,
          "message": {
            "message_id":55,
            "from":{
              "id":25028612,
              "first_name":"Eric",
              "last_name":"Newcomer",
              "username":"ericn"
            },
            "chat":{
              "id":25028612,
              "first_name":"Eric",
              "last_name":"Newcomer",
              "username":"ericn",
              "type":"private"
            },
            "date":1460849148
          }
        }
        """
        response = self.client.post(receive_url, empty_message, content_type='application/json')
        self.assertEqual(response.status_code, 201)

        new_conversation_command = """
        {
          "update_id": 174114370,
          "message": {
            "message_id": 41,
            "from": {
              "id": 3527065,
              "first_name": "Nic",
              "last_name": "Pottier"
            },
            "chat": {
              "id": 3527065,
              "first_name": "Nic",
              "last_name": "Pottier",
              "type": "private"
            },
            "date": 1454119029,
            "text": "/start"
          }
        }
        """

        response = self.client.post(receive_url, new_conversation_command, content_type='application/json')
        self.assertEqual(response.status_code, 201)
        response_json = response.json()
        self.assertEqual(response_json.get("description"), "Conversation started")

        # remove all contacts to simulate the contact is new
        Contact.objects.all().delete()

        with AnonymousOrg(self.org):
            response = self.client.post(receive_url, new_conversation_command, content_type='application/json')
            self.assertEqual(response.status_code, 201)
            response_json = response.json()
            self.assertEqual(response_json.get("description"), "Conversation started")

        Msg.objects.all().delete()
        Contact.objects.all().delete()

        no_new_conversation_command = """
        {
          "update_id": 174114370,
          "message": {
            "message_id": 41,
            "from": {
              "id": 3527065,
              "first_name": "Nic",
              "last_name": "Pottier"
            },
            "chat": {
              "id": 3527065,
              "first_name": "Nic",
              "last_name": "Pottier",
              "type": "private"
            },
            "date": 1454119029,
            "text": "/startup"
          }
        }
        """

        response = self.client.post(receive_url, no_new_conversation_command, content_type='application/json')
        self.assertEqual(response.status_code, 201)
        response_json = response.json()
        self.assertEqual(response_json.get("description"), "Message accepted")

        msg1 = Msg.objects.get()
        self.assertEquals('3527065', msg1.contact.get_urn(TELEGRAM_SCHEME).path)
        self.assertEquals(INCOMING, msg1.direction)
        self.assertEquals(self.org, msg1.org)
        self.assertEquals(self.channel, msg1.channel)
        self.assertEquals("/startup", msg1.text)
        self.assertEqual(msg1.contact.name, 'Nic Pottier')

        Msg.objects.all().delete()
        Contact.objects.all().delete()

        no_new_conversation_command = """
        {
          "update_id": 174114370,
          "message": {
            "message_id": 41,
            "from": {
              "id": 3527065,
              "first_name": "Nic",
              "last_name": "Pottier"
            },
            "chat": {
              "id": 3527065,
              "first_name": "Nic",
              "last_name": "Pottier",
              "type": "private"
            },
            "date": 1454119029,
            "text": "start Hello World"
          }
        }
        """

        response = self.client.post(receive_url, no_new_conversation_command, content_type='application/json')
        self.assertEqual(response.status_code, 201)
        response_json = response.json()
        self.assertEqual(response_json.get("description"), "Message accepted")

        msg1 = Msg.objects.get()
        self.assertEquals('3527065', msg1.contact.get_urn(TELEGRAM_SCHEME).path)
        self.assertEquals(INCOMING, msg1.direction)
        self.assertEquals(self.org, msg1.org)
        self.assertEquals(self.channel, msg1.channel)
        self.assertEquals("start Hello World", msg1.text)
        self.assertEqual(msg1.contact.name, 'Nic Pottier')

    def test_send(self):
        joe = self.create_contact("Ernie", urn='telegram:1234')
        msg = joe.send("Test message", self.admin, trigger_send=False)[0]

        try:
            settings.SEND_MESSAGES = True

            with patch('requests.post') as mock:
                mock.return_value = MockResponse(200, json.dumps({"result": {"message_id": 1234}}))

                # manually send it off
                Channel.send_message(dict_to_struct('MsgStruct', msg.as_task_json()))

                # check the status of the message is now sent
                msg.refresh_from_db()
                self.assertEquals(WIRED, msg.status)
                self.assertTrue(msg.sent_on)
                self.clear_cache()

                self.assertEqual(mock.call_args[0][0], "https://api.telegram.org/botvalid/sendMessage")
                self.assertEqual(mock.call_args[0][1]['text'], "Test message")
                self.assertEqual(mock.call_args[0][1]['chat_id'], "1234")

            with patch('requests.post') as mock:
                mock.return_value = MockResponse(400, "Error", method='POST')

                # manually send it off
                Channel.send_message(dict_to_struct('MsgStruct', msg.as_task_json()))

                # message should be marked as an error
                msg.refresh_from_db()
                self.assertEquals(ERRORED, msg.status)
                self.assertEquals(1, msg.error_count)
                self.assertTrue(msg.next_attempt)

        finally:
            settings.SEND_MESSAGES = False

    def test_send_media(self):
        joe = self.create_contact("Ernie", urn='telegram:1234')
        msg = joe.send("Test message", self.admin, trigger_send=False, attachments=['image/jpeg:https://example.com/attachments/pic.jpg'])[0]

        settings.SEND_MESSAGES = True

        with patch('requests.post') as mock:
            mock.return_value = MockResponse(200, json.dumps({"result": {"message_id": 1234}}))

            # manually send it off
            Channel.send_message(dict_to_struct('MsgStruct', msg.as_task_json()))

            # check the status of the message is now sent
            msg.refresh_from_db()
            self.assertEquals(WIRED, msg.status)
            self.assertTrue(msg.sent_on)
            self.clear_cache()

            self.assertEqual(mock.call_args[0][0], "https://api.telegram.org/botvalid/sendPhoto")
            self.assertEqual(mock.call_args[0][1]['photo'], "https://example.com/attachments/pic.jpg")
            self.assertEqual(mock.call_args[0][1]['caption'], "Test message")
            self.assertEqual(mock.call_args[0][1]['chat_id'], "1234")

            msg = joe.send("Test message", self.admin, trigger_send=False,
                           attachments=['audio/mp3:https://example.com/attachments/sound.mp3'])[0]

            Channel.send_message(dict_to_struct('MsgStruct', msg.as_task_json()))

            msg.refresh_from_db()
            self.assertEquals(WIRED, msg.status)
            self.assertTrue(msg.sent_on)
            self.clear_cache()

            self.assertEqual(mock.call_args[0][0], "https://api.telegram.org/botvalid/sendAudio")
            self.assertEqual(mock.call_args[0][1]['audio'], "https://example.com/attachments/sound.mp3")
            self.assertEqual(mock.call_args[0][1]['caption'], "Test message")
            self.assertEqual(mock.call_args[0][1]['chat_id'], "1234")

            msg = joe.send("Test message", self.admin, trigger_send=False,
                           attachments=['video/mpeg4:https://example.com/attachments/video.mp4'])[0]

            Channel.send_message(dict_to_struct('MsgStruct', msg.as_task_json()))

            msg.refresh_from_db()
            self.assertEquals(WIRED, msg.status)
            self.assertTrue(msg.sent_on)
            self.clear_cache()

            self.assertEqual(mock.call_args[0][0], "https://api.telegram.org/botvalid/sendVideo")
            self.assertEqual(mock.call_args[0][1]['video'], "https://example.com/attachments/video.mp4")
            self.assertEqual(mock.call_args[0][1]['caption'], "Test message")
            self.assertEqual(mock.call_args[0][1]['chat_id'], "1234")


class PlivoTest(TembaTest):

    def setUp(self):
        super(PlivoTest, self).setUp()

        self.channel.delete()
        self.channel = Channel.create(self.org, self.user, 'RW', 'PL', None, '+250788123123',
                                      config={Channel.CONFIG_PLIVO_AUTH_ID: 'plivo-auth-id',
                                              Channel.CONFIG_PLIVO_AUTH_TOKEN: 'plivo-auth-token',
                                              Channel.CONFIG_PLIVO_APP_ID: 'plivo-app-id'},
                                      uuid='00000000-0000-0000-0000-000000001234')

        self.joe = self.create_contact("Joe", "+250788383383")

    def test_release(self):
        with self.settings(IS_PROD=True):
            with patch('requests.delete') as mock:
                mock.return_value = MockResponse(200, "Success", method='POST')
                self.channel.release()
                self.channel.refresh_from_db()
                self.assertFalse(self.channel.is_active)
                self.assertTrue(mock.called)

    def test_receive(self):
        response = self.client.get(reverse('handlers.plivo_handler', args=['receive', 'not-real-uuid']), dict())
        self.assertEquals(400, response.status_code)

        data = dict(MessageUUID="msg-uuid", Text="Hey, there", To="254788383383", From="254788383383")
        receive_url = reverse('handlers.plivo_handler', args=['receive', self.channel.uuid])
        response = self.client.get(receive_url, data)
        self.assertEquals(400, response.status_code)

        data = dict(MessageUUID="msg-uuid", Text="Hey, there", To=self.channel.address.lstrip('+'), From="254788383383")
        response = self.client.get(receive_url, data)
        self.assertEquals(200, response.status_code)

        msg1 = Msg.objects.get()
        self.assertEquals("+254788383383", msg1.contact.get_urn(TEL_SCHEME).path)
        self.assertEquals(INCOMING, msg1.direction)
        self.assertEquals(self.org, msg1.org)
        self.assertEquals(self.channel, msg1.channel)
        self.assertEquals('Hey, there', msg1.text)

    def test_status(self):
        # an invalid uuid
        data = dict(MessageUUID="-1", Status="delivered", From=self.channel.address.lstrip('+'), To="254788383383")
        response = self.client.get(reverse('handlers.plivo_handler', args=['status', 'not-real-uuid']), data)
        self.assertEquals(400, response.status_code)

        # a valid uuid, but invalid data
        delivery_url = reverse('handlers.plivo_handler', args=['status', self.channel.uuid])
        response = self.client.get(delivery_url, dict())
        self.assertEquals(400, response.status_code)

        response = self.client.get(delivery_url, data)
        self.assertEquals(400, response.status_code)

        # ok, lets create an outgoing message to update
        joe = self.create_contact("Joe Biden", "+254788383383")
        msg = joe.send("Hey Joe, it's Obama, pick up!", self.admin)[0]
        msg.external_id = 'msg-uuid'
        msg.save(update_fields=('external_id',))

        data['MessageUUID'] = msg.external_id

        def assertStatus(sms, status, assert_status):
            sms.status = WIRED
            sms.save()
            data['Status'] = status
            response = self.client.get(delivery_url, data)
            self.assertEquals(200, response.status_code)
            sms = Msg.objects.get(external_id=sms.external_id)
            self.assertEquals(assert_status, sms.status)

        assertStatus(msg, 'queued', WIRED)
        assertStatus(msg, 'sent', SENT)
        assertStatus(msg, 'delivered', DELIVERED)
        assertStatus(msg, 'undelivered', SENT)
        assertStatus(msg, 'rejected', FAILED)

    def test_send(self):
        msg = self.joe.send("Test message", self.admin, trigger_send=False)[0]

        try:
            settings.SEND_MESSAGES = True

            with patch('requests.post') as mock:
                mock.return_value = MockResponse(202,
                                                 json.dumps({"message": "message(s) queued",
                                                             "message_uuid": ["db3ce55a-7f1d-11e1-8ea7-1231380bc196"],
                                                             "api_id": "db342550-7f1d-11e1-8ea7-1231380bc196"}))

                # manually send it off
                Channel.send_message(dict_to_struct('MsgStruct', msg.as_task_json()))

                # check the status of the message is now sent
                msg.refresh_from_db()
                self.assertEquals(WIRED, msg.status)
                self.assertTrue(msg.sent_on)

                self.assertEqual(json.loads(mock.call_args[1]['data'])['text'], "Test message")
                self.clear_cache()

            with patch('requests.get') as mock:
                mock.return_value = MockResponse(400, "Error", method='POST')

                # manually send it off
                Channel.send_message(dict_to_struct('MsgStruct', msg.as_task_json()))

                # message should be marked as an error
                msg.refresh_from_db()
                self.assertEquals(ERRORED, msg.status)
                self.assertEquals(1, msg.error_count)
                self.assertTrue(msg.next_attempt)

            with patch('requests.get') as mock:
                mock.side_effect = Exception('Kaboom!')

                # manually send it off
                Channel.send_message(dict_to_struct('MsgStruct', msg.as_task_json()))

                # message should be marked as an error
                msg.refresh_from_db()
                self.assertEquals(ERRORED, msg.status)
                self.assertEquals(2, msg.error_count)
                self.assertTrue(msg.next_attempt)

                self.assertFalse(ChannelLog.objects.filter(description__icontains="local variable 'response' "
                                                                                  "referenced before assignment"))

        finally:
            settings.SEND_MESSAGES = False

    def test_send_media(self):
        msg = self.joe.send("MT", self.admin, trigger_send=False, attachments=['image/jpeg:https://example.com/attachments/pic.jpg'])[0]

        try:
            settings.SEND_MESSAGES = True

            with patch('requests.post') as mock:
                mock.return_value = MockResponse(202,
                                                 json.dumps({"message": "message(s) queued",
                                                             "message_uuid": ["db3ce55a-7f1d-11e1-8ea7-1231380bc196"],
                                                             "api_id": "db342550-7f1d-11e1-8ea7-1231380bc196"}))

                # manually send it off
                Channel.send_message(dict_to_struct('MsgStruct', msg.as_task_json()))

                # check the status of the message is now sent
                msg.refresh_from_db()
                self.assertEquals(WIRED, msg.status)
                self.assertTrue(msg.sent_on)

                self.assertEqual(json.loads(mock.call_args[1]['data'])['text'],
                                 "MT\nhttps://example.com/attachments/pic.jpg")

                self.clear_cache()
        finally:
            settings.SEND_MESSAGES = False


class TwitterTest(TembaTest):

    def setUp(self):
        super(TwitterTest, self).setUp()

        self.channel.delete()

        # an old style Twitter channel which would use Mage for receiving messages
        self.twitter = Channel.create(self.org, self.user, None, 'TT', None, 'billy_bob',
                                      config={'oauth_token': 'abcdefghijklmnopqrstuvwxyz', 'oauth_token_secret': '0123456789'},
                                      uuid='00000000-0000-0000-0000-000000002345')

        # a new style Twitter channel configured for the Webhooks API
        self.twitter_beta = Channel.create(self.org, self.user, None, 'TWT', None, 'cuenca_facts',
                                           config={'handle_id': 10001,
                                                   'api_key': 'APIKEY',
                                                   'api_secret': 'APISECRET',
                                                   'access_token': 'abcdefghijklmnopqrstuvwxyz',
                                                   'access_token_secret': '0123456789'},
                                           uuid='00000000-0000-0000-0000-000000001234')

        self.joe = self.create_contact("Joe", twitterid='10002')

    def signed_request(self, url, data, api_secret='APISECRET'):
        """
        Makes a post to the Twitter handler with a computed signature
        """
        body = json.dumps(data)
        signature = generate_twitter_signature(body, api_secret)

        return self.client.post(url, body, content_type="application/json", HTTP_X_TWITTER_WEBHOOKS_SIGNATURE=signature)

    def webhook_payload(self, external_id, text, sender, target):
        return {
            "direct_message_events": [
                {
                    "created_timestamp": "1494877823220",
                    "message_create": {
                        "message_data": {
                            "text": text,
                        },
                        "sender_id": sender['id'],
                        "target": {"recipient_id": target['id']}
                    },
                    "type": "message_create",
                    "id": external_id
                }
            ],
            "users": {
                sender['id']: {"id": sender['id'], "name": sender['name'], "screen_name": sender['screen_name']},
                target['id']: {"id": target['id'], "name": target['name'], "screen_name": target['screen_name']}
            }
        }

    def test_crc_check(self):
        # try requesting from a non-existent channel
        response = self.client.get(reverse('handlers.twitter_handler', args=['xyz']) + '?crc_token=123456')
        self.assertEqual(response.status_code, 400)

        response = self.client.get(reverse('handlers.twitter_handler', args=[self.twitter_beta.uuid]) + '?crc_token=123456')
        self.assertEqual(response.status_code, 200)
        self.assertEqual(response.json(), {'response_token': generate_twitter_signature('123456', 'APISECRET')})

    def test_receive(self):
        data = self.webhook_payload('ext1', "Thanks for the info!",
                                    dict(id='10002', name="Joe", screen_name="joe81"),
                                    dict(id='10001', name="Cuenca Facts", screen_name="cuenca_facts"))

        # try sending to a non-existent channel
        response = self.signed_request(reverse('handlers.twitter_handler', args=['xyz']), data)
        self.assertEqual(response.status_code, 400)

        # try sending with an invalid request signature
        response = self.signed_request(reverse('handlers.twitter_handler', args=[self.twitter_beta.uuid]), data, api_secret='XYZ')
        self.assertEqual(response.status_code, 400)

        response = self.signed_request(reverse('handlers.twitter_handler', args=[self.twitter_beta.uuid]), data)
        self.assertEqual(response.status_code, 200)

        msg = Msg.objects.get()
        self.assertEqual(msg.text, "Thanks for the info!")
        self.assertEqual(msg.contact, self.joe)
        self.assertEqual(msg.contact_urn, self.joe.get_urns()[0])
        self.assertEqual(msg.external_id, 'ext1')

        # check that a message from us isn't saved
        data = self.webhook_payload('ext2', "It rains a lot in Cuenca",
                                    dict(id='10001', name="Cuenca Facts", screen_name="cuenca_facts"),
                                    dict(id='10002', name="Joe", screen_name="joe81"))
        response = self.signed_request(reverse('handlers.twitter_handler', args=[self.twitter_beta.uuid]), data)

        self.assertEqual(response.status_code, 200)
        self.assertEqual(Msg.objects.count(), 1)

    def test_send_media(self):
        msg = self.joe.send("MT", self.admin, trigger_send=False, attachments=['image/jpeg:https://example.com/attachments/pic.jpg'])[0]
        try:
            settings.SEND_MESSAGES = True

            with patch('twython.Twython.send_direct_message') as mock:
                mock.return_value = dict(id=1234567890)

                # manually send it off
                Channel.send_message(dict_to_struct('MsgStruct', msg.as_task_json()))

                # assert we were only called once
                self.assertEquals(1, mock.call_count)

                # check the status of the message is now sent
                msg.refresh_from_db()
                self.assertEquals(WIRED, msg.status)
                self.assertEquals('1234567890', msg.external_id)
                self.assertTrue(msg.sent_on)
                self.assertEqual(mock.call_args[1]['text'], "MT\nhttps://example.com/attachments/pic.jpg")

                self.clear_cache()
        finally:
            settings.SEND_MESSAGES = False

    def test_send(self):
        testers = self.create_group("Testers", [self.joe])

        msg = self.joe.send("This is a long message, longer than just 160 characters, it spans what was before "
                            "more than one message but which is now but one, solitary message, going off into the "
                            "Twitterverse to tweet away.",
                            self.admin, trigger_send=False)[0]

        try:
            settings.SEND_MESSAGES = True

            with patch('requests.sessions.Session.post') as mock:
                mock.return_value = MockResponse(200, json.dumps(dict(id=1234567890)))

                # manually send it off
                Channel.send_message(dict_to_struct('MsgStruct', msg.as_task_json()))

                # assert we were only called once
                self.assertEquals(1, mock.call_count)
                self.assertEquals("10002", mock.call_args[1]['data']['user_id'])

                # check the status of the message is now sent
                msg.refresh_from_db()
                self.assertEquals(WIRED, msg.status)
                self.assertEquals('1234567890', msg.external_id)
                self.assertTrue(msg.sent_on)
                self.assertEqual(mock.call_args[1]['data']['text'], msg.text)

                self.clear_cache()

            ChannelLog.objects.all().delete()

            msg.contact_urn.path = "joe81"
            msg.contact_urn.scheme = 'twitter'
            msg.contact_urn.display = None
            msg.contact_urn.identity = "twitter:joe81"
            msg.contact_urn.save()

            with patch('requests.sessions.Session.post') as mock:
                mock.return_value = MockResponse(200, json.dumps(dict(id=1234567890)))

                # manually send it off
                Channel.send_message(dict_to_struct('MsgStruct', msg.as_task_json()))

                # assert we were only called once
                self.assertEquals(1, mock.call_count)
                self.assertEquals("joe81", mock.call_args[1]['data']['screen_name'])

                # check the status of the message is now sent
                msg.refresh_from_db()
                self.assertEquals(WIRED, msg.status)
                self.assertEquals('1234567890', msg.external_id)
                self.assertTrue(msg.sent_on)
                self.assertEqual(mock.call_args[1]['data']['text'], msg.text)

                self.clear_cache()

            ChannelLog.objects.all().delete()

            with patch('requests.sessions.Session.post') as mock:
                mock.side_effect = TwythonError("Failed to send message")

                # manually send it off
                Channel.send_message(dict_to_struct('MsgStruct', msg.as_task_json()))

                # message should be marked as an error
                msg.refresh_from_db()
                self.assertEquals(ERRORED, msg.status)
                self.assertEquals(1, msg.error_count)
                self.assertTrue(msg.next_attempt)
                self.assertEquals("Failed to send message", ChannelLog.objects.get(msg=msg).description)

                self.clear_cache()

            ChannelLog.objects.all().delete()

            with patch('requests.sessions.Session.post') as mock:
                mock.side_effect = TwythonError("Different 403 error.", error_code=403)

                # manually send it off
                Channel.send_message(dict_to_struct('MsgStruct', msg.as_task_json()))

                # message should be marked as an error
                msg.refresh_from_db()
                self.assertEquals(ERRORED, msg.status)
                self.assertEquals(2, msg.error_count)
                self.assertTrue(msg.next_attempt)

                # should not fail the contact
                contact = Contact.objects.get(id=self.joe.id)
                self.assertFalse(contact.is_stopped)
                self.assertEqual(contact.user_groups.count(), 1)

                # should record the right error
                self.assertTrue(ChannelLog.objects.get(msg=msg).description.find("Different 403 error") >= 0)

            with patch('requests.sessions.Session.post') as mock:
                mock.side_effect = TwythonError("You cannot send messages to users who are not following you.",
                                                error_code=403)

                # manually send it off
                Channel.send_message(dict_to_struct('MsgStruct', msg.as_task_json()))

                # should fail the message
                msg.refresh_from_db()
                self.assertEquals(FAILED, msg.status)
                self.assertEquals(2, msg.error_count)

                # should be stopped
                contact = Contact.objects.get(id=self.joe.id)
                self.assertTrue(contact.is_stopped)
                self.assertEqual(contact.user_groups.count(), 0)

                self.clear_cache()

            self.joe.is_stopped = False
            self.joe.save()
            testers.update_contacts(self.user, [self.joe], add=True)

            with patch('requests.sessions.Session.post') as mock:
                mock.side_effect = TwythonError("There was an error sending your message: You can't send direct messages to this user right now.",
                                                error_code=403)

                # manually send it off
                Channel.send_message(dict_to_struct('MsgStruct', msg.as_task_json()))

                # should fail the message
                msg.refresh_from_db()
                self.assertEquals(FAILED, msg.status)
                self.assertEquals(2, msg.error_count)

                # should fail the contact permanently (i.e. removed from groups)
                contact = Contact.objects.get(id=self.joe.id)
                self.assertTrue(contact.is_stopped)
                self.assertEqual(contact.user_groups.count(), 0)

                self.clear_cache()

            self.joe.is_stopped = False
            self.joe.save()
            testers.update_contacts(self.user, [self.joe], add=True)

            with patch('requests.sessions.Session.post') as mock:
                mock.side_effect = TwythonError("Sorry, that page does not exist.", error_code=404)

                # manually send it off
                Channel.send_message(dict_to_struct('MsgStruct', msg.as_task_json()))

                # should fail the message
                msg.refresh_from_db()
                self.assertEqual(msg.status, FAILED)
                self.assertEqual(msg.error_count, 2)

                # should fail the contact permanently (i.e. removed from groups)
                contact = Contact.objects.get(id=self.joe.id)
                self.assertTrue(contact.is_stopped)
                self.assertEqual(contact.user_groups.count(), 0)

                self.clear_cache()

        finally:
            settings.SEND_MESSAGES = False


class MageHandlerTest(TembaTest):

    def setUp(self):
        super(MageHandlerTest, self).setUp()

        self.org.webhook = u'{"url": "http://fake.com/webhook.php"}'
        self.org.webhook_events = ALL_EVENTS
        self.org.save()

        self.joe = self.create_contact("Joe", number="+250788383383")

        self.dyn_group = self.create_group("Bobs", query="name has Bob")

    def create_contact_like_mage(self, name, twitter):
        """
        Creates a contact as if it were created in Mage, i.e. no event/group triggering or cache updating
        """
        contact = Contact.objects.create(org=self.org, name=name, is_active=True, is_blocked=False,
                                         uuid=uuid.uuid4(), is_stopped=False,
                                         modified_by=self.user, created_by=self.user,
                                         modified_on=timezone.now(), created_on=timezone.now())
        urn = ContactURN.objects.create(org=self.org, contact=contact,
                                        identity="twitter:%s" % twitter, scheme="twitter", path=twitter, priority="90")
        return contact, urn

    def create_message_like_mage(self, text, contact, contact_urn=None):
        """
        Creates a message as it if were created in Mage, i.e. no topup decrementing or cache updating
        """
        if not contact_urn:
            contact_urn = contact.get_urn(TEL_SCHEME)
        return Msg.objects.create(org=self.org, text=text,
                                  direction=INCOMING, created_on=timezone.now(),
                                  channel=self.channel, contact=contact, contact_urn=contact_urn)

    def test_handle_message(self):
        url = reverse('handlers.mage_handler', args=['handle_message'])
        headers = dict(HTTP_AUTHORIZATION='Token %s' % settings.MAGE_AUTH_TOKEN)

        msg_counts = SystemLabel.get_counts(self.org)
        self.assertEqual(0, msg_counts[SystemLabel.TYPE_INBOX])
        self.assertEqual(0, msg_counts[SystemLabel.TYPE_FLOWS])

        contact_counts = ContactGroup.get_system_group_counts(self.org)
        self.assertEqual(1, contact_counts[ContactGroup.TYPE_ALL])
        self.assertEqual(1000, self.org.get_credits_remaining())

        msg = self.create_message_like_mage(text="Hello 1", contact=self.joe)

        msg_counts = SystemLabel.get_counts(self.org)
        self.assertEqual(0, msg_counts[SystemLabel.TYPE_INBOX])

        contact_counts = ContactGroup.get_system_group_counts(self.org)
        self.assertEqual(1, contact_counts[ContactGroup.TYPE_ALL])

        self.assertEqual(1000, self.org.get_credits_remaining())

        # check that GET doesn't work
        response = self.client.get(url, dict(message_id=msg.pk), **headers)
        self.assertEqual(405, response.status_code)

        # check that POST does work
        response = self.client.post(url, dict(message_id=msg.pk, new_contact=False), **headers)
        self.assertEqual(200, response.status_code)

        # check that new message is handled and has a topup
        msg = Msg.objects.get(pk=msg.pk)
        self.assertEqual('H', msg.status)
        self.assertEqual(self.welcome_topup, msg.topup)

        # check for a web hook event
        event = json.loads(WebHookEvent.objects.get(org=self.org, event=WebHookEvent.TYPE_SMS_RECEIVED).data)
        self.assertEqual(msg.id, event['sms'])

        msg_counts = SystemLabel.get_counts(self.org)
        self.assertEqual(1, msg_counts[SystemLabel.TYPE_INBOX])

        contact_counts = ContactGroup.get_system_group_counts(self.org)
        self.assertEqual(1, contact_counts[ContactGroup.TYPE_ALL])

        self.assertEqual(999, self.org.get_credits_remaining())

        # check that a message that has a topup, doesn't decrement twice
        msg = self.create_message_like_mage(text="Hello 2", contact=self.joe)
        (msg.topup_id, amount) = self.org.decrement_credit()
        msg.save()

        self.client.post(url, dict(message_id=msg.pk, new_contact=False), **headers)
        msg_counts = SystemLabel.get_counts(self.org)
        self.assertEqual(2, msg_counts[SystemLabel.TYPE_INBOX])

        contact_counts = ContactGroup.get_system_group_counts(self.org)
        self.assertEqual(1, contact_counts[ContactGroup.TYPE_ALL])

        self.assertEqual(998, self.org.get_credits_remaining())

        # simulate scenario where Mage has added new contact with name that should put it into a dynamic group
        mage_contact, mage_contact_urn = self.create_contact_like_mage("Bob", "bobby81")
        msg = self.create_message_like_mage(text="Hello via Mage", contact=mage_contact, contact_urn=mage_contact_urn)

        response = self.client.post(url, dict(message_id=msg.pk, new_contact=True), **headers)
        self.assertEqual(200, response.status_code)

        msg = Msg.objects.get(pk=msg.pk)
        self.assertEqual('H', msg.status)
        self.assertEqual(self.welcome_topup, msg.topup)

        msg_counts = SystemLabel.get_counts(self.org)
        self.assertEqual(3, msg_counts[SystemLabel.TYPE_INBOX])

        contact_counts = ContactGroup.get_system_group_counts(self.org)
        self.assertEqual(2, contact_counts[ContactGroup.TYPE_ALL])

        self.assertEqual(997, self.org.get_credits_remaining())

        # check that contact ended up dynamic group
        self.assertEqual([mage_contact], list(self.dyn_group.contacts.order_by('name')))

        # check invalid auth key
        response = self.client.post(url, dict(message_id=msg.pk), **dict(HTTP_AUTHORIZATION='Token xyz'))
        self.assertEqual(401, response.status_code)

        # check rejection of empty or invalid msgId
        response = self.client.post(url, dict(), **headers)
        self.assertEqual(400, response.status_code)
        response = self.client.post(url, dict(message_id='xx'), **headers)
        self.assertEqual(400, response.status_code)

    def test_follow_notification(self):
        url = reverse('handlers.mage_handler', args=['follow_notification'])
        headers = dict(HTTP_AUTHORIZATION='Token %s' % settings.MAGE_AUTH_TOKEN)

        flow = self.create_flow()

        channel = Channel.create(self.org, self.user, None, 'TT', "Twitter Channel", address="billy_bob")

        Trigger.objects.create(created_by=self.user, modified_by=self.user, org=self.org,
                               trigger_type=Trigger.TYPE_FOLLOW, flow=flow, channel=channel)

        contact = self.create_contact("Mary Jo", twitter='mary_jo')
        urn = contact.get_urn(TWITTER_SCHEME)

        response = self.client.post(url, dict(channel_id=channel.id, contact_urn_id=urn.id), **headers)
        self.assertEqual(200, response.status_code)
        self.assertEqual(1, flow.runs.all().count())

        contact_counts = ContactGroup.get_system_group_counts(self.org)
        self.assertEqual(2, contact_counts[ContactGroup.TYPE_ALL])

        # simulate a a follow from existing stopped contact
        contact.stop(self.admin)

        contact_counts = ContactGroup.get_system_group_counts(self.org)
        self.assertEqual(1, contact_counts[ContactGroup.TYPE_ALL])

        response = self.client.post(url, dict(channel_id=channel.id, contact_urn_id=urn.id), **headers)
        self.assertEqual(200, response.status_code)
        self.assertEqual(2, flow.runs.all().count())

        contact_counts = ContactGroup.get_system_group_counts(self.org)
        self.assertEqual(2, contact_counts[ContactGroup.TYPE_ALL])

        contact.refresh_from_db()
        self.assertFalse(contact.is_stopped)

        # simulate scenario where Mage has added new contact with name that should put it into a dynamic group
        mage_contact, mage_contact_urn = self.create_contact_like_mage("Bob", "bobby81")

        response = self.client.post(url, dict(channel_id=channel.id,
                                              contact_urn_id=mage_contact_urn.id, new_contact=True), **headers)
        self.assertEqual(200, response.status_code)
        self.assertEqual(3, flow.runs.all().count())

        # check that contact ended up dynamic group
        self.assertEqual([mage_contact], list(self.dyn_group.contacts.order_by('name')))

        # check contact count updated
        contact_counts = ContactGroup.get_system_group_counts(self.org)
        self.assertEqual(contact_counts[ContactGroup.TYPE_ALL], 3)

    def test_stop_contact(self):
        url = reverse('handlers.mage_handler', args=['stop_contact'])
        headers = dict(HTTP_AUTHORIZATION='Token %s' % settings.MAGE_AUTH_TOKEN)
        contact = self.create_contact("Mary Jo", twitter='mary_jo')

        response = self.client.post(url, dict(contact_id=contact.id), **headers)
        self.assertEqual(200, response.status_code)

        # check the contact got stopped
        contact.refresh_from_db()
        self.assertTrue(contact.is_stopped)

        # try with invalid id
        response = self.client.post(url, dict(contact_id=-1), **headers)

        # should get a 401
        self.assertEqual(400, response.status_code)

    def test_trigger_new_conversation(self):

        url = reverse('handlers.mage_handler', args=['trigger_new_conversation'])
        headers = dict(HTTP_AUTHORIZATION='Token %s' % settings.MAGE_AUTH_TOKEN)

        # Invalid contact ID
        response = self.client.post(url, dict(contact_id=-1, channel=-1), **headers)
        self.assertEqual(400, response.status_code)
        self.assertEqual("Invalid contact_id", response.json().get('error'))

        contact = self.create_contact("Mary Jo", twitter='mary_jo')

        # Invalid Channel ID
        response = self.client.post(url, dict(contact_id=contact.id, channel=-1), **headers)

        # should get a 401
        self.assertEqual(400, response.status_code)
        self.assertEqual("Invalid channel_id", response.json().get('error'))

        channel = Channel.create(self.org, self.user, None, 'TG', None, 'RapidBot',
                                 config=dict(auth_token='valid'),
                                 uuid='00000000-0000-0000-0000-000000001234')

        # Valid contact and channel now trigger
        response = self.client.post(url, dict(contact_id=contact.id, channel_id=channel.id), **headers)
        self.assertEqual(200, response.status_code)
        self.assertFalse(FlowRun.objects.filter(contact=contact))

        # Add a new conversation trigger
        flow = self.create_flow()
        Trigger.objects.create(org=self.org, trigger_type=Trigger.TYPE_NEW_CONVERSATION, channel=channel, flow=flow,
                               created_by=self.admin, modified_by=self.admin)

        response = self.client.post(url, dict(contact_id=contact.id, channel_id=channel.id), **headers)
        self.assertEqual(200, response.status_code)
        self.assertTrue(FlowRun.objects.filter(contact=contact))


class StartMobileTest(TembaTest):

    def setUp(self):
        super(StartMobileTest, self).setUp()

        self.channel.delete()
        self.channel = Channel.create(self.org, self.user, 'UA', 'ST', None, '1212',
                                      config=dict(username='st-user', password='st-password'),
                                      uuid='00000000-0000-0000-0000-000000001234')

    def test_received(self):
        body = """
        <message>
        <service type="sms" timestamp="1450450974" auth="asdfasdf" request_id="msg1"/>
        <from>+250788123123</from>
        <to>1515</to>
        <body content-type="content-type" encoding="utf8">Hello World</body>
        </message>
        """
        callback_url = reverse('handlers.start_handler', args=['receive', self.channel.uuid])
        response = self.client.post(callback_url, content_type='application/xml', data=body)

        self.assertEquals(200, response.status_code)

        # load our message
        msg = Msg.objects.get()
        self.assertEquals('+250788123123', msg.contact.get_urn(TEL_SCHEME).path)
        self.assertEquals(INCOMING, msg.direction)
        self.assertEquals(self.org, msg.org)
        self.assertEquals(self.channel, msg.channel)
        self.assertEquals("Hello World", msg.text)

        # try it with an invalid body
        response = self.client.post(callback_url, content_type='application/xml', data="invalid body")

        # should get a 400, as the body is invalid
        self.assertEquals(400, response.status_code)

        Msg.objects.all().delete()

        # empty text element from Start Mobile we create "" message
        body = """
        <message>
        <service type="sms" timestamp="1450450974" auth="asdfasdf" request_id="msg1"/>
        <from>+250788123123</from>
        <to>1515</to>
        <body content-type="content-type" encoding="utf8"></body>
        </message>
        """
        response = self.client.post(callback_url, content_type='application/xml', data=body)

        self.assertEquals(200, response.status_code)

        # load our message
        msg = Msg.objects.get()
        self.assertEquals('+250788123123', msg.contact.get_urn(TEL_SCHEME).path)
        self.assertEquals(INCOMING, msg.direction)
        self.assertEquals(self.org, msg.org)
        self.assertEquals(self.channel, msg.channel)
        self.assertEquals("", msg.text)

        # try it with an invalid channel
        callback_url = reverse('handlers.start_handler', args=['receive', '1234-asdf'])
        response = self.client.post(callback_url, content_type='application/xml', data=body)

        # should get 400 as the channel wasn't found
        self.assertEquals(400, response.status_code)

    def test_send(self):
        joe = self.create_contact("Joe", "+977788123123")
        msg = joe.send("Вітаємо в U-Report, системі опитувань про майбутнє країни.Зараз невеличка реєстрація.?",
                       self.admin, trigger_send=False)[0]

        try:
            settings.SEND_MESSAGES = True

            with patch('requests.post') as mock:
                mock.return_value = MockResponse(200,
                                                 """<status date='Wed, 25 May 2016 17:29:56 +0300'>
                                                 <id>380502535130309161501</id><state>Accepted</state></status>""")

                # manually send it off
                Channel.send_message(dict_to_struct('MsgStruct', msg.as_task_json()))

                # check the status of the message is now sent
                msg.refresh_from_db()
                self.assertEquals(WIRED, msg.status)
                self.assertTrue(msg.sent_on)
                self.assertEqual(msg.external_id, "380502535130309161501")

                # check the call that was made
                self.assertEqual('http://bulk.startmobile.com.ua/clients.php', mock.call_args[0][0])
                message_el = ET.fromstring(mock.call_args[1]['data'])
                self.assertEqual(message_el.find('service').attrib, dict(source='1212', id='single', validity='+12 hours'))
                self.assertEqual(message_el.find('body').text, msg.text)

                self.clear_cache()

            # return 400
            with patch('requests.post') as mock:
                mock.return_value = MockResponse(400, "Error", method='POST')

                # manually send it off
                Channel.send_message(dict_to_struct('MsgStruct', msg.as_task_json()))

                # message should be marked as an error
                msg.refresh_from_db()
                self.assertEquals(ERRORED, msg.status)
                self.assertEquals(1, msg.error_count)
                self.assertTrue(msg.next_attempt)
                self.clear_cache()

            # return invalid XML
            with patch('requests.post') as mock:
                mock.return_value = MockResponse(200, "<error>This is an error</error>", method='POST')

                # manually send it off
                Channel.send_message(dict_to_struct('MsgStruct', msg.as_task_json()))

                # message should be marked as an error
                msg.refresh_from_db()
                self.assertEquals(ERRORED, msg.status)
                self.assertEquals(2, msg.error_count)
                self.assertTrue(msg.next_attempt)
                self.clear_cache()

            # unexpected exception
            with patch('requests.post') as mock:
                mock.side_effect = Exception('Kaboom!')

                # manually send it off
                Channel.send_message(dict_to_struct('MsgStruct', msg.as_task_json()))

                # message should be marked as an error
                msg.refresh_from_db()
                self.assertEquals(FAILED, msg.status)
                self.assertEquals(2, msg.error_count)
                self.assertTrue(msg.next_attempt)
                self.clear_cache()

                self.assertFalse(ChannelLog.objects.filter(description__icontains="local variable 'response' "
                                                                                  "referenced before assignment"))

        finally:
            settings.SEND_MESSAGES = False

    def test_send_media(self):
        joe = self.create_contact("Joe", "+977788123123")
        msg = joe.send("MT", self.admin, trigger_send=False, attachments=['image/jpeg:https://example.com/attachments/pic.jpg'])[0]

        try:
            settings.SEND_MESSAGES = True

            with patch('requests.post') as mock:
                mock.return_value = MockResponse(200,
                                                 """<status date='Wed, 25 May 2016 17:29:56 +0300'>
                                                 <id>380502535130309161501</id><state>Accepted</state></status>""")

                # manually send it off
                Channel.send_message(dict_to_struct('MsgStruct', msg.as_task_json()))

                # check the status of the message is now sent
                msg.refresh_from_db()
                self.assertEquals(WIRED, msg.status)
                self.assertTrue(msg.sent_on)
                self.assertEqual(msg.external_id, "380502535130309161501")

                # check the call that was made
                self.assertEqual('http://bulk.startmobile.com.ua/clients.php', mock.call_args[0][0])
                message_el = ET.fromstring(mock.call_args[1]['data'])
                self.assertEqual(message_el.find('service').attrib, dict(source='1212', id='single', validity='+12 hours'))
                self.assertEqual(message_el.find('body').text, "MT\nhttps://example.com/attachments/pic.jpg")

                self.clear_cache()
        finally:
            settings.SEND_MESSAGES = False


class ChikkaTest(TembaTest):

    def setUp(self):
        super(ChikkaTest, self).setUp()

        self.channel.delete()
        self.channel = Channel.create(self.org, self.user, 'PH', Channel.TYPE_CHIKKA, None, '920920',
                                      uuid='00000000-0000-0000-0000-000000001234')

        config = {Channel.CONFIG_USERNAME: 'username', Channel.CONFIG_PASSWORD: 'password'}
        self.channel.config = json.dumps(config)
        self.channel.save()

    def test_status(self):
        # try with an invalid channel uuid
        data = dict(message_type='outgoing', message_id=1001, status='FAILED')
        response = self.client.post(reverse('handlers.chikka_handler', args=['not-real-uuid']), data)
        self.assertEquals(400, response.status_code)

        # ok, try with a valid uuid, but invalid message id 1001, should return 400 as well
        response = self.client.post(reverse('handlers.chikka_handler', args=[self.channel.uuid]), data)
        self.assertEquals(400, response.status_code)

        # ok, lets create an outgoing message to update
        joe = self.create_contact("Joe Biden", "+63911231234")
        msg = joe.send("Hey Joe, it's Obama, pick up!", self.admin)[0]
        data['message_id'] = msg.id

        # valid id, invalid status, 400
        data['status'] = 'INVALID'
        response = self.client.post(reverse('handlers.chikka_handler', args=[self.channel.uuid]), data)
        self.assertEquals(400, response.status_code)

        def assertStatus(sms, status, assert_status):
            sms.status = WIRED
            sms.save()

            data['status'] = status
            response = self.client.post(reverse('handlers.chikka_handler', args=[self.channel.uuid]), data)
            self.assertEquals(200, response.status_code)
            updated_sms = Msg.objects.get(pk=sms.id)
            self.assertEquals(assert_status, updated_sms.status)

        assertStatus(msg, 'FAILED', FAILED)
        assertStatus(msg, 'SENT', SENT)

    def test_receive(self):
        data = dict(message_type='incoming', mobile_number='639178020779', request_id='4004',
                    message='Hello World!', timestamp='1457670059.69')
        callback_url = reverse('handlers.chikka_handler', args=[self.channel.uuid])
        response = self.client.post(callback_url, data)

        self.assertEquals(200, response.status_code)

        # load our message
        msg = Msg.objects.get()
        self.assertEquals("+639178020779", msg.contact.get_urn(TEL_SCHEME).path)
        self.assertEquals(INCOMING, msg.direction)
        self.assertEquals(self.org, msg.org)
        self.assertEquals(self.channel, msg.channel)
        self.assertEquals("Hello World!", msg.text)
        self.assertEquals('4004', msg.external_id)
        self.assertEquals(msg.sent_on.date(), date(day=11, month=3, year=2016))

    def test_send(self):
        joe = self.create_contact("Joe", '+63911231234')

        # incoming message for a reply test
        incoming = Msg.create_incoming(self.channel, 'tel:+63911231234', "incoming message")
        incoming.external_id = '4004'
        incoming.save()

        msg = joe.send("Test message", self.admin, trigger_send=False)[0]

        with self.settings(SEND_MESSAGES=True):

            with patch('requests.post') as mock:
                mock.return_value = MockResponse(200, "Success", method='POST')

                # manually send it off
                Channel.send_message(dict_to_struct('MsgStruct', msg.as_task_json()))

                # check the status of the message is now sent
                msg.refresh_from_db()
                self.assertEquals(WIRED, msg.status)
                self.assertTrue(msg.sent_on)

                # check we were called as a send
                self.assertEqual(mock.call_args[1]['data']['message_type'], 'SEND')
                self.clear_cache()

            with patch('requests.post') as mock:
                mock.return_value = MockResponse(200, "Success", method='POST')

                msg.response_to = incoming
                msg.save()

                # manually send it off
                Channel.send_message(dict_to_struct('MsgStruct', msg.as_task_json()))

                # check the status of the message is now sent
                msg.refresh_from_db()
                self.assertEquals(WIRED, msg.status)
                self.assertTrue(msg.sent_on)

                # assert that we were called as a reply
                self.assertEqual(mock.call_args[1]['data']['message_type'], 'REPLY')
                self.assertEqual(mock.call_args[1]['data']['request_id'], '4004')

                self.clear_cache()

            with patch('requests.post') as mock:
                error = dict(status=400, message='BAD REQUEST', description='Invalid/Used Request ID')

                # first request (as a reply) is an error, second should be success without request id
                mock.side_effect = [
                    MockResponse(400, json.dumps(error), method='POST'),
                    MockResponse(200, 'Success', method='POST')
                ]

                msg.response_to = incoming
                msg.save()

                # manually send it off
                Channel.send_message(dict_to_struct('MsgStruct', msg.as_task_json()))

                # check the status of the message is now sent
                msg.refresh_from_db()
                self.assertEquals(WIRED, msg.status)
                self.assertTrue(msg.sent_on)

                first_call_args = mock.call_args_list[0][1]['data']
                second_call_args = mock.call_args_list[1][1]['data']

                # first request is as a reply
                self.assertEqual(first_call_args['message_type'], 'REPLY')
                self.assertEqual(first_call_args['request_id'], '4004')

                # but when that fails, we should try again as a send
                self.assertEqual(second_call_args['message_type'], 'SEND')
                self.assertTrue('request_id' not in second_call_args)

                # our message should be succeeded
                msg.refresh_from_db()
                self.assertEquals(WIRED, msg.status)
                self.assertEquals(0, msg.error_count)

                self.clear_cache()

            # test with an invalid request id, then an unexpected error
            with patch('requests.post') as mock:
                error = dict(status=400, message='BAD REQUEST', description='Invalid/Used Request ID')

                # first request (as a reply) is an error, second should be success without request id
                mock.side_effect = [
                    MockResponse(400, json.dumps(error), method='POST'),
                    Exception("Unexpected Error")
                ]

                msg.response_to = incoming
                msg.save()

                # manually send it off
                Channel.send_message(dict_to_struct('MsgStruct', msg.as_task_json()))

                # check the status of the message is now sent
                msg.refresh_from_db()
                self.assertEquals(ERRORED, msg.status)
                self.assertEquals(1, msg.error_count)
                self.assertTrue(msg.next_attempt)

            with patch('requests.post') as mock:
                mock.return_value = MockResponse(400, "{}", method='POST')

                # manually send it off
                Channel.send_message(dict_to_struct('MsgStruct', msg.as_task_json()))

                # message should be marked as an error
                msg.refresh_from_db()
                self.assertEquals(ERRORED, msg.status)
                self.assertEquals(2, msg.error_count)
                self.assertTrue(msg.next_attempt)

                self.clear_cache()

            with patch('requests.post') as mock:
                mock.side_effect = Exception("Couldn't reach server")
                Channel.send_message(dict_to_struct('MsgStruct', msg.as_task_json()))

                # should also have an error
                msg.refresh_from_db()

                # third try, we should be failed now
                self.assertEquals(FAILED, msg.status)
                self.assertEquals(2, msg.error_count)
                self.assertTrue(msg.next_attempt)

    def test_send_media(self):
        joe = self.create_contact("Joe", '+63911231234')

        # incoming message for a reply test
        incoming = Msg.create_incoming(self.channel, 'tel:+63911231234', "incoming message")
        incoming.external_id = '4004'
        incoming.save()

        msg = joe.send("MT", self.admin, trigger_send=False, attachments=['image/jpeg:https://example.com/attachments/pic.jpg'])[0]

        with self.settings(SEND_MESSAGES=True):

            with patch('requests.post') as mock:
                mock.return_value = MockResponse(200, "Success", method='POST')

                # manually send it off
                Channel.send_message(dict_to_struct('MsgStruct', msg.as_task_json()))

                # check the status of the message is now sent
                msg.refresh_from_db()
                self.assertEquals(WIRED, msg.status)
                self.assertTrue(msg.sent_on)

                # check we were called as a send
                self.assertEqual(mock.call_args[1]['data']['message_type'], 'SEND')
                self.assertEqual(mock.call_args[1]['data']['message'], 'MT\nhttps://example.com/attachments/pic.jpg')
                self.clear_cache()


class JasminTest(TembaTest):

    def setUp(self):
        super(JasminTest, self).setUp()

        self.channel.delete()
        self.channel = Channel.create(self.org, self.user, 'RW', 'JS', None, '1234',
                                      config=dict(username='jasmin-user', password='jasmin-pass', send_url='http://foo/'),
                                      uuid='00000000-0000-0000-0000-000000001234')

    def tearDown(self):
        super(JasminTest, self).tearDown()
        settings.SEND_MESSAGES = False

    def test_status(self):
        # ok, what happens with an invalid uuid?
        data = dict(id="-1", dlvr="0", err="0")
        response = self.client.post(reverse('handlers.jasmin_handler', args=['status', 'not-real-uuid']), data)
        self.assertEquals(400, response.status_code)

        # ok, try with a valid uuid, but invalid message id -1
        delivery_url = reverse('handlers.jasmin_handler', args=['status', self.channel.uuid])
        response = self.client.post(delivery_url, data)
        self.assertEquals(400, response.status_code)

        # ok, lets create an outgoing message to update
        joe = self.create_contact("Joe Biden", "+254788383383")
        msg = joe.send("Hey Joe, it's Obama, pick up!", self.admin)[0]
        msg.external_id = "jasmin-external-id"
        msg.save(update_fields=('external_id',))

        data['id'] = msg.external_id

        def assertStatus(sms, dlvrd, err, assert_status):
            data['dlvrd'] = dlvrd
            data['err'] = err
            response = self.client.post(reverse('handlers.jasmin_handler', args=['status', self.channel.uuid]), data)
            self.assertEquals(200, response.status_code)
            sms = Msg.objects.get(pk=sms.id)
            self.assertEquals(assert_status, sms.status)

        assertStatus(msg, 0, 0, WIRED)
        assertStatus(msg, 1, 0, DELIVERED)
        assertStatus(msg, 0, 1, FAILED)

    def test_receive(self):
        from temba.utils import gsm7

        data = {
            'to': '1234',
            'from': '0788383383',
            'coding': '0',
            'content': gsm7.encode("événement")[0],
            'id': 'external1'
        }
        callback_url = reverse('handlers.jasmin_handler', args=['receive', self.channel.uuid])
        response = self.client.post(callback_url, data)

        self.assertEqual(response.status_code, 200)
        self.assertEqual(response.content, "ACK/Jasmin")

        # load our message
        msg = Msg.objects.get()
        self.assertEquals("+250788383383", msg.contact.get_urn(TEL_SCHEME).path)
        self.assertEquals(INCOMING, msg.direction)
        self.assertEquals(self.org, msg.org)
        self.assertEquals(self.channel, msg.channel)
        self.assertEquals("événement", msg.text)

    def test_send(self):
        from temba.utils import gsm7

        joe = self.create_contact("Joe", "+250788383383")
        msg = joe.send("événement", self.admin, trigger_send=False)[0]

        settings.SEND_MESSAGES = True

        with patch('requests.get') as mock:
            mock.return_value = MockResponse(200, 'Success "07033084-5cfd-4812-90a4-e4d24ffb6e3d"')

            # manually send it off
            Channel.send_message(dict_to_struct('MsgStruct', msg.as_task_json()))

            # check the status of the message is now sent
            msg.refresh_from_db()
            self.assertEqual(msg.status, WIRED)
            self.assertTrue(msg.sent_on)
            self.assertEqual(msg.external_id, '07033084-5cfd-4812-90a4-e4d24ffb6e3d')

            # assert we were properly encoded
            self.assertEqual(mock.call_args[1]['params']['content'], gsm7.encode('événement')[0])

            self.clear_cache()

        with patch('requests.get') as mock:
            mock.return_value = MockResponse(412, 'Error “No route found”')

            # manually send it off
            Channel.send_message(dict_to_struct('MsgStruct', msg.as_task_json()))

            # check the status of the message now errored
            msg.refresh_from_db()
            self.assertEquals(ERRORED, msg.status)

        with patch('requests.get') as mock:
            # force an exception
            mock.side_effect = Exception('Kaboom!')

            # manually send it off
            Channel.send_message(dict_to_struct('MsgStruct', msg.as_task_json()))

            # check the status of the message now errored
            msg.refresh_from_db()
            self.assertEquals(ERRORED, msg.status)

            self.assertFalse(ChannelLog.objects.filter(description__icontains="local variable 'response' "
                                                                              "referenced before assignment"))

    def test_send_media(self):
        from temba.utils import gsm7

        joe = self.create_contact("Joe", "+250788383383")
        msg = joe.send("MT", self.admin, trigger_send=False, attachments=['image/jpeg:https://example.com/attachments/pic.jpg'])[0]

        settings.SEND_MESSAGES = True

        with patch('requests.get') as mock:
            mock.return_value = MockResponse(200, 'Success "07033084-5cfd-4812-90a4-e4d24ffb6e3d"')

            # manually send it off
            Channel.send_message(dict_to_struct('MsgStruct', msg.as_task_json()))

            # check the status of the message is now sent
            msg.refresh_from_db()
            self.assertEqual(msg.status, WIRED)
            self.assertTrue(msg.sent_on)
            self.assertEqual(msg.external_id, '07033084-5cfd-4812-90a4-e4d24ffb6e3d')

            # assert we were properly encoded
            self.assertEqual(mock.call_args[1]['params']['content'],
                             gsm7.encode('MT\nhttps://example.com/attachments/pic.jpg')[0])

            self.clear_cache()


class JunebugTestMixin(object):

    def mk_event(self, **kwargs):
        default = {
            'event_type': 'submitted',
            'message_id': 'message-id',
            'timestamp': '2017-01-01 00:00:00+0000',
        }
        default.update(kwargs)
        return default

    def mk_ussd_msg(self, session_event='new', session_id=None, **kwargs):
        return self.mk_msg(
            channel_data={'session_event': session_event,
                          'session_id': session_id}, **kwargs)

    def mk_msg(self, **kwargs):
        default = {
            "channel_data": {},
            "from": "+27123456789",
            "channel_id": "channel-id",
            "timestamp": "2017-01-01 00:00:00.00",
            "content": "content",
            "to": "to-addr",
            "reply_to": None,
            "message_id": "message-id"
        }
        default.update(kwargs)
        return default


class JunebugTest(JunebugTestMixin, TembaTest):

    def setUp(self):
        super(JunebugTest, self).setUp()

        self.channel.delete()

        self.channel = Channel.create(
            self.org, self.user, 'RW', Channel.TYPE_JUNEBUG, None, '1234',
            config=dict(username='junebug-user', password='junebug-pass', send_url='http://example.org/'),
            uuid='00000000-0000-0000-0000-000000001234',
            role=Channel.DEFAULT_ROLE)

    def tearDown(self):
        super(JunebugTest, self).tearDown()
        settings.SEND_MESSAGES = False

    def test_get_request(self):
        response = self.client.get(
            reverse('handlers.junebug_handler',
                    args=['event', self.channel.uuid]))
        self.assertEquals(response.status_code, 400)

    def test_status_with_invalid_event(self):
        delivery_url = reverse('handlers.junebug_handler',
                               args=['event', self.channel.uuid])
        response = self.client.post(delivery_url, data=json.dumps({}),
                                    content_type='application/json')
        self.assertEquals(400, response.status_code)
        self.assertTrue('Missing one of' in response.content)

    def test_status(self):
        # ok, what happens with an invalid uuid?
        data = self.mk_event()
        response = self.client.post(
            reverse('handlers.junebug_handler',
                    args=['event', 'not-real-uuid']),
            data=json.dumps(data),
            content_type='application/json')
        self.assertEquals(400, response.status_code)

        # ok, try with a valid uuid, but invalid message id -1
        delivery_url = reverse('handlers.junebug_handler',
                               args=['event', self.channel.uuid])
        response = self.client.post(delivery_url, data=json.dumps(data),
                                    content_type='application/json')
        self.assertEquals(400, response.status_code)

        # ok, lets create an outgoing message to update
        joe = self.create_contact("Joe Biden", "+254788383383")
        msg = joe.send("Hey Joe, it's Obama, pick up!", self.admin)[0]
        msg.external_id = data['message_id']
        msg.save(update_fields=('external_id',))

        # data['id'] = msg.external_id

        def assertStatus(sms, event_type, assert_status):
            data['event_type'] = event_type
            response = self.client.post(
                reverse('handlers.junebug_handler',
                        args=['event', self.channel.uuid]),
                data=json.dumps(data),
                content_type='application/json')
            self.assertEquals(200, response.status_code)
            sms = Msg.objects.get(pk=sms.id)
            self.assertEquals(assert_status, sms.status)

        assertStatus(msg, 'submitted', SENT)
        assertStatus(msg, 'delivery_succeeded', DELIVERED)
        assertStatus(msg, 'delivery_failed', FAILED)
        assertStatus(msg, 'rejected', FAILED)

    def test_status_invalid_message_id(self):
        # ok, what happens with an invalid uuid?
        data = self.mk_event()
        response = self.client.post(
            reverse('handlers.junebug_handler',
                    args=['event', self.channel.uuid]),
            data=json.dumps(data),
            content_type='application/json')
        self.assertEquals(400, response.status_code)
        self.assertEquals(
            response.content,
            "Message with external id of '%s' not found" % (
                data['message_id'],))

    def test_status_with_auth(self):
        self.channel.secret = "UjOq8ATo2PDS6L08t6vlqSoK"
        self.channel.save()

        data = self.mk_event()
        joe = self.create_contact("Joe Biden", "+254788383383")
        msg = joe.send("Hey Joe, it's Obama, pick up!", self.admin)[0]
        msg.external_id = data['message_id']
        msg.save(update_fields=('external_id',))

        def assertStatus(sms, event_type, assert_status):
            data['event_type'] = event_type
            response = self.client.post(
                reverse('handlers.junebug_handler',
                        args=['event', self.channel.uuid]),
                data=json.dumps(data),
                content_type='application/json',
                HTTP_AUTHORIZATION="Token UjOq8ATo2PDS6L08t6vlqSoK")
            self.assertEquals(200, response.status_code)
            sms = Msg.objects.get(pk=sms.id)
            self.assertEquals(assert_status, sms.status)

        assertStatus(msg, 'submitted', SENT)
        assertStatus(msg, 'delivery_succeeded', DELIVERED)
        assertStatus(msg, 'delivery_failed', FAILED)
        assertStatus(msg, 'rejected', FAILED)

    def test_status_incorrect_auth(self):
        self.channel.secret = "UjOq8ATo2PDS6L08t6vlqSoK"
        self.channel.save()

        # ok, what happens with an invalid uuid?
        data = self.mk_event()
        response = self.client.post(
            reverse('handlers.junebug_handler',
                    args=['event', self.channel.uuid]),
            data=json.dumps(data),
            content_type='application/json',
            HTTP_AUTHORIZATION="Token Not_token")
        self.assertEquals(401, response.status_code)

    def test_receive_with_invalid_message(self):
        callback_url = reverse('handlers.junebug_handler',
                               args=['inbound', self.channel.uuid])
        response = self.client.post(callback_url, json.dumps({}),
                                    content_type='application/json')
        self.assertEquals(400, response.status_code)
        self.assertTrue('Missing one of' in response.content)

    def test_receive(self):
        data = self.mk_msg(content="événement")
        callback_url = reverse('handlers.junebug_handler',
                               args=['inbound', self.channel.uuid])
        response = self.client.post(callback_url, json.dumps(data),
                                    content_type='application/json')

        self.assertEqual(response.status_code, 200)
        self.assertEqual(response.json()['status'], 'ack')

        # load our message
        msg = Msg.objects.get()
        self.assertEquals(data["from"], msg.contact.get_urn(TEL_SCHEME).path)
        self.assertEquals(INCOMING, msg.direction)
        self.assertEquals(self.org, msg.org)
        self.assertEquals(self.channel, msg.channel)
        self.assertEquals("événement", msg.text)

    def test_receive_with_auth(self):
        self.channel.secret = "UjOq8ATo2PDS6L08t6vlqSoK"
        self.channel.save()

        data = self.mk_msg(content="événement")
        callback_url = reverse('handlers.junebug_handler',
                               args=['inbound', self.channel.uuid])
        response = self.client.post(callback_url, json.dumps(data),
                                    content_type='application/json',
                                    HTTP_AUTHORIZATION="Token UjOq8ATo2PDS6L08t6vlqSoK")

        self.assertEqual(response.status_code, 200)
        self.assertEqual(response.json()['status'], 'ack')

        # load our message
        msg = Msg.objects.get()
        self.assertEquals(data["from"], msg.contact.get_urn(TEL_SCHEME).path)
        self.assertEquals(INCOMING, msg.direction)
        self.assertEquals(self.org, msg.org)
        self.assertEquals(self.channel, msg.channel)
        self.assertEquals("événement", msg.text)

    def test_receive_with_incorrect_auth(self):
        self.channel.secret = "UjOq8ATo2PDS6L08t6vlqSoK"
        self.channel.save()

        data = self.mk_msg(content="événement")
        callback_url = reverse('handlers.junebug_handler',
                               args=['inbound', self.channel.uuid])
        response = self.client.post(callback_url, json.dumps(data),
                                    content_type='application/json',
                                    HTTP_AUTHORIZATION="Token Not_token")

        self.assertEqual(response.status_code, 401)

    def test_send_wired(self):
        joe = self.create_contact("Joe", "+250788383383")
        msg = joe.send("événement", self.admin, trigger_send=False)[0]

        settings.SEND_MESSAGES = True

        with patch('requests.post') as mock:
            mock.return_value = MockResponse(200, json.dumps({
                'result': {
                    'message_id': '07033084-5cfd-4812-90a4-e4d24ffb6e3d',
                }
            }))

            # manually send it off
            Channel.send_message(dict_to_struct('MsgStruct', msg.as_task_json()))

            # check the status of the message is now sent
            msg.refresh_from_db()
            self.assertEqual(msg.status, WIRED)
            self.assertTrue(msg.sent_on)
            self.assertEqual(
                msg.external_id, '07033084-5cfd-4812-90a4-e4d24ffb6e3d')

            self.clear_cache()

            self.assertEqual(mock.call_args[1]['json']['content'], "événement")

    def test_send_media(self):
        joe = self.create_contact("Joe", "+250788383383")
        msg = joe.send("MT", self.admin, trigger_send=False, attachments=['image/jpeg:https://example.com/attachments/pic.jpg'])[0]

        settings.SEND_MESSAGES = True

        with patch('requests.post') as mock:
            mock.return_value = MockResponse(200, json.dumps({
                'result': {
                    'message_id': '07033084-5cfd-4812-90a4-e4d24ffb6e3d',
                }
            }))

            # manually send it off
            Channel.send_message(dict_to_struct('MsgStruct', msg.as_task_json()))

            # check the status of the message is now sent
            msg.refresh_from_db()
            self.assertEqual(msg.status, WIRED)
            self.assertTrue(msg.sent_on)
            self.assertEqual(
                msg.external_id, '07033084-5cfd-4812-90a4-e4d24ffb6e3d')

            self.clear_cache()

            self.assertEqual(mock.call_args[1]['json']['content'], "MT\nhttps://example.com/attachments/pic.jpg")

    def test_send_errored_remote(self):
        joe = self.create_contact("Joe", "+250788383383")
        msg = joe.send("événement", self.admin, trigger_send=False)[0]

        settings.SEND_MESSAGES = True

        with patch('requests.post') as mock:
            mock.return_value = MockResponse(499, 'Error')

            # manually send it off
            Channel.send_message(dict_to_struct('MsgStruct', msg.as_task_json()))

            # check the status of the message now errored
            msg.refresh_from_db()
            self.assertEquals(ERRORED, msg.status)

    def test_send_errored_exception(self):
        joe = self.create_contact("Joe", "+250788383383")
        msg = joe.send("événement", self.admin, trigger_send=False)[0]

        settings.SEND_MESSAGES = True

        with patch('requests.post') as mock:
            # force an exception
            mock.side_effect = Exception('Kaboom!')

            # manually send it off
            Channel.send_message(dict_to_struct('MsgStruct', msg.as_task_json()))

            # check the status of the message now errored
            msg.refresh_from_db()
            self.assertEquals(ERRORED, msg.status)

            self.assertFalse(ChannelLog.objects.filter(description__icontains="local variable 'response' "
                                                                              "referenced before assignment"))

    def test_send_deal_with_unexpected_response(self):
        joe = self.create_contact("Joe", "+250788383383")
        msg = joe.send("événement", self.admin, trigger_send=False)[0]

        settings.SEND_MESSAGES = True

        with patch('requests.post') as mock:
            mock.return_value = MockResponse(200, json.dumps({
                'result': {
                    'unexpected': 'unpleasant surprise',
                }
            }))

            # manually send it off
            Channel.send_message(dict_to_struct('MsgStruct', msg.as_task_json()))
            self.assertTrue(ChannelLog.objects.filter(description__icontains="Unable to read external message_id"))

    def test_send_adds_auth(self):
        self.channel.secret = "UjOq8ATo2PDS6L08t6vlqSoK"
        self.channel.save()

        joe = self.create_contact("Joe", "+250788383383")
        msg = joe.send("événement", self.admin, trigger_send=False)[0]

        settings.SEND_MESSAGES = True

        with patch('requests.post') as mock:
            mock.return_value = MockResponse(200, json.dumps({
                'result': {
                    'message_id': '07033084-5cfd-4812-90a4-e4d24ffb6e3d',
                }
            }))

            # manually send it off
            self.channel.send_message(dict_to_struct('MsgStruct', msg.as_task_json()))
            self.assertEqual(mock.call_args[1]['json']['event_auth_token'],
                             "UjOq8ATo2PDS6L08t6vlqSoK")


class MbloxTest(TembaTest):

    def setUp(self):
        super(MbloxTest, self).setUp()

        self.channel.delete()
        self.channel = Channel.create(self.org, self.user, 'RW', 'MB', None, '1234',
                                      config=dict(username='mbox-user', password='mblox-pass'),
                                      uuid='00000000-0000-0000-0000-000000001234')

    def tearDown(self):
        super(MbloxTest, self).tearDown()
        settings.SEND_MESSAGES = False

    def test_dlr(self):
        # invalid uuid
        data = dict(batch_id="-1", status="Failed", type="recipient_delivery_report_sms")
        response = self.client.post(reverse('handlers.mblox_handler', args=['not-real-uuid']), json.dumps(data),
                                    content_type="application/json")
        self.assertEquals(400, response.status_code)

        delivery_url = reverse('handlers.mblox_handler', args=[self.channel.uuid])

        # missing batch_id param
        data = dict(status="Failed", type="recipient_delivery_report_sms")
        response = self.client.post(delivery_url, json.dumps(data), content_type="application/json")
        self.assertEquals(400, response.status_code)

        # missing type params
        data = dict(status="Failed")
        response = self.client.post(delivery_url, json.dumps(data), content_type="application/json")
        self.assertEquals(400, response.status_code)

        # valid uuid, invalid batch_id
        data = dict(batch_id="-1", status="Failed", type="recipient_delivery_report_sms")
        response = self.client.post(delivery_url, json.dumps(data), content_type="application/json")
        self.assertEquals(400, response.status_code)

        # create test message to update
        joe = self.create_contact("Joe Biden", "+254788383383")
        msg = joe.send("Hey Joe, it's Obama, pick up!", self.admin)[0]
        msg.external_id = "mblox-id"
        msg.save(update_fields=('external_id',))

        data['batch_id'] = msg.external_id

        def assertStatus(msg, status, assert_status):
            Msg.objects.filter(id=msg.id).update(status=WIRED)
            data['status'] = status
            response = self.client.post(delivery_url, json.dumps(data), content_type="application/json")
            self.assertEquals(200, response.status_code)
            self.assertEqual(response.content, "SMS Updated: %d" % msg.id)
            msg = Msg.objects.get(pk=msg.id)
            self.assertEquals(assert_status, msg.status)

        assertStatus(msg, "Delivered", DELIVERED)
        assertStatus(msg, "Dispatched", SENT)
        assertStatus(msg, "Aborted", FAILED)
        assertStatus(msg, "Rejected", FAILED)
        assertStatus(msg, "Failed", FAILED)
        assertStatus(msg, "Expired", FAILED)

    def test_receive(self):
        data = {
            "id": "OzQ5UqIOdoY8",
            "from": "12067799294",
            "to": "18444651185",
            "body": "MO",
            "type": "mo_text",
            "received_at": "2016-03-30T19:33:06.643Z"
        }
        callback_url = reverse('handlers.mblox_handler', args=[self.channel.uuid])
        response = self.client.post(callback_url, json.dumps(data), content_type="application/json")

        msg = Msg.objects.get()

        self.assertEqual(response.status_code, 200)
        self.assertEqual(response.content, "SMS Accepted: %d" % msg.id)

        # load our message
        self.assertEqual(msg.contact.get_urn(TEL_SCHEME).path, "+12067799294")
        self.assertEqual(msg.direction, INCOMING)
        self.assertEqual(msg.org, self.org)
        self.assertEqual(msg.channel, self.channel)
        self.assertEqual(msg.text, "MO")
        self.assertEqual(msg.sent_on.date(), date(day=30, month=3, year=2016))

    def test_send(self):
        joe = self.create_contact("Joe", "+250788383383")
        msg = joe.send("MT", self.admin, trigger_send=False)[0]

        settings.SEND_MESSAGES = True

        with patch('requests.post') as mock:
            mock.return_value = MockResponse(200, '{ "id":"OzYDlvf3SQVc" }')

            # manually send it off
            Channel.send_message(dict_to_struct('MsgStruct', msg.as_task_json()))

            # check the status of the message is now sent
            msg.refresh_from_db()
            self.assertEqual(msg.status, WIRED)
            self.assertTrue(msg.sent_on)
            self.assertEqual(msg.external_id, 'OzYDlvf3SQVc')
            self.clear_cache()

        with patch('requests.post') as mock:
            mock.return_value = MockResponse(412, 'Error')

            # manually send it off
            Channel.send_message(dict_to_struct('MsgStruct', msg.as_task_json()))

            self.assertTrue(mock.called)
            # check the status of the message now errored
            msg.refresh_from_db()
            self.assertEquals(ERRORED, msg.status)

        with patch('requests.post') as mock:
            mock.side_effect = Exception('Kaboom!')

            # manually send it off
            Channel.send_message(dict_to_struct('MsgStruct', msg.as_task_json()))

            self.assertTrue(mock.called)
            # check the status of the message now errored
            msg.refresh_from_db()
            self.assertEquals(ERRORED, msg.status)

            self.assertFalse(ChannelLog.objects.filter(description__icontains="local variable 'response' "
                                                                              "referenced before assignment"))

    def test_send_media(self):
        joe = self.create_contact("Joe", "+250788383383")
        msg = joe.send("MT", self.admin, trigger_send=False, attachments=['image/jpeg:https://example.com/attachments/pic.jpg'])[0]

        settings.SEND_MESSAGES = True

        with patch('requests.post') as mock:
            mock.return_value = MockResponse(200, '{ "id":"OzYDlvf3SQVc" }')

            # manually send it off
            Channel.send_message(dict_to_struct('MsgStruct', msg.as_task_json()))

            # check the status of the message is now sent
            msg.refresh_from_db()
            self.assertEqual(msg.status, WIRED)
            self.assertTrue(msg.sent_on)
            self.assertEqual(msg.external_id, 'OzYDlvf3SQVc')
            self.clear_cache()

            self.assertEqual(json.loads(mock.call_args[0][1])['body'], "MT\nhttps://example.com/attachments/pic.jpg")


class FacebookWhitelistTest(TembaTest):

    def setUp(self):
        super(FacebookWhitelistTest, self).setUp()

        self.channel.delete()
        self.channel = Channel.create(self.org, self.user, None, 'FB', None, '1234',
                                      config={Channel.CONFIG_AUTH_TOKEN: 'auth'},
                                      uuid='00000000-0000-0000-0000-000000001234')

    def test_whitelist(self):
        whitelist_url = reverse('channels.channel_facebook_whitelist', args=[self.channel.uuid])
        response = self.client.get(whitelist_url)
        self.assertLoginRedirect(response)

        self.login(self.admin)
        response = self.client.get(reverse('channels.channel_read', args=[self.channel.uuid]))

        self.assertContains(response, whitelist_url)

        with patch('requests.post') as mock:
            mock.return_value = MockResponse(400, '{"error": { "message": "FB Error" } }')
            response = self.client.post(whitelist_url, dict(whitelisted_domain='https://foo.bar'))
            self.assertFormError(response, 'form', None, 'FB Error')

        with patch('requests.post') as mock:
            mock.return_value = MockResponse(200, '{ "ok": "true" }')
            response = self.client.post(whitelist_url, dict(whitelisted_domain='https://foo.bar'))

            mock.assert_called_once_with('https://graph.facebook.com/v2.6/me/thread_settings?access_token=auth',
                                         json=dict(setting_type='domain_whitelisting',
                                                   whitelisted_domains=['https://foo.bar'],
                                                   domain_action_type='add'))

            self.assertNoFormErrors(response)


class FacebookTest(TembaTest):

    TEST_INCOMING = """
    {
        "entry": [{
          "id": "208685479508187",
          "messaging": [{
            "message": {
              "text": "hello world",
              "mid": "external_id"
            },
            "recipient": {
              "id": "1234"
            },
            "sender": {
              "id": "5678"
            },
            "timestamp": 1459991487970
          }],
          "time": 1459991487970
        }]
    }
    """

    def setUp(self):
        super(FacebookTest, self).setUp()

        self.channel.delete()
        self.channel = Channel.create(self.org, self.user, None, 'FB', None, '1234',
                                      config={Channel.CONFIG_AUTH_TOKEN: 'auth'},
                                      uuid='00000000-0000-0000-0000-000000001234')

    def tearDown(self):
        super(FacebookTest, self).tearDown()
        settings.SEND_MESSAGES = False

    def test_dlr(self):
        # invalid uuid
        body = dict()
        response = self.client.post(reverse('handlers.facebook_handler', args=['invalid']), json.dumps(body),
                                    content_type="application/json")
        self.assertEquals(400, response.status_code)

        # invalid body
        response = self.client.post(reverse('handlers.facebook_handler', args=[self.channel.uuid]), json.dumps(body),
                                    content_type="application/json")
        self.assertEquals(400, response.status_code)

        # no known msgs, gracefully ignore
        body = dict(entry=[dict()])
        response = self.client.post(reverse('handlers.facebook_handler', args=[self.channel.uuid]), json.dumps(body),
                                    content_type="application/json")
        self.assertEquals(200, response.status_code)

        # create test message to update
        joe = self.create_contact("Joe Biden", urn='facebook:1234')
        msg = joe.send("Hey Joe, it's Obama, pick up!", self.admin)[0]
        msg.external_id = "fb-message-id-out"
        msg.save(update_fields=('external_id',))

        body = dict(entry=[dict(messaging=[dict(delivery=dict(mids=[msg.external_id]))])])
        response = self.client.post(reverse('handlers.facebook_handler', args=[self.channel.uuid]), json.dumps(body),
                                    content_type='application/json')

        self.assertEqual(response.status_code, 200)

        msg.refresh_from_db()
        self.assertEqual(msg.status, DELIVERED)

        # ignore incoming messages delivery reports
        msg = self.create_msg(direction=INCOMING, contact=joe, text="Read message")
        msg.external_id = "fb-message-id-in"
        msg.save(update_fields=('external_id',))

        status = msg.status

        body = dict(entry=[dict(messaging=[dict(delivery=dict(mids=[msg.external_id]))])])
        response = self.client.post(reverse('handlers.facebook_handler', args=[self.channel.uuid]), json.dumps(body),
                                    content_type='application/json')

        self.assertEqual(response.status_code, 200)

        msg.refresh_from_db()
        self.assertEqual(msg.status, status)

    def test_affinity(self):
        data = json.loads(FacebookTest.TEST_INCOMING)

        with patch('requests.get') as mock_get:
            mock_get.return_value = MockResponse(200, '{"first_name": "Ben","last_name": "Haggerty"}')

            callback_url = reverse('handlers.facebook_handler', args=[self.channel.uuid])
            response = self.client.post(callback_url, json.dumps(data), content_type="application/json")
            self.assertEqual(response.status_code, 200)

            # check the channel affinity for our URN
            urn = ContactURN.objects.get(identity='facebook:5678')
            self.assertEqual(self.channel, urn.channel)

            # create another facebook channel
            channel2 = Channel.create(self.org, self.user, None, 'FB', None, '1234',
                                      config={Channel.CONFIG_AUTH_TOKEN: 'auth'},
                                      uuid='00000000-0000-0000-0000-000000012345')

            # have to change the message so we don't treat it as a duplicate
            data['entry'][0]['messaging'][0]['message']['text'] = '2nd Message'
            data['entry'][0]['messaging'][0]['message']['mid'] = 'external_id_2'

            callback_url = reverse('handlers.facebook_handler', args=[channel2.uuid])
            response = self.client.post(callback_url, json.dumps(data), content_type="application/json")
            self.assertEqual(response.status_code, 200)

            urn = ContactURN.objects.get(identity='facebook:5678')
            self.assertEqual(channel2, urn.channel)

    def test_ignored_webhooks(self):
        TEST_PAYLOAD = """{
          "object": "page",
          "entry": [{
            "id": "208685479508187",
            "time": 1459991487970,
            "messaging": []
          }]
        }"""

        READ_ENTRY = """
        {
          "sender":{ "id":"1001" },
          "recipient":{ "id":"%s" },
          "timestamp":1458668856463,
          "read":{
            "watermark":1458668856253,
            "seq":38
          }
        }
        """

        ECHO_ENTRY = """{
          "sender": {"id": "1001"},
          "recipient": {"id": "%s"},
          "timestamp": 1467905036620,
          "message": {
            "is_echo": true,
            "app_id": 1077392885670130,
            "mid": "mid.1467905036543:c721a8364e45388954",
            "seq": 4,
            "text": "Echo Test"
          }
        }
        """

        LINK_ENTRY = """{
          "sender":{
            "id":"1001"
          },
          "recipient":{
            "id":"%s"
          },
          "timestamp":1234567890,
          "account_linking":{
            "status":"linked",
            "authorization_code":"PASS_THROUGH_AUTHORIZATION_CODE"
          }
        }
        """

        AUTH_ENTRY = """{
          "sender":{
            "id":"1001"
          },
          "recipient":{
            "id":"%s"
          },
          "timestamp":1234567890,
          "optin":{
            "ref":"PASS_THROUGH_PARAM"
          }
        }
        """

        ATTACHMENT_UNAVAILABLE = """{
          "sender":{
            "id":"1001"
          },
          "recipient":{
            "id":"%s"
          },
          "timestamp":1234567890,
          "message":{
            "mid":"mid.1471652393639:4ecd7f5649c8586032",
            "seq":"77866",
            "attachments":[{
              "title":"Attachment Unavailable",
              "url":null,
              "type":"fallback",
              "payload":null
            }]
          }
        }
        """

        callback_url = reverse('handlers.facebook_handler', args=[self.channel.uuid])
        for entry in (READ_ENTRY, ECHO_ENTRY, LINK_ENTRY, AUTH_ENTRY, ATTACHMENT_UNAVAILABLE):
            payload = json.loads(TEST_PAYLOAD)
            payload['entry'][0]['messaging'].append(json.loads(entry % self.channel.address))

            with patch('requests.get') as mock_get:
                mock_get.return_value = MockResponse(200, '{"first_name": "Ben","last_name": "Haggerty"}')
                response = self.client.post(callback_url, json.dumps(payload), content_type="application/json")

                # ignored but 200
                self.assertEqual(response.status_code, 200)
                self.assertContains(response, "Ignored")

    def test_referrals_optin(self):
        # create two triggers for referrals
        flow = self.get_flow('favorites')
        Trigger.objects.create(org=self.org, trigger_type=Trigger.TYPE_REFERRAL, referrer_id='join',
                               flow=flow, created_by=self.admin, modified_by=self.admin)
        Trigger.objects.create(org=self.org, trigger_type=Trigger.TYPE_REFERRAL, referrer_id='signup',
                               flow=flow, created_by=self.admin, modified_by=self.admin)

        callback_url = reverse('handlers.facebook_handler', args=[self.channel.uuid])

        optin = """
        {
          "sender": { "id": "1122" },
          "recipient": { "id": "PAGE_ID" },
          "timestamp": 1234567890,
          "optin": {
            "ref": "join"
          }
        }
        """
        data = json.loads(FacebookTest.TEST_INCOMING)
        data['entry'][0]['messaging'][0] = json.loads(optin)
        response = self.client.post(callback_url, json.dumps(data), content_type='application/json')
        self.assertEqual(200, response.status_code)
        self.assertEqual('Msg Ignored for recipient id: PAGE_ID', response.content)

        response = self.client.post(callback_url, json.dumps(data).replace('PAGE_ID', '1234'), content_type='application/json')
        self.assertEqual(200, response.status_code)

        # check that the user started the flow
        contact1 = Contact.objects.get(org=self.org, urns__path='1122')
        self.assertEqual("What is your favorite color?", contact1.msgs.all().first().text)

        # try an invalid optin (has fields for neither type)
        del data['entry'][0]['messaging'][0]['sender']
        response = self.client.post(callback_url, json.dumps(data).replace('PAGE_ID', '1234'), content_type='application/json')
        self.assertEqual(200, response.status_code)
        self.assertEqual('{"status": ["Ignored opt-in, no user_ref or sender"]}', response.content)

        # ok, use a user_ref optin instead
        entry = json.loads(optin)
        del entry['sender']
        entry['optin']['user_ref'] = 'user_ref2'
        data = json.loads(FacebookTest.TEST_INCOMING)
        data['entry'][0]['messaging'][0] = entry

        with override_settings(SEND_MESSAGES=True):
            with patch('requests.post') as mock:
                mock.return_value = MockResponse(200, '{"recipient_id":"1133", "message_id":"mid.external"}')

                response = self.client.post(callback_url, json.dumps(data).replace('PAGE_ID', '1234'),
                                            content_type='application/json')
                self.assertEqual(200, response.status_code)

                contact2 = Contact.objects.get(org=self.org, urns__path='1133')
                self.assertEqual("What is your favorite color?", contact2.msgs.all().first().text)

                # contact should have two URNs now
                fb_urn = contact2.urns.get(scheme=FACEBOOK_SCHEME)
                self.assertEqual(fb_urn.path, '1133')
                self.assertEqual(fb_urn.channel, self.channel)

                ext_urn = contact2.urns.get(scheme=EXTERNAL_SCHEME)
                self.assertEqual(ext_urn.path, 'user_ref2')
                self.assertIsNone(ext_urn.channel)

    def test_referrals_params(self):
        # create two triggers for referrals
        favorites = self.get_flow('favorites')
        pick = self.get_flow('pick_a_number')

        Trigger.objects.create(org=self.org, trigger_type=Trigger.TYPE_REFERRAL, referrer_id='join',
                               flow=favorites, created_by=self.admin, modified_by=self.admin)
        Trigger.objects.create(org=self.org, trigger_type=Trigger.TYPE_REFERRAL, referrer_id='signup',
                               flow=favorites, created_by=self.admin, modified_by=self.admin)
        Trigger.objects.create(org=self.org, trigger_type=Trigger.TYPE_REFERRAL, referrer_id='',
                               flow=pick, created_by=self.admin, modified_by=self.admin)

        callback_url = reverse('handlers.facebook_handler', args=[self.channel.uuid])

        referral = """
        {
          "sender": { "id": "1122" },
          "recipient": { "id": "PAGE_ID" },
          "timestamp": 1234567890,
          "referral": {
            "ref": "JOIN",
            "source": "SHORTLINK",
            "type": "OPEN_THREAD"
          }
        }
        """
        data = json.loads(FacebookTest.TEST_INCOMING)
        data['entry'][0]['messaging'][0] = json.loads(referral)
        response = self.client.post(callback_url, json.dumps(data), content_type='application/json')
        self.assertEqual(200, response.status_code)
        self.assertEqual('Msg Ignored for recipient id: PAGE_ID', response.content)

        response = self.client.post(callback_url, json.dumps(data).replace('PAGE_ID', '1234'), content_type='application/json')
        self.assertEqual(200, response.status_code)

        # check that the user started the flow
        contact1 = Contact.objects.get(org=self.org, urns__path='1122')
        self.assertEqual("What is your favorite color?", contact1.msgs.all().first().text)

        # check if catchall trigger starts a different flow
        referral = """
        {
          "referral": {
            "ref": "not_handled",
            "source": "SHORTLINK",
            "type": "OPEN_THREAD"
          }
        }
        """
        del data['entry'][0]['messaging'][0]['referral']
        data['entry'][0]['messaging'][0].update(json.loads(referral))
        response = self.client.post(callback_url, json.dumps(data).replace('PAGE_ID', '1234'),
                                    content_type='application/json')
        self.assertEqual(200, response.status_code)
        self.assertEqual('{"status": ["Triggered flow for ref: not_handled"]}', response.content)

        # check that the user started the flow
        contact1 = Contact.objects.get(org=self.org, urns__path='1122')
        self.assertEqual("Pick a number between 1-10.", contact1.msgs.all().first().text)

        # check referral params in postback
        postback = """
        {
          "postback": {
            "payload": "postback",
            "referral": {
              "ref": "signup",
              "source": "SHORTLINK",
              "type": "OPEN_THREAD"
            }
          }
        }
        """
        del data['entry'][0]['messaging'][0]['referral']
        data['entry'][0]['messaging'][0].update(json.loads(postback))
        response = self.client.post(callback_url, json.dumps(data).replace('PAGE_ID', '1234'), content_type='application/json')
        self.assertEqual(200, response.status_code)
        self.assertEqual('{"status": ["Referral posted with referral id: signup"]}', response.content)

        # check that the user started the flow
        contact1 = Contact.objects.get(org=self.org, urns__path='1122')
        self.assertEqual("What is your favorite color?", contact1.msgs.all().first().text)

        # and that we created an event for it
        self.assertTrue(ChannelEvent.objects.filter(contact=contact1, event_type=ChannelEvent.TYPE_REFERRAL))

    def test_receive(self):
        data = json.loads(FacebookTest.TEST_INCOMING)
        callback_url = reverse('handlers.facebook_handler', args=[self.channel.uuid])

        with patch('requests.get') as mock_get:
            mock_get.return_value = MockResponse(200, '{"first_name": "Ben","last_name": "Haggerty"}')
            response = self.client.post(callback_url, json.dumps(data), content_type="application/json")

            msg = Msg.objects.get()

            self.assertEqual(response.status_code, 200)

            # load our message
            self.assertEqual(msg.contact.get_urn(FACEBOOK_SCHEME).path, "5678")
            self.assertEqual(msg.direction, INCOMING)
            self.assertEqual(msg.org, self.org)
            self.assertEqual(msg.channel, self.channel)
            self.assertEqual(msg.text, "hello world")
            self.assertEqual(msg.external_id, "external_id")

            # make sure our contact's name was populated
            self.assertEqual(msg.contact.name, 'Ben Haggerty')

            Msg.objects.all().delete()
            Contact.all().delete()

        # simulate a failure to fetch contact data
        with patch('requests.get') as mock_get:
            mock_get.return_value = MockResponse(400, '{"error": "Unable to look up profile data"}')
            response = self.client.post(callback_url, json.dumps(data), content_type="application/json")

            self.assertEqual(response.status_code, 200)

            msg = Msg.objects.get()

            self.assertEqual(msg.contact.get_urn(FACEBOOK_SCHEME).path, "5678")
            self.assertIsNone(msg.contact.name)

            Msg.objects.all().delete()
            Contact.all().delete()

        # simulate an exception
        with patch('requests.get') as mock_get:
            mock_get.return_value = MockResponse(200, 'Invalid JSON')
            response = self.client.post(callback_url, json.dumps(data), content_type="application/json")

            self.assertEqual(response.status_code, 200)

            msg = Msg.objects.get()

            self.assertEqual(msg.contact.get_urn(FACEBOOK_SCHEME).path, "5678")
            self.assertIsNone(msg.contact.name)

            Msg.objects.all().delete()
            Contact.all().delete()

        # now with a anon org, shouldn't try to look things up
        self.org.is_anon = True
        self.org.save()

        with patch('requests.get') as mock_get:
            response = self.client.post(callback_url, json.dumps(data), content_type="application/json")

            self.assertEqual(response.status_code, 200)

            msg = Msg.objects.get()

            self.assertEqual(msg.contact.get_urn(FACEBOOK_SCHEME).path, "5678")
            self.assertIsNone(msg.contact.name)
            self.assertEqual(mock_get.call_count, 0)

            Msg.objects.all().delete()
            self.org.is_anon = False
            self.org.save()

        # rich media
        data = """
        {
        "entry": [{
          "id": 208685479508187,
          "messaging": [{
            "message": {
              "attachments": [{
                "payload": { "url": "http://mediaurl.com/img.gif" }
              }],
              "mid": "external_id"
            },
            "recipient": {
              "id": 1234
            },
            "sender": {
              "id": 5678
            },
            "timestamp": 1459991487970
          }],
          "time": 1459991487970
        }]}
        """
        data = json.loads(data)
        response = self.client.post(callback_url, json.dumps(data), content_type="application/json")

        msg = Msg.objects.get()

        self.assertEqual(response.status_code, 200)
        self.assertEqual(msg.text, "http://mediaurl.com/img.gif")

        # link attachment
        data = """{
          "object":"page",
          "entry":[{
            "id":"32408604530",
            "time":1468418021822,
            "messaging":[{
              "sender":{"id":"5678"},
              "recipient":{"id":"1234"},
              "timestamp":1468417833159,
              "message": {
                "mid":"external_id",
                "seq":11242,
                "attachments":[{
                  "title":"Get in touch with us.",
                  "url": "http:\x5c/\x5c/m.me\x5c/",
                  "type": "fallback",
                  "payload": null
                }]
              }
            }]
          }]
        }
        """
        Msg.objects.all().delete()

        data = json.loads(data)
        response = self.client.post(callback_url, json.dumps(data), content_type="application/json")

        msg = Msg.objects.get()

        self.assertEqual(response.status_code, 200)
        self.assertEqual(msg.text, "Get in touch with us.\nhttp://m.me/")

        # link attachment without title
        data = """{
          "object":"page",
          "entry":[{
            "id":"32408604530",
            "time":1468418021822,
            "messaging":[{
              "sender":{"id":"5678"},
              "recipient":{"id":"1234"},
              "timestamp":1468417833159,
              "message": {
                "mid":"external_id",
                "seq":11242,
                "attachments":[{
                  "title": null,
                  "url": "http:\x5c/\x5c/m.me\x5c/",
                  "type": "fallback",
                  "payload": null
                }]
              }
            }]
          }]
        }
        """
        Msg.objects.all().delete()

        data = json.loads(data)
        response = self.client.post(callback_url, json.dumps(data), content_type="application/json")

        msg = Msg.objects.get()

        self.assertEqual(response.status_code, 200)
        self.assertEqual(msg.text, "http://m.me/")

    def test_send(self):
        joe = self.create_contact("Joe", urn="facebook:1234")
        msg = joe.send("Facebook Msg", self.admin, trigger_send=False)[0]

        settings.SEND_MESSAGES = True

        with patch('requests.post') as mock:
            mock.return_value = MockResponse(200, '{"recipient_id":"1234", '
                                                  '"message_id":"mid.external"}')

            # manually send it off
            Channel.send_message(dict_to_struct('MsgStruct', msg.as_task_json()))

            # check the status of the message is now sent
            msg.refresh_from_db()
            self.assertEqual(msg.status, WIRED)
            self.assertTrue(msg.sent_on)
            self.assertEqual(msg.external_id, 'mid.external')
            self.clear_cache()

            self.assertEqual(mock.call_args[0][0], 'https://graph.facebook.com/v2.5/me/messages')
            self.assertEqual(json.loads(mock.call_args[0][1]),
                             dict(recipient=dict(id="1234"), message=dict(text="Facebook Msg")))

        with patch('requests.get') as mock:
            mock.return_value = MockResponse(412, 'Error')

            # manually send it off
            Channel.send_message(dict_to_struct('MsgStruct', msg.as_task_json()))

            # check the status of the message now errored
            msg.refresh_from_db()
            self.assertEquals(ERRORED, msg.status)

        with patch('requests.post') as mock:
            mock.side_effect = Exception('Kaboom!')

            # manually send it off
            Channel.send_message(dict_to_struct('MsgStruct', msg.as_task_json()))

            # check the status of the message now errored
            msg.refresh_from_db()
            self.assertEquals(ERRORED, msg.status)

            self.assertFalse(ChannelLog.objects.filter(description__icontains="local variable 'response' "
                                                                              "referenced before assignment"))

    def test_send_media(self):
        joe = self.create_contact("Joe", urn="facebook:1234")
        msg = joe.send("Facebook Msg", self.admin, trigger_send=False, attachments=['image/jpeg:https://example.com/attachments/pic.jpg'])[0]

        settings.SEND_MESSAGES = True

        with patch('requests.post') as mock:
            mock.return_value = MockResponse(200, '{"recipient_id":"1234", '
                                                  '"message_id":"mid.external"}')

            # manually send it off
            Channel.send_message(dict_to_struct('MsgStruct', msg.as_task_json()))

            # check the status of the message is now sent
            msg.refresh_from_db()
            self.assertEqual(msg.status, WIRED)
            self.assertTrue(msg.sent_on)
            self.assertEqual(msg.external_id, 'mid.external')
            self.clear_cache()

            self.assertEqual(mock.call_count, 2)

            self.assertEqual(mock.call_args_list[0][0][0], 'https://graph.facebook.com/v2.5/me/messages')

            self.assertEqual(json.loads(mock.call_args_list[0][0][1]),
                             dict(recipient=dict(id="1234"),
                                  message=dict(text="Facebook Msg")))

            self.assertEqual(mock.call_args_list[1][0][0], 'https://graph.facebook.com/v2.5/me/messages')

            self.assertEqual(json.loads(mock.call_args_list[1][0][1]),
                             dict(recipient=dict(id="1234"),
                                  message=dict(attachment=dict(type="image",
                                                               payload=dict(
                                                                   url="https://example.com/attachments/pic.jpg")))))

        with patch('requests.get') as mock:
            mock.return_value = [MockResponse(200, '{"recipient_id":"1234", '
                                                   '"message_id":"mid.external"}'),
                                 MockResponse(412, 'Error')]

            # manually send it off
            Channel.send_message(dict_to_struct('MsgStruct', msg.as_task_json()))

            # check the status of the message now errored
            msg.refresh_from_db()
            self.assertEquals(ERRORED, msg.status)

        with patch('requests.post') as mock:
            mock.side_effect = [MockResponse(200, '{"recipient_id":"1234", '
                                                  '"message_id":"mid.external"}'),
                                Exception('Kaboom!')]

            # manually send it off
            Channel.send_message(dict_to_struct('MsgStruct', msg.as_task_json()))

            # check the status of the message now errored
            msg.refresh_from_db()
            self.assertEquals(ERRORED, msg.status)

            self.assertFalse(ChannelLog.objects.filter(description__icontains="local variable 'response' "
                                                                              "referenced before assignment"))


class JiochatTest(TembaTest):

    def setUp(self):
        super(JiochatTest, self).setUp()

        self.channel.delete()
        self.channel = Channel.create(self.org, self.user, None, 'JC', None, '1212',
                                      config={'jiochat_app_id': 'app-id',
                                              'jiochat_app_secret': 'app-secret'},
                                      uuid='00000000-0000-0000-0000-000000001234',
                                      secret=Channel.generate_secret(32))

    def test_refresh_jiochat_access_tokens_task(self):
        with patch('requests.post') as mock:
            mock.return_value = MockResponse(400, '{ "error":"Failed" }')

            self.assertFalse(ChannelLog.objects.all())
            refresh_jiochat_access_tokens()

            self.assertEqual(ChannelLog.objects.all().count(), 1)
            self.assertTrue(ChannelLog.objects.filter(is_error=True).count(), 1)

            self.assertEqual(mock.call_count, 1)
            channel_client = JiochatClient.from_channel(self.channel)

            self.assertIsNone(channel_client.get_access_token())

            mock.reset_mock()
            mock.return_value = MockResponse(200, '{ "access_token":"ABC1234" }')

            refresh_jiochat_access_tokens()

            self.assertEqual(ChannelLog.objects.all().count(), 2)
            self.assertTrue(ChannelLog.objects.filter(is_error=True).count(), 1)
            self.assertTrue(ChannelLog.objects.filter(is_error=False).count(), 1)
            self.assertEqual(mock.call_count, 1)

            self.assertEqual(channel_client.get_access_token(), 'ABC1234')
            self.assertEqual(mock.call_args_list[0][1]['data'], {'client_secret': u'app-secret',
                                                                 'grant_type': 'client_credentials',
                                                                 'client_id': u'app-id'})

            self.login(self.admin)
            response = self.client.get(reverse("channels.channellog_list") + '?channel=%d&others=1' % self.channel.id,
                                       follow=True)
            self.assertEqual(len(response.context['object_list']), 2)

    @patch('temba.utils.jiochat.JiochatClient.refresh_access_token')
    def test_url_verification(self, mock_refresh_access_token):
        mock_refresh_access_token.return_value = MockResponse(200, '{ "access_token":"ABC1234" }')

        # invalid UUID
        response = self.client.get(reverse('handlers.jiochat_handler', args=['00000000-0000-0000-0000-000000000000']))
        self.assertEqual(response.status_code, 400)

        timestamp = str(time.time())
        nonce = 'nonce'

        value = "".join(sorted([self.channel.secret, timestamp, nonce]))

        hash_object = hashlib.sha1(value.encode('utf-8'))
        signature = hash_object.hexdigest()

        callback_url = reverse('handlers.jiochat_handler', args=[self.channel.uuid])

        response = self.client.get(callback_url +
                                   "?signature=%s&timestamp=%s&nonce=%s&echostr=SUCCESS" % (signature, timestamp,
                                                                                            nonce))
        self.assertEqual(response.status_code, 200)
        self.assertEqual(response.content, 'SUCCESS')
        self.assertTrue(mock_refresh_access_token.called)

        mock_refresh_access_token.reset_mock()

        # fail verification
        response = self.client.get(callback_url +
                                   "?signature=%s&timestamp=%s&nonce=%s&echostr=SUCCESS" % (signature, timestamp,
                                                                                            'other'))

        self.assertEqual(response.status_code, 400)
        self.assertFalse(mock_refresh_access_token.called)  # we did not fire task to refresh access token

    @patch('temba.utils.jiochat.JiochatClient.get_access_token')
    def test_send(self, mock_access_token):
        mock_access_token.return_value = 'ABC1234'

        joe = self.create_contact("Joe", urn="jiochat:1234")
        msg = joe.send("Test Msg", self.admin, trigger_send=False)[0]

        settings.SEND_MESSAGES = True

        with patch('requests.post') as mock:
            mock.return_value = MockResponse(200, '{"errcode":0,"errmsg":"Request succeeded"}')

            # manually send it off
            Channel.send_message(dict_to_struct('MsgStruct', msg.as_task_json()))

            # check the status of the message is now sent
            msg.refresh_from_db()
            self.assertEqual(msg.status, WIRED)
            self.assertTrue(msg.sent_on)
            self.clear_cache()

            self.assertEqual(mock.call_args[0][0], 'https://channels.jiochat.com/custom/custom_send.action')
            self.assertEqual(mock.call_args[1]['json'],
                             dict(touser="1234", text=dict(content="Test Msg"), msgtype='text'))

        with patch('requests.post') as mock:
            mock.return_value = MockResponse(412, 'Error')

            # manually send it off
            Channel.send_message(dict_to_struct('MsgStruct', msg.as_task_json()))

            # check the status of the message now errored
            msg.refresh_from_db()
            self.assertEquals(msg.status, ERRORED)

        with patch('requests.post') as mock:
            mock.side_effect = Exception('Kaboom!')

            # manually send it off
            Channel.send_message(dict_to_struct('MsgStruct', msg.as_task_json()))

            # check the status of the message now errored
            msg.refresh_from_db()
            self.assertEquals(msg.status, ERRORED)

    @patch('temba.utils.jiochat.JiochatClient.get_user_detail')
    def test_follow(self, mock_get_user_detail):
        mock_get_user_detail.return_value = {'nickname': "Bob"}

        callback_url = reverse('handlers.jiochat_handler', args=[self.channel.uuid])
        an_hour_ago = timezone.now() - timedelta(hours=1)

        flow = self.create_flow()

        data = {
            'ToUsername': '12121212121212',
            'FromUserName': '1234',
            'CreateTime': time.mktime(an_hour_ago.timetuple()),
            'MsgType': 'event',
            'Event': 'subscribe',
        }

        Contact.objects.all().delete()

        response = self.client.post(callback_url, json.dumps(data), content_type="application/json")
        self.assertEqual(response.status_code, 200)

        contact = Contact.objects.get()
        self.assertEqual(contact.get_urn(JIOCHAT_SCHEME).path, "1234")

        self.assertEqual(0, flow.runs.all().count())

        Trigger.objects.create(created_by=self.user, modified_by=self.user, org=self.org,
                               trigger_type=Trigger.TYPE_FOLLOW, flow=flow, channel=self.channel)

        response = self.client.post(callback_url, json.dumps(data), content_type="application/json")
        self.assertEqual(200, response.status_code)
        self.assertEqual(1, flow.runs.all().count())

        # we ignore unsubscribe event
        data['Event'] = 'unsubscribe'
        response = self.client.post(callback_url, json.dumps(data), content_type="application/json")
        self.assertEqual(response.status_code, 400)

    @patch('requests.get')
    @patch('temba.utils.jiochat.JiochatClient.get_access_token')
    def test_receive(self, mock_access_token, mock_get):
        mock_access_token.return_value = 'ABC1234'
        mock_get.return_value = MockResponse(400, '{"error":"Not found"}')

        # invalid UUID
        response = self.client.post(reverse('handlers.jiochat_handler', args=['00000000-0000-0000-0000-000000000000']))
        self.assertEqual(response.status_code, 400)

        callback_url = reverse('handlers.jiochat_handler', args=[self.channel.uuid])

        # POST invalid JSON data
        response = self.client.post(callback_url, "not json", content_type="application/json")
        self.assertEqual(response.status_code, 400)

        # POST missing data
        response = self.client.post(callback_url, json.dumps({}), content_type="application/json")
        self.assertEqual(response.status_code, 400)

        an_hour_ago = timezone.now() - timedelta(hours=1)

        data = {
            'ToUsername': '12121212121212',
            'FromUserName': '1234',
            'CreateTime': time.mktime(an_hour_ago.timetuple()),
            'MsgType': 'blabla',
            'MsgId': '123456',
            "Content": "Test",
        }

        self.assertEqual(ChannelLog.objects.all().count(), 0)

        response = self.client.post(callback_url, json.dumps(data), content_type="application/json")
        self.assertEqual(response.status_code, 400)

        self.assertEqual(ChannelLog.objects.all().count(), 1)
        self.assertEqual(ChannelLog.objects.filter(is_error=True).count(), 1)

        data = {
            'ToUsername': '12121212121212',
            'FromUserName': '1234',
            'CreateTime': time.mktime(an_hour_ago.timetuple()),
            'MsgType': 'text',
            'MsgId': '123456',
            "Content": "Test",
        }

        Contact.objects.all().delete()
        ChannelLog.objects.all().delete()

        response = self.client.post(callback_url, json.dumps(data), content_type="application/json")
        self.assertEqual(response.status_code, 200)

        self.assertEqual(ChannelLog.objects.all().count(), 1)
        self.assertEqual(ChannelLog.objects.filter(is_error=True).count(), 1)

        msg = Msg.objects.get()
        self.assertEqual(response.content, "Msgs Accepted: %d" % msg.id)

        # load our message
        self.assertIsNone(msg.contact.name)
        self.assertEqual(msg.contact.get_urn(JIOCHAT_SCHEME).path, "1234")
        self.assertEqual(msg.direction, INCOMING)
        self.assertEqual(msg.org, self.org)
        self.assertEqual(msg.channel, self.channel)
        self.assertEqual(msg.text, "Test")
        self.assertEqual(msg.sent_on.date(), an_hour_ago.date())

        Msg.objects.all().delete()
        Contact.objects.all().delete()
        ChannelLog.objects.all().delete()

        mock_get.return_value = MockResponse(200, '{"nickname":"Shinonda"}')
        response = self.client.post(callback_url, json.dumps(data), content_type="application/json")
        self.assertEqual(response.status_code, 200)

        self.assertEqual(ChannelLog.objects.all().count(), 1)
        self.assertEqual(ChannelLog.objects.filter(is_error=False).count(), 1)

        msg = Msg.objects.get()
        self.assertEqual(response.content, "Msgs Accepted: %d" % msg.id)

        # load our message
        self.assertEqual(msg.contact.name, "Shinonda")
        self.assertEqual(msg.contact.get_urn(JIOCHAT_SCHEME).path, "1234")
        self.assertEqual(msg.direction, INCOMING)
        self.assertEqual(msg.org, self.org)
        self.assertEqual(msg.channel, self.channel)
        self.assertEqual(msg.text, "Test")
        self.assertEqual(msg.sent_on.date(), an_hour_ago.date())

        Msg.objects.all().delete()
        Contact.objects.all().delete()
        ChannelLog.objects.all().delete()

        with AnonymousOrg(self.org):
            response = self.client.post(callback_url, json.dumps(data), content_type="application/json")
            self.assertEqual(response.status_code, 200)

            self.assertEqual(ChannelLog.objects.all().count(), 0)

            msg = Msg.objects.get()
            self.assertEqual(response.content, "Msgs Accepted: %d" % msg.id)

            # load our message
            self.assertIsNone(msg.contact.name)
            self.assertEqual(msg.contact.get_urn(JIOCHAT_SCHEME).path, "1234")
            self.assertEqual(msg.direction, INCOMING)
            self.assertEqual(msg.org, self.org)
            self.assertEqual(msg.channel, self.channel)
            self.assertEqual(msg.text, "Test")
            self.assertEqual(msg.sent_on.date(), an_hour_ago.date())

        Msg.objects.all().delete()
        ChannelLog.objects.all().delete()

        data = {
            'ToUsername': '12121212121212',
            'FromUserName': '1234',
            'CreateTime': time.mktime(an_hour_ago.timetuple()),
            'MsgType': 'image',
            'MsgId': '123456',
            "MediaId": "12",
        }

        with patch('requests.get') as mock_get:
            mock_get.side_effect = [MockResponse(200, '{"nickname": "Shinonda. ☺"}'),
                                    MockResponse(400, 'Error'),
                                    MockResponse(200, "IMG_BITS",
                                                 headers={"Content-Type": "image/jpeg",
                                                          "Content-Disposition":
                                                          'attachment; filename="image_name.jpg"'})]

            with patch('temba.orgs.models.Org.save_media') as mock_save_media:
                mock_save_media.return_value = '<MEDIA_SAVED_URL>'

                response = self.client.post(callback_url, json.dumps(data), content_type="application/json")
                self.assertEqual(response.status_code, 200)

                self.assertEqual(ChannelLog.objects.all().count(), 2)
                self.assertEqual(ChannelLog.objects.filter(is_error=False).count(), 2)
                self.assertEqual(ChannelLog.objects.all().first().response, '{"nickname": "Shinonda. \\u263a"}')

                msg = Msg.objects.get()
                self.assertEqual(response.content, "Msgs Accepted: %d" % msg.id)

                # load our message
                self.assertEqual(msg.contact.get_urn(JIOCHAT_SCHEME).path, "1234")
                self.assertEqual(msg.direction, INCOMING)
                self.assertEqual(msg.org, self.org)
                self.assertEqual(msg.channel, self.channel)
                self.assertEqual(msg.text, "")
                self.assertEqual(msg.sent_on.date(), an_hour_ago.date())
                self.assertEqual(msg.attachments[0], 'image/jpeg:<MEDIA_SAVED_URL>')

                self.assertEqual(mock_get.call_count, 3)

        Msg.objects.all().delete()
        ChannelLog.objects.all().delete()

        with patch('requests.get') as mock_get:
            mock_get.return_value = MockResponse(400, 'Error')

            with patch('temba.orgs.models.Org.save_media') as mock_save_media:
                mock_save_media.return_value = '<MEDIA_SAVED_URL>'

                response = self.client.post(callback_url, json.dumps(data), content_type="application/json")
                self.assertEqual(response.status_code, 200)

                self.assertEqual(ChannelLog.objects.all().count(), 2)
                self.assertEqual(ChannelLog.objects.filter(is_error=True).count(), 2)


class GlobeTest(TembaTest):

    def setUp(self):
        super(GlobeTest, self).setUp()

        self.channel.delete()
        self.channel = Channel.create(self.org, self.user, 'PH', 'GL', None, '21586380',
                                      config=dict(app_id='AppId', app_secret='AppSecret', passphrase='Passphrase'),
                                      uuid='00000000-0000-0000-0000-000000001234')

    def test_receive(self):
        # invalid UUID
        response = self.client.post(reverse('handlers.globe_handler', args=['receive', '00000000-0000-0000-0000-000000000000']))
        self.assertEqual(response.status_code, 400)

        data = {
            "inboundSMSMessageList": {
                "inboundSMSMessage": [{
                    "dateTime": "Fri Nov 22 2013 12:12:13 GMT+0000 (UTC)",
                    "destinationAddress": "tel:21586380",
                    "messageId": None,
                    "message": "Hello",
                    "resourceURL": None,
                    "senderAddress": "tel:9171234567"
                }]
            }
        }
        callback_url = reverse('handlers.globe_handler', args=['receive', self.channel.uuid])

        # try a GET
        response = self.client.get(callback_url)
        self.assertEqual(response.status_code, 405)

        # POST invalid JSON data
        response = self.client.post(callback_url, "not json", content_type="application/json")
        self.assertEqual(response.status_code, 400)

        # POST missing data
        response = self.client.post(callback_url, json.dumps({}), content_type="application/json")
        self.assertEqual(response.status_code, 400)

        # POST missing fields in msg
        bad_data = copy.deepcopy(data)
        del bad_data['inboundSMSMessageList']['inboundSMSMessage'][0]['message']
        response = self.client.post(callback_url, json.dumps(bad_data), content_type="application/json")
        self.assertEqual(response.status_code, 400)

        # POST, invalid sender address
        bad_data = copy.deepcopy(data)
        bad_data['inboundSMSMessageList']['inboundSMSMessage'][0]['senderAddress'] = '9999'
        response = self.client.post(callback_url, json.dumps(bad_data), content_type="application/json")
        self.assertEqual(response.status_code, 400)

        # POST, invalid destination address
        bad_data = copy.deepcopy(data)
        bad_data['inboundSMSMessageList']['inboundSMSMessage'][0]['destinationAddress'] = '9999'
        response = self.client.post(callback_url, json.dumps(bad_data), content_type="application/json")
        self.assertEqual(response.status_code, 400)

        # POST, different destination address accepted (globe does mapping on their side)
        bad_data = copy.deepcopy(data)
        bad_data['inboundSMSMessageList']['inboundSMSMessage'][0]['destinationAddress'] = 'tel:9999'
        response = self.client.post(callback_url, json.dumps(bad_data), content_type="application/json")
        self.assertEqual(response.status_code, 200)

        msg = Msg.objects.get()
        self.assertEqual(msg.channel, self.channel)
        self.assertEqual(response.content, "Msgs Accepted: %d" % msg.id)
        Msg.objects.all().delete()

        # another valid post on the right address
        response = self.client.post(callback_url, json.dumps(data), content_type="application/json")
        self.assertEqual(response.status_code, 200)

        msg = Msg.objects.get()
        self.assertEqual(response.content, "Msgs Accepted: %d" % msg.id)

        # load our message
        self.assertEqual(msg.contact.get_urn(TEL_SCHEME).path, "+639171234567")
        self.assertEqual(msg.direction, INCOMING)
        self.assertEqual(msg.org, self.org)
        self.assertEqual(msg.channel, self.channel)
        self.assertEqual(msg.text, "Hello")
        self.assertEqual(msg.sent_on.date(), date(day=22, month=11, year=2013))

    def test_send(self):
        joe = self.create_contact("Joe", "+639171234567")
        msg = joe.send("MT", self.admin, trigger_send=False)[0]

        settings.SEND_MESSAGES = True

        with patch('requests.post') as mock:
            mock.return_value = MockResponse(200, '{ "status":"accepted" }')

            # manually send it off
            Channel.send_message(dict_to_struct('MsgStruct', msg.as_task_json()))

            mock.assert_called_once_with('https://devapi.globelabs.com.ph/smsmessaging/v1/outbound/21586380/requests',
                                         headers={'User-agent': 'RapidPro'},
                                         data={'message': 'MT', 'app_secret': 'AppSecret', 'app_id': 'AppId',
                                               'passphrase': 'Passphrase', 'address': '639171234567'},
                                         timeout=5)

            # check the status of the message is now sent
            msg.refresh_from_db()
            self.assertEqual(msg.status, WIRED)
            self.assertTrue(msg.sent_on)
            self.clear_cache()

        with patch('requests.get') as mock:
            mock.return_value = MockResponse(401, 'Error')

            # manually send it off
            Channel.send_message(dict_to_struct('MsgStruct', msg.as_task_json()))

            # check the status of the message now errored
            msg.refresh_from_db()
            self.assertEquals(ERRORED, msg.status)
            self.clear_cache()

        with patch('requests.get') as mock:
            mock.side_effect = Exception("Unable to reach host")

            # manually send it off
            Channel.send_message(dict_to_struct('MsgStruct', msg.as_task_json()))

            # check the status of the message now errored
            msg.refresh_from_db()
            self.assertEquals(ERRORED, msg.status)
            self.clear_cache()

        with patch('requests.post') as mock:
            mock.side_effect = Exception('Kaboom!')

            # manually send it off
            Channel.send_message(dict_to_struct('MsgStruct', msg.as_task_json()))

            # check the status of the message now errored
            msg.refresh_from_db()
            self.assertEquals(FAILED, msg.status)
            self.clear_cache()

            self.assertFalse(ChannelLog.objects.filter(description__icontains="local variable 'response' "
                                                                              "referenced before assignment"))

    def test_send_media(self):
        joe = self.create_contact("Joe", "+639171234567")
        msg = joe.send("MT", self.admin, trigger_send=False, attachments=["image/jpeg:https://example.com/attachments/pic.jpg"])[0]

        settings.SEND_MESSAGES = True

        with patch('requests.post') as mock:
            mock.return_value = MockResponse(200, '{ "status":"accepted" }')

            # manually send it off
            Channel.send_message(dict_to_struct('MsgStruct', msg.as_task_json()))

            mock.assert_called_once_with('https://devapi.globelabs.com.ph/smsmessaging/v1/outbound/21586380/requests',
                                         headers={'User-agent': 'RapidPro'},
                                         data={'message': 'MT\nhttps://example.com/attachments/pic.jpg',
                                               'app_secret': 'AppSecret', 'app_id': 'AppId',
                                               'passphrase': 'Passphrase', 'address': '639171234567'},
                                         timeout=5)

            # check the status of the message is now sent
            msg.refresh_from_db()
            self.assertEqual(msg.status, WIRED)
            self.assertTrue(msg.sent_on)
            self.clear_cache()


class ViberTest(TembaTest):

    def setUp(self):
        super(ViberTest, self).setUp()

        self.channel.delete()
        self.channel = Channel.create(self.org, self.user, None, Channel.TYPE_VIBER, None, '1001',
                                      uuid='00000000-0000-0000-0000-000000001234')

    def test_status(self):
        data = {
            "message_token": 99999,
            "message_status": 0
        }
        # ok, what happens with an invalid uuid?
        response = self.client.post(reverse('handlers.viber_handler', args=['status', 'not-real-uuid']), json.dumps(data),
                                    content_type="application/json")
        self.assertEquals(400, response.status_code)

        # ok, try with a valid uuid, but invalid message id (no msg yet)
        status_url = reverse('handlers.viber_handler', args=['status', self.channel.uuid])
        response = self.client.post(status_url, json.dumps(data), content_type="application/json")
        self.assertEquals(200, response.status_code)
        self.assertContains(response, 'not found')

        # ok, lets create an outgoing message to update
        joe = self.create_contact("Joe Biden", "+254788383383")
        msg = joe.send("Hey Joe, it's Obama, pick up!", self.admin)[0]
        msg.external_id = "99999"
        msg.save(update_fields=('external_id',))

        response = self.client.post(status_url, json.dumps(data), content_type="application/json")
        self.assertNotContains(response, 'not found')
        self.assertEquals(200, response.status_code)

        msg = Msg.objects.get(pk=msg.id)
        self.assertEquals(DELIVERED, msg.status)

        # ignore status report from viber for incoming message
        incoming = self.create_msg(direction=INCOMING, contact=joe, text="Read message")
        incoming.external_id = "88888"
        incoming.save(update_fields=('external_id',))

        data['message_token'] = 88888
        response = self.client.post(status_url, json.dumps(data), content_type="application/json")
        self.assertEquals(200, response.status_code)

    def test_receive(self):
        # invalid UUID
        response = self.client.post(reverse('handlers.viber_handler', args=['receive', '00000000-0000-0000-0000-000000000000']))
        self.assertEqual(response.status_code, 400)

        data = {
            "message_token": 44444444444444,
            "phone_number": "972512222222",
            "time": 1471906585,
            "message": {
                "text": "a message to the service",
                "tracking_data": "tracking_id:100035"
            }
        }
        callback_url = reverse('handlers.viber_handler', args=['receive', self.channel.uuid])

        # try a GET
        response = self.client.get(callback_url)
        self.assertEqual(response.status_code, 405)

        # POST invalid JSON data
        response = self.client.post(callback_url, "not json", content_type="application/json")
        self.assertEqual(response.status_code, 400)

        # POST missing data
        response = self.client.post(callback_url, json.dumps({}), content_type="application/json")
        self.assertEqual(response.status_code, 400)

        # ok, valid post
        response = self.client.post(callback_url, json.dumps(data), content_type="application/json")
        self.assertEqual(response.status_code, 200)

        msg = Msg.objects.get()
        self.assertEqual(response.content, "Msg Accepted: %d" % msg.id)

        # load our message
        self.assertEqual(msg.contact.get_urn(TEL_SCHEME).path, "+972512222222")
        self.assertEqual(msg.direction, INCOMING)
        self.assertEqual(msg.org, self.org)
        self.assertEqual(msg.channel, self.channel)
        self.assertEqual(msg.text, "a message to the service")
        self.assertEqual(msg.sent_on.date(), date(day=22, month=8, year=2016))
        self.assertEqual(msg.external_id, "44444444444444")

    def test_send(self):
        joe = self.create_contact("Joe", "+639171234567")
        msg = joe.send("MT", self.admin, trigger_send=False)[0]

        settings.SEND_MESSAGES = True
        with patch('requests.post') as mock:
            mock.return_value = MockResponse(200, '{ "status":0, "seq": 123456, "message_token": "999" }')

            # manually send it off
            Channel.send_message(dict_to_struct('MsgStruct', msg.as_task_json()))

            # check the status of the message is now sent
            msg.refresh_from_db()
            self.assertEqual(msg.status, WIRED)
            self.assertTrue(msg.sent_on)
            self.assertEqual(msg.external_id, "999")
            self.clear_cache()

            self.assertEqual(mock.call_args[1]['json']['message']['#txt'], 'MT')

        with patch('requests.post') as mock:
            mock.return_value = MockResponse(200, '{"status":3}')

            # send it off
            Channel.send_message(dict_to_struct('MsgStruct', msg.as_task_json()))

            # message should have failed permanently
            msg.refresh_from_db()
            self.assertEqual(msg.status, FAILED)
            self.clear_cache()

        with patch('requests.post') as mock:
            mock.return_value = MockResponse(401, '{"status":"error"}')

            # manually send it off
            Channel.send_message(dict_to_struct('MsgStruct', msg.as_task_json()))

            # check the status of the message now errored
            msg.refresh_from_db()
            self.assertEquals(ERRORED, msg.status)
            self.clear_cache()

        with patch('requests.post') as mock:
            mock.side_effect = Exception("Unable to reach host")

            # manually send it off
            Channel.send_message(dict_to_struct('MsgStruct', msg.as_task_json()))

            # check the status of the message now errored
            msg.refresh_from_db()
            self.assertEquals(ERRORED, msg.status)
            self.clear_cache()

    def test_send_media(self):
        joe = self.create_contact("Joe", "+639171234567")
        msg = joe.send("Hello, world!", self.admin, trigger_send=False, attachments=['image/jpeg:https://example.com/attachments/pic.jpg'])[0]

        settings.SEND_MESSAGES = True
        with patch('requests.post') as mock:
            mock.return_value = MockResponse(200, '{ "status":0, "seq": 123456, "message_token": "999" }')

            # manually send it off
            Channel.send_message(dict_to_struct('MsgStruct', msg.as_task_json()))

            # check the status of the message is now sent
            msg.refresh_from_db()
            self.assertEqual(msg.status, WIRED)
            self.assertTrue(msg.sent_on)
            self.assertEqual(msg.external_id, "999")
            self.clear_cache()

            self.assertEqual(mock.call_args[1]['json']['message']['#txt'],
                             'Hello, world!\nhttps://example.com/attachments/pic.jpg')


class LineTest(TembaTest):

    def setUp(self):
        super(LineTest, self).setUp()

        self.channel.delete()
        self.channel = Channel.create(self.org, self.user, None, 'LN', '123456789', '123456789',
                                      config=dict(channel_id='1234', channel_secret='1234', channel_mid='1234', auth_token='abcdefgij'),
                                      uuid='00000000-0000-0000-0000-000000001234')

    def test_receive(self):

        data = {
            "events": [{
                "replyToken": "abcdefghij",
                "type": "message",
                "timestamp": 1451617200000,
                "source": {
                    "type": "user",
                    "userId": "uabcdefghij"
                },
                "message": {
                    "id": "100001",
                    "type": "text",
                    "text": "Hello, world"
                }
            }, {
                "replyToken": "abcdefghijklm",
                "type": "message",
                "timestamp": 1451617210000,
                "source": {
                    "type": "user",
                    "userId": "uabcdefghij"
                },
                "message": {
                    "id": "100002",
                    "type": "sticker",
                    "packageId": "1",
                    "stickerId": "1"
                }
            }]
        }

        callback_url = reverse('handlers.line_handler', args=[self.channel.uuid])
        response = self.client.post(callback_url, json.dumps(data), content_type="application/json")

        self.assertEquals(200, response.status_code)

        # load our message
        msg = Msg.objects.get()
        self.assertEquals("uabcdefghij", msg.contact.get_urn(LINE_SCHEME).path)
        self.assertEquals(self.org, msg.org)
        self.assertEquals(self.channel, msg.channel)
        self.assertEquals("Hello, world", msg.text)

        response = self.client.get(callback_url)
        self.assertEquals(400, response.status_code)

        data = {
            "events": [{
                "replyToken": "abcdefghij",
                "type": "message",
                "timestamp": 1451617200000,
                "source": {
                    "type": "user",
                    "userId": "uabcdefghij"
                }
            }]
        }

        callback_url = reverse('handlers.line_handler', args=[self.channel.uuid])
        response = self.client.post(callback_url, json.dumps(data), content_type="application/json")

        self.assertEquals(400, response.status_code)

    def test_send(self):
        joe = self.create_contact("Joe", urn="line:uabcdefghijkl")
        msg = joe.send("Hello, world!", self.admin, trigger_send=False)[0]

        with self.settings(SEND_MESSAGES=True):

            with patch('requests.post') as mock:
                mock.return_value = MockResponse(200, '{}')

                # manually send it off
                Channel.send_message(dict_to_struct('MsgStruct', msg.as_task_json()))

                # check the status of the message is now sent
                msg.refresh_from_db()
                self.assertEqual(msg.status, WIRED)
                self.assertTrue(msg.sent_on)
                self.clear_cache()

            with patch('requests.post') as mock:
                mock.return_value = MockResponse(400, "Error", method='POST')

                # manually send it off
                Channel.send_message(dict_to_struct('MsgStruct', msg.as_task_json()))

                # message should be marked as an error
                msg.refresh_from_db()
                self.assertEquals(ERRORED, msg.status)
                self.assertEquals(1, msg.error_count)
                self.assertTrue(msg.next_attempt)

            with patch('requests.post') as mock:
                mock.side_effect = Exception('Kaboom!')

                # manually send it off
                Channel.send_message(dict_to_struct('MsgStruct', msg.as_task_json()))

                # message should be marked as an error
                msg.refresh_from_db()
                self.assertEquals(ERRORED, msg.status)
                self.assertEquals(2, msg.error_count)
                self.assertTrue(msg.next_attempt)

                self.assertFalse(ChannelLog.objects.filter(description__icontains="local variable 'response' "
                                                                                  "referenced before assignment"))

    def test_send_media(self):
        joe = self.create_contact("Joe", urn="line:uabcdefghijkl")
        msg = joe.send("Hello, world!", self.admin, trigger_send=False, attachments=['image/jpeg:https://example.com/attachments/pic.jpg'])[0]

        with self.settings(SEND_MESSAGES=True):

            with patch('requests.post') as mock:
                mock.return_value = MockResponse(200, '{}')

                # manually send it off
                Channel.send_message(dict_to_struct('MsgStruct', msg.as_task_json()))

                # check the status of the message is now sent
                msg.refresh_from_db()
                self.assertEqual(msg.status, WIRED)
                self.assertTrue(msg.sent_on)
                self.clear_cache()

                self.assertEqual(json.loads(mock.call_args[1]['data'])['messages'][0]['text'],
                                 "Hello, world!\nhttps://example.com/attachments/pic.jpg")


class ViberPublicTest(TembaTest):

    def setUp(self):
        super(ViberPublicTest, self).setUp()

        self.channel.delete()
        self.channel = Channel.create(self.org, self.user, None, 'VP', None, '1001',
                                      uuid='00000000-0000-0000-0000-000000001234',
                                      config={Channel.CONFIG_AUTH_TOKEN: "auth_token"})

        self.callback_url = reverse('handlers.viber_public_handler', args=[self.channel.uuid])

    def test_receive_on_anon(self):
        with AnonymousOrg(self.org):
            data = {
                "event": "message",
                "timestamp": 1481142112807,
                "message_token": 4987381189870374000,
                "sender": {
                    "id": "xy5/5y6O81+/kbWHpLhBoA==",
                    "name": "ET3",
                },
                "message": {
                    "text": "incoming msg",
                    "type": "text",
                    "tracking_data": "3055"
                }
            }

            response = self.client.post(self.callback_url, json.dumps(data), content_type="application/json",
                                        HTTP_X_VIBER_CONTENT_SIGNATURE='ab4ea2337c1bb9a49eff53dd182f858817707df97cbc82368769e00c56d38419')
            self.assertEqual(response.status_code, 200)

            msg = Msg.objects.get()
            self.assertEqual(response.content, "Msg Accepted: %d" % msg.id)

            self.assertEqual(msg.contact.get_urn(VIBER_SCHEME).path, "xy5/5y6O81+/kbWHpLhBoA==")
            self.assertEqual(msg.contact.name, None)
            self.assertEqual(msg.direction, INCOMING)
            self.assertEqual(msg.org, self.org)
            self.assertEqual(msg.channel, self.channel)
            self.assertEqual(msg.text, "incoming msg")
            self.assertEqual(msg.sent_on.date(), date(day=7, month=12, year=2016))
            self.assertEqual(msg.external_id, "4987381189870374000")

    def test_receive(self):
        # invalid UUID
        response = self.client.post(reverse('handlers.viber_public_handler', args=['00000000-0000-0000-0000-000000000000']))
        self.assertEqual(response.status_code, 200)

        data = {
            "event": "message",
            "timestamp": 1481142112807,
            "message_token": 4987381189870374000,
            "sender": {
                "id": "xy5/5y6O81+/kbWHpLhBoA==",
                "name": "ET3",
            },
            "message": {
                "text": "incoming msg",
                "type": "text",
                "tracking_data": "3055"
            }
        }

        # try a GET
        response = self.client.get(self.callback_url)
        self.assertEqual(response.status_code, 405)

        # POST invalid JSON data
        response = self.client.post(self.callback_url, "not json", content_type="application/json")
        self.assertEqual(response.status_code, 400)

        # Invalid signature
        response = self.client.post(self.callback_url, json.dumps({}), content_type="application/json",
                                    HTTP_X_VIBER_CONTENT_SIGNATURE='bad_sig')
        self.assertEqual(response.status_code, 400)

        # POST missing data
        response = self.client.post(self.callback_url, json.dumps({}), content_type="application/json",
                                    HTTP_X_VIBER_CONTENT_SIGNATURE='a182e13e58cbe9bb893cc03c055a1218fba31e8efa6f3ab74a54d4f8542ae376')
        self.assertEqual(response.status_code, 400)

        # ok, valid post
        response = self.client.post(self.callback_url, json.dumps(data), content_type="application/json",
                                    HTTP_X_VIBER_CONTENT_SIGNATURE='ab4ea2337c1bb9a49eff53dd182f858817707df97cbc82368769e00c56d38419')
        self.assertEqual(response.status_code, 200)

        msg = Msg.objects.get()
        self.assertEqual(response.content, "Msg Accepted: %d" % msg.id)

        self.assertEqual(msg.contact.get_urn(VIBER_SCHEME).path, "xy5/5y6O81+/kbWHpLhBoA==")
        self.assertEqual(msg.contact.name, "ET3")
        self.assertEqual(msg.direction, INCOMING)
        self.assertEqual(msg.org, self.org)
        self.assertEqual(msg.channel, self.channel)
        self.assertEqual(msg.text, "incoming msg")
        self.assertEqual(msg.sent_on.date(), date(day=7, month=12, year=2016))
        self.assertEqual(msg.external_id, "4987381189870374000")

    def assertSignedRequest(self, payload, expected_status=200):
        from temba.channels.handlers import ViberPublicHandler

        signature = ViberPublicHandler.calculate_sig(payload, "auth_token")
        response = self.client.post(self.callback_url, payload, content_type="application/json",
                                    HTTP_X_VIBER_CONTENT_SIGNATURE=signature)

        self.assertEqual(response.status_code, expected_status, response.content)
        return response

    def assertMessageReceived(self, msg_type, payload_name, payload_value, assert_text, assert_media=None):
        data = {
            "event": "message",
            "timestamp": 1481142112807,
            "message_token": 4987381189870374000,
            "sender": {
                "id": "xy5/5y6O81+/kbWHpLhBoA==",
                "name": "ET3",
            },
            "message": {
                "text": "incoming msg",
                "type": "undefined",
                "tracking_data": "3055",
            }
        }

        data['message']['type'] = msg_type
        data['message'][payload_name] = payload_value

        self.assertSignedRequest(json.dumps(data))

        msg = Msg.objects.get()
        self.assertEqual(msg.text, assert_text)

        if assert_media:
            self.assertIn(assert_media, msg.attachments)

    def test_reject_message_missing_text(self):
        for viber_msg_type in ['text', 'picture', 'video']:
            data = {
                "event": "message",
                "timestamp": 1481142112807,
                "message_token": 4987381189870374000,
                "sender": {
                    "id": "xy5/5y6O81+/kbWHpLhBoA==",
                    "name": "ET3",
                },
                "message": {
                    "type": viber_msg_type,
                    "tracking_data": "3055",
                }
            }

            response = self.assertSignedRequest(json.dumps(data), 400)
            self.assertContains(response, "Missing text or media in message in request body.", status_code=400)
            Msg.objects.all().delete()

    def test_receive_picture_missing_media_key(self):
        self.assertMessageReceived('picture', None, None, 'incoming msg', None)

    def test_receive_video_missing_media_key(self):
        self.assertMessageReceived('video', None, None, 'incoming msg', None)

    def test_receive_contact(self):
        self.assertMessageReceived('contact', 'contact', dict(name="Alex", phone_number="+12067799191"), 'Alex: +12067799191')

    def test_receive_url(self):
        self.assertMessageReceived('url', 'media', 'http://foo.com/', 'http://foo.com/')

    def test_receive_gps(self):
        self.assertMessageReceived('location', 'location', dict(lat='1.2', lon='-1.3'), 'incoming msg')

    def test_webhook_check(self):
        data = {
            "event": "webhook",
            "timestamp": 4987034606158369000,
            "message_token": 1481059480858
        }
        self.assertSignedRequest(json.dumps(data))

    def test_subscribed(self):
        data = {
            "event": "subscribed",
            "timestamp": 1457764197627,
            "user": {
                "id": "01234567890A=",
                "name": "yarden",
                "avatar": "http://avatar_url",
                "country": "IL",
                "language": "en",
                "api_version": 1
            },
            "message_token": 4912661846655238145
        }
        self.assertSignedRequest(json.dumps(data))

        # check that the contact was created
        contact = Contact.objects.get(org=self.org, urns__path='01234567890A=', urns__scheme=VIBER_SCHEME)
        self.assertEqual(contact.name, "yarden")

        data = {
            "event": "unsubscribed",
            "timestamp": 1457764197627,
            "user_id": "01234567890A=",
            "message_token": 4912661846655238145
        }
        self.assertSignedRequest(json.dumps(data))
        contact.refresh_from_db()
        self.assertTrue(contact.is_stopped)

        # use a user id we haven't seen before
        data['user_id'] = "01234567890B="
        self.assertSignedRequest(json.dumps(data))

        # should not create contacts we don't already know about
        self.assertIsNone(Contact.from_urn(self.org, URN.from_viber("01234567890B=")))

    def test_subscribed_on_anon(self):
        with AnonymousOrg(self.org):
            data = {
                "event": "subscribed",
                "timestamp": 1457764197627,
                "user": {
                    "id": "01234567890A=",
                    "name": "yarden",
                    "avatar": "http://avatar_url",
                    "country": "IL",
                    "language": "en",
                    "api_version": 1
                },
                "message_token": 4912661846655238145
            }
            self.assertSignedRequest(json.dumps(data))

            # check that the contact was created
            contact = Contact.objects.get(org=self.org, urns__path='01234567890A=', urns__scheme=VIBER_SCHEME)
            self.assertEqual(contact.name, None)

            # and a new channel event for the conversation
            self.assertTrue(ChannelEvent.objects.filter(channel=self.channel, contact=contact,
                                                        event_type=ChannelEvent.TYPE_NEW_CONVERSATION))

    def test_conversation_started(self):
        # this is a no-op
        data = {
            "event": "conversation_started",
            "timestamp": 1457764197627,
            "message_token": 4912661846655238145,
            "type": "open",
            "context": "context information",
            "user": {
                "id": "01234567890A=",
                "name": "yarden",
                "avatar": "http://avatar_url",
                "country": "IL",
                "language": "en",
                "api_version": 1
            }
        }
        self.assertSignedRequest(json.dumps(data))

    def test_send(self):
        joe = self.create_contact("Joe", urn="viber:xy5/5y6O81+/kbWHpLhBoA==")
        msg = joe.send("MT", self.admin, trigger_send=False)[0]

        settings.SEND_MESSAGES = True
        with patch('requests.post') as mock:
            mock.return_value = MockResponse(200, '{"status":0,"status_message":"ok","message_token":4987381194038857789}')

            # manually send it off
            Channel.send_message(dict_to_struct('MsgStruct', msg.as_task_json()))

            mock.assert_called_with('https://chatapi.viber.com/pa/send_message',
                                    headers={'Accept': u'application/json', u'User-agent': u'RapidPro'},
                                    json={'text': u'MT',
                                          'auth_token': u'auth_token',
                                          'tracking_data': msg.id,
                                          'type': u'text',
                                          'receiver': u'xy5/5y6O81+/kbWHpLhBoA=='},
                                    timeout=5)

            msg.refresh_from_db()
            self.assertEqual(msg.status, WIRED)
            self.assertTrue(msg.sent_on)
            self.assertEqual(msg.external_id, "4987381194038857789")
            self.clear_cache()

        with patch('requests.post') as mock:
            mock.return_value = MockResponse(200, '{"status":3, "status_message":"invalidAuthToken"}')
            Channel.send_message(dict_to_struct('MsgStruct', msg.as_task_json()))
            msg.refresh_from_db()
            self.assertEqual(msg.status, FAILED)
            self.clear_cache()

        with patch('requests.post') as mock:
            mock.return_value = MockResponse(401, '{"status":"5"}')
            Channel.send_message(dict_to_struct('MsgStruct', msg.as_task_json()))
            msg.refresh_from_db()
            self.assertEquals(ERRORED, msg.status)
            self.clear_cache()

        with patch('requests.post') as mock:
            mock.side_effect = Exception("Unable to reach host")
            Channel.send_message(dict_to_struct('MsgStruct', msg.as_task_json()))
            msg.refresh_from_db()
            self.assertEquals(ERRORED, msg.status)
            self.clear_cache()

    def test_send_media(self):
        joe = self.create_contact("Joe", urn="viber:xy5/5y6O81+/kbWHpLhBoA==")
        msg = joe.send("MT", self.admin, trigger_send=False, attachments=['image/jpeg:https://example.com/attachments/pic.jpg'])[0]

        settings.SEND_MESSAGES = True
        with patch('requests.post') as mock:
            mock.return_value = MockResponse(200, '{"status":0,"status_message":"ok","message_token":4987381194038857789}')

            # manually send it off
            Channel.send_message(dict_to_struct('MsgStruct', msg.as_task_json()))

            mock.assert_called_with('https://chatapi.viber.com/pa/send_message',
                                    headers={'Accept': u'application/json', u'User-agent': u'RapidPro'},
                                    json={'text': u'MT\nhttps://example.com/attachments/pic.jpg',
                                          'auth_token': u'auth_token',
                                          'tracking_data': msg.id,
                                          'type': u'text',
                                          'receiver': u'xy5/5y6O81+/kbWHpLhBoA=='},
                                    timeout=5)

            msg.refresh_from_db()
            self.assertEqual(msg.status, WIRED)
            self.assertTrue(msg.sent_on)
            self.assertEqual(msg.external_id, "4987381194038857789")
            self.clear_cache()


class FcmTest(TembaTest):

    def setUp(self):
        super(FcmTest, self).setUp()

        self.channel.delete()
        self.channel = Channel.create(self.org, self.user, None, 'FCM', 'FCM Channel', 'fcm-channel',
                                      config=dict(FCM_KEY='123456789', FCM_TITLE='FCM Channel',
                                                  FCM_NOTIFICATION=True),
                                      uuid='00000000-0000-0000-0000-000000001234')
        self.receive_url = reverse('handlers.fcm_handler', args=['receive', self.channel.uuid])
        self.register_url = reverse('handlers.fcm_handler', args=['register', self.channel.uuid])

    def test_receive(self):
        # invalid UUID
        response = self.client.post(reverse('handlers.fcm_handler', args=['receive',
                                                                          '00000000-0000-0000-0000-000000000000']))
        self.assertEqual(response.status_code, 404)

        # try GET
        response = self.client.get(self.receive_url)
        self.assertEqual(response.status_code, 405)

        data = {'from': '12345abcde', 'msg': 'Hello World!', 'date': '2017-01-01T08:50:00.000'}
        response = self.client.post(self.receive_url, data)
        self.assertEquals(400, response.status_code)

        data = {'from': '12345abcde', 'msg': 'Hello World!', 'date': '2017-01-01T08:50:00.000',
                'fcm_token': '1234567890qwertyuiop'}
        response = self.client.post(self.receive_url, data)
        self.assertEquals(200, response.status_code)

        data = {'from': '12345abcde', 'msg': 'Hello World!', 'date': '2017-01-01T08:50:00.000',
                'fcm_token': '12345678901qwertyuiopq'}
        response = self.client.post(self.receive_url, data)
        self.assertEquals(200, response.status_code)

        # load our message
        msg = Msg.objects.get()
        self.assertEquals("12345678901qwertyuiopq", msg.contact.get_urn(FCM_SCHEME).auth)
        self.assertEquals("fcm:12345abcde", six.text_type(msg.contact.get_urn(FCM_SCHEME)))
        self.assertEquals(self.org, msg.org)
        self.assertEquals(self.channel, msg.channel)
        self.assertEquals("Hello World!", msg.text)

    def test_register(self):
        data = {'urn': '12345abcde'}
        response = self.client.post(self.register_url, data)
        self.assertEquals(400, response.status_code)

        data = {'urn': '12345abcde', 'fcm_token': '1234567890qwertyuiop'}
        response = self.client.post(self.register_url, data)
        self.assertEquals(200, response.status_code)
        contact = json.loads(response.content)

        data = {'urn': '12345abcde', 'fcm_token': 'qwertyuiop1234567890'}
        response = self.client.post(self.register_url, data)
        self.assertEquals(200, response.status_code)
        updated_contact = json.loads(response.content)

        self.assertEquals(contact.get('contact_uuid'), updated_contact.get('contact_uuid'))

        data = {'urn': '12345abcde', 'fcm_token': '1234567890qwertyuiop', 'contact_uuid': contact.get('contact_uuid')}
        response = self.client.post(self.register_url, data)
        self.assertEquals(200, response.status_code)
        updated_contact = json.loads(response.content)

        self.assertEquals(contact.get('contact_uuid'), updated_contact.get('contact_uuid'))

    def test_send(self):
        joe = self.create_contact("Joe", urn="fcm:12345abcde", auth="123456abcdef")
        msg = joe.send("Hello, world!", self.admin, trigger_send=False)[0]

        with self.settings(SEND_MESSAGES=True):

            with patch('requests.post') as mock:
                mock.return_value = MockResponse(200, '{ "success": 1, "multicast_id": 123456, "failures": 0 }')

                # manually send it off
                Channel.send_message(dict_to_struct('MsgStruct', msg.as_task_json()))

                # check the status of the message is now sent
                msg.refresh_from_db()
                self.assertEqual(msg.status, WIRED)
                self.assertTrue(msg.sent_on)

                data = json.dumps({
                    'data': {
                        'type': 'rapidpro',
                        'title': 'FCM Channel',
                        'message': 'Hello, world!',
                        'message_id': msg.id
                    },
                    'content_available': True,
                    'to': '123456abcdef',
                    'priority': 'high',
                    'notification': {
                        'title': 'FCM Channel',
                        'body': 'Hello, world!'
                    }
                })

                mock.assert_called_once_with('https://fcm.googleapis.com/fcm/send',
                                             data=data,
                                             headers={
                                                 'Content-Type': 'application/json',
                                                 'Authorization': 'key=123456789',
                                                 'User-agent': 'RapidPro'
                                             },
                                             timeout=5)

                self.clear_cache()

            with patch('requests.post') as mock:
                mock.return_value = MockResponse(400, "Error", method='POST')

                # manually send it off
                Channel.send_message(dict_to_struct('MsgStruct', msg.as_task_json()))

                # message should be marked as an error
                msg.refresh_from_db()
                self.assertEquals(ERRORED, msg.status)
                self.assertEquals(1, msg.error_count)
                self.assertTrue(msg.next_attempt)

    def test_send_media(self):
        joe = self.create_contact("Joe", urn="fcm:12345abcde", auth="123456abcdef")
        msg = joe.send("Hello, world!", self.admin, trigger_send=False, attachments=['image/jpeg:https://example.com/attachments/pic.jpg'])[0]

        with self.settings(SEND_MESSAGES=True):

            with patch('requests.post') as mock:
                mock.return_value = MockResponse(200, '{ "success": 1, "multicast_id": 123456, "failures": 0 }')

                # manually send it off
                Channel.send_message(dict_to_struct('MsgStruct', msg.as_task_json()))

                # check the status of the message is now sent
                msg.refresh_from_db()
                self.assertEqual(msg.status, WIRED)
                self.assertTrue(msg.sent_on)

                data = json.dumps({
                    'data': {
                        'type': 'rapidpro',
                        'title': 'FCM Channel',
                        'message': 'Hello, world!\nhttps://example.com/attachments/pic.jpg',
                        'message_id': msg.id
                    },
                    'content_available': True,
                    'to': '123456abcdef',
                    'priority': 'high',
                    'notification': {
                        'title': 'FCM Channel',
                        'body': 'Hello, world!\nhttps://example.com/attachments/pic.jpg'
                    }
                })

                mock.assert_called_once_with('https://fcm.googleapis.com/fcm/send',
                                             data=data,
                                             headers={
                                                 'Content-Type': 'application/json',
                                                 'Authorization': 'key=123456789',
                                                 'User-agent': 'RapidPro'
                                             },
                                             timeout=5)

                self.clear_cache()


class CourierTest(TembaTest):
    def test_queue_to_courier(self):
        with self.settings(COURIER_CHANNELS=['TG']):
            self.channel.channel_type = 'TG'
            self.channel.schemes = [TELEGRAM_SCHEME]
            self.channel.save()

            # create some outgoing messages for our channel
            msg1 = Msg.create_outgoing(self.org, self.admin, 'telegram:1', "Outgoing message 1")
            msg2 = Msg.create_outgoing(self.org, self.admin, 'telegram:2', "Outgoing message 2", priority=Msg.PRIORITY_BULK)
            Msg.send_messages([msg1, msg2])

            # we should have been queued to our courier queues and our msg should be marked as such
            msg1.refresh_from_db()
            self.assertEqual(msg1.status, QUEUED)

            msg2.refresh_from_db()
            self.assertEqual(msg2.status, QUEUED)

            # check against redis
            r = get_redis_connection()

            # should have our channel in the active queue
            queue_name = "msgs:" + self.channel.uuid + "|10"
            self.assertEqual(1, r.zcard("msgs:active"))
            self.assertEqual(0, r.zrank("msgs:active", queue_name))

            # should have one msg in each queue (based on priority)
            self.assertEqual(1, r.zcard(queue_name + "/1"))
            self.assertEqual(1, r.zcard(queue_name + "/0"))


class HandleEventTest(TembaTest):
    def test_stop_contact_task(self):
        self.joe = self.create_contact("Joe", "+12065551212")
        flow = self.get_flow('favorites')
        Trigger.create(self.org, self.admin, Trigger.TYPE_NEW_CONVERSATION, flow)

        event = ChannelEvent.create(self.channel, "tel:+12065551212", ChannelEvent.TYPE_NEW_CONVERSATION, timezone.now())
        push_task(self.org, HANDLER_QUEUE, HANDLE_EVENT_TASK, dict(type=CHANNEL_EVENT, event_id=event.id))

        # should have been started in our flow
        self.assertTrue(FlowRun.objects.filter(flow=flow, contact=self.joe))<|MERGE_RESOLUTION|>--- conflicted
+++ resolved
@@ -27,17 +27,12 @@
 from mock import patch
 from smartmin.tests import SmartminTest
 
-from temba.flows.models import FlowRun
 from temba.api.models import WebHookEvent
 from temba.contacts.models import Contact, ContactGroup, ContactURN, URN, TEL_SCHEME, TWITTER_SCHEME, EXTERNAL_SCHEME, \
     LINE_SCHEME, JIOCHAT_SCHEME
-<<<<<<< HEAD
 from temba.flows.models import FlowRun
-from temba.msgs.models import Broadcast, Msg, IVR, WIRED, FAILED, SENT, DELIVERED, ERRORED, INCOMING, PENDING, QUEUED
-=======
 from temba.msgs.models import Broadcast, Msg, IVR, WIRED, FAILED, SENT, DELIVERED, ERRORED, INCOMING, PENDING, QUEUED, \
     HANDLER_QUEUE, HANDLE_EVENT_TASK
->>>>>>> 98523169
 from temba.channels.views import channel_status_processor
 from temba.contacts.models import TELEGRAM_SCHEME, FACEBOOK_SCHEME, VIBER_SCHEME, FCM_SCHEME
 from temba.ivr.models import IVRCall
