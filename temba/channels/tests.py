--- conflicted
+++ resolved
@@ -5698,14 +5698,9 @@
             # delete our error entries
             ChannelLog.objects.filter(is_error=True).delete()
 
-<<<<<<< HEAD
             # our channel counts should be unaffected
             self.channel = Channel.objects.get(id=self.channel.pk)
-            self.assertEquals(1, self.channel.get_error_log_count())
-=======
-            # our counts should be right
-            self.assertEquals(0, self.channel.get_error_log_count())
->>>>>>> e4b8d53c
+            self.assertEquals(2, self.channel.get_error_log_count())
             self.assertEquals(1, self.channel.get_success_log_count())
 
 
