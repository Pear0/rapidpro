--- conflicted
+++ resolved
@@ -6258,15 +6258,9 @@
                         self.channel.config = json.dumps(dict(messaging_service_sid="MSG-SERVICE-SID"))
                     self.channel.save()
 
-<<<<<<< HEAD
                     mock.return_value = MockResponse(200, '{ "account_sid": "ac1232", "sid": "12345"}')
                     mock.side_effect = None
-=======
-                self.assertEquals(mock.call_args[1]['media_url'], [])
-                self.assertEquals(mock.call_args[1]['body'], "Test message")
-
-                self.clear_cache()
->>>>>>> 088d718a
+                    self.clear_cache()
 
                     # manually send it off
                     Channel.send_message(dict_to_struct('MsgStruct', msg.as_task_json()))
