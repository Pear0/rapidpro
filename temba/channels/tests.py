--- conflicted
+++ resolved
@@ -2453,19 +2453,9 @@
         assertStatus(sms, 'Rejected', FAILED)
 
     def test_callback(self):
-<<<<<<< HEAD
-        # change our channel to an africas talking channel
-        self.channel.channel_type = 'AT'
-        self.channel.uuid = 'asdf-asdf-asdf-asdf'
-        self.channel.country = "KE"
-        self.channel.save()
-
         post_data = {'from': "0788123123", 'text': "Hello World"}
         callback_url = reverse('handlers.africas_talking_handler', args=['callback', self.channel.uuid])
-=======
-        post_data = {'from': "0788123123", 'text': "Hello World"}
-        callback_url = reverse('api.africas_talking_handler', args=['callback', self.channel.uuid])
->>>>>>> 44f0a961
+
         response = self.client.post(callback_url, post_data)
 
         self.assertEquals(200, response.status_code)
