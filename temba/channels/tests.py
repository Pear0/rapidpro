# -*- coding: utf-8 -*-
from __future__ import absolute_import, unicode_literals

import base64
import calendar
import copy
import hashlib
import hmac
import json
import pytz
import six
import time
import urllib2
import uuid

from datetime import timedelta, date, datetime
from django.conf import settings
from django.contrib.auth.models import User, Group
from django.core import mail
from django.core.cache import cache
from django.core.urlresolvers import reverse
from django.test import RequestFactory
from django.test.utils import override_settings
from django.utils import timezone
from django.template import loader
from django_redis import get_redis_connection
from mock import patch
from smartmin.tests import SmartminTest

from temba.api.models import WebHookEvent
from temba.contacts.models import Contact, ContactGroup, ContactURN, URN, TEL_SCHEME, TWITTER_SCHEME, EXTERNAL_SCHEME, \
    LINE_SCHEME, JIOCHAT_SCHEME
from temba.flows.models import FlowRun
from temba.msgs.models import Broadcast, Msg, IVR, WIRED, FAILED, SENT, DELIVERED, ERRORED, INCOMING, PENDING, QUEUED, \
    HANDLER_QUEUE, HANDLE_EVENT_TASK
from temba.channels.views import channel_status_processor
from temba.contacts.models import TELEGRAM_SCHEME, FACEBOOK_SCHEME, VIBER_SCHEME, FCM_SCHEME
from temba.ivr.models import IVRCall
from temba.msgs.models import MSG_SENT_KEY, SystemLabel
from temba.orgs.models import Org, ALL_EVENTS, ACCOUNT_SID, ACCOUNT_TOKEN, APPLICATION_SID, NEXMO_KEY, NEXMO_SECRET, FREE_PLAN, NEXMO_UUID, \
    NEXMO_APP_ID, NEXMO_APP_PRIVATE_KEY
from temba.tests import TembaTest, MockResponse, MockTwilioClient, MockRequestValidator, AnonymousOrg
from temba.triggers.models import Trigger
from temba.utils import dict_to_struct, datetime_to_str, get_anonymous_user
from temba.utils.jiochat import JiochatClient
from temba.utils.twitter import generate_twitter_signature
from temba.utils.queues import push_task
from twilio import TwilioRestException
from twilio.util import RequestValidator
from twython import TwythonError
from urllib import urlencode
from xml.etree import ElementTree as ET


from .models import Channel, ChannelCount, ChannelEvent, SyncEvent, Alert, ChannelLog, TEMBA_HEADERS, HUB9_ENDPOINT, \
    ChannelSession, CHANNEL_EVENT
from .models import DART_MEDIA_ENDPOINT
from .tasks import check_channels_task, squash_channelcounts, refresh_jiochat_access_tokens


class ChannelTest(TembaTest):

    def setUp(self):
        super(ChannelTest, self).setUp()

        self.channel.delete()

        self.tel_channel = Channel.create(self.org, self.user, 'RW', 'A', name="Test Channel", address="+250785551212",
                                          role="SR", secret="12345", gcm_id="123")

        self.twitter_channel = Channel.create(self.org, self.user, None, 'TT', name="Twitter Channel",
                                              address="billy_bob", role="SR")

        self.released_channel = Channel.create(None, self.user, None, 'NX', name="Released Channel", address=None,
                                               secret=None, gcm_id="000")

        self.ussd_channel = Channel.create(self.org, self.user, None, 'JNU', name="Junebug USSD",
                                           address="*123#", role=Channel.ROLE_USSD)

    def send_message(self, numbers, message, org=None, user=None):
        if not org:
            org = self.org

        if not user:
            user = self.user

        group = ContactGroup.get_or_create(org, user, 'Numbers: %s' % ','.join(numbers))
        contacts = list()
        for number in numbers:
            contacts.append(Contact.get_or_create(org, user, name=None, urns=[URN.from_tel(number)]))

        group.contacts.add(*contacts)

        broadcast = Broadcast.create(org, user, message, [group])
        broadcast.send()

        msg = Msg.objects.filter(broadcast=broadcast).order_by('text', 'pk')
        if len(numbers) == 1:
            return msg.first()
        else:
            return list(msg)

    def assertHasCommand(self, cmd_name, response):
        self.assertEqual(200, response.status_code)
        data = response.json()

        for cmd in data['cmds']:
            if cmd['cmd'] == cmd_name:
                return

        raise Exception("Did not find '%s' cmd in response: '%s'" % (cmd_name, response.content))

    def test_expressions_context(self):
        context = self.tel_channel.build_expressions_context()
        self.assertEqual(context['__default__'], '+250 785 551 212')
        self.assertEqual(context['name'], 'Test Channel')
        self.assertEqual(context['address'], '+250 785 551 212')
        self.assertEqual(context['tel'], '+250 785 551 212')
        self.assertEqual(context['tel_e164'], '+250785551212')

        context = self.twitter_channel.build_expressions_context()
        self.assertEqual(context['__default__'], '@billy_bob')
        self.assertEqual(context['name'], 'Twitter Channel')
        self.assertEqual(context['address'], '@billy_bob')
        self.assertEqual(context['tel'], '')
        self.assertEqual(context['tel_e164'], '')

        context = self.released_channel.build_expressions_context()
        self.assertEqual(context['__default__'], 'Released Channel')
        self.assertEqual(context['name'], 'Released Channel')
        self.assertEqual(context['address'], '')
        self.assertEqual(context['tel'], '')
        self.assertEqual(context['tel_e164'], '')

    def test_deactivate(self):
        self.login(self.admin)
        self.tel_channel.is_active = False
        self.tel_channel.save()
        response = self.client.get(reverse('channels.channel_read', args=[self.tel_channel.uuid]))
        self.assertEqual(404, response.status_code)

    def test_channelog_links(self):
        self.login(self.admin)

        channel_types = (
            ('JN', Channel.DEFAULT_ROLE, 'Sending Log'),
            ('JNU', Channel.ROLE_USSD, 'USSD Log'),
            ('T', Channel.ROLE_CALL, 'Call Log'),
            ('T', Channel.ROLE_SEND + Channel.ROLE_CALL, 'Channel Log')
        )

        for channel_type, channel_role, link_text in channel_types:
            channel = Channel.create(self.org, self.user, None, channel_type, name="Test Channel", role=channel_role)
            response = self.client.get(reverse('channels.channel_read', args=[channel.uuid]))
            self.assertContains(response, link_text)

    def test_delegate_channels(self):

        self.login(self.admin)

        # we don't support IVR yet
        self.assertFalse(self.org.supports_ivr())

        # pretend we are connected to twiliko
        self.org.config = json.dumps(dict(ACCOUNT_SID='AccountSid', ACCOUNT_TOKEN='AccountToken', APPLICATION_SID='AppSid'))
        self.org.save()

        # add a delegate caller
        post_data = dict(channel=self.tel_channel.pk, connection='T')
        response = self.client.post(reverse('channels.channel_create_caller'), post_data)

        # now we should be IVR capable
        self.assertTrue(self.org.supports_ivr())

        # should now have the option to disable
        self.login(self.admin)
        response = self.client.get(reverse('channels.channel_read', args=[self.tel_channel.uuid]))
        self.assertContains(response, 'Disable Voice Calls')

        # try adding a caller for an invalid channel
        response = self.client.post('%s?channel=20000' % reverse('channels.channel_create_caller'))
        self.assertEqual(200, response.status_code)
        self.assertEqual('Sorry, a caller cannot be added for that number', response.context['form'].errors['channel'][0])

        # disable our twilio connection
        self.org.remove_twilio_account(self.admin)
        self.assertFalse(self.org.supports_ivr())

        # we should lose our caller
        response = self.client.get(reverse('channels.channel_read', args=[self.tel_channel.uuid]))
        self.assertNotContains(response, 'Disable Voice Calls')

        # now try and add it back without a twilio connection
        response = self.client.post(reverse('channels.channel_create_caller'), post_data)

        # shouldn't have added, so no ivr yet
        self.assertFalse(self.assertFalse(self.org.supports_ivr()))

        self.assertEqual('A connection to a Twilio account is required', response.context['form'].errors['connection'][0])

    def test_get_channel_type_name(self):
        self.assertEqual(self.tel_channel.get_channel_type_name(), "Android Phone")
        self.assertEqual(self.twitter_channel.get_channel_type_name(), "Twitter Channel")
        self.assertEqual(self.released_channel.get_channel_type_name(), "Nexmo Channel")

    def test_channel_selection(self):
        # make our default tel channel MTN
        mtn = self.tel_channel
        mtn.name = "MTN"
        mtn.save()

        # create a channel for Tigo too
        tigo = Channel.create(self.org, self.user, 'RW', 'A', "Tigo", "+250725551212", secret="11111", gcm_id="456")

        # new contact on MTN should send with the MTN channel
        msg = self.send_message(['+250788382382'], "Sent to an MTN number")
        self.assertEqual(mtn, self.org.get_send_channel(contact_urn=msg.contact_urn))
        self.assertEqual(mtn, msg.channel)

        # new contact on Tigo should send with the Tigo channel
        msg = self.send_message(['+250728382382'], "Sent to a Tigo number")
        self.assertEqual(tigo, self.org.get_send_channel(contact_urn=msg.contact_urn))
        self.assertEqual(tigo, msg.channel)

        # now our MTN contact texts, the tigo number which should change their affinity
        msg = Msg.create_incoming(tigo, "tel:+250788382382", "Send an inbound message to Tigo")
        self.assertEqual(tigo, msg.channel)
        self.assertEqual(tigo, self.org.get_send_channel(contact_urn=msg.contact_urn))
        self.assertEqual(tigo, ContactURN.objects.get(path='+250788382382').channel)

        # new contact on Airtel (some overlap) should send with the Tigo channel since it is newest
        msg = self.send_message(['+250738382382'], "Sent to a Airtel number")
        self.assertEqual(tigo, self.org.get_send_channel(contact_urn=msg.contact_urn))
        self.assertEqual(tigo, msg.channel)

        # add a voice caller
        caller = Channel.add_call_channel(self.org, self.user, self.tel_channel)

        # set our affinity to the caller (ie, they were on an ivr call)
        ContactURN.objects.filter(path='+250788382382').update(channel=caller)
        self.assertEqual(mtn, self.org.get_send_channel(contact_urn=ContactURN.objects.get(path='+250788382382')))

        # change channel numbers to be shortcodes, i.e. no overlap with contact numbers
        mtn.address = '1234'
        mtn.save()
        tigo.address = '1235'
        tigo.save()

        # should return the newest channel which is TIGO
        msg = self.send_message(['+250788382382'], "Sent to an MTN number, but with shortcode channels")
        self.assertEqual(tigo, msg.channel)
        self.assertEqual(tigo, self.org.get_send_channel(contact_urn=msg.contact_urn))

        # if we have prefixes matching set should honor those
        mtn.config = json.dumps({Channel.CONFIG_SHORTCODE_MATCHING_PREFIXES: ['25078', '25072']})
        mtn.save()

        msg = self.send_message(['+250788382382'], "Sent to an MTN number with shortcode channels and prefixes set")
        self.assertEqual(mtn, msg.channel)
        self.assertEqual(mtn, self.org.get_send_channel(contact_urn=msg.contact_urn))

        msg = self.send_message(['+250728382382'], "Sent to a TIGO number with shortcode channels and prefixes set")
        self.assertEqual(mtn, msg.channel)
        self.assertEqual(mtn, self.org.get_send_channel(contact_urn=msg.contact_urn))

        # check for twitter
        self.assertEqual(self.twitter_channel, self.org.get_send_channel(scheme=TWITTER_SCHEME))

        contact = self.create_contact("Billy", number="+250722222222", twitter="billy_bob")
        twitter_urn = contact.get_urn(schemes=[TWITTER_SCHEME])
        self.assertEqual(self.twitter_channel, self.org.get_send_channel(contact_urn=twitter_urn))

    def test_message_splitting(self):
        # external API requires messages to be <= 160 chars
        self.tel_channel.channel_type = 'EX'
        self.tel_channel.save()

        msg = Msg.create_outgoing(self.org, self.user, 'tel:+250738382382', 'x' * 400)  # 400 chars long
        Channel.send_message(dict_to_struct('MsgStruct', msg.as_task_json()))
        self.assertEqual(3, Msg.objects.get(pk=msg.id).msg_count)

        # Nexmo limit is 1600
        self.tel_channel.channel_type = 'NX'
        self.tel_channel.save()
        cache.clear()  # clear the channel from cache

        msg = Msg.create_outgoing(self.org, self.user, 'tel:+250738382382', 'y' * 400)
        Channel.send_message(dict_to_struct('MsgStruct', msg.as_task_json()))
        self.assertEqual(self.tel_channel, Msg.objects.get(pk=msg.id).channel)
        self.assertEqual(1, Msg.objects.get(pk=msg.id).msg_count)

    def test_ensure_normalization(self):
        self.tel_channel.country = 'RW'
        self.tel_channel.save()

        contact1 = self.create_contact("contact1", "0788111222")
        contact2 = self.create_contact("contact2", "+250788333444")
        contact3 = self.create_contact("contact3", "+18006927753")

        self.org.normalize_contact_tels()

        norm_c1 = Contact.objects.get(pk=contact1.pk)
        norm_c2 = Contact.objects.get(pk=contact2.pk)
        norm_c3 = Contact.objects.get(pk=contact3.pk)

        self.assertEqual(norm_c1.get_urn(TEL_SCHEME).path, "+250788111222")
        self.assertEqual(norm_c2.get_urn(TEL_SCHEME).path, "+250788333444")
        self.assertEqual(norm_c3.get_urn(TEL_SCHEME).path, "+18006927753")

    def test_channel_create(self):

        # can't use an invalid scheme for a fixed-scheme channel type
        with self.assertRaises(ValueError):
            Channel.create(self.org, self.user, 'KE', 'AT', None, '+250788123123',
                           config=dict(username='at-user', api_key='africa-key'),
                           uuid='00000000-0000-0000-0000-000000001234',
                           schemes=['fb'])

        # a scheme is required
        with self.assertRaises(ValueError):
            Channel.create(self.org, self.user, 'US', 'EX', None, '+12065551212',
                           uuid='00000000-0000-0000-0000-000000001234',
                           schemes=[])

        # country channels can't have scheme
        with self.assertRaises(ValueError):
            Channel.create(self.org, self.user, 'US', 'EX', None, '+12065551212',
                           uuid='00000000-0000-0000-0000-000000001234',
                           schemes=['fb'])

    def test_delete(self):
        self.org.administrators.add(self.user)
        self.user.set_org(self.org)
        self.login(self.user)

        # a message, a call, and a broadcast
        msg = self.send_message(['250788382382'], "How is it going?")
        call = ChannelEvent.create(self.tel_channel, "tel:+250788383385", ChannelEvent.TYPE_CALL_IN, timezone.now(), 5)

        self.assertEqual(self.org, msg.org)
        self.assertEqual(self.tel_channel, msg.channel)
        self.assertEqual(1, Msg.get_messages(self.org).count())
        self.assertEqual(1, ChannelEvent.get_all(self.org).count())
        self.assertEqual(1, Broadcast.get_broadcasts(self.org).count())

        # start off in the pending state
        self.assertEqual('P', msg.status)

        response = self.fetch_protected(reverse('channels.channel_delete', args=[self.tel_channel.pk]), self.user)
        self.assertContains(response, 'Test Channel')

        response = self.fetch_protected(reverse('channels.channel_delete', args=[self.tel_channel.pk]),
                                        post_data=dict(remove=True), user=self.user)
        self.assertRedirect(response, reverse("orgs.org_home"))

        msg = Msg.objects.get(pk=msg.pk)
        self.assertIsNotNone(msg.channel)
        self.assertIsNone(msg.channel.gcm_id)
        self.assertIsNone(msg.channel.secret)
        self.assertEqual(self.org, msg.org)

        # queued messages for the channel should get marked as failed
        self.assertEqual('F', msg.status)

        call = ChannelEvent.objects.get(pk=call.pk)
        self.assertIsNotNone(call.channel)
        self.assertIsNone(call.channel.gcm_id)
        self.assertIsNone(call.channel.secret)

        self.assertEqual(self.org, call.org)

        broadcast = Broadcast.objects.get(pk=msg.broadcast.pk)
        self.assertEqual(self.org, broadcast.org)

        # should still be considered that user's message, call and broadcast
        self.assertEqual(1, Msg.get_messages(self.org).count())
        self.assertEqual(1, ChannelEvent.get_all(self.org).count())
        self.assertEqual(1, Broadcast.get_broadcasts(self.org).count())

        # syncing this channel should result in a release
        post_data = dict(cmds=[dict(cmd="status", p_sts="CHA", p_src="BAT", p_lvl="60", net="UMTS", pending=[], retry=[])])

        # now send the channel's updates
        response = self.sync(self.tel_channel, post_data)

        # our response should contain a release
        self.assertHasCommand('rel', response)

        # create a channel
        channel = Channel.create(self.org, self.user, 'RW', 'A', "Test Channel", "0785551212",
                                 secret="12345", gcm_id="123")

        response = self.fetch_protected(reverse('channels.channel_delete', args=[channel.pk]), self.superuser)
        self.assertContains(response, 'Test Channel')

        response = self.fetch_protected(reverse('channels.channel_delete', args=[channel.pk]),
                                        post_data=dict(remove=True), user=self.superuser)
        self.assertRedirect(response, reverse("orgs.org_home"))

        # create a channel
        channel = Channel.create(self.org, self.user, 'RW', 'A', "Test Channel", "0785551212",
                                 secret="12345", gcm_id="123")

        # add channel trigger
        from temba.triggers.models import Trigger
        Trigger.objects.create(org=self.org, flow=self.create_flow(), channel=channel,
                               modified_by=self.admin, created_by=self.admin)

        self.assertTrue(Trigger.objects.filter(channel=channel, is_active=True))

        response = self.fetch_protected(reverse('channels.channel_delete', args=[channel.pk]),
                                        post_data=dict(remove=True), user=self.superuser)

        self.assertRedirect(response, reverse("orgs.org_home"))

        # channel trigger should have be removed
        self.assertFalse(Trigger.objects.filter(channel=channel, is_active=True))

    def test_list(self):
        # de-activate existing channels
        Channel.objects.all().update(is_active=False)

        # list page redirects to claim page
        self.login(self.user)
        response = self.client.get(reverse('channels.channel_list'))
        self.assertRedirect(response, reverse('channels.channel_claim'))

        # unless you're a superuser
        self.login(self.superuser)
        response = self.client.get(reverse('channels.channel_list'))
        self.assertEqual(response.status_code, 200)
        self.assertEqual(list(response.context['object_list']), [])

        # re-activate one of the channels so org has a single channel
        self.tel_channel.is_active = True
        self.tel_channel.save()

        # list page now redirects to channel read page
        self.login(self.user)
        response = self.client.get(reverse('channels.channel_list'))
        self.assertRedirect(response, reverse('channels.channel_read', args=[self.tel_channel.uuid]))

        # unless you're a superuser
        self.login(self.superuser)
        response = self.client.get(reverse('channels.channel_list'))
        self.assertEqual(response.status_code, 200)
        self.assertEqual(list(response.context['object_list']), [self.tel_channel])

        # re-activate other channel so org now has two channels
        self.twitter_channel.is_active = True
        self.twitter_channel.save()

        # no-more redirection for anyone
        self.login(self.user)
        response = self.client.get(reverse('channels.channel_list'))
        self.assertEqual(response.status_code, 200)
        self.assertEqual(set(response.context['object_list']), {self.tel_channel, self.twitter_channel})

        # clear out the phone and name for the Android channel
        self.tel_channel.name = None
        self.tel_channel.address = None
        self.tel_channel.save()
        response = self.client.get(reverse('channels.channel_list'))
        self.assertContains(response, "Unknown")
        self.assertContains(response, "Android Phone")

    def test_channel_status(self):
        # visit page as a viewer
        self.login(self.user)
        response = self.client.get('/', follow=True)
        self.assertNotIn('unsent_msgs', response.context, msg="Found unsent_msgs in context")
        self.assertNotIn('delayed_syncevents', response.context, msg="Found delayed_syncevents in context")

        # visit page as superuser
        self.login(self.superuser)
        response = self.client.get('/', follow=True)
        # superusers doesn't have orgs thus cannot have both values
        self.assertNotIn('unsent_msgs', response.context, msg="Found unsent_msgs in context")
        self.assertNotIn('delayed_syncevents', response.context, msg="Found delayed_syncevents in context")

        # visit page as administrator
        self.login(self.admin)
        response = self.client.get('/', follow=True)

        # there is not unsent nor delayed syncevents
        self.assertNotIn('unsent_msgs', response.context, msg="Found unsent_msgs in context")
        self.assertNotIn('delayed_syncevents', response.context, msg="Found delayed_syncevents in context")

        # replace existing channels with a single Android device
        Channel.objects.update(is_active=False)
        channel = Channel.create(self.org, self.user, None, Channel.TYPE_ANDROID, None, "+250781112222",
                                 gcm_id="asdf", secret="asdf", created_on=(timezone.now() - timedelta(hours=2)))

        response = self.client.get('/', Follow=True)
        self.assertNotIn('delayed_syncevents', response.context)
        self.assertNotIn('unsent_msgs', response.context, msg="Found unsent_msgs in context")

        # simulate a sync in back in two hours
        post_data = dict(cmds=[
                         # device details status
                         dict(cmd="status", p_sts="CHA", p_src="BAT", p_lvl="60",
                              net="UMTS", pending=[], retry=[])])
        self.sync(channel, post_data)
        sync_event = SyncEvent.objects.all()[0]
        sync_event.created_on = timezone.now() - timedelta(hours=2)
        sync_event.save()

        response = self.client.get('/', Follow=True)
        self.assertIn('delayed_syncevents', response.context)
        self.assertNotIn('unsent_msgs', response.context, msg="Found unsent_msgs in context")

        # add a message, just sent so shouldn't have delayed
        msg = Msg.create_outgoing(self.org, self.user, 'tel:250788123123', "test")
        response = self.client.get('/', Follow=True)
        self.assertIn('delayed_syncevents', response.context)
        self.assertNotIn('unsent_msgs', response.context, msg="Found unsent_msgs in context")

        # but put it in the past
        msg.delete()
        msg = Msg.create_outgoing(self.org, self.user, 'tel:250788123123', "test",
                                  created_on=timezone.now() - timedelta(hours=3))
        response = self.client.get('/', Follow=True)
        self.assertIn('delayed_syncevents', response.context)
        self.assertIn('unsent_msgs', response.context, msg="Found unsent_msgs in context")

        # if there is a successfully sent message after sms was created we do not consider it as delayed
        success_msg = Msg.create_outgoing(self.org, self.user, 'tel:+250788123123', "success-send",
                                          created_on=timezone.now() - timedelta(hours=2))
        success_msg.sent_on = timezone.now() - timedelta(hours=2)
        success_msg.status = 'S'
        success_msg.save()
        response = self.client.get('/', Follow=True)
        self.assertIn('delayed_syncevents', response.context)
        self.assertNotIn('unsent_msgs', response.context, msg="Found unsent_msgs in context")

        # test that editors have the channel of the the org the are using
        other_user = self.create_user("Other")
        self.create_secondary_org()
        self.org2.administrators.add(other_user)
        self.org.editors.add(other_user)
        self.assertFalse(self.org2.channels.all())

        self.login(other_user)

        other_user.set_org(self.org2)

        self.assertEqual(self.org2, other_user.get_org())
        response = self.client.get('/', follow=True)
        self.assertNotIn('channel_type', response.context, msg="Found channel_type in context")

        other_user.set_org(self.org)

        self.assertEqual(1, self.org.channels.filter(is_active=True).count())
        self.assertEqual(self.org, other_user.get_org())

        response = self.client.get('/', follow=True)
        # self.assertIn('channel_type', response.context)

    def sync(self, channel, post_data=None, signature=None):
        if not post_data:
            post_data = "{}"
        else:
            post_data = json.dumps(post_data)

        ts = int(time.time())
        if not signature:

            # sign the request
            key = str(channel.secret) + str(ts)
            signature = hmac.new(key=key, msg=bytes(post_data), digestmod=hashlib.sha256).digest()

            # base64 and url sanitize
            signature = urllib2.quote(base64.urlsafe_b64encode(signature))

        return self.client.post("%s?signature=%s&ts=%d" % (reverse('sync', args=[channel.pk]), signature, ts),
                                content_type='application/json', data=post_data)

    def test_update(self):
        update_url = reverse('channels.channel_update', args=[self.tel_channel.id])

        # only user of the org can view the update page of a channel
        self.client.logout()
        self.login(self.user)
        response = self.client.get(update_url)
        self.assertEqual(302, response.status_code)

        self.login(self.user)
        # visit the channel's update page as a manager within the channel's organization
        self.org.administrators.add(self.user)
        response = self.fetch_protected(update_url, self.user)
        self.assertEqual(200, response.status_code)
        self.assertEqual(response.request['PATH_INFO'], update_url)

        channel = Channel.objects.get(pk=self.tel_channel.id)
        self.assertEqual(channel.name, "Test Channel")
        self.assertEqual(channel.address, "+250785551212")

        postdata = dict()
        postdata['name'] = "Test Channel Update1"
        postdata['address'] = "+250785551313"

        self.login(self.user)
        response = self.client.post(update_url, postdata, follow=True)
        channel = Channel.objects.get(pk=self.tel_channel.id)
        self.assertEqual(channel.name, "Test Channel Update1")
        self.assertEqual(channel.address, "+250785551313")

        # if we change the channel to a twilio type, shouldn't be able to edit our address
        channel.channel_type = 'T'
        channel.save()

        response = self.client.get(update_url)
        self.assertFalse('address' in response.context['form'].fields)

        # bring it back to android
        channel.channel_type = Channel.TYPE_ANDROID
        channel.save()

        # visit the channel's update page as administrator
        self.org.administrators.add(self.user)
        self.user.set_org(self.org)
        response = self.fetch_protected(update_url, self.user)
        self.assertEqual(200, response.status_code)
        self.assertEqual(response.request['PATH_INFO'], update_url)
        channel = Channel.objects.get(pk=self.tel_channel.id)
        self.assertEqual(channel.name, "Test Channel Update1")
        self.assertEqual(channel.address, "+250785551313")

        postdata = dict()
        postdata['name'] = "Test Channel Update2"
        postdata['address'] = "+250785551414"

        response = self.fetch_protected(update_url, self.user, postdata)
        channel = Channel.objects.get(pk=self.tel_channel.id)
        self.assertEqual(channel.name, "Test Channel Update2")
        self.assertEqual(channel.address, "+250785551414")

        # visit the channel's update page as superuser
        self.superuser.set_org(self.org)
        response = self.fetch_protected(update_url, self.superuser)
        self.assertEqual(200, response.status_code)
        self.assertEqual(response.request['PATH_INFO'], update_url)
        channel = Channel.objects.get(pk=self.tel_channel.id)
        self.assertEqual(channel.name, "Test Channel Update2")
        self.assertEqual(channel.address, "+250785551414")

        postdata = dict()
        postdata['name'] = "Test Channel Update3"
        postdata['address'] = "+250785551515"

        response = self.fetch_protected(update_url, self.superuser, postdata)
        channel = Channel.objects.get(pk=self.tel_channel.id)
        self.assertEqual(channel.name, "Test Channel Update3")
        self.assertEqual(channel.address, "+250785551515")

        # make sure channel works with alphanumeric numbers
        channel.address = "EATRIGHT"
        self.assertEqual("EATRIGHT", channel.get_address_display())
        self.assertEqual("EATRIGHT", channel.get_address_display(e164=True))

        # change channel type to Twitter
        channel.channel_type = 'TT'
        channel.schemes = [TWITTER_SCHEME]
        channel.address = 'billy_bob'
        channel.scheme = 'twitter'
        channel.config = json.dumps({'handle_id': 12345, 'oauth_token': 'abcdef', 'oauth_token_secret': '23456'})
        channel.save()

        self.assertEqual('@billy_bob', channel.get_address_display())
        self.assertEqual('@billy_bob', channel.get_address_display(e164=True))

        response = self.fetch_protected(update_url, self.user)
        self.assertEqual(200, response.status_code)
        self.assertIn('name', response.context['fields'])
        self.assertIn('alert_email', response.context['fields'])
        self.assertIn('address', response.context['fields'])
        self.assertNotIn('country', response.context['fields'])

        postdata = dict()
        postdata['name'] = "Twitter2"
        postdata['alert_email'] = "bob@example.com"
        postdata['address'] = "billy_bob"

        self.fetch_protected(update_url, self.user, postdata)
        channel = Channel.objects.get(pk=self.tel_channel.id)
        self.assertEqual(channel.name, "Twitter2")
        self.assertEqual(channel.alert_email, "bob@example.com")
        self.assertEqual(channel.address, "billy_bob")

    def test_read(self):
        post_data = dict(cmds=[
                         # device details status
                         dict(cmd="status", p_sts="CHA", p_src="BAT", p_lvl="60",
                              net="UMTS", pending=[], retry=[])])

        # now send the channel's updates
        self.sync(self.tel_channel, post_data)
        post_data = dict(cmds=[
                         # device details status
                         dict(cmd="status", p_sts="FUL", p_src="AC", p_lvl="100",
                              net="WIFI", pending=[], retry=[])])

        # now send the channel's updates
        self.sync(self.tel_channel, post_data)
        self.assertEqual(2, SyncEvent.objects.all().count())

        # non-org users can't view our channels
        self.login(self.non_org_user)
        response = self.client.get(reverse('channels.channel_read', args=[self.tel_channel.uuid]))
        self.assertLoginRedirect(response)

        # org users can
        response = self.fetch_protected(reverse('channels.channel_read', args=[self.tel_channel.uuid]), self.user)

        self.assertEqual(len(response.context['source_stats']), len(SyncEvent.objects.values_list('power_source', flat=True).distinct()))
        self.assertEqual('AC', response.context['source_stats'][0][0])
        self.assertEqual(1, response.context['source_stats'][0][1])
        self.assertEqual('BAT', response.context['source_stats'][1][0])
        self.assertEqual(1, response.context['source_stats'][0][1])

        self.assertEqual(len(response.context['network_stats']), len(SyncEvent.objects.values_list('network_type', flat=True).distinct()))
        self.assertEqual('UMTS', response.context['network_stats'][0][0])
        self.assertEqual(1, response.context['network_stats'][0][1])
        self.assertEqual('WIFI', response.context['network_stats'][1][0])
        self.assertEqual(1, response.context['network_stats'][1][1])

        self.assertTrue(len(response.context['latest_sync_events']) <= 5)

        response = self.fetch_protected(reverse('orgs.org_home'), self.admin)
        self.assertNotContains(response, 'Enable Voice')

        # Add twilio credentials to make sure we can add calling for our android channel
        twilio_config = {ACCOUNT_SID: 'SID', ACCOUNT_TOKEN: 'TOKEN', APPLICATION_SID: 'APP SID'}
        config = self.org.config_json()
        config.update(twilio_config)
        self.org.config = json.dumps(config)
        self.org.save(update_fields=['config'])

        response = self.fetch_protected(reverse('orgs.org_home'), self.admin)
        self.assertTrue(self.org.is_connected_to_twilio())
        self.assertContains(response, 'Enable Voice')

        two_hours_ago = timezone.now() - timedelta(hours=2)

        # make sure our channel is old enough to trigger alerts
        self.tel_channel.created_on = two_hours_ago
        self.tel_channel.save()

        # delayed sync status
        for sync in SyncEvent.objects.all():
            sync.created_on = two_hours_ago
            sync.save()

        # add a message, just sent so shouldn't be delayed
        Msg.create_outgoing(self.org, self.user, 'tel:250785551212', 'delayed message', created_on=two_hours_ago)

        response = self.fetch_protected(reverse('channels.channel_read', args=[self.tel_channel.uuid]), self.admin)
        self.assertIn('delayed_sync_event', response.context_data.keys())
        self.assertIn('unsent_msgs_count', response.context_data.keys())

        # with superuser
        response = self.fetch_protected(reverse('channels.channel_read', args=[self.tel_channel.uuid]), self.superuser)
        self.assertEqual(200, response.status_code)

        # now that we can access the channel, which messages do we display in the chart?
        joe = self.create_contact('Joe', '+2501234567890')
        test_contact = Contact.get_test_contact(self.admin)

        # should have two series, one for incoming one for outgoing
        self.assertEqual(2, len(response.context['message_stats']))

        # but only an outgoing message so far
        self.assertEqual(0, len(response.context['message_stats'][0]['data']))
        self.assertEqual(1, response.context['message_stats'][1]['data'][-1]['count'])

        # we have one row for the message stats table
        self.assertEqual(1, len(response.context['message_stats_table']))
        # only one outgoing message
        self.assertEqual(0, response.context['message_stats_table'][0]['incoming_messages_count'])
        self.assertEqual(1, response.context['message_stats_table'][0]['outgoing_messages_count'])
        self.assertEqual(0, response.context['message_stats_table'][0]['incoming_ivr_count'])
        self.assertEqual(0, response.context['message_stats_table'][0]['outgoing_ivr_count'])

        # send messages with a test contact
        Msg.create_incoming(self.tel_channel, six.text_type(test_contact.get_urn()), 'This incoming message will not be counted')
        Msg.create_outgoing(self.org, self.user, test_contact, 'This outgoing message will not be counted')

        response = self.fetch_protected(reverse('channels.channel_read', args=[self.tel_channel.uuid]), self.superuser)
        self.assertEqual(200, response.status_code)

        # nothing should change since it's a test contact
        self.assertEqual(0, len(response.context['message_stats'][0]['data']))
        self.assertEqual(1, response.context['message_stats'][1]['data'][-1]['count'])

        # no change on the table starts too
        self.assertEqual(1, len(response.context['message_stats_table']))
        self.assertEqual(0, response.context['message_stats_table'][0]['incoming_messages_count'])
        self.assertEqual(1, response.context['message_stats_table'][0]['outgoing_messages_count'])
        self.assertEqual(0, response.context['message_stats_table'][0]['incoming_ivr_count'])
        self.assertEqual(0, response.context['message_stats_table'][0]['outgoing_ivr_count'])

        # send messages with a normal contact
        Msg.create_incoming(self.tel_channel, six.text_type(joe.get_urn(TEL_SCHEME)), 'This incoming message will be counted')
        Msg.create_outgoing(self.org, self.user, joe, 'This outgoing message will be counted')

        # now we have an inbound message and two outbounds
        response = self.fetch_protected(reverse('channels.channel_read', args=[self.tel_channel.uuid]), self.superuser)
        self.assertEqual(200, response.status_code)
        self.assertEqual(1, response.context['message_stats'][0]['data'][-1]['count'])

        # this assertion is problematic causing time-sensitive failures, to reconsider
        # self.assertEqual(2, response.context['message_stats'][1]['data'][-1]['count'])

        # message stats table have an inbound and two outbounds in the last month
        self.assertEqual(1, len(response.context['message_stats_table']))
        self.assertEqual(1, response.context['message_stats_table'][0]['incoming_messages_count'])
        self.assertEqual(2, response.context['message_stats_table'][0]['outgoing_messages_count'])
        self.assertEqual(0, response.context['message_stats_table'][0]['incoming_ivr_count'])
        self.assertEqual(0, response.context['message_stats_table'][0]['outgoing_ivr_count'])

        # test cases for IVR messaging, make our relayer accept calls
        self.tel_channel.role = 'SCAR'
        self.tel_channel.save()

        from temba.msgs.models import IVR
        Msg.create_incoming(self.tel_channel, six.text_type(test_contact.get_urn()), 'incoming ivr as a test contact', msg_type=IVR)
        Msg.create_outgoing(self.org, self.user, test_contact, 'outgoing ivr as a test contact', msg_type=IVR)
        response = self.fetch_protected(reverse('channels.channel_read', args=[self.tel_channel.uuid]), self.superuser)

        # nothing should have changed
        self.assertEqual(2, len(response.context['message_stats']))

        self.assertEqual(1, len(response.context['message_stats_table']))
        self.assertEqual(1, response.context['message_stats_table'][0]['incoming_messages_count'])
        self.assertEqual(2, response.context['message_stats_table'][0]['outgoing_messages_count'])
        self.assertEqual(0, response.context['message_stats_table'][0]['incoming_ivr_count'])
        self.assertEqual(0, response.context['message_stats_table'][0]['outgoing_ivr_count'])

        # now let's create an ivr interaction from a real contact
        Msg.create_incoming(self.tel_channel, six.text_type(joe.get_urn()), 'incoming ivr', msg_type=IVR)
        Msg.create_outgoing(self.org, self.user, joe, 'outgoing ivr', msg_type=IVR)
        response = self.fetch_protected(reverse('channels.channel_read', args=[self.tel_channel.uuid]), self.superuser)

        self.assertEqual(4, len(response.context['message_stats']))
        self.assertEqual(1, response.context['message_stats'][2]['data'][0]['count'])
        self.assertEqual(1, response.context['message_stats'][3]['data'][0]['count'])

        self.assertEqual(1, len(response.context['message_stats_table']))
        self.assertEqual(1, response.context['message_stats_table'][0]['incoming_messages_count'])
        self.assertEqual(2, response.context['message_stats_table'][0]['outgoing_messages_count'])
        self.assertEqual(1, response.context['message_stats_table'][0]['incoming_ivr_count'])
        self.assertEqual(1, response.context['message_stats_table'][0]['outgoing_ivr_count'])

    def test_invalid(self):

        # Must be POST
        response = self.client.get("%s?signature=sig&ts=123" % (reverse('sync', args=[100])), content_type='application/json')
        self.assertEqual(500, response.status_code)

        # Unknown channel
        response = self.client.post("%s?signature=sig&ts=123" % (reverse('sync', args=[999])), content_type='application/json')
        self.assertEqual(200, response.status_code)
        self.assertEqual('rel', response.json()['cmds'][0]['cmd'])

        # too old
        ts = int(time.time()) - 60 * 16
        response = self.client.post("%s?signature=sig&ts=%d" % (reverse('sync', args=[self.tel_channel.pk]), ts), content_type='application/json')
        self.assertEqual(401, response.status_code)
        self.assertEqual(3, response.json()['error_id'])

    def test_is_ussd_channel(self):
        Channel.objects.all().delete()
        self.login(self.admin)

        # add a non USSD channel
        reg_data = dict(cmds=[dict(cmd="gcm", gcm_id="GCM111", uuid='uuid'),
                              dict(cmd='status', cc='RW', dev='Nexus')])

        response = self.client.post(reverse('register'), json.dumps(reg_data), content_type='application/json')
        self.assertEqual(200, response.status_code)

        # add a USSD channel
        post_data = {
            "country": "ZA",
            "number": "+273454325324",
            "account_key": "account1",
            "conversation_key": "conversation1"
        }

        response = self.client.post(reverse('channels.claim_vumi_ussd'), post_data)
        self.assertEqual(302, response.status_code)

        self.assertEqual(Channel.objects.first().channel_type, 'VMU')
        self.assertEqual(Channel.objects.first().role, Channel.ROLE_USSD)
        self.assertTrue(Channel.objects.first().is_ussd())
        self.assertFalse(Channel.objects.last().is_ussd())

    def test_claim(self):
        # no access for regular users
        self.login(self.user)
        response = self.client.get(reverse('channels.channel_claim'))
        self.assertLoginRedirect(response)

        # editor can access
        self.login(self.editor)
        response = self.client.get(reverse('channels.channel_claim'))
        self.assertEqual(200, response.status_code)

        # as can admins
        self.login(self.admin)
        response = self.client.get(reverse('channels.channel_claim'))
        self.assertEqual(200, response.status_code)
        self.assertEqual(response.context['twilio_countries'], "Belgium, Canada, Finland, Norway, Poland, Spain, "
                                                               "Sweden, United Kingdom or United States")

    def test_register_and_claim_android(self):
        # remove our explicit country so it needs to be derived from channels
        self.org.country = None
        self.org.save()

        Channel.objects.all().delete()

        reg_data = dict(cmds=[dict(cmd="gcm", gcm_id="GCM111", uuid='uuid'),
                              dict(cmd='status', cc='RW', dev='Nexus')])

        # must be a post
        response = self.client.get(reverse('register'), content_type='application/json')
        self.assertEqual(500, response.status_code)

        # try a legit register
        response = self.client.post(reverse('register'), json.dumps(reg_data), content_type='application/json')
        self.assertEqual(200, response.status_code)

        android1 = Channel.objects.get()
        self.assertIsNone(android1.org)
        self.assertIsNone(android1.address)
        self.assertIsNone(android1.alert_email)
        self.assertEqual(android1.country, 'RW')
        self.assertEqual(android1.device, 'Nexus')
        self.assertEqual(android1.gcm_id, 'GCM111')
        self.assertEqual(android1.uuid, 'uuid')
        self.assertTrue(android1.secret)
        self.assertTrue(android1.claim_code)
        self.assertEqual(android1.created_by, get_anonymous_user())

        # check channel JSON in response
        response_json = response.json()
        self.assertEqual(response_json, dict(cmds=[dict(cmd='reg',
                                                        relayer_claim_code=android1.claim_code,
                                                        relayer_secret=android1.secret,
                                                        relayer_id=android1.id)]))

        # try registering again with same details
        response = self.client.post(reverse('register'), json.dumps(reg_data), content_type='application/json')
        self.assertEqual(response.status_code, 200)

        android1 = Channel.objects.get()
        response_json = response.json()

        self.assertEqual(response_json, dict(cmds=[dict(cmd='reg',
                                                        relayer_claim_code=android1.claim_code,
                                                        relayer_secret=android1.secret,
                                                        relayer_id=android1.id)]))

        # try to claim as non-admin
        self.login(self.user)
        response = self.client.post(reverse('channels.channel_claim_android'),
                                    dict(claim_code=android1.claim_code, phone_number="0788123123"))
        self.assertLoginRedirect(response)

        # try to claim with an invalid phone number
        self.login(self.admin)
        response = self.client.post(reverse('channels.channel_claim_android'),
                                    dict(claim_code=android1.claim_code, phone_number="078123"))
        self.assertEqual(response.status_code, 200)
        self.assertFormError(response, 'form', 'phone_number', "Invalid phone number, try again.")

        # claim our channel
        response = self.client.post(reverse('channels.channel_claim_android'),
                                    dict(claim_code=android1.claim_code, phone_number="0788123123"))

        # redirect to welcome page
        self.assertTrue('success' in response.get('Location', None))
        self.assertRedirect(response, reverse('public.public_welcome'))

        # channel is updated with org details and claim code is now blank
        android1.refresh_from_db()
        secret = android1.secret
        self.assertEqual(android1.org, self.org)
        self.assertEqual(android1.address, '+250788123123')  # normalized
        self.assertEqual(android1.alert_email, self.admin.email)  # the logged-in user
        self.assertEqual(android1.gcm_id, 'GCM111')
        self.assertEqual(android1.uuid, 'uuid')
        self.assertFalse(android1.claim_code)

        # try having a device register again
        response = self.client.post(reverse('register'), json.dumps(reg_data), content_type='application/json')
        self.assertEqual(response.status_code, 200)

        # should return same channel but with a new claim code and secret
        android1.refresh_from_db()
        self.assertEqual(android1.org, self.org)
        self.assertEqual(android1.address, '+250788123123')
        self.assertEqual(android1.alert_email, self.admin.email)
        self.assertEqual(android1.gcm_id, 'GCM111')
        self.assertEqual(android1.uuid, 'uuid')
        self.assertEqual(android1.is_active, True)
        self.assertTrue(android1.claim_code)
        self.assertNotEqual(android1.secret, secret)

        # should be able to claim again
        response = self.client.post(reverse('channels.channel_claim_android'),
                                    dict(claim_code=android1.claim_code, phone_number="0788123123"))
        self.assertRedirect(response, reverse('public.public_welcome'))

        # try having a device register yet again with new GCM ID
        reg_data['cmds'][0]['gcm_id'] = "GCM222"
        response = self.client.post(reverse('register'), json.dumps(reg_data), content_type='application/json')
        self.assertEqual(response.status_code, 200)

        # should return same channel but with GCM updated
        android1.refresh_from_db()
        self.assertEqual(android1.org, self.org)
        self.assertEqual(android1.address, '+250788123123')
        self.assertEqual(android1.alert_email, self.admin.email)
        self.assertEqual(android1.gcm_id, 'GCM222')
        self.assertEqual(android1.uuid, 'uuid')
        self.assertEqual(android1.is_active, True)

        # we can claim again with new phone number
        response = self.client.post(reverse('channels.channel_claim_android'),
                                    dict(claim_code=android1.claim_code, phone_number="+250788123124"))
        self.assertRedirect(response, reverse('public.public_welcome'))

        android1.refresh_from_db()
        self.assertEqual(android1.org, self.org)
        self.assertEqual(android1.address, '+250788123124')
        self.assertEqual(android1.alert_email, self.admin.email)
        self.assertEqual(android1.gcm_id, 'GCM222')
        self.assertEqual(android1.uuid, 'uuid')
        self.assertEqual(android1.is_active, True)

        # release and then register with same details and claim again
        old_uuid = android1.uuid
        android1.release()

        response = self.client.post(reverse('register'), json.dumps(reg_data), content_type='application/json')
        claim_code = response.json()['cmds'][0]['relayer_claim_code']
        self.assertEqual(response.status_code, 200)
        response = self.client.post(reverse('channels.channel_claim_android'),
                                    dict(claim_code=claim_code, phone_number="+250788123124"))
        self.assertRedirect(response, reverse('public.public_welcome'))

        android1.refresh_from_db()

        self.assertNotEqual(android1.uuid, old_uuid)  # inactive channel now has new UUID

        # and we have a new Android channel with our UUID
        android2 = Channel.objects.get(is_active=True)
        self.assertNotEqual(android2, android1)
        self.assertEqual(android2.uuid, 'uuid')

        # try to claim a bogus channel
        response = self.client.post(reverse('channels.channel_claim_android'), dict(claim_code="Your Mom"))
        self.assertEqual(response.status_code, 200)
        self.assertFormError(response, 'form', 'claim_code', "Invalid claim code, please check and try again.")

        # check our primary tel channel is the same as our outgoing
        default_sender = self.org.get_send_channel(TEL_SCHEME)
        self.assertEqual(default_sender, android2)
        self.assertEqual(default_sender, self.org.get_receive_channel(TEL_SCHEME))
        self.assertFalse(default_sender.is_delegate_sender())

        response = self.client.get(reverse('channels.channel_bulk_sender_options'))
        self.assertEqual(response.status_code, 200)

        response = self.client.post(reverse('channels.channel_create_bulk_sender') + "?connection=NX",
                                    dict(connection='NX'))
        self.assertFormError(response, 'form', 'channel', "Can't add sender for that number")

        # try to claim a bulk Nexmo sender (without adding Nexmo account to org)
        claim_nexmo_url = reverse('channels.channel_create_bulk_sender') + "?connection=NX&channel=%d" % android2.pk
        response = self.client.post(claim_nexmo_url, dict(connection='NX', channel=android2.pk))
        self.assertFormError(response, 'form', 'connection', "A connection to a Nexmo account is required")

        # send channel is still our Android device
        self.assertEqual(self.org.get_send_channel(TEL_SCHEME), android2)
        self.assertFalse(self.org.is_connected_to_nexmo())

        # now connect to nexmo
        with patch('temba.utils.nexmo.NexmoClient.update_account') as connect:
            connect.return_value = True
            with patch('nexmo.Client.create_application') as create_app:
                create_app.return_value = dict(id='app-id', keys=dict(private_key='private-key'))
                self.org.connect_nexmo('123', '456', self.admin)
                self.org.save()
        self.assertTrue(self.org.is_connected_to_nexmo())

        # now adding Nexmo bulk sender should work
        response = self.client.post(claim_nexmo_url, dict(connection='NX', channel=android2.pk))
        self.assertRedirect(response, reverse('orgs.org_home'))

        # new Nexmo channel created for delegated sending
        nexmo = self.org.get_send_channel(TEL_SCHEME)
        self.assertEqual(nexmo.channel_type, 'NX')
        self.assertEqual(nexmo.parent, android2)
        self.assertTrue(nexmo.is_delegate_sender())

        # reading our nexmo channel should now offer a disconnect option
        nexmo = self.org.channels.filter(channel_type='NX').first()
        response = self.client.get(reverse('channels.channel_read', args=[nexmo.uuid]))
        self.assertContains(response, 'Disable Bulk Sending')

        # receiving still job of our Android device
        self.assertEqual(self.org.get_receive_channel(TEL_SCHEME), android2)

        # re-register device with country as US
        reg_data = dict(cmds=[dict(cmd="gcm", gcm_id="GCM222", uuid='uuid'),
                              dict(cmd='status', cc='US', dev="Nexus 5X")])
        response = self.client.post(reverse('register'), json.dumps(reg_data), content_type='application/json')
        self.assertEqual(response.status_code, 200)

        # channel country and device updated
        android2.refresh_from_db()
        self.assertEqual(android2.country, 'US')
        self.assertEqual(android2.device, "Nexus 5X")
        self.assertEqual(android2.org, self.org)
        self.assertEqual(android2.gcm_id, "GCM222")
        self.assertEqual(android2.uuid, "uuid")
        self.assertTrue(android2.is_active)

        # set back to RW...
        android2.country = 'RW'
        android2.save()

        # our country is RW
        self.assertEqual(self.org.get_country_code(), 'RW')

        # remove nexmo
        nexmo.release()

        self.assertEqual(self.org.get_country_code(), 'RW')

        # register another device with country as US
        reg_data = dict(cmds=[dict(cmd="gcm", gcm_id="GCM444", uuid='uuid4'),
                              dict(cmd='status', cc='US', dev="Nexus 6P")])
        response = self.client.post(reverse('register'), json.dumps(reg_data), content_type='application/json')

        claim_code = response.json()['cmds'][0]['relayer_claim_code']

        # try to claim it...
        self.client.post(reverse('channels.channel_claim_android'), dict(claim_code=claim_code, phone_number="12065551212"))

        # should work, can have two channels in different countries
        channel = Channel.objects.get(country='US')
        self.assertEqual(channel.address, '+12065551212')

        self.assertEqual(Channel.objects.filter(org=self.org, is_active=True).count(), 2)

        # normalize a URN with a fully qualified number
        number, valid = URN.normalize_number('+12061112222', None)
        self.assertTrue(valid)

        # not international format
        number, valid = URN.normalize_number('0788383383', None)
        self.assertFalse(valid)

        # get our send channel without a URN, should just default to last
        default_channel = self.org.get_send_channel(TEL_SCHEME)
        self.assertEqual(default_channel, channel)

        # get our send channel for a Rwandan URN
        rwanda_channel = self.org.get_send_channel(TEL_SCHEME, ContactURN.create(self.org, None, 'tel:+250788383383'))
        self.assertEqual(rwanda_channel, android2)

        # and a US one
        us_channel = self.org.get_send_channel(TEL_SCHEME, ContactURN.create(self.org, None, 'tel:+12065555353'))
        self.assertEqual(us_channel, channel)

        # a different country altogether should just give us the default
        us_channel = self.org.get_send_channel(TEL_SCHEME, ContactURN.create(self.org, None, 'tel:+593997290044'))
        self.assertEqual(us_channel, channel)

        self.org = Org.objects.get(id=self.org.id)
        self.assertIsNone(self.org.get_country_code())

        # yet another registration in rwanda
        reg_data = dict(cmds=[dict(cmd="gcm", gcm_id="GCM555", uuid='uuid5'),
                              dict(cmd='status', cc='RW', dev="Nexus 5")])
        response = self.client.post(reverse('register'), json.dumps(reg_data), content_type='application/json')
        claim_code = response.json()['cmds'][0]['relayer_claim_code']

        # try to claim it with number taken by other Android channel
        response = self.client.post(reverse('channels.channel_claim_android'),
                                    dict(claim_code=claim_code, phone_number="+250788123124"))
        self.assertFormError(response, 'form', 'phone_number', "Another channel has this number. Please remove that channel first.")

        # create channel in another org
        self.create_secondary_org()
        Channel.create(self.org2, self.admin2, 'RW', 'A', "", "+250788382382")

        # can claim it with this number, and because it's a fully qualified RW number, doesn't matter that channel is US
        response = self.client.post(reverse('channels.channel_claim_android'),
                                    dict(claim_code=claim_code, phone_number="+250788382382"))
        self.assertRedirect(response, reverse('public.public_welcome'))

        # should be added with RW as the country
        self.assertTrue(Channel.objects.get(address='+250788382382', country='RW', org=self.org))

    def test_search_nexmo(self):
        self.login(self.admin)
        self.org.channels.update(is_active=False, org=None)
        self.channel = Channel.create(self.org, self.user, 'RW', 'NX', None, '+250788123123',
                                      uuid='00000000-0000-0000-0000-000000001234')

        self.nexmo_uuid = str(uuid.uuid4())
        nexmo_config = {NEXMO_KEY: '1234', NEXMO_SECRET: '1234', NEXMO_UUID: self.nexmo_uuid,
                        NEXMO_APP_ID: 'nexmo-app-id', NEXMO_APP_PRIVATE_KEY: 'nexmo-private-key'}

        org = self.channel.org

        config = org.config_json()
        config.update(nexmo_config)
        org.config = json.dumps(config)
        org.save()

        search_nexmo_url = reverse('channels.channel_search_nexmo')

        response = self.client.get(search_nexmo_url)
        self.assertTrue('area_code' in response.context['form'].fields)
        self.assertTrue('country' in response.context['form'].fields)

        with patch('requests.get') as nexmo_get:
            nexmo_get.side_effect = [MockResponse(200,
                                                  '{"count":1,"numbers":[{"features": ["SMS", "VOICE"], '
                                                  '"type":"mobile-lvn","country":"US","msisdn":"13607884540"}] }'),
                                     MockResponse(200,
                                                  '{"count":1,"numbers":[{"features": ["SMS", "VOICE"], '
                                                  '"type":"mobile-lvn","country":"US","msisdn":"13607884550"}] }'),
                                     ]

            post_data = dict(country='US', area_code='360')
            response = self.client.post(search_nexmo_url, post_data, follow=True)

            self.assertEqual(response.json(), ['+1 360-788-4540', '+1 360-788-4550'])

    def test_plivo_search_numbers(self):
        self.login(self.admin)

        plivo_search_url = reverse('channels.channel_search_plivo')

        with patch('requests.get') as plivo_get:
            plivo_get.return_value = MockResponse(200, json.dumps(dict(objects=[])))

            response = self.client.post(plivo_search_url, dict(country='US', area_code=''), follow=True)

            self.assertEqual(response.status_code, 200)
            self.assertNotContains(response, 'error')

            # missing key to throw exception
            plivo_get.return_value = MockResponse(200, json.dumps(dict()))
            response = self.client.post(plivo_search_url, dict(country='US', area_code=''), follow=True)

            self.assertEqual(response.status_code, 200)
            self.assertContains(response, 'error')

    def test_release(self):
        Channel.objects.all().delete()
        self.login(self.admin)

        # register and claim an Android channel
        reg_data = dict(cmds=[dict(cmd="gcm", gcm_id="GCM111", uuid='uuid'),
                              dict(cmd='status', cc='RW', dev='Nexus')])
        self.client.post(reverse('register'), json.dumps(reg_data), content_type='application/json')
        android = Channel.objects.get()
        self.client.post(reverse('channels.channel_claim_android'),
                         dict(claim_code=android.claim_code, phone_number="0788123123"))
        android.refresh_from_db()

        # connect org to Nexmo and add bulk sender
        with patch('temba.utils.nexmo.NexmoClient.update_account') as connect:
            connect.return_value = True
            with patch('nexmo.Client.create_application') as create_app:
                create_app.return_value = dict(id='app-id', keys=dict(private_key='private-key'))
                self.org.connect_nexmo('123', '456', self.admin)
                self.org.save()

        claim_nexmo_url = reverse('channels.channel_create_bulk_sender') + "?connection=NX&channel=%d" % android.pk
        self.client.post(claim_nexmo_url, dict(connection='NX', channel=android.pk))
        nexmo = Channel.objects.get(channel_type='NX')

        android.release()

        # check that some details are cleared and channel is now in active
        self.assertIsNone(android.org)
        self.assertIsNone(android.gcm_id)
        self.assertIsNone(android.secret)
        self.assertFalse(android.is_active)

        # Nexmo delegate should have been released as well
        nexmo.refresh_from_db()
        self.assertIsNone(nexmo.org)
        self.assertFalse(nexmo.is_active)

        Channel.objects.all().delete()

        # register and claim an Android channel
        reg_data = dict(cmds=[dict(cmd="fcm", fcm_id="FCM111", uuid='uuid'),
                              dict(cmd='status', cc='RW', dev='Nexus')])
        self.client.post(reverse('register'), json.dumps(reg_data), content_type='application/json')
        android = Channel.objects.get()
        self.client.post(reverse('channels.channel_claim_android'),
                         dict(claim_code=android.claim_code, phone_number="0788123123"))
        android.refresh_from_db()

        android.release()

        # check that some details are cleared and channel is now in active
        self.assertIsNone(android.org)
        self.assertIsNone(android.gcm_id)
        self.assertIsNone(android.secret)
        self.assertFalse(android.is_active)

        self.assertIsNone(android.config_json().get(Channel.CONFIG_FCM_ID, None))

    @override_settings(IS_PROD=True)
    def test_release_ivr_channel(self):

        # create outgoing call for the channel
        contact = self.create_contact('Bruno Mars', '+252788123123')
        call = IVRCall.create_outgoing(self.tel_channel, contact, contact.get_urn(TEL_SCHEME), self.admin)

        self.assertNotEqual(call.status, ChannelSession.INTERRUPTED)
        self.tel_channel.release()

        call.refresh_from_db()
        self.assertEqual(call.status, ChannelSession.INTERRUPTED)

    def test_unclaimed(self):
        response = self.sync(self.released_channel)
        self.assertEqual(200, response.status_code)
        response = response.json()

        # should be a registration command containing a new claim code
        self.assertEqual(response['cmds'][0]['cmd'], 'reg')

        post_data = dict(cmds=[dict(cmd="status",
                                    org_id=self.released_channel.pk,
                                    p_lvl=84,
                                    net="WIFI",
                                    p_sts="CHA",
                                    p_src="USB",
                                    pending=[],
                                    retry=[])])

        # try syncing against the released channel that has a secret
        self.released_channel.secret = "999"
        self.released_channel.save()

        response = self.sync(self.released_channel, post_data=post_data)
        response = response.json()

        # registration command
        self.assertEqual(response['cmds'][0]['cmd'], 'reg')

        # claim the channel on the site
        self.released_channel.org = self.org
        self.released_channel.save()

        post_data = dict(cmds=[dict(cmd="status",
                                    org_id="-1",
                                    p_lvl=84,
                                    net="WIFI",
                                    p_sts="STATUS_CHARGING",
                                    p_src="USB",
                                    pending=[],
                                    retry=[])])

        response = self.sync(self.released_channel, post_data=post_data)
        response = response.json()

        # should now be a claim command in return
        self.assertEqual(response['cmds'][0]['cmd'], 'claim')

        # now try releasing the channel from the client
        post_data = dict(cmds=[dict(cmd="reset", p_id=1)])

        response = self.sync(self.released_channel, post_data=post_data)
        response = response.json()

        # channel should be released now
        channel = Channel.objects.get(pk=self.released_channel.pk)
        self.assertFalse(channel.org)
        self.assertFalse(channel.is_active)

    def test_quota_exceeded(self):
        # set our org to be on the trial plan
        self.org.plan = FREE_PLAN
        self.org.save()
        self.org.topups.all().update(credits=10)

        self.assertEqual(10, self.org.get_credits_remaining())
        self.assertEqual(0, self.org.get_credits_used())

        # if we sync should get one message back
        self.send_message(['250788382382'], "How is it going?")

        response = self.sync(self.tel_channel)
        self.assertEqual(200, response.status_code)
        response = response.json()
        self.assertEqual(1, len(response['cmds']))

        self.assertEqual(9, self.org.get_credits_remaining())
        self.assertEqual(1, self.org.get_credits_used())

        # let's create 10 other messages, this will put our last message above our quota
        for i in range(10):
            self.send_message(['250788382%03d' % i], "This is message # %d" % i)

        # should get the 10 messages we are allotted back, not the 11 that exist
        response = self.sync(self.tel_channel)
        self.assertEqual(200, response.status_code)
        response = response.json()
        self.assertEqual(10, len(response['cmds']))

    def test_sync_broadcast_multiple_channels(self):
        self.org.administrators.add(self.user)
        self.user.set_org(self.org)

        channel2 = Channel.create(self.org, self.user, 'RW', 'A', name="Test Channel 2", address="+250785551313",
                                  role="SR", secret="12367", gcm_id="456")

        contact1 = self.create_contact("John Doe", '250788382382')
        contact2 = self.create_contact("John Doe", '250788383383')

        contact1_urn = contact1.get_urn()
        contact1_urn.channel = self.tel_channel
        contact1_urn.save()

        contact2_urn = contact2.get_urn()
        contact2_urn.channel = channel2
        contact2_urn.save()

        # send a broadcast to urn that have different preferred channels
        self.send_message(['250788382382', '250788383383'], "How is it going?")

        # Should contain messages for the the channel only
        response = self.sync(self.tel_channel)
        self.assertEqual(200, response.status_code)

        self.tel_channel.refresh_from_db()

        response = response.json()
        cmds = response['cmds']
        self.assertEqual(1, len(cmds))
        self.assertEqual(len(cmds[0]['to']), 1)
        self.assertEqual(cmds[0]['to'][0]['phone'], '+250788382382')

        # Should contain messages for the the channel only
        response = self.sync(channel2)
        self.assertEqual(200, response.status_code)

        channel2.refresh_from_db()

        response = response.json()
        cmds = response['cmds']
        self.assertEqual(1, len(cmds))
        self.assertEqual(len(cmds[0]['to']), 1)
        self.assertEqual(cmds[0]['to'][0]['phone'], '+250788383383')

    def test_sync(self):
        date = timezone.now()
        date = int(time.mktime(date.timetuple())) * 1000

        # create a payload from the client
        bcast = self.send_message(['250788382382', '250788383383'], "How is it going?")
        msg1 = bcast[0]
        msg2 = bcast[1]
        msg3 = self.send_message(['250788382382'], "What is your name?")
        msg4 = self.send_message(['250788382382'], "Do you have any children?")
        msg5 = self.send_message(['250788382382'], "What's my dog's name?")

        # an incoming message that should not be included even if it is still pending
        incoming_message = Msg.create_incoming(self.tel_channel, "tel:+250788382382", 'hey')
        incoming_message.status = PENDING
        incoming_message.save()

        self.org.administrators.add(self.user)
        self.user.set_org(self.org)

        # Check our sync point has all three messages queued for delivery
        response = self.sync(self.tel_channel)
        self.assertEqual(200, response.status_code)

        # check last seen and gcm id were updated
        self.tel_channel.refresh_from_db()

        response = response.json()
        cmds = response['cmds']
        self.assertEqual(4, len(cmds))

        # assert that our first command is the two message broadcast
        cmd = cmds[0]
        self.assertEqual("How is it going?", cmd['msg'])
        self.assertTrue('+250788382382' in [m['phone'] for m in cmd['to']])
        self.assertTrue('+250788383383' in [m['phone'] for m in cmd['to']])

        self.assertTrue(msg1.pk in [m['id'] for m in cmd['to']])
        self.assertTrue(msg2.pk in [m['id'] for m in cmd['to']])

        # add another message we'll pretend is in retry to see that we exclude them from sync
        msg6 = self.send_message(['250788382382'], "Pretend this message is in retry on the client, don't send it on sync")

        # a pending outgoing message should be included
        Msg.create_outgoing(self.org, self.admin, msg6.contact, "Hello, we heard from you.")

        six_mins_ago = timezone.now() - timedelta(minutes=6)
        self.tel_channel.last_seen = six_mins_ago
        self.tel_channel.gcm_id = 'old_gcm_id'
        self.tel_channel.save(update_fields=['last_seen', 'gcm_id'])

        post_data = dict(cmds=[

            # device gcm data
            dict(cmd='gcm', gcm_id='12345', uuid='abcde'),

            # device details status
            dict(cmd="status", p_sts="DIS", p_src="BAT", p_lvl="60",
                 net="UMTS", org_id=8, retry=[msg6.pk], pending=[]),

            # pending incoming message that should be acknowledged but not updated
            dict(cmd="mt_sent", msg_id=incoming_message.pk, ts=date),

            # results for the outgoing messages
            dict(cmd="mt_sent", msg_id=msg1.pk, ts=date),
            dict(cmd="mt_sent", msg_id=msg2.pk, ts=date),
            dict(cmd="mt_dlvd", msg_id=msg3.pk, ts=date),
            dict(cmd="mt_error", msg_id=msg4.pk, ts=date),
            dict(cmd="mt_fail", msg_id=msg5.pk, ts=date),

            # a missed call
            dict(cmd="call", phone="2505551212", type='miss', ts=date),

            # incoming
            dict(cmd="call", phone="2505551212", type='mt', dur=10, ts=date),

            # incoming, invalid URN
            dict(cmd="call", phone="*", type='mt', dur=10, ts=date),

            # outgoing
            dict(cmd="call", phone="+250788383383", type='mo', dur=5, ts=date),

            # a new incoming message
            dict(cmd="mo_sms", phone="+250788383383", msg="This is giving me trouble", p_id="1", ts=date),

            # an incoming message from an empty contact
            dict(cmd="mo_sms", phone="", msg="This is spam", p_id="2", ts=date)])

        # now send the channel's updates
        response = self.sync(self.tel_channel, post_data)

        self.tel_channel.refresh_from_db()
        self.assertEqual(self.tel_channel.gcm_id, '12345')
        self.assertTrue(self.tel_channel.last_seen > six_mins_ago)

        # new batch, our ack and our claim command for new org
        self.assertEqual(4, len(response.json()['cmds']))
        self.assertContains(response, "Hello, we heard from you.")
        self.assertContains(response, "mt_bcast")

        # check that our messages were updated accordingly
        self.assertEqual(2, Msg.objects.filter(channel=self.tel_channel, status='S', direction='O').count())
        self.assertEqual(1, Msg.objects.filter(channel=self.tel_channel, status='D', direction='O').count())
        self.assertEqual(1, Msg.objects.filter(channel=self.tel_channel, status='E', direction='O').count())
        self.assertEqual(1, Msg.objects.filter(channel=self.tel_channel, status='F', direction='O').count())

        # we should now have two incoming messages
        self.assertEqual(3, Msg.objects.filter(direction='I').count())

        # one of them should have an empty 'tel'
        self.assertTrue(Msg.objects.filter(direction='I', contact_urn__path='empty'))

        # We should now have one sync
        self.assertEqual(1, SyncEvent.objects.filter(channel=self.tel_channel).count())

        # check our channel gcm and uuid were updated
        self.tel_channel = Channel.objects.get(pk=self.tel_channel.pk)
        self.assertEqual('12345', self.tel_channel.gcm_id)
        self.assertEqual('abcde', self.tel_channel.uuid)

        # should ignore incoming messages without text
        post_data = dict(cmds=[
            # incoming msg without text
            dict(cmd="mo_sms", phone="+250788383383", p_id="1", ts=date),

        ])

        msgs_count = Msg.objects.all().count()
        response = self.sync(self.tel_channel, post_data)

        # no new message
        self.assertEqual(Msg.objects.all().count(), msgs_count)

        # set an email on our channel
        self.tel_channel.alert_email = 'fred@worldrelif.org'
        self.tel_channel.save()

        # We should not have an alert this time
        self.assertEqual(0, Alert.objects.all().count())

        # the case the status must be be reported
        post_data = dict(cmds=[
            # device details status
            dict(cmd="status", p_sts="DIS", p_src="BAT", p_lvl="20", net="UMTS", retry=[], pending=[])
        ])

        # now send the channel's updates
        response = self.sync(self.tel_channel, post_data)

        # we should now have an Alert
        self.assertEqual(1, Alert.objects.all().count())

        # and at this time it must be not ended
        self.assertEqual(1, Alert.objects.filter(sync_event__channel=self.tel_channel, ended_on=None, alert_type='P').count())

        # the case the status must be be reported but already notification sent
        post_data = dict(cmds=[
            # device details status
            dict(cmd="status", p_sts="DIS", p_src="BAT", p_lvl="15", net="UMTS", pending=[], retry=[])
        ])

        # now send the channel's updates
        response = self.sync(self.tel_channel, post_data)

        # we should not create a new alert
        self.assertEqual(1, Alert.objects.all().count())

        # still not ended
        self.assertEqual(1, Alert.objects.filter(sync_event__channel=self.tel_channel, ended_on=None, alert_type='P').count())

        # Let plug the channel to charger
        post_data = dict(cmds=[
            # device details status
            dict(cmd="status", p_sts="CHA", p_src="BAT", p_lvl="15", net="UMTS", pending=[], retry=[])
        ])

        # now send the channel's updates
        response = self.sync(self.tel_channel, post_data)

        # only one alert
        self.assertEqual(1, Alert.objects.all().count())

        # and we end all alert related to this issue
        self.assertEqual(0, Alert.objects.filter(sync_event__channel=self.tel_channel, ended_on=None, alert_type='P').count())

        # clear the alerts
        Alert.objects.all().delete()

        # the case the status is in unknown state

        post_data = dict(cmds=[
            # device details status
            dict(cmd="status", p_sts="UNK", p_src="BAT", p_lvl="15", net="UMTS", pending=[], retry=[])
        ])

        # now send the channel's updates
        response = self.sync(self.tel_channel, post_data)

        # we should now create a new alert
        self.assertEqual(1, Alert.objects.all().count())

        # one alert not ended
        self.assertEqual(1, Alert.objects.filter(sync_event__channel=self.tel_channel, ended_on=None, alert_type='P').count())

        # Let plug the channel to charger to end this unknown power status
        post_data = dict(cmds=[
            # device details status
            dict(cmd="status", p_sts="CHA", p_src="BAT", p_lvl="15", net="UMTS", pending=[], retry=[])
        ])

        # now send the channel's updates
        response = self.sync(self.tel_channel, post_data)

        # still only one alert
        self.assertEqual(1, Alert.objects.all().count())

        # and we end all alert related to this issue
        self.assertEqual(0, Alert.objects.filter(sync_event__channel=self.tel_channel, ended_on=None, alert_type='P').count())

        # clear all the alerts
        Alert.objects.all().delete()

        # the case the status is in not charging state
        post_data = dict(cmds=[
            # device details status
            dict(cmd="status", p_sts="NOT", p_src="BAT", p_lvl="15", net="UMTS", pending=[], retry=[])
        ])

        # now send the channel's updates
        response = self.sync(self.tel_channel, post_data)

        # we should now create a new alert
        self.assertEqual(1, Alert.objects.all().count())

        # one alert not ended
        self.assertEqual(1, Alert.objects.filter(sync_event__channel=self.tel_channel, ended_on=None, alert_type='P').count())

        # Let plug the channel to charger to end this unknown power status
        post_data = dict(cmds=[
            # device details status
            dict(cmd="status", p_sts="CHA", p_src="BAT", p_lvl="15", net="UMTS", pending=[], retry=[])
        ])

        # now send the channel's updates
        response = self.sync(self.tel_channel, post_data)

        # first we have a new alert created
        self.assertEqual(1, Alert.objects.all().count())

        # and we end all alert related to this issue
        self.assertEqual(0, Alert.objects.filter(sync_event__channel=self.tel_channel, ended_on=None, alert_type='P').count())

        post_data = dict(cmds=[
            # device fcm data
            dict(cmd='fcm', fcm_id='12345', uuid='abcde')])

        response = self.sync(self.tel_channel, post_data)

        self.tel_channel.refresh_from_db()
        self.assertIsNone(self.tel_channel.gcm_id)
        self.assertTrue(self.tel_channel.last_seen > six_mins_ago)
        self.assertEqual(self.tel_channel.config_json()[Channel.CONFIG_FCM_ID], '12345')

    def test_signing(self):
        # good signature
        self.assertEqual(200, self.sync(self.tel_channel).status_code)

        # bad signature, should result in 401 Unauthorized
        self.assertEqual(401, self.sync(self.tel_channel, signature="badsig").status_code)

    def test_ignore_android_incoming_msg_invalid_phone(self):
        date = timezone.now()
        date = int(time.mktime(date.timetuple())) * 1000

        post_data = dict(cmds=[
            dict(cmd="mo_sms", phone="_@", msg="First message", p_id="1", ts=date)])

        response = self.sync(self.tel_channel, post_data)
        self.assertEqual(200, response.status_code)

        responses = response.json()
        cmds = responses['cmds']

        # check the server gave us responses for our message
        r0 = self.get_response(cmds, '1')

        self.assertIsNotNone(r0)
        self.assertEqual(r0['cmd'], 'ack')

    def test_inbox_duplication(self):

        # if the connection gets interrupted but some messages succeed, we want to make sure subsequent
        # syncs do not result in duplication of messages from the inbox
        date = timezone.now()
        date = int(time.mktime(date.timetuple())) * 1000

        post_data = dict(cmds=[
            dict(cmd="mo_sms", phone="2505551212", msg="First message", p_id="1", ts=date),
            dict(cmd="mo_sms", phone="2505551212", msg="First message", p_id="2", ts=date),
            dict(cmd="mo_sms", phone="2505551212", msg="A second message", p_id="3", ts=date)
        ])

        response = self.sync(self.tel_channel, post_data)
        self.assertEqual(200, response.status_code)

        responses = response.json()
        cmds = responses['cmds']

        # check the server gave us responses for our messages
        r0 = self.get_response(cmds, '1')
        r1 = self.get_response(cmds, '2')
        r2 = self.get_response(cmds, '3')

        self.assertIsNotNone(r0)
        self.assertIsNotNone(r1)
        self.assertIsNotNone(r2)

        # first two should have the same server id
        self.assertEqual(r0['extra'], r1['extra'])

        # One was a duplicate, should only have 2
        self.assertEqual(2, Msg.objects.filter(direction='I').count())

    def get_response(self, responses, p_id):
        for response in responses:
            if 'p_id' in response and response['p_id'] == p_id:
                return response

    @patch('nexmo.Client.update_call')
    @patch('nexmo.Client.create_application')
    def test_get_ivr_client(self, mock_create_application, mock_update_call):
        mock_create_application.return_value = dict(id='app-id', keys=dict(private_key='private-key'))
        mock_update_call.return_value = dict(uuid='12345')

        channel = Channel.create(self.org, self.user, 'RW', 'A', "Tigo", "+250725551212", secret="11111", gcm_id="456")
        self.assertIsNone(channel.get_ivr_client())

        self.org.connect_nexmo('123', '456', self.admin)
        self.org.save()

        channel.channel_type = 'NX'
        channel.save()

        self.assertIsNotNone(channel.get_ivr_client())

        channel.release()
        self.assertIsNone(channel.get_ivr_client())

    def test_channel_status_processor(self):

        request = RequestFactory().get('/')
        request.user = self.admin

        def get_context(channel_type, role):
            Channel.objects.all().delete()
            Channel.create(
                self.org, self.admin, 'RW', channel_type, None, '1234',
                config=dict(username='junebug-user', password='junebug-pass', send_url='http://example.org/'),
                uuid='00000000-0000-0000-0000-000000001234', role=role)
            return channel_status_processor(request)

        Channel.objects.all().delete()
        no_channel_context = channel_status_processor(request)
        self.assertFalse(no_channel_context['has_outgoing_channel'])
        self.assertEqual(no_channel_context['is_ussd_channel'], False)

        sms_context = get_context('JN', Channel.ROLE_SEND)
        self.assertTrue(sms_context['has_outgoing_channel'])
        self.assertEqual(sms_context['is_ussd_channel'], False)

        ussd_context = get_context('JNU', Channel.ROLE_USSD)
        self.assertTrue(ussd_context['has_outgoing_channel'])
        self.assertEqual(ussd_context['is_ussd_channel'], True)

    def test_send_message_chatbase(self):
        Channel.create(self.org, self.user, None, 'FCM', 'FCM Channel', 'fcm-channel',
                       config=dict(FCM_KEY='123456789', FCM_TITLE='FCM Channel', FCM_NOTIFICATION=True),
                       uuid='00000000-0000-0000-0000-000000001234')

        org_config = self.org.config_json()
        org_config.update(dict(CHATBASE_API_KEY='123456abcdef', CHATBASE_VERSION='1.0'))
        self.org.config = json.dumps(org_config)
        self.org.save()

        self.assertTrue(self.org.get_chatbase_credentials())
        self.assertEqual(self.org.config_json()['CHATBASE_API_KEY'], '123456abcdef')
        self.assertEqual(self.org.config_json()['CHATBASE_VERSION'], '1.0')

        with self.settings(SEND_CHATBASE=True):
            joe = self.create_contact("Joe", urn="fcm:forrest_gump", auth="1234567890")
            msg = joe.send("Hello, world!", self.admin, trigger_send=False)[0]

            with self.settings(SEND_MESSAGES=True):
                with patch('requests.post') as mock:
                    mock.return_value = MockResponse(200, '{ "success": 1, "multicast_id": 123456, "failures": 0 }')

                    Channel.send_message(dict_to_struct('MsgStruct', msg.as_task_json()))

                    # check the status of the message is now sent
                    msg.refresh_from_db()
                    self.assertEqual(msg.status, WIRED)
                    self.assertTrue(msg.sent_on)


class ChannelBatchTest(TembaTest):

    def test_time_utils(self):
        from temba.utils import datetime_to_ms, ms_to_datetime
        now = timezone.now()
        now = now.replace(microsecond=now.microsecond / 1000 * 1000)

        epoch = datetime_to_ms(now)
        self.assertEqual(ms_to_datetime(epoch), now)


class ChannelEventTest(TembaTest):

    def test_create(self):
        now = timezone.now()
        event = ChannelEvent.create(self.channel, "tel:+250783535665", ChannelEvent.TYPE_CALL_OUT, now, extra=dict(duration=300))

        contact = Contact.objects.get()
        self.assertEqual(six.text_type(contact.get_urn()), "tel:+250783535665")

        self.assertEqual(event.org, self.org)
        self.assertEqual(event.channel, self.channel)
        self.assertEqual(event.contact, contact)
        self.assertEqual(event.event_type, ChannelEvent.TYPE_CALL_OUT)
        self.assertEqual(event.occurred_on, now)
        self.assertEqual(event.extra_json()['duration'], 300)


class ChannelEventCRUDLTest(TembaTest):

    def test_calls(self):
        now = timezone.now()
        ChannelEvent.create(self.channel, "tel:12345", ChannelEvent.TYPE_CALL_IN, now, dict(duration=600))
        ChannelEvent.create(self.channel, "tel:890", ChannelEvent.TYPE_CALL_IN_MISSED, now)
        ChannelEvent.create(self.channel, "tel:456767", ChannelEvent.TYPE_UNKNOWN, now)

        list_url = reverse('channels.channelevent_calls')

        response = self.fetch_protected(list_url, self.user)

        self.assertEqual(response.context['object_list'].count(), 2)
        self.assertContains(response, "Missed Incoming Call")
        self.assertContains(response, "Incoming Call (600 seconds)")


class SyncEventTest(SmartminTest):

    def setUp(self):
        self.superuser = User.objects.create_superuser(username="super", email="super@user.com", password="super")
        self.user = self.create_user("tito")
        self.org = Org.objects.create(name="Temba", timezone="Africa/Kigali", created_by=self.user, modified_by=self.user)
        self.tel_channel = Channel.create(self.org, self.user, 'RW', 'A', "Test Channel", "0785551212",
                                          secret="12345", gcm_id="123")

    def test_sync_event_model(self):
        self.sync_event = SyncEvent.create(self.tel_channel, dict(p_src="AC", p_sts="DIS", p_lvl=80, net="WIFI",
                                                                  pending=[1, 2], retry=[3, 4], cc='RW'), [1, 2])
        self.assertEqual(SyncEvent.objects.all().count(), 1)
        self.assertEqual(self.sync_event.get_pending_messages(), [1, 2])
        self.assertEqual(self.sync_event.get_retry_messages(), [3, 4])
        self.assertEqual(self.sync_event.incoming_command_count, 0)

        self.sync_event = SyncEvent.create(self.tel_channel, dict(p_src="AC", p_sts="DIS", p_lvl=80, net="WIFI",
                                                                  pending=[1, 2], retry=[3, 4], cc='US'), [1])
        self.assertEqual(self.sync_event.incoming_command_count, 0)
        self.tel_channel = Channel.objects.get(pk=self.tel_channel.pk)

        # we shouldn't update country once the relayer is claimed
        self.assertEqual('RW', self.tel_channel.country)


class ChannelAlertTest(TembaTest):

    def test_no_alert_email(self):
        # set our last seen to a while ago
        self.channel.last_seen = timezone.now() - timedelta(minutes=40)
        self.channel.save()

        check_channels_task()
        self.assertTrue(len(mail.outbox) == 0)

        # add alert email, remove org and set last seen to now to force an resolve email to try to send
        self.channel.alert_email = 'fred@unicef.org'
        self.channel.org = None
        self.channel.last_seen = timezone.now()
        self.channel.save()
        check_channels_task()

        self.assertTrue(len(mail.outbox) == 0)


class ChannelClaimTest(TembaTest):

    def test_claim_viber(self):
        Channel.objects.all().delete()
        self.login(self.admin)

        response = self.client.get(reverse('channels.channel_create_viber'))
        self.assertEqual(200, response.status_code)
        response = self.client.post(reverse('channels.channel_create_viber'), dict(name="Macklemore"))

        # should create a new viber channel, but without an address
        channel = Channel.objects.get()

        self.assertEqual(channel.address, Channel.VIBER_NO_SERVICE_ID)
        self.assertIsNone(channel.country.code)
        self.assertEqual(channel.name, "Macklemore")
        self.assertEqual(Channel.TYPE_VIBER, channel.channel_type)

        # we should be redirecting to the claim page to enter in our service id
        claim_url = reverse('channels.channel_claim_viber', args=[channel.id])
        self.assertRedirect(response, claim_url)

        response = self.client.get(claim_url)

        self.assertContains(response, reverse('courier.vi', args=[channel.uuid, 'status']))
        self.assertContains(response, reverse('courier.vi', args=[channel.uuid, 'receive']))

        # going to our account home should link to our claim page
        response = self.client.get(reverse('orgs.org_home'))
        self.assertContains(response, claim_url)

        # ok, enter our service id
        response = self.client.post(claim_url, dict(service_id=1001))

        # refetch our channel
        channel.refresh_from_db()

        # should now have an address
        self.assertEqual(channel.address, '1001')

        config_url = reverse('channels.channel_configuration', args=[channel.pk])
        self.assertRedirect(response, config_url)

        response = self.client.get(config_url)

        self.assertContains(response, reverse('courier.vi', args=[channel.uuid, 'status']))
        self.assertContains(response, reverse('courier.vi', args=[channel.uuid, 'receive']))

        # once claimed, account page should go to read page
        response = self.client.get(reverse('orgs.org_home'))
        self.assertContains(response, reverse('channels.channel_read', args=[channel.uuid]))

<<<<<<< HEAD
=======
    def test_claim_chikka(self):
        Channel.objects.all().delete()
        self.login(self.admin)

        response = self.client.get(reverse('channels.channel_claim_chikka'))
        self.assertEqual(200, response.status_code)
        self.assertEqual(response.context['view'].get_country({}), 'Philippines')

        post_data = response.context['form'].initial

        post_data['number'] = '5259'
        post_data['username'] = 'chikka'
        post_data['password'] = 'password'

        response = self.client.post(reverse('channels.channel_claim_chikka'), post_data)

        channel = Channel.objects.get()

        self.assertEqual('chikka', channel.config_json()[Channel.CONFIG_USERNAME])
        self.assertEqual('password', channel.config_json()[Channel.CONFIG_PASSWORD])
        self.assertEqual('5259', channel.address)
        self.assertEqual('PH', channel.country)
        self.assertEqual(Channel.TYPE_CHIKKA, channel.channel_type)

        config_url = reverse('channels.channel_configuration', args=[channel.pk])
        self.assertRedirect(response, config_url)

        response = self.client.get(config_url)
        self.assertEqual(200, response.status_code)

        self.assertContains(response, reverse('courier.ck', args=[channel.uuid]))

>>>>>>> 9131a1ed
    @override_settings(SEND_EMAILS=True)
    def test_disconnected_alert(self):
        # set our last seen to a while ago
        self.channel.alert_email = 'fred@unicef.org'
        self.channel.last_seen = timezone.now() - timedelta(minutes=40)
        self.channel.save()

        check_channels_task()

        # should have created one alert
        alert = Alert.objects.get()
        self.assertEqual(self.channel, alert.channel)
        self.assertEqual(Alert.TYPE_DISCONNECTED, alert.alert_type)
        self.assertFalse(alert.ended_on)

        self.assertTrue(len(mail.outbox) == 1)
        template = 'channels/email/disconnected_alert.txt'
        context = dict(org=self.channel.org, channel=self.channel, now=timezone.now(),
                       branding=self.channel.org.get_branding(),
                       last_seen=self.channel.last_seen, sync=alert.sync_event)

        text_template = loader.get_template(template)
        text = text_template.render(context)

        self.assertEqual(mail.outbox[0].body, text)

        # call it again
        check_channels_task()

        # still only one alert
        self.assertEqual(1, Alert.objects.all().count())
        self.assertTrue(len(mail.outbox) == 1)

        # ok, let's have the channel show up again
        self.channel.last_seen = timezone.now() + timedelta(minutes=5)
        self.channel.save()

        check_channels_task()

        # still only one alert, but it is now ended
        alert = Alert.objects.get()
        self.assertTrue(alert.ended_on)
        self.assertTrue(len(mail.outbox) == 2)
        template = 'channels/email/connected_alert.txt'
        context = dict(org=self.channel.org, channel=self.channel, now=timezone.now(),
                       branding=self.channel.org.get_branding(),
                       last_seen=self.channel.last_seen, sync=alert.sync_event)

        text_template = loader.get_template(template)
        text = text_template.render(context)

        self.assertEqual(mail.outbox[1].body, text)

    @override_settings(SEND_EMAILS=True)
    def test_sms_alert(self):
        contact = self.create_contact("John Doe", '123')

        # create a message from two hours ago
        one_hour_ago = timezone.now() - timedelta(hours=1)
        two_hours_ago = timezone.now() - timedelta(hours=2)
        three_hours_ago = timezone.now() - timedelta(hours=3)
        four_hours_ago = timezone.now() - timedelta(hours=4)
        five_hours_ago = timezone.now() - timedelta(hours=5)
        six_hours_ago = timezone.now() - timedelta(hours=6)

        msg1 = self.create_msg(text="Message One", contact=contact, created_on=five_hours_ago, status='Q')

        # make sure our channel has been seen recently
        self.channel.last_seen = timezone.now()
        self.channel.alert_email = 'fred@unicef.org'
        self.channel.org = self.org
        self.channel.save()

        # ok check on our channel
        check_channels_task()

        # we don't have  successfully sent message and we have an alert and only one
        self.assertEqual(Alert.objects.all().count(), 1)

        alert = Alert.objects.get()
        self.assertEqual(self.channel, alert.channel)
        self.assertEqual(Alert.TYPE_SMS, alert.alert_type)
        self.assertFalse(alert.ended_on)
        self.assertTrue(len(mail.outbox) == 1)

        # let's end the alert
        alert = Alert.objects.all()[0]
        alert.ended_on = six_hours_ago
        alert.save()

        dany = self.create_contact("Dany Craig", "765")

        # let have a recent sent message
        sent_msg = self.create_msg(text="SENT Message", contact=dany, created_on=four_hours_ago, sent_on=one_hour_ago, status='D')

        # ok check on our channel
        check_channels_task()

        # if latest_sent_message is after our queued message no alert is created
        self.assertEqual(Alert.objects.all().count(), 1)

        # consider the sent message was sent before our queued msg
        sent_msg.sent_on = three_hours_ago
        sent_msg.save()

        msg1.delete()
        msg1 = self.create_msg(text="Message One", contact=contact, created_on=two_hours_ago, status='Q')

        # check our channel again
        check_channels_task()

        #  no new alert created because we sent one in the past hour
        self.assertEqual(Alert.objects.all().count(), 1)

        sent_msg.sent_on = six_hours_ago
        sent_msg.save()

        alert = Alert.objects.all()[0]
        alert.created_on = six_hours_ago
        alert.save()

        # check our channel again
        check_channels_task()

        # this time we have a new alert and should create only one
        self.assertEqual(Alert.objects.all().count(), 2)

        # get the alert which is not ended
        alert = Alert.objects.get(ended_on=None)
        self.assertEqual(self.channel, alert.channel)
        self.assertEqual(Alert.TYPE_SMS, alert.alert_type)
        self.assertFalse(alert.ended_on)
        self.assertTrue(len(mail.outbox) == 2)

        # run again, nothing should change
        check_channels_task()

        alert = Alert.objects.get(ended_on=None)
        self.assertFalse(alert.ended_on)
        self.assertTrue(len(mail.outbox) == 2)

        # fix our message
        msg1.status = 'D'
        msg1.save()

        # run again, our alert should end
        check_channels_task()

        # still only one alert though, and no new email sent, alert must not be ended before one hour
        alert = Alert.objects.all().latest('ended_on')
        self.assertTrue(alert.ended_on)
        self.assertTrue(len(mail.outbox) == 2)


class ChannelCountTest(TembaTest):

    def assertDailyCount(self, channel, assert_count, count_type, day):
        calculated_count = ChannelCount.get_day_count(channel, count_type, day)
        self.assertEqual(assert_count, calculated_count)

    def test_daily_counts(self):
        # test that messages to test contacts aren't counted
        self.admin.set_org(self.org)
        test_contact = Contact.get_test_contact(self.admin)
        Msg.create_outgoing(self.org, self.admin, test_contact, "Test Message", channel=self.channel)

        # no channel counts
        self.assertFalse(ChannelCount.objects.all())

        # real contact, but no channel
        Msg.create_incoming(None, 'tel:+250788111222', "Test Message", org=self.org)

        # still no channel counts
        self.assertFalse(ChannelCount.objects.all())

        # incoming msg with a channel
        msg = Msg.create_incoming(self.channel, 'tel:+250788111222', "Test Message", org=self.org)
        self.assertDailyCount(self.channel, 1, ChannelCount.INCOMING_MSG_TYPE, msg.created_on.date())

        # insert another
        msg = Msg.create_incoming(self.channel, 'tel:+250788111222', "Test Message", org=self.org)
        self.assertDailyCount(self.channel, 2, ChannelCount.INCOMING_MSG_TYPE, msg.created_on.date())

        # squash our counts
        squash_channelcounts()

        # same count
        self.assertDailyCount(self.channel, 2, ChannelCount.INCOMING_MSG_TYPE, msg.created_on.date())

        # and only one channel count
        self.assertEqual(ChannelCount.objects.all().count(), 1)

        # deleting a message doesn't decrement the count
        msg.delete()
        self.assertDailyCount(self.channel, 2, ChannelCount.INCOMING_MSG_TYPE, msg.created_on.date())

        ChannelCount.objects.all().delete()

        # ok, test outgoing now
        real_contact = Contact.get_or_create(self.org, self.admin, urns=['tel:+250788111222'])
        msg = Msg.create_outgoing(self.org, self.admin, real_contact, "Real Message", channel=self.channel)
        log = ChannelLog.objects.create(channel=self.channel, msg=msg, description="Unable to send", is_error=True)

        # squash our counts
        squash_channelcounts()

        self.assertDailyCount(self.channel, 1, ChannelCount.OUTGOING_MSG_TYPE, msg.created_on.date())
        self.assertEqual(ChannelCount.objects.filter(count_type=ChannelCount.SUCCESS_LOG_TYPE).count(), 0)
        self.assertEqual(ChannelCount.objects.filter(count_type=ChannelCount.ERROR_LOG_TYPE).count(), 1)

        # delete our log, should decrement our count
        log.delete()
        self.assertEqual(0, self.channel.get_count([ChannelCount.ERROR_LOG_TYPE]))

        # deleting a message doesn't decrement the count
        msg.delete()
        self.assertDailyCount(self.channel, 1, ChannelCount.OUTGOING_MSG_TYPE, msg.created_on.date())

        ChannelCount.objects.all().delete()

        # incoming IVR
        msg = Msg.create_incoming(self.channel, 'tel:+250788111222',
                                  "Test Message", org=self.org, msg_type=IVR)
        self.assertDailyCount(self.channel, 1, ChannelCount.INCOMING_IVR_TYPE, msg.created_on.date())

        # delete it, should be gone now
        msg.delete()
        self.assertDailyCount(self.channel, 1, ChannelCount.INCOMING_IVR_TYPE, msg.created_on.date())

        ChannelCount.objects.all().delete()

        # outgoing ivr
        msg = Msg.create_outgoing(self.org, self.admin, real_contact, "Real Voice",
                                  channel=self.channel, msg_type=IVR)
        self.assertDailyCount(self.channel, 1, ChannelCount.OUTGOING_IVR_TYPE, msg.created_on.date())

        # delete it, should be gone now
        msg.delete()
        self.assertDailyCount(self.channel, 1, ChannelCount.OUTGOING_IVR_TYPE, msg.created_on.date())


class AfricasTalkingTest(TembaTest):

    def setUp(self):
        super(AfricasTalkingTest, self).setUp()

        self.channel.delete()
        self.channel = Channel.create(self.org, self.user, 'KE', 'AT', None, '+250788123123',
                                      config=dict(username='at-user', api_key='africa-key'),
                                      uuid='00000000-0000-0000-0000-000000001234')

    def test_delivery(self):
        # ok, what happens with an invalid uuid?
        post_data = dict(id="external1", status="Success")
        response = self.client.post(reverse('handlers.africas_talking_handler', args=['delivery', 'not-real-uuid']), post_data)
        self.assertEqual(404, response.status_code)

        # ok, try with a valid uuid, but invalid message id
        delivery_url = reverse('handlers.africas_talking_handler', args=['delivery', self.channel.uuid])
        response = self.client.post(delivery_url, post_data)
        self.assertEqual(404, response.status_code)

        # requires posts
        delivery_url = reverse('handlers.africas_talking_handler', args=['delivery', self.channel.uuid])
        response = self.client.get(delivery_url, post_data)
        self.assertEqual(400, response.status_code)

        # missing status
        del post_data['status']
        response = self.client.post(delivery_url, post_data)
        self.assertEqual(400, response.status_code)

        # ok, lets create an outgoing message to update
        joe = self.create_contact("Joe Biden", "+254788383383")
        msg = joe.send("Hey Joe, it's Obama, pick up!", self.admin)[0]
        msg.external_id = "external1"
        msg.save(update_fields=('external_id',))

        def assertStatus(sms, post_status, assert_status):
            post_data['status'] = post_status
            response = self.client.post(delivery_url, post_data)
            self.assertEqual(200, response.status_code)
            sms = Msg.objects.get(pk=sms.id)
            self.assertEqual(assert_status, sms.status)

        assertStatus(msg, 'Success', DELIVERED)
        assertStatus(msg, 'Sent', SENT)
        assertStatus(msg, 'Buffered', SENT)
        assertStatus(msg, 'Failed', ERRORED)
        assertStatus(msg, 'Rejected', ERRORED)

        msg.error_count = 3
        msg.save()

        assertStatus(msg, 'Failed', FAILED)
        assertStatus(msg, 'Rejected', FAILED)

    def test_callback(self):
        post_data = {'from': "0788123123", 'text': "Hello World"}
        callback_url = reverse('handlers.africas_talking_handler', args=['callback', self.channel.uuid])

        # missing test data
        response = self.client.post(callback_url, dict())
        self.assertEqual(400, response.status_code)

        response = self.client.post(callback_url, post_data)
        self.assertEqual(200, response.status_code)

        # load our message
        msg = Msg.objects.get()
        self.assertEqual("+254788123123", msg.contact.get_urn(TEL_SCHEME).path)
        self.assertEqual(INCOMING, msg.direction)
        self.assertEqual(self.org, msg.org)
        self.assertEqual(self.channel, msg.channel)
        self.assertEqual("Hello World", msg.text)

    def test_send(self):
        joe = self.create_contact("Joe", "+250788383383")
        msg = joe.send("Test message", self.admin, trigger_send=False)[0]

        try:
            settings.SEND_MESSAGES = True

            with patch('requests.post') as mock:
                mock.return_value = MockResponse(200, json.dumps(dict(SMSMessageData=dict(Recipients=[dict(messageId='msg1', status='Success')]))))

                # manually send it off
                Channel.send_message(dict_to_struct('MsgStruct', msg.as_task_json()))

                # check the status of the message is now sent
                msg.refresh_from_db()
                self.assertEqual(SENT, msg.status)
                self.assertTrue(msg.sent_on)
                self.assertEqual('msg1', msg.external_id)

                # check that our from was set
                self.assertEqual(self.channel.address, mock.call_args[1]['data']['from'])

                self.clear_cache()

            with patch('requests.post') as mock:
                mock.return_value = MockResponse(200, json.dumps(
                    dict(SMSMessageData=dict(Recipients=[dict(messageId='msg1', status='Could Not Send')]))))

                # manually send it off
                Channel.send_message(dict_to_struct('MsgStruct', msg.as_task_json()))

                # check the status of the message is now sent
                msg.refresh_from_db()
                self.assertEqual(ERRORED, msg.status)

                self.assertEqual(1, msg.error_count)
                self.assertTrue(msg.next_attempt)

                self.clear_cache()

            # test with a non-dedicated shortcode
            self.channel.config = json.dumps(dict(username='at-user', api_key='africa-key', is_shared=True))
            self.channel.save()

            with patch('requests.post') as mock:
                mock.return_value = MockResponse(200, json.dumps(dict(SMSMessageData=dict(Recipients=[dict(messageId='msg1', status='Success')]))))

                # manually send it off
                Channel.send_message(dict_to_struct('MsgStruct', msg.as_task_json()))

                # assert we didn't send the short code in our data
                self.assertTrue('from' not in mock.call_args[1]['data'])
                self.clear_cache()

            with patch('requests.post') as mock:
                mock.return_value = MockResponse(400, "Error", method='POST')

                # manually send it off
                Channel.send_message(dict_to_struct('MsgStruct', msg.as_task_json()))

                # message should be marked as an error
                msg.refresh_from_db()
                self.assertEqual(ERRORED, msg.status)
                self.assertEqual(2, msg.error_count)
                self.assertTrue(msg.next_attempt)

            with patch('requests.post') as mock:
                mock.side_effect = Exception('Kaboom!')

                # manually send it off
                Channel.send_message(dict_to_struct('MsgStruct', msg.as_task_json()))

                # message should be marked as an error
                msg.refresh_from_db()
                self.assertEqual(FAILED, msg.status)
                self.assertEqual(2, msg.error_count)
                self.assertTrue(msg.next_attempt)

                self.assertFalse(ChannelLog.objects.filter(description__icontains="local variable 'response' "
                                                                                  "referenced before assignment"))

        finally:
            settings.SEND_MESSAGES = False

    def test_send_media(self):
        joe = self.create_contact("Joe", "+250788383383")
        msg = joe.send("Test message", self.admin, trigger_send=False, attachments=['image/jpeg:https://example.com/attachments/pic.jpg'])[0]

        try:
            settings.SEND_MESSAGES = True

            with patch('requests.post') as mock:
                mock.return_value = MockResponse(200, json.dumps(dict(SMSMessageData=dict(Recipients=[dict(messageId='msg1', status='Success')]))))

                # manually send it off
                Channel.send_message(dict_to_struct('MsgStruct', msg.as_task_json()))

                # check the status of the message is now sent
                msg.refresh_from_db()
                self.assertEqual(SENT, msg.status)
                self.assertTrue(msg.sent_on)
                self.assertEqual('msg1', msg.external_id)

                # check that our from was set
                self.assertEqual(self.channel.address, mock.call_args[1]['data']['from'])
                self.assertEqual(mock.call_args[1]['data']['message'],
                                 "Test message\nhttps://example.com/attachments/pic.jpg")

                self.clear_cache()
        finally:
            settings.SEND_MESSAGES = False


class RedRabbitTest(TembaTest):

    def setUp(self):
        super(RedRabbitTest, self).setUp()

        self.channel.delete()
        self.channel = Channel.create(self.org, self.user, 'BR', 'RR', None, '+250788123123', schemes=['tel'],
                                      config={Channel.CONFIG_USERNAME: 'username', Channel.CONFIG_PASSWORD: 'password'},
                                      uuid='00000000-0000-0000-0000-000000001234')

    def test_send(self):
        joe = self.create_contact("Joe", "+250788383383")
        msg = joe.send("Test message", self.admin, trigger_send=False)[0]

        with self.settings(SEND_MESSAGES=True):
            with patch('requests.get') as mock:
                mock.return_value = MockResponse(200, "Sent")
                Channel.send_message(dict_to_struct('MsgStruct', msg.as_task_json()))
                self.assertEqual(mock.call_args[0][0], 'http://http1.javna.com/epicenter/GatewaySendG.asp')
                self.assertTrue('Msgtyp' not in mock.call_args[1]['params'])

        self.clear_cache()

        # > 160 chars
        msg.text += "x" * 170
        with self.settings(SEND_MESSAGES=True):
            with patch('requests.get') as mock:
                mock.return_value = MockResponse(200, "Sent")
                Channel.send_message(dict_to_struct('MsgStruct', msg.as_task_json()))
                self.assertEqual(mock.call_args[0][0], 'http://http1.javna.com/epicenter/GatewaySendG.asp')
                self.assertEqual(5, mock.call_args[1]['params']['Msgtyp'])

        self.clear_cache()

        # unicode
        msg.text = "التوطين"
        with self.settings(SEND_MESSAGES=True):
            with patch('requests.get') as mock:
                mock.return_value = MockResponse(200, "Sent")
                Channel.send_message(dict_to_struct('MsgStruct', msg.as_task_json()))
                self.assertEqual(mock.call_args[0][0], 'http://http1.javna.com/epicenter/GatewaySendG.asp')
                self.assertEqual(9, mock.call_args[1]['params']['Msgtyp'])

        self.clear_cache()

        # unicode > 1 msg
        msg.text += "x" * 80
        with self.settings(SEND_MESSAGES=True):
            with patch('requests.get') as mock:
                mock.return_value = MockResponse(200, "Sent")
                Channel.send_message(dict_to_struct('MsgStruct', msg.as_task_json()))
                Channel.send_message(dict_to_struct('MsgStruct', msg.as_task_json()))
                self.assertEqual(mock.call_args[0][0], 'http://http1.javna.com/epicenter/GatewaySendG.asp')
                self.assertEqual(10, mock.call_args[1]['params']['Msgtyp'])


class ExternalTest(TembaTest):

    def setUp(self):
        super(ExternalTest, self).setUp()

        self.channel.delete()
        self.channel = Channel.create(self.org, self.user, 'BR', 'EX', None, '+250788123123', schemes=['tel'],
                                      config={Channel.CONFIG_SEND_URL: 'http://foo.com/send', Channel.CONFIG_SEND_METHOD: 'POST'},
                                      uuid='00000000-0000-0000-0000-000000001234')

    def test_status(self):
        # try with an invalid channel
        response = self.client.post(reverse('handlers.external_handler', args=['sent', 'not-real-uuid']), dict(id="-1"))
        self.assertEqual(response.status_code, 400)

        delivery_url = reverse('handlers.external_handler', args=['sent', self.channel.uuid])
        joe = self.create_contact("Joe Biden", "+254788383383")

        # try with missing message id
        response = self.client.post(delivery_url, {})
        self.assertEqual(response.status_code, 400)

        # try with an invalid message id
        response = self.client.post(delivery_url, {'id': -1234})
        self.assertEqual(response.status_code, 400)

        # try with an incoming message id
        incoming = self.create_msg(direction='I', contact=joe, text="It's me")
        response = self.client.post(delivery_url, {'id': incoming.id})
        self.assertEqual(response.status_code, 400)

        # ok, lets create an outgoing message to update
        msg = joe.send("Hey Joe, it's Obama, pick up!", self.admin)[0]
        payload = {'id': msg.id}

        def assertStatus(sms, status, assert_status):
            resp = self.client.post(reverse('handlers.external_handler', args=[status, self.channel.uuid]), payload)
            self.assertEqual(200, resp.status_code)
            sms = Msg.objects.get(pk=sms.id)
            self.assertEqual(assert_status, sms.status)

        assertStatus(msg, 'delivered', DELIVERED)
        assertStatus(msg, 'sent', SENT)
        assertStatus(msg, 'failed', FAILED)

        # check when called with phone number rather than UUID
        response = self.client.post(reverse('handlers.external_handler', args=['sent', '250788123123']), {'id': msg.pk})
        self.assertEqual(200, response.status_code)
        msg.refresh_from_db()
        self.assertEqual(msg.status, SENT)

    def test_receive(self):
        data = {'from': '5511996458779', 'text': 'Hello World!'}
        callback_url = reverse('handlers.external_handler', args=['received', self.channel.uuid])
        response = self.client.post(callback_url, data)

        self.assertEqual(200, response.status_code)

        # load our message
        msg = Msg.objects.get()
        self.assertEqual("+5511996458779", msg.contact.get_urn(TEL_SCHEME).path)
        self.assertEqual(INCOMING, msg.direction)
        self.assertEqual(self.org, msg.org)
        self.assertEqual(self.channel, msg.channel)
        self.assertEqual("Hello World!", msg.text)

        data = {'from': "", 'text': "Hi there"}
        response = self.client.post(callback_url, data)

        self.assertEqual(400, response.status_code)

        Msg.objects.all().delete()

        # receive with a date
        data = {'from': '5511996458779', 'text': 'Hello World!', 'date': '2012-04-23T18:25:43.511Z'}
        callback_url = reverse('handlers.external_handler', args=['received', self.channel.uuid])
        response = self.client.post(callback_url, data)

        self.assertEqual(200, response.status_code)

        # load our message, make sure the date was saved properly
        msg = Msg.objects.get()
        self.assertEqual(2012, msg.sent_on.year)
        self.assertEqual(18, msg.sent_on.hour)

        Msg.objects.all().delete()

        data = {'from': '5511996458779', 'text': 'Hello World!', 'date': '2012-04-23T18:25:43Z'}
        response = self.client.post(callback_url, data)

        self.assertEqual(400, response.status_code)
        self.assertEqual("Bad parameter error: time data '2012-04-23T18:25:43Z' "
                         "does not match format '%Y-%m-%dT%H:%M:%S.%fZ'", response.content)
        self.assertFalse(Msg.objects.all())

    def test_receive_external(self):
        self.channel.schemes = ['ext']
        self.channel.save()

        data = {'from': 'lynch24', 'text': 'Beast Mode!'}
        callback_url = reverse('handlers.external_handler', args=['received', self.channel.uuid])
        response = self.client.post(callback_url, data)

        self.assertEqual(200, response.status_code)

        # check our message
        msg = Msg.objects.get()
        self.assertEqual('lynch24', msg.contact.get_urn(EXTERNAL_SCHEME).path)
        self.assertEqual(INCOMING, msg.direction)
        self.assertEqual(self.org, msg.org)
        self.assertEqual(self.channel, msg.channel)
        self.assertEqual('Beast Mode!', msg.text)

    def test_send_replacement(self):
        joe = self.create_contact("Joe", "+250788383383")
        msg = joe.send("Test message", self.admin, trigger_send=False)[0]

        self.channel.config = json.dumps({Channel.CONFIG_SEND_URL: 'http://foo.com/send&text={{text}}&to={{to_no_plus}}',
                                          Channel.CONFIG_SEND_METHOD: 'GET'})
        self.channel.save()

        with self.settings(SEND_MESSAGES=True):
            with patch('requests.get') as mock:
                mock.return_value = MockResponse(200, "Sent")
                Channel.send_message(dict_to_struct('MsgStruct', msg.as_task_json()))
                self.assertEqual(mock.call_args[0][0], 'http://foo.com/send&text=Test+message&to=250788383383')

        self.channel.config = json.dumps({Channel.CONFIG_SEND_URL: 'http://foo.com/send',
                                          Channel.CONFIG_SEND_METHOD: 'POST'})
        self.channel.save()
        self.clear_cache()

        with self.settings(SEND_MESSAGES=True):
            with patch('requests.post') as mock:
                mock.return_value = MockResponse(200, "Sent")
                Channel.send_message(dict_to_struct('MsgStruct', msg.as_task_json()))
                self.assertEqual(mock.call_args[0][0], 'http://foo.com/send')
                self.assertEqual(mock.call_args[1]['data'], 'id=%d&text=Test+message&to=%%2B250788383383&to_no_plus=250788383383&'
                                                            'from=%%2B250788123123&from_no_plus=250788123123&'
                                                            'channel=%d' % (msg.id, self.channel.id))

        self.channel.config = json.dumps({Channel.CONFIG_SEND_URL: 'http://foo.com/send',
                                          Channel.CONFIG_SEND_BODY: '{ "text": {{text}}, "to": {{to_no_plus}} }',
                                          Channel.CONFIG_CONTENT_TYPE: Channel.CONTENT_TYPE_JSON,
                                          Channel.CONFIG_SEND_METHOD: 'PUT'})

        self.channel.save()
        self.clear_cache()

        with self.settings(SEND_MESSAGES=True):
            with patch('requests.put') as mock:
                mock.return_value = MockResponse(200, "Sent")
                Channel.send_message(dict_to_struct('MsgStruct', msg.as_task_json()))
                self.assertEqual(mock.call_args[0][0], 'http://foo.com/send')
                self.assertEqual(mock.call_args[1]['data'], '{ "text": "Test message", "to": "250788383383" }')
                self.assertEqual(mock.call_args[1]['headers']['Content-Type'], "application/json")

        self.channel.config = json.dumps({Channel.CONFIG_SEND_URL: 'http://foo.com/send',
                                          Channel.CONFIG_SEND_BODY: 'text={{text}}&to={{to_no_plus}}',
                                          Channel.CONFIG_SEND_METHOD: 'POST',
                                          Channel.CONFIG_MAX_LENGTH: 320})

        msg.text = "A" * 180
        msg.save()
        self.channel.save()
        self.clear_cache()

        with self.settings(SEND_MESSAGES=True):
            with patch('requests.post') as mock:
                mock.return_value = MockResponse(200, "Sent")
                Channel.send_message(dict_to_struct('MsgStruct', msg.as_task_json()))
                self.assertEqual(mock.call_args[0][0], 'http://foo.com/send')
                self.assertEqual(mock.call_args[1]['data'], 'text=' + msg.text + '&to=250788383383')

        self.channel.config = json.dumps({Channel.CONFIG_SEND_URL: 'http://foo.com/send',
                                          Channel.CONFIG_SEND_BODY: '<msg><text>{{text}}</text><to>{{to_no_plus}}</to></msg>',
                                          Channel.CONFIG_CONTENT_TYPE: Channel.CONTENT_TYPE_XML,
                                          Channel.CONFIG_SEND_METHOD: 'PUT'})
        self.channel.save()

        arabic = "التوطين"
        msg.text = arabic
        msg.save()
        self.clear_cache()

        with self.settings(SEND_MESSAGES=True):
            with patch('requests.put') as mock:
                mock.return_value = MockResponse(200, "Sent")
                Channel.send_message(dict_to_struct('MsgStruct', msg.as_task_json()))
                self.assertEqual(mock.call_args[0][0], 'http://foo.com/send')
                self.assertEqual(mock.call_args[1]['data'], '<msg><text>التوطين</text><to>250788383383</to></msg>'.encode('utf8'))
                self.assertEqual(mock.call_args[1]['headers']['Content-Type'], Channel.CONTENT_TYPES[Channel.CONTENT_TYPE_XML])

    def test_send(self):
        joe = self.create_contact("Joe", "+250788383383")
        msg = joe.send("Test message", self.admin, trigger_send=False)[0]

        try:
            settings.SEND_MESSAGES = True

            with patch('requests.post') as mock:
                mock.return_value = MockResponse(200, "Sent")

                # manually send it off
                Channel.send_message(dict_to_struct('MsgStruct', msg.as_task_json()))

                # check the status of the message is now sent
                msg.refresh_from_db()
                self.assertEqual(WIRED, msg.status)
                self.assertTrue(msg.sent_on)

                self.assertTrue("text=Test+message" in mock.call_args[1]['data'])

                self.clear_cache()

            with patch('requests.post') as mock:
                mock.return_value = MockResponse(400, "Error")

                # manually send it off
                Channel.send_message(dict_to_struct('MsgStruct', msg.as_task_json()))

                # message should be marked as an error
                msg.refresh_from_db()
                self.assertEqual(ERRORED, msg.status)
                self.assertEqual(1, msg.error_count)
                self.assertTrue(msg.next_attempt)

            with patch('requests.post') as mock:
                mock.side_effect = Exception('Kaboom!')

                # manually send it off
                Channel.send_message(dict_to_struct('MsgStruct', msg.as_task_json()))

                # message should be marked as an error
                msg.refresh_from_db()
                self.assertEqual(ERRORED, msg.status)
                self.assertEqual(2, msg.error_count)
                self.assertTrue(msg.next_attempt)

                self.assertFalse(ChannelLog.objects.filter(description__icontains="local variable 'response' "
                                                                                  "referenced before assignment"))

        finally:
            settings.SEND_MESSAGES = False

        # view the log item for our send
        self.login(self.admin)
        log_item = ChannelLog.objects.all().order_by('created_on').first()
        response = self.client.get(reverse('channels.channellog_read', args=[log_item.pk]))
        self.assertEqual(response.context['object'].description, 'Successfully delivered')

        # make sure we can't see it as anon
        self.org.is_anon = True
        self.org.save()

        response = self.client.get(reverse('channels.channellog_read', args=[log_item.pk]))
        self.assertEqual(302, response.status_code)

        # change our admin to be a CS rep, see if they can see the page
        self.admin.groups.add(Group.objects.get(name='Customer Support'))
        response = self.client.get(reverse('channels.channellog_read', args=[log_item.pk]))
        self.assertEqual(response.context['object'].description, 'Successfully delivered')

    def test_send_media(self):
        joe = self.create_contact("Joe", "+250788383383")
        msg = joe.send("Test message", self.admin, trigger_send=False, attachments=['image/jpeg:https://example.com/attachments/pic.jpg'])[0]

        try:
            settings.SEND_MESSAGES = True

            with patch('requests.post') as mock:
                mock.return_value = MockResponse(200, "Sent")

                # manually send it off
                Channel.send_message(dict_to_struct('MsgStruct', msg.as_task_json()))

                # check the status of the message is now sent
                msg.refresh_from_db()
                self.assertEqual(WIRED, msg.status)
                self.assertTrue(msg.sent_on)

                self.assertIn("text=Test+message%0Ahttps%3A%2F%2Fexample.com%2Fattachments%2Fpic.jpg", mock.call_args[1]['data'])

                self.clear_cache()
        finally:
            settings.SEND_MESSAGES = False


class VerboiceTest(TembaTest):
    def setUp(self):
        super(VerboiceTest, self).setUp()

        self.channel.delete()
        self.channel = Channel.create(self.org, self.user, 'US', 'VB', None, '+250788123123',
                                      config=dict(username='test', password='sesame'),
                                      uuid='00000000-0000-0000-0000-000000001234')

    def test_receive(self):
        callback_url = reverse('handlers.verboice_handler', args=['status', self.channel.uuid])

        response = self.client.post(callback_url, dict())
        self.assertEqual(response.status_code, 405)

        response = self.client.get(callback_url)
        self.assertEqual(response.status_code, 400)

        response = self.client.get(callback_url + "?From=250788456456&CallStatus=ringing&CallSid=12345")
        self.assertEqual(response.status_code, 400)

        contact = self.create_contact('Bruno Mars', '+252788123123')

        call = IVRCall.create_outgoing(self.channel, contact, contact.get_urn(TEL_SCHEME), self.admin)
        call.external_id = "12345"
        call.save()

        self.assertEqual(call.status, IVRCall.PENDING)

        response = self.client.get(callback_url + "?From=250788456456&CallStatus=ringing&CallSid=12345")

        self.assertEqual(response.status_code, 200)
        call = IVRCall.objects.get(pk=call.pk)
        self.assertEqual(call.status, IVRCall.RINGING)


class YoTest(TembaTest):
    def setUp(self):
        super(YoTest, self).setUp()

        self.channel.delete()
        self.channel = Channel.create(self.org, self.user, 'BR', 'YO', None, '+250788123123',
                                      config=dict(username='test', password='sesame'),
                                      uuid='00000000-0000-0000-0000-000000001234')

    def test_receive(self):
        callback_url = reverse('handlers.yo_handler', args=['received', self.channel.uuid])
        response = self.client.get(callback_url + "?sender=252788123123&message=Hello+World")

        self.assertEqual(200, response.status_code)

        # load our message
        msg = Msg.objects.get()
        self.assertEqual("+252788123123", msg.contact.get_urn(TEL_SCHEME).path)
        self.assertEqual(INCOMING, msg.direction)
        self.assertEqual(self.org, msg.org)
        self.assertEqual(self.channel, msg.channel)
        self.assertEqual("Hello World", msg.text)

        # fails if missing sender
        response = self.client.get(callback_url + "?sender=252788123123")
        self.assertEqual(400, response.status_code)

        # fails if missing message
        response = self.client.get(callback_url + "?message=Hello+World")
        self.assertEqual(400, response.status_code)

    def test_send(self):
        joe = self.create_contact("Joe", "+252788383383")
        msg = joe.send("Test message", self.admin, trigger_send=False)[0]

        try:
            settings.SEND_MESSAGES = True

            with patch('requests.get') as mock:
                mock.return_value = MockResponse(200, "ybs_autocreate_status=OK")

                # manually send it off
                Channel.send_message(dict_to_struct('MsgStruct', msg.as_task_json()))

                # check the status of the message is now sent
                msg.refresh_from_db()
                self.assertEqual(SENT, msg.status)
                self.assertTrue(msg.sent_on)

                self.assertTrue("sms_content=Test+message" in mock.call_args[0][0])

                self.clear_cache()

            with patch('requests.get') as mock:
                mock.side_effect = [MockResponse(401, "Error"), MockResponse(200, 'ybs_autocreate_status=OK')]

                # manually send it off
                Channel.send_message(dict_to_struct('MsgStruct', msg.as_task_json()))

                # check the status of the message is now sent
                msg.refresh_from_db()
                self.assertEqual(SENT, msg.status)
                self.assertTrue(msg.sent_on)

                # check that requests was called twice, using the backup URL the second time
                self.assertEqual(2, mock.call_count)
                self.clear_cache()

            with patch('requests.get') as mock:
                mock.return_value = MockResponse(400, "Kaboom")

                # manually send it off
                Channel.send_message(dict_to_struct('MsgStruct', msg.as_task_json()))

                # message should be marked as an error
                msg.refresh_from_db()
                self.assertEqual(ERRORED, msg.status)
                self.assertEqual(1, msg.error_count)
                self.assertTrue(msg.next_attempt)

                self.clear_cache()

                self.assertFalse(ChannelLog.objects.filter(description__icontains="local variable 'response' "
                                                                                  "referenced before assignment"))

            with patch('requests.get') as mock:
                mock.return_value = MockResponse(200, "ybs_autocreate_status=ERROR&ybs_autocreate_message=" +
                                                      "YBS+AutoCreate+Subsystem%3A+Access+denied" +
                                                      "+due+to+wrong+authorization+code")

                # manually send it off
                Channel.send_message(dict_to_struct('MsgStruct', msg.as_task_json()))

                # message should be marked as an error
                msg.refresh_from_db()
                self.assertEqual(ERRORED, msg.status)
                self.assertEqual(2, msg.error_count)
                self.assertTrue(msg.next_attempt)

                # contact should not be stopped
                joe.refresh_from_db()
                self.assertFalse(joe.is_stopped)

                self.clear_cache()

            with patch('requests.get') as mock:
                mock.side_effect = Exception('Kaboom!')

                # manually send it off
                Channel.send_message(dict_to_struct('MsgStruct', msg.as_task_json()))

                # message should be marked as an error
                msg.refresh_from_db()
                self.assertEqual(FAILED, msg.status)
                self.assertEqual(2, msg.error_count)
                self.assertTrue(msg.next_attempt)

                # contact should not be stopped
                joe.refresh_from_db()
                self.assertFalse(joe.is_stopped)

                self.clear_cache()

                self.assertFalse(ChannelLog.objects.filter(description__icontains="local variable 'response' "
                                                                                  "referenced before assignment"))

            with patch('requests.get') as mock:
                mock.return_value = MockResponse(200, "ybs_autocreate_status=ERROR&ybs_autocreate_message=" +
                                                 "256794224665%3ABLACKLISTED")

                # manually send it off
                Channel.send_message(dict_to_struct('MsgStruct', msg.as_task_json()))

                # message should be marked as a failure
                msg.refresh_from_db()
                self.assertEqual(FAILED, msg.status)
                self.assertEqual(2, msg.error_count)
                self.assertTrue(msg.next_attempt)

                # contact should also be stopped
                joe.refresh_from_db()
                self.assertTrue(joe.is_stopped)

        finally:
            settings.SEND_MESSAGES = False

    def test_send_media(self):
        joe = self.create_contact("Joe", "+252788383383")
        msg = joe.send("Test message", self.admin, trigger_send=False, attachments=['image/jpeg:https://example.com/attachments/pic.jpg'])[0]

        try:
            settings.SEND_MESSAGES = True

            with patch('requests.get') as mock:
                mock.return_value = MockResponse(200, "ybs_autocreate_status=OK")

                # manually send it off
                Channel.send_message(dict_to_struct('MsgStruct', msg.as_task_json()))

                # check the status of the message is now sent
                msg.refresh_from_db()
                self.assertEqual(SENT, msg.status)
                self.assertTrue(msg.sent_on)

                self.assertIn("sms_content=Test+message%0Ahttps%3A%2F%2Fexample.com%2Fattachments%2Fpic.jpg", mock.call_args[0][0])

                self.clear_cache()

        finally:
            settings.SEND_MESSAGES = False


class ShaqodoonTest(TembaTest):

    def setUp(self):
        super(ShaqodoonTest, self).setUp()

        self.channel.delete()
        self.channel = Channel.create(self.org, self.user, 'SO', 'SQ', None, '+250788123123',
                                      config={Channel.CONFIG_SEND_URL: 'http://foo.com/send',
                                              Channel.CONFIG_USERNAME: 'username',
                                              Channel.CONFIG_PASSWORD: 'password'},
                                      uuid='00000000-0000-0000-0000-000000001234')

    def test_receive(self):
        data = {'from': '252788123456', 'text': 'Hello World!'}
        callback_url = reverse('handlers.shaqodoon_handler', args=['received', self.channel.uuid])
        response = self.client.post(callback_url, data)

        self.assertEqual(200, response.status_code)

        # load our message
        msg = Msg.objects.get()
        self.assertEqual("+252788123456", msg.contact.get_urn(TEL_SCHEME).path)
        self.assertEqual(INCOMING, msg.direction)
        self.assertEqual(self.org, msg.org)
        self.assertEqual(self.channel, msg.channel)
        self.assertEqual("Hello World!", msg.text)

    def test_send(self):
        joe = self.create_contact("Joe", "+250788383383")
        msg = joe.send("Test message ☺", self.admin, trigger_send=False)[0]

        try:
            settings.SEND_MESSAGES = True

            with patch('requests.get') as mock:
                mock.return_value = MockResponse(200, "Sent")

                # manually send it off
                Channel.send_message(dict_to_struct('MsgStruct', msg.as_task_json()))

                # check the status of the message is now sent
                msg.refresh_from_db()
                self.assertEqual(WIRED, msg.status)
                self.assertTrue(msg.sent_on)

                self.assertTrue("msg=Test+message" in mock.call_args[0][0])

                self.clear_cache()

            with patch('requests.get') as mock:
                mock.return_value = MockResponse(400, "Error")

                # manually send it off
                Channel.send_message(dict_to_struct('MsgStruct', msg.as_task_json()))

                # message should be marked as an error
                msg.refresh_from_db()
                self.assertEqual(ERRORED, msg.status)
                self.assertEqual(1, msg.error_count)
                self.assertTrue(msg.next_attempt)

            with patch('requests.get') as mock:
                mock.side_effect = Exception('Kaboom!')

                # manually send it off
                Channel.send_message(dict_to_struct('MsgStruct', msg.as_task_json()))

                # message should be marked as an error
                msg.refresh_from_db()
                self.assertEqual(ERRORED, msg.status)

                self.assertFalse(ChannelLog.objects.filter(description__icontains="local variable 'response' "
                                                                                  "referenced before assignment"))

        finally:
            settings.SEND_MESSAGES = False

    def test_send_media(self):
        joe = self.create_contact("Joe", "+250788383383")
        msg = joe.send("Test message", self.admin, trigger_send=False, attachments=['image/jpeg:https://example.com/attachments/pic.jpg'])[0]

        try:
            settings.SEND_MESSAGES = True

            with patch('requests.get') as mock:
                mock.return_value = MockResponse(200, "Sent")

                # manually send it off
                Channel.send_message(dict_to_struct('MsgStruct', msg.as_task_json()))

                # check the status of the message is now sent
                msg.refresh_from_db()
                self.assertEqual(WIRED, msg.status)
                self.assertTrue(msg.sent_on)
                self.assertIn("msg=Test+message%0Ahttps%3A%2F%2Fexample.com%2Fattachments%2Fpic.jpg", mock.call_args[0][0])
                self.clear_cache()
        finally:
            settings.SEND_MESSAGES = False


class M3TechTest(TembaTest):

    def setUp(self):
        super(M3TechTest, self).setUp()

        self.channel.delete()
        self.channel = Channel.create(self.org, self.user, 'PK', 'M3', None, '+250788123123',
                                      config={Channel.CONFIG_USERNAME: 'username', Channel.CONFIG_PASSWORD: 'password'},
                                      uuid='00000000-0000-0000-0000-000000001234')

    def test_receive(self):
        data = {'from': '252788123456', 'text': 'Hello World!'}
        callback_url = reverse('handlers.m3tech_handler', args=['received', self.channel.uuid])
        response = self.client.post(callback_url, data)

        self.assertEqual(200, response.status_code)

        # load our message
        msg = Msg.objects.get()
        self.assertEqual("+252788123456", msg.contact.get_urn(TEL_SCHEME).path)
        self.assertEqual(INCOMING, msg.direction)
        self.assertEqual(self.org, msg.org)
        self.assertEqual(self.channel, msg.channel)
        self.assertEqual("Hello World!", msg.text)

    def test_send(self):
        joe = self.create_contact("Joe", "+250788383383")
        msg = joe.send("Test message ☺", self.admin, trigger_send=False)[0]

        try:
            settings.SEND_MESSAGES = True

            with patch('requests.get') as mock:
                msg.text = "Test message"
                mock.return_value = MockResponse(200,
                                                 """[{"Response":"0"}]""")

                # manually send it off
                Channel.send_message(dict_to_struct('MsgStruct', msg.as_task_json()))

                self.assertEqual(mock.call_args[1]['params']['SMSType'], '0')

                # check the status of the message is now sent
                msg.refresh_from_db()
                self.assertEqual(WIRED, msg.status)
                self.assertTrue(msg.sent_on)

                self.assertEqual(mock.call_args[1]['params']['SMS'], 'Test message')

                self.clear_cache()

            with patch('requests.get') as mock:
                msg.text = "Test message ☺"
                mock.return_value = MockResponse(200,
                                                 """[{"Response":"0"}]""")

                # manually send it off
                Channel.send_message(dict_to_struct('MsgStruct', msg.as_task_json()))

                self.assertEqual(mock.call_args[1]['params']['SMSType'], '7')

                # check the status of the message is now sent
                msg.refresh_from_db()
                self.assertEqual(WIRED, msg.status)
                self.assertTrue(msg.sent_on)

                self.clear_cache()

            # bogus json
            with patch('requests.get') as mock:
                msg.text = "Test message"
                mock.return_value = MockResponse(200, """["bad json":}]""")

                # manually send it off
                Channel.send_message(dict_to_struct('MsgStruct', msg.as_task_json()))

                # check the status of the message is now sent
                msg.refresh_from_db()
                self.assertEqual(ERRORED, msg.status)
                self.clear_cache()

            with patch('requests.get') as mock:
                mock.return_value = MockResponse(400, "Error")

                # manually send it off
                Channel.send_message(dict_to_struct('MsgStruct', msg.as_task_json()))

                # message should be marked as an error
                msg.refresh_from_db()
                self.assertEqual(ERRORED, msg.status)
                self.assertEqual(2, msg.error_count)
                self.assertTrue(msg.next_attempt)

                self.clear_cache()

            with patch('requests.get') as mock:
                mock.return_value = MockResponse(200, """[{"Response":"1"}]""")

                # manually send it off
                Channel.send_message(dict_to_struct('MsgStruct', msg.as_task_json()))

                # message should be marked as an error
                msg.refresh_from_db()
                self.assertEqual(FAILED, msg.status)
                self.assertEqual(2, msg.error_count)
                self.assertTrue(msg.next_attempt)

                self.clear_cache()

            with patch('requests.get') as mock:
                mock.side_effect = Exception('Kaboom!')

                # manually send it off
                Channel.send_message(dict_to_struct('MsgStruct', msg.as_task_json()))

                # message should be marked as an error
                msg.refresh_from_db()
                self.assertEqual(FAILED, msg.status)
                self.assertEqual(2, msg.error_count)
                self.assertTrue(msg.next_attempt)

                self.assertFalse(ChannelLog.objects.filter(description__icontains="local variable 'response' "
                                                                                  "referenced before assignment"))

                self.clear_cache()
        finally:
            settings.SEND_MESSAGES = False

    def test_send_media(self):
        joe = self.create_contact("Joe", "+250788383383")
        msg = joe.send("Test message", self.admin, trigger_send=False, attachments=['image/jpeg:https://example.com/attachments/pic.jpg'])[0]

        try:
            settings.SEND_MESSAGES = True

            with patch('requests.get') as mock:
                msg.text = "Test message"
                mock.return_value = MockResponse(200,
                                                 """[{"Response":"0"}]""")

                # manually send it off
                Channel.send_message(dict_to_struct('MsgStruct', msg.as_task_json()))

                self.assertEqual(mock.call_args[1]['params']['SMSType'], '0')
                self.assertEqual(mock.call_args[1]['params']['SMS'],
                                 'Test message\nhttps://example.com/attachments/pic.jpg')

                # check the status of the message is now sent
                msg.refresh_from_db()
                self.assertEqual(WIRED, msg.status)
                self.assertTrue(msg.sent_on)

                self.clear_cache()
        finally:
            settings.SEND_MESSAGES = False


class KannelTest(TembaTest):

    def setUp(self):
        super(KannelTest, self).setUp()

        self.channel.delete()
        self.channel = Channel.create(self.org, self.user, 'RW', 'KN', None, '+250788123123',
                                      config=dict(username='kannel-user', password='kannel-pass', send_url='http://foo/'),
                                      uuid='00000000-0000-0000-0000-000000001234')

    def test_status(self):
        # ok, what happens with an invalid uuid?
        data = dict(id="-1", status="4")
        response = self.client.post(reverse('handlers.kannel_handler', args=['status', 'not-real-uuid']), data)
        self.assertEqual(400, response.status_code)

        # ok, try with a valid uuid, but invalid message id -1
        delivery_url = reverse('handlers.kannel_handler', args=['status', self.channel.uuid])
        response = self.client.post(delivery_url, data)
        self.assertEqual(400, response.status_code)

        # ok, lets create an outgoing message to update
        joe = self.create_contact("Joe Biden", "+254788383383")
        msg = joe.send("Hey Joe, it's Obama, pick up!", self.admin)[0]

        data['id'] = msg.pk

        def assertStatus(sms, status, assert_status):
            data['status'] = status
            response = self.client.post(reverse('handlers.kannel_handler', args=['status', self.channel.uuid]), data)
            self.assertEqual(200, response.status_code)
            sms = Msg.objects.get(pk=sms.id)
            self.assertEqual(assert_status, sms.status)

        assertStatus(msg, '4', SENT)
        assertStatus(msg, '1', DELIVERED)
        assertStatus(msg, '16', ERRORED)

        # fail after 3 retries
        msg.error_count = 3
        msg.save()
        assertStatus(msg, '16', FAILED)

    def test_receive(self):
        data = {
            'sender': '0788383383',
            'message': 'Hello World!',
            'id': 'external1',
            'ts': int(calendar.timegm(time.gmtime()))
        }
        callback_url = reverse('handlers.kannel_handler', args=['receive', self.channel.uuid])
        response = self.client.post(callback_url, data)

        self.assertEqual(200, response.status_code)

        # load our message
        msg = Msg.objects.get()
        self.assertEqual("+250788383383", msg.contact.get_urn(TEL_SCHEME).path)
        self.assertEqual(INCOMING, msg.direction)
        self.assertEqual(self.org, msg.org)
        self.assertEqual(self.channel, msg.channel)
        self.assertEqual("Hello World!", msg.text)

    def test_send_media(self):
        joe = self.create_contact("Joe", "+250788383383")
        msg = joe.send("Test message", self.admin, trigger_send=False, attachments=['image/jpeg:https://example.com/attachments/pic.jpg'])[0]

        try:
            settings.SEND_MESSAGES = True

            with patch('requests.get') as mock:
                mock.return_value = MockResponse(200, 'Accepted 201')

                # manually send it off
                Channel.send_message(dict_to_struct('MsgStruct', msg.as_task_json()))

                # check the status of the message is now sent
                msg.refresh_from_db()
                self.assertEqual(WIRED, msg.status)
                self.assertTrue(msg.sent_on)

                # assert verify was set to true
                self.assertTrue(mock.call_args[1]['verify'])
                self.assertEqual('+250788383383', mock.call_args[1]['params']['to'])
                self.assertEqual(mock.call_args[1]['params']['text'],
                                 'Test message\nhttps://example.com/attachments/pic.jpg')

                self.clear_cache()
        finally:
            settings.SEND_MESSAGES = False

    def test_send(self):
        joe = self.create_contact("Joe", "+250788383383")
        msg = joe.send("Test message", self.admin, trigger_send=False)[0]

        try:
            settings.SEND_MESSAGES = True

            with patch('requests.get') as mock:
                mock.return_value = MockResponse(200, 'Accepted 201')

                # manually send it off
                Channel.send_message(dict_to_struct('MsgStruct', msg.as_task_json()))

                # check the status of the message is now sent
                msg.refresh_from_db()
                self.assertEqual(WIRED, msg.status)
                self.assertTrue(msg.sent_on)

                # assert verify was set to true
                self.assertTrue(mock.call_args[1]['verify'])
                self.assertEqual('+250788383383', mock.call_args[1]['params']['to'])
                self.assertEqual(mock.call_args[1]['params']['text'], 'Test message')
                self.clear_cache()

            self.channel.config = json.dumps(dict(username='kannel-user', password='kannel-pass',
                                                  encoding=Channel.ENCODING_SMART, use_national=True,
                                                  send_url='http://foo/', verify_ssl=False))
            self.channel.save()

            msg.text = "No capital accented È!"
            msg.save()

            with patch('requests.get') as mock:
                mock.return_value = MockResponse(200, 'Accepted 201')

                # manually send it off
                Channel.send_message(dict_to_struct('MsgStruct', msg.as_task_json()))

                # check the status of the message is now sent
                msg.refresh_from_db()
                self.assertEqual(WIRED, msg.status)
                self.assertTrue(msg.sent_on)

                # assert verify was set to true
                self.assertEqual('No capital accented E!', mock.call_args[1]['params']['text'])
                self.assertEqual('788383383', mock.call_args[1]['params']['to'])
                self.assertFalse('coding' in mock.call_args[1]['params'])
                self.assertFalse('priority' in mock.call_args[1]['params'])
                self.clear_cache()

            incoming = Msg.create_incoming(self.channel, "tel:+250788383383", "start")
            msg.text = "Unicode. ☺"
            msg.response_to = incoming
            msg.save()

            with patch('requests.get') as mock:
                mock.return_value = MockResponse(200, 'Accepted 201')

                # manually send it off
                Channel.send_message(dict_to_struct('MsgStruct', msg.as_task_json()))

                # check the status of the message is now sent
                msg.refresh_from_db()
                self.assertEqual(WIRED, msg.status)
                self.assertTrue(msg.sent_on)

                # assert verify was set to true
                self.assertEqual("Unicode. ☺", mock.call_args[1]['params']['text'])
                self.assertEqual('2', mock.call_args[1]['params']['coding'])
                self.assertEqual('utf8', mock.call_args[1]['params']['charset'])
                self.assertEqual(1, mock.call_args[1]['params']['priority'])

                self.clear_cache()

            msg.text = "Normal"
            msg.save()

            with patch('requests.get') as mock:
                mock.return_value = MockResponse(200, 'Accepted 201')

                # manually send it off
                Channel.send_message(dict_to_struct('MsgStruct', msg.as_task_json()))

                # check the status of the message is now sent
                msg.refresh_from_db()
                self.assertEqual(WIRED, msg.status)
                self.assertTrue(msg.sent_on)

                # assert verify was set to true
                self.assertEqual("Normal", mock.call_args[1]['params']['text'])
                self.assertFalse('coding' in mock.call_args[1]['params'])
                self.assertFalse('charset' in mock.call_args[1]['params'])

                self.clear_cache()

            self.channel.config = json.dumps(dict(username='kannel-user', password='kannel-pass',
                                                  encoding=Channel.ENCODING_UNICODE,
                                                  send_url='http://foo/', verify_ssl=False))
            self.channel.save()

            with patch('requests.get') as mock:
                mock.return_value = MockResponse(200, 'Accepted 201')

                # manually send it off
                Channel.send_message(dict_to_struct('MsgStruct', msg.as_task_json()))

                # check the status of the message is now sent
                msg.refresh_from_db()
                self.assertEqual(WIRED, msg.status)
                self.assertTrue(msg.sent_on)

                # assert verify was set to true
                self.assertEqual("Normal", mock.call_args[1]['params']['text'])
                self.assertEqual('2', mock.call_args[1]['params']['coding'])
                self.assertEqual('utf8', mock.call_args[1]['params']['charset'])

                self.clear_cache()

            self.channel.config = json.dumps(dict(username='kannel-user', password='kannel-pass',
                                                  send_url='http://foo/', verify_ssl=False))
            self.channel.save()

            with patch('requests.get') as mock:
                mock.return_value = MockResponse(400, "Error")

                # manually send it off
                Channel.send_message(dict_to_struct('MsgStruct', msg.as_task_json()))

                # assert verify was set to False
                self.assertFalse(mock.call_args[1]['verify'])

                # message should be marked as an error
                msg.refresh_from_db()
                self.assertEqual(ERRORED, msg.status)
                self.assertEqual(1, msg.error_count)
                self.assertTrue(msg.next_attempt)

            with patch('requests.get') as mock:
                mock.side_effect = Exception('Kaboom')

                # manually send it off
                Channel.send_message(dict_to_struct('MsgStruct', msg.as_task_json()))

                # assert verify was set to False
                self.assertFalse(mock.call_args[1]['verify'])

                # message should be marked as an error
                msg.refresh_from_db()
                self.assertEqual(ERRORED, msg.status)

                self.assertFalse(ChannelLog.objects.filter(description__icontains="local variable 'response' "
                                                                                  "referenced before assignment"))
        finally:
            settings.SEND_MESSAGES = False


class NexmoTest(TembaTest):

    def setUp(self):
        super(NexmoTest, self).setUp()

        self.channel.delete()
        self.channel = Channel.create(self.org, self.user, 'RW', 'NX', None, '+250788123123',
                                      uuid='00000000-0000-0000-0000-000000001234')

        self.nexmo_uuid = str(uuid.uuid4())
        nexmo_config = {NEXMO_KEY: '1234', NEXMO_SECRET: '1234', NEXMO_UUID: self.nexmo_uuid,
                        NEXMO_APP_ID: 'nexmo-app-id', NEXMO_APP_PRIVATE_KEY: 'nexmo-private-key'}

        org = self.channel.org

        config = org.config_json()
        config.update(nexmo_config)
        org.config = json.dumps(config)
        org.save()

    def test_status(self):
        # ok, what happens with an invalid uuid and number
        data = dict(to='250788123111', messageId='external1')
        response = self.client.get(reverse('handlers.nexmo_handler', args=['status', 'not-real-uuid']), data)
        self.assertEqual(404, response.status_code)

        # ok, try with a valid uuid, but invalid message id -1, should return 200
        # these are probably multipart message callbacks, which we don't track
        data = dict(to='250788123123', messageId='-1')
        delivery_url = reverse('handlers.nexmo_handler', args=['status', self.nexmo_uuid])
        response = self.client.get(delivery_url, data)
        self.assertEqual(200, response.status_code)

        # ok, lets create an outgoing message to update
        joe = self.create_contact("Joe Biden", "+254788383383")
        msg = joe.send("Hey Joe, it's Obama, pick up!", self.admin)[0]
        msg.external_id = 'external1'
        msg.save(update_fields=('external_id',))

        data['messageId'] = 'external1'

        def assertStatus(sms, status, assert_status):
            data['status'] = status
            response = self.client.get(reverse('handlers.nexmo_handler', args=['status', self.nexmo_uuid]), data)
            self.assertEqual(200, response.status_code)
            sms = Msg.objects.get(pk=sms.id)
            self.assertEqual(assert_status, sms.status)

        assertStatus(msg, 'delivered', DELIVERED)
        assertStatus(msg, 'expired', FAILED)
        assertStatus(msg, 'failed', FAILED)
        assertStatus(msg, 'accepted', SENT)
        assertStatus(msg, 'buffered', SENT)

    def test_receive(self):
        data = dict(to='250788123123', msisdn='250788111222', text='Hello World!', messageId='external1')
        callback_url = reverse('handlers.nexmo_handler', args=['receive', self.nexmo_uuid])
        response = self.client.get(callback_url, data)

        self.assertEqual(200, response.status_code)

        # load our message
        msg = Msg.objects.get()
        self.assertEqual("+250788111222", msg.contact.get_urn(TEL_SCHEME).path)
        self.assertEqual(INCOMING, msg.direction)
        self.assertEqual(self.org, msg.org)
        self.assertEqual(self.channel, msg.channel)
        self.assertEqual("Hello World!", msg.text)
        self.assertEqual('external1', msg.external_id)

    def test_send(self):
        from temba.orgs.models import NEXMO_KEY, NEXMO_SECRET, NEXMO_APP_ID, NEXMO_APP_PRIVATE_KEY
        org_config = self.org.config_json()
        org_config[NEXMO_KEY] = 'nexmo_key'
        org_config[NEXMO_SECRET] = 'nexmo_secret'
        org_config[NEXMO_APP_ID] = 'nexmo-app-id'
        org_config[NEXMO_APP_PRIVATE_KEY] = 'nexmo-private-key'
        self.org.config = json.dumps(org_config)
        self.org.clear_channel_caches()

        self.channel.channel_type = 'NX'
        self.channel.save()

        joe = self.create_contact("Joe", "+250788383383")
        msg = joe.send("Test message", self.admin, trigger_send=False)[0]

        try:
            settings.SEND_MESSAGES = True
            r = get_redis_connection()

            with patch('requests.get') as mock:
                mock.return_value = MockResponse(200, json.dumps(dict(messages=[{'status': 0, 'message-id': 12}])), method='POST')

                # manually send it off
                Channel.send_message(dict_to_struct('MsgStruct', msg.as_task_json()))

                # check the status of the message is now sent
                msg.refresh_from_db()
                self.assertEqual(SENT, msg.status)
                self.assertTrue(msg.sent_on)
                self.assertEqual('12', msg.external_id)

                self.assertEqual(mock.call_args[1]['params']['text'], "Test message")

                self.clear_cache()

                # test some throttling by sending three messages right after another
                start = time.time()
                for i in range(3):
                    Channel.send_message(dict_to_struct('MsgStruct', msg.as_task_json()))
                    r.delete(timezone.now().strftime(MSG_SENT_KEY))

                    msg.refresh_from_db()
                    self.assertEqual(SENT, msg.status)

                # assert we sent the messages out in a reasonable amount of time
                end = time.time()
                self.assertTrue(2.5 > end - start > 2, "Sending of three messages took: %f" % (end - start))

                self.clear_cache()

            with patch('requests.get') as mock:
                mock.return_value = MockResponse(200, json.dumps(dict(messages=[{'status': 0, 'message-id': 12}])), method='POST')

                msg.text = u"Unicode ☺"
                msg.save()

                # manually send it off
                Channel.send_message(dict_to_struct('MsgStruct', msg.as_task_json()))

                # check the status of the message is now sent
                msg.refresh_from_db()
                self.assertEqual(SENT, msg.status)
                self.assertTrue(msg.sent_on)
                self.assertEqual('12', msg.external_id)

                # assert that we were called with unicode
                mock.assert_called_once_with('https://rest.nexmo.com/sms/json',
                                             params={'from': u'250788123123',
                                                     'api_secret': u'1234',
                                                     'status-report-req': 1,
                                                     'to': u'250788383383',
                                                     'text': u'Unicode \u263a',
                                                     'api_key': u'1234',
                                                     'type': 'unicode'})

                self.clear_cache()

            with patch('requests.get') as mock:
                mock.return_value = MockResponse(401, "Invalid API token", method='POST')

                # clear out our channel log
                ChannelLog.objects.all().delete()

                # then send it
                Channel.send_message(dict_to_struct('MsgStruct', msg.as_task_json()))

                # check status
                msg.refresh_from_db()
                self.assertEqual(ERRORED, msg.status)

                # and that we have a decent log
                log = ChannelLog.objects.get(msg=msg)
                self.assertEqual(log.description, "Failed sending message: Invalid API token")

            with patch('requests.get') as mock:
                # this hackery is so that we return a different thing on the second call as the first
                def return_valid(url, params):
                    called = getattr(return_valid, 'called', False)

                    # on the first call we simulate Nexmo telling us to wait
                    if not called:
                        return_valid.called = True
                        err_msg = "Throughput Rate Exceeded - please wait [ 250 ] and retry"
                        return MockResponse(200, json.dumps(dict(messages=[{'status': 1, 'error-text': err_msg}])))

                    # on the second, all is well
                    else:
                        return MockResponse(200, json.dumps(dict(messages=[{'status': 0, 'message-id': 12}])),
                                            method='POST')
                mock.side_effect = return_valid

                # manually send it off
                Channel.send_message(dict_to_struct('MsgStruct', msg.as_task_json()))

                # should be sent
                msg.refresh_from_db()
                self.assertEqual(SENT, msg.status)

                self.clear_cache()

            with patch('requests.get') as mock:
                mock.return_value = MockResponse(400, "Error", method='POST')

                # manually send it off
                Channel.send_message(dict_to_struct('MsgStruct', msg.as_task_json()))

                # message should be marked as an error
                msg.refresh_from_db()
                self.assertEqual(ERRORED, msg.status)
                self.assertEqual(2, msg.error_count)
                self.assertTrue(msg.next_attempt)
        finally:
            settings.SEND_MESSAGES = False

    def test_send_media(self):
        from temba.orgs.models import NEXMO_KEY, NEXMO_SECRET, NEXMO_APP_ID, NEXMO_APP_PRIVATE_KEY
        org_config = self.org.config_json()
        org_config[NEXMO_KEY] = 'nexmo_key'
        org_config[NEXMO_SECRET] = 'nexmo_secret'
        org_config[NEXMO_APP_ID] = 'nexmo-app-id'
        org_config[NEXMO_APP_PRIVATE_KEY] = 'nexmo-private-key'
        self.org.config = json.dumps(org_config)
        self.org.clear_channel_caches()

        self.channel.channel_type = 'NX'
        self.channel.save()

        joe = self.create_contact("Joe", "+250788383383")
        msg = joe.send("Test message", self.admin, trigger_send=False, attachments=['image/jpeg:https://example.com/attachments/pic.jpg'])[0]

        try:
            settings.SEND_MESSAGES = True

            with patch('requests.get') as mock:
                mock.return_value = MockResponse(200, json.dumps(dict(messages=[{'status': 0, 'message-id': 12}])), method='POST')

                # manually send it off
                Channel.send_message(dict_to_struct('MsgStruct', msg.as_task_json()))

                # check the status of the message is now sent
                msg.refresh_from_db()
                self.assertEqual(SENT, msg.status)
                self.assertTrue(msg.sent_on)
                self.assertEqual('12', msg.external_id)

                self.assertEqual(mock.call_args[1]['params']['text'],
                                 'Test message\nhttps://example.com/attachments/pic.jpg')

                self.clear_cache()
        finally:
            settings.SEND_MESSAGES = False


class VumiTest(TembaTest):

    def setUp(self):
        super(VumiTest, self).setUp()

        self.channel.delete()
        self.channel = Channel.create(self.org, self.user, 'RW', 'VM', None, '+250788123123',
                                      config=dict(account_key='vumi-key', access_token='vumi-token', conversation_key='key'),
                                      uuid='00000000-0000-0000-0000-000000001234')

        self.trey = self.create_contact("Trey Anastasio", "250788382382")

    def test_receive(self):
        callback_url = reverse('handlers.vumi_handler', args=['receive', self.channel.uuid])

        response = self.client.get(callback_url)
        self.assertEqual(response.status_code, 405)

        response = self.client.post(callback_url, json.dumps(dict()), content_type="application/json")
        self.assertEqual(response.status_code, 400)

        data = dict(timestamp="2014-04-18 03:54:20.570618", message_id="123456", from_addr="+250788383383")
        response = self.client.post(callback_url, json.dumps(data), content_type="application/json")

        self.assertEqual(response.status_code, 400)

        data = dict(timestamp="2014-04-18 03:54:20.570618", message_id="123456", from_addr="+250788383383",
                    content="Hello from Vumi")

        response = self.client.post(callback_url, json.dumps(data), content_type="application/json")

        self.assertEqual(response.status_code, 200)

        msg = Msg.objects.get()
        self.assertEqual(INCOMING, msg.direction)
        self.assertEqual(self.org, msg.org)
        self.assertEqual(self.channel, msg.channel)
        self.assertEqual("Hello from Vumi", msg.text)
        self.assertEqual('123456', msg.external_id)

    def test_delivery_reports(self):

        msg = self.create_msg(direction='O', text='Outgoing message', contact=self.trey, status=WIRED,
                              external_id=six.text_type(uuid.uuid4()),)

        data = dict(event_type='delivery_report',
                    event_id=six.text_type(uuid.uuid4()),
                    message_type='event',
                    delivery_status='failed',
                    user_message_id=msg.external_id)

        callback_url = reverse('handlers.vumi_handler', args=['event', self.channel.uuid])

        # response = self.client.post(callback_url, json.dumps(data), content_type="application/json")
        # self.assertEqual(200, response.status_code)

        # check that we've become errored
        # sms = Msg.objects.get(pk=sms.pk)
        # self.assertEqual(ERRORED, sms.status)

        # couple more failures should move to failure
        # Msg.objects.filter(pk=sms.pk).update(status=WIRED)
        # self.client.post(callback_url, json.dumps(data), content_type="application/json")

        # Msg.objects.filter(pk=sms.pk).update(status=WIRED)
        # self.client.post(callback_url, json.dumps(data), content_type="application/json")

        # sms = Msg.objects.get(pk=sms.pk)
        # self.assertEqual(FAILED, sms.status)

        # successful deliveries shouldn't stomp on failures
        # del data['delivery_status']
        # self.client.post(callback_url, json.dumps(data), content_type="application/json")
        # sms = Msg.objects.get(pk=sms.pk)
        # self.assertEqual(FAILED, sms.status)

        # if we are wired we can now be successful again
        data['delivery_status'] = 'delivered'
        Msg.objects.filter(pk=msg.pk).update(status=WIRED)
        self.client.post(callback_url, json.dumps(data), content_type="application/json")
        msg.refresh_from_db()
        self.assertEqual(DELIVERED, msg.status)

    def test_send(self):
        joe = self.create_contact("Joe", "+250788383383")
        self.create_group("Reporters", [joe])
        inbound = Msg.create_incoming(
            self.channel, "tel:+250788383383", "Send an inbound message",
            external_id='vumi-message-id')
        msg = inbound.reply("Test message", self.admin, trigger_send=False)[0]

        r = get_redis_connection()

        try:
            settings.SEND_MESSAGES = True

            with patch('requests.put') as mock:
                mock.return_value = MockResponse(200, '{ "message_id": "1515" }')

                # manually send it off
                Channel.send_message(dict_to_struct('MsgStruct', msg.as_task_json()))

                self.assertEqual(mock.call_args[0][0], 'https://go.vumi.org/api/v1/go/http_api_nostream/key/messages.json')

                self.assertEqual(json.loads(mock.call_args[1]['data'])['content'], "Test message")

                [call] = mock.call_args_list
                (args, kwargs) = call
                payload = json.loads(kwargs['data'])
                self.assertEqual(payload['in_reply_to'], 'vumi-message-id')

                # check the status of the message is now sent
                msg.refresh_from_db()
                self.assertEqual(WIRED, msg.status)
                self.assertTrue(msg.sent_on)
                self.assertEqual("1515", msg.external_id)
                self.assertEqual(1, mock.call_count)

                # should have a failsafe that it was sent
                self.assertTrue(r.sismember(timezone.now().strftime(MSG_SENT_KEY), str(msg.id)))

                # try sending again, our failsafe should kick in
                Channel.send_message(dict_to_struct('MsgStruct', msg.as_task_json()))

                # we shouldn't have been called again
                self.assertEqual(1, mock.call_count)

                # simulate Vumi calling back to us telling us it failed
                data = dict(event_type='delivery_report',
                            event_id=six.text_type(uuid.uuid4()),
                            message_type='event',
                            delivery_status='failed',
                            user_message_id=msg.external_id)
                callback_url = reverse('handlers.vumi_handler', args=['event', self.channel.uuid])
                self.client.post(callback_url, json.dumps(data), content_type="application/json")

                # get the message again
                msg.refresh_from_db()
                self.assertEqual(WIRED, msg.status)
                # self.assertTrue(msg.next_attempt)
                # self.assertFalse(r.sismember(timezone.now().strftime(MSG_SENT_KEY), str(msg.id)))

                # a message initiated on RapidPro
                mock.reset_mock()
                mock.return_value = MockResponse(200, '{ "message_id": "1516" }')
                msg = joe.send("Test message", self.admin, trigger_send=False)[0]

                # manually send it off
                Channel.send_message(dict_to_struct('MsgStruct', msg.as_task_json()))

                self.assertEqual(mock.call_args[0][0], 'https://go.vumi.org/api/v1/go/http_api_nostream/key/messages.json')
                [call] = mock.call_args_list
                (args, kwargs) = call
                payload = json.loads(kwargs['data'])
                self.assertEqual(payload['in_reply_to'], None)

                # check the status of the message is now sent
                msg.refresh_from_db()
                self.assertEqual(WIRED, msg.status)
                self.assertTrue(msg.sent_on)
                self.assertEqual("1516", msg.external_id)
                self.assertEqual(1, mock.call_count)

                self.clear_cache()

            with patch('requests.put') as mock:
                mock.return_value = MockResponse(500, "Error")

                # manually send it off
                Channel.send_message(dict_to_struct('MsgStruct', msg.as_task_json()))

                # message should be marked as errored, we'll retry in a bit
                msg.refresh_from_db()
                self.assertEqual(ERRORED, msg.status)
                self.assertEqual(1, msg.error_count)
                self.assertTrue(msg.next_attempt > timezone.now())
                self.assertEqual(1, mock.call_count)

                self.clear_cache()

            with patch('requests.put') as mock:
                mock.return_value = MockResponse(503, "<html><body><h1>503 Service Unavailable</h1>")

                # manually send it off
                Channel.send_message(dict_to_struct('MsgStruct', msg.as_task_json()))

                # message should be marked as errored, we'll retry in a bit
                msg.refresh_from_db()
                self.assertEqual(ERRORED, msg.status)
                self.assertEqual(2, msg.error_count)
                self.assertTrue(msg.next_attempt > timezone.now())
                self.assertEqual(1, mock.call_count)

                # Joe shouldn't be stopped and should still be in a group
                joe = Contact.objects.get(id=joe.id)
                self.assertFalse(joe.is_stopped)
                self.assertTrue(ContactGroup.user_groups.filter(contacts=joe))

                self.clear_cache()

            with patch('requests.put') as mock:
                # set our next attempt as if we are trying anew
                msg.next_attempt = timezone.now()
                msg.save()

                mock.side_effect = Exception('Kaboom')

                # manually send it off
                Channel.send_message(dict_to_struct('MsgStruct', msg.as_task_json()))

                # message should be marked as failed
                msg.refresh_from_db()
                self.assertEqual(FAILED, msg.status)
                self.assertEqual(2, msg.error_count)

                self.assertFalse(ChannelLog.objects.filter(description__icontains="local variable 'response' "
                                                                                  "referenced before assignment"))

            with patch('requests.put') as mock:
                # set our next attempt as if we are trying anew
                msg.next_attempt = timezone.now()
                msg.save()

                mock.return_value = MockResponse(400, "User has opted out")

                # manually send it off
                Channel.send_message(dict_to_struct('MsgStruct', msg.as_task_json()))

                # message should be marked as failed
                msg.refresh_from_db()
                self.assertEqual(FAILED, msg.status)
                self.assertEqual(2, msg.error_count)
                self.assertTrue(msg.next_attempt < timezone.now())
                self.assertEqual(1, mock.call_count)

                # could should now be stopped as well and in no groups
                joe = Contact.objects.get(id=joe.id)
                self.assertTrue(joe.is_stopped)
                self.assertFalse(ContactGroup.user_groups.filter(contacts=joe))

        finally:
            settings.SEND_MESSAGES = False

    def test_send_media(self):
        joe = self.create_contact("Joe", "+250788383383")
        self.create_group("Reporters", [joe])
        msg = joe.send("Test message", self.admin, trigger_send=False, attachments=['image/jpeg:https://example.com/attachments/pic.jpg'])[0]

        try:
            settings.SEND_MESSAGES = True

            with patch('requests.put') as mock:
                mock.return_value = MockResponse(200, '{ "message_id": "1515" }')

                # manually send it off
                Channel.send_message(dict_to_struct('MsgStruct', msg.as_task_json()))

                self.assertEqual(mock.call_args[0][0], 'https://go.vumi.org/api/v1/go/http_api_nostream/key/messages.json')
                self.assertEqual(json.loads(mock.call_args[1]['data'])['content'],
                                 "Test message\nhttps://example.com/attachments/pic.jpg")

                # check the status of the message is now sent
                msg.refresh_from_db()
                self.assertEqual(WIRED, msg.status)
                self.assertTrue(msg.sent_on)
                self.assertEqual("1515", msg.external_id)
                self.assertEqual(1, mock.call_count)
        finally:
            settings.SEND_MESSAGES = False


class ZenviaTest(TembaTest):

    def setUp(self):
        super(ZenviaTest, self).setUp()

        self.channel.delete()
        self.channel = Channel.create(self.org, self.user, 'BR', 'ZV', None, '+250788123123',
                                      config=dict(account='zv-account', code='zv-code'),
                                      uuid='00000000-0000-0000-0000-000000001234')

    def test_status(self):
        # ok, what happens with an invalid uuid?
        data = dict(id="-1", status="500")
        response = self.client.get(reverse('handlers.zenvia_handler', args=['status', 'not-real-uuid']), data)

        self.assertEqual(404, response.status_code)

        # ok, try with a valid uuid, but invalid message id -1
        delivery_url = reverse('handlers.zenvia_handler', args=['status', self.channel.uuid])
        response = self.client.get(delivery_url, data)

        self.assertEqual(404, response.status_code)

        # ok, lets create an outgoing message to update
        joe = self.create_contact("Joe Biden", "+254788383383")
        msg = joe.send("Hey Joe, it's Obama, pick up!", self.admin)[0]

        data['id'] = msg.pk

        def assertStatus(sms, status, assert_status):
            data['status'] = status
            response = self.client.get(delivery_url, data)
            self.assertEqual(200, response.status_code)
            sms = Msg.objects.get(pk=sms.id)
            self.assertEqual(assert_status, sms.status)

        assertStatus(msg, '120', DELIVERED)
        assertStatus(msg, '111', SENT)
        assertStatus(msg, '140', FAILED)
        assertStatus(msg, '999', FAILED)
        assertStatus(msg, '131', FAILED)

    def test_receive(self):
        data = {'from': '5511996458779', 'date': '31/07/2013 14:45:00'}
        encoded_message = "?msg=H%E9llo World%21"

        callback_url = reverse('handlers.zenvia_handler', args=['receive', self.channel.uuid]) + encoded_message
        response = self.client.post(callback_url, data)

        self.assertEqual(200, response.status_code)

        # load our message
        msg = Msg.objects.get()
        self.assertEqual("+5511996458779", msg.contact.get_urn(TEL_SCHEME).path)
        self.assertEqual(INCOMING, msg.direction)
        self.assertEqual(self.org, msg.org)
        self.assertEqual(self.channel, msg.channel)
        self.assertEqual("Héllo World!", msg.text)

    def test_send(self):
        joe = self.create_contact("Joe", "+250788383383")
        msg = joe.send("Test message", self.admin, trigger_send=False)[0]

        try:
            settings.SEND_MESSAGES = True

            with patch('requests.get') as mock:
                mock.return_value = MockResponse(200, '000-ok', method='GET')

                # manually send it off
                Channel.send_message(dict_to_struct('MsgStruct', msg.as_task_json()))

                # check the status of the message is now sent
                msg.refresh_from_db()
                self.assertEqual(WIRED, msg.status)
                self.assertTrue(msg.sent_on)

                self.assertEqual(mock.call_args[1]['params']['msg'], "Test message")

                self.clear_cache()

            with patch('requests.get') as mock:
                mock.return_value = MockResponse(400, "Error", method='POST')

                # manually send it off
                Channel.send_message(dict_to_struct('MsgStruct', msg.as_task_json()))

                # message should be marked as an error
                msg.refresh_from_db()
                self.assertEqual(ERRORED, msg.status)
                self.assertEqual(1, msg.error_count)
                self.assertTrue(msg.next_attempt)

            with patch('requests.get') as mock:
                mock.side_effect = Exception('Kaboom!')

                # manually send it off
                Channel.send_message(dict_to_struct('MsgStruct', msg.as_task_json()))

                # message should be marked as an error
                msg.refresh_from_db()
                self.assertEqual(ERRORED, msg.status)
                self.assertEqual(2, msg.error_count)
                self.assertTrue(msg.next_attempt)

                self.assertFalse(ChannelLog.objects.filter(description__icontains="local variable 'response' "
                                                                                  "referenced before assignment"))

            with patch('requests.get') as mock:
                mock.return_value = MockResponse(200, '001-error', method='GET')

                # manually send it off
                Channel.send_message(dict_to_struct('MsgStruct', msg.as_task_json()))

                # message should be marked as an error
                msg.refresh_from_db()
                self.assertEqual(FAILED, msg.status)
                self.assertEqual(2, msg.error_count)
                self.assertTrue(msg.next_attempt)

        finally:
            settings.SEND_MESSAGES = False

    def test_send_media(self):
        joe = self.create_contact("Joe", "+250788383383")
        msg = joe.send("Test message", self.admin, trigger_send=False, attachments=['image/jpeg:https://example.com/attachments/pic.jpg'])[0]

        try:
            settings.SEND_MESSAGES = True

            with patch('requests.get') as mock:
                mock.return_value = MockResponse(200, '000-ok', method='GET')

                # manually send it off
                Channel.send_message(dict_to_struct('MsgStruct', msg.as_task_json()))

                # check the status of the message is now sent
                msg.refresh_from_db()
                self.assertEqual(WIRED, msg.status)
                self.assertTrue(msg.sent_on)

                self.assertEqual(mock.call_args[1]['params']['msg'],
                                 "Test message\nhttps://example.com/attachments/pic.jpg")

                self.clear_cache()
        finally:
            settings.SEND_MESSAGES = False


class InfobipTest(TembaTest):

    def setUp(self):
        super(InfobipTest, self).setUp()

        self.channel.delete()
        self.channel = Channel.create(self.org, self.user, 'NG', 'IB', None, '+2347030767144',
                                      config=dict(username='ib-user', password='ib-password'),
                                      uuid='00000000-0000-0000-0000-000000001234')

    def test_received(self):
        data = {'receiver': '2347030767144', 'sender': '2347030767143', 'text': 'Hello World'}
        encoded_message = urlencode(data)

        callback_url = reverse('handlers.infobip_handler', args=['received', self.channel.uuid]) + "?" + encoded_message
        response = self.client.get(callback_url)

        self.assertEqual(200, response.status_code)

        # load our message
        msg = Msg.objects.get()
        self.assertEqual('+2347030767143', msg.contact.get_urn(TEL_SCHEME).path)
        self.assertEqual(INCOMING, msg.direction)
        self.assertEqual(self.org, msg.org)
        self.assertEqual(self.channel, msg.channel)
        self.assertEqual("Hello World", msg.text)

        # try it with an invalid receiver, should fail as UUID and receiver id are mismatched
        data['receiver'] = '2347030767145'
        encoded_message = urlencode(data)

        callback_url = reverse('handlers.infobip_handler', args=['received', self.channel.uuid]) + "?" + encoded_message
        response = self.client.get(callback_url)

        # should get 404 as the channel wasn't found
        self.assertEqual(404, response.status_code)

    def test_delivered(self):
        contact = self.create_contact("Joe", '+2347030767143')
        msg = Msg.create_outgoing(self.org, self.user, contact, "Hi Joe")
        msg.external_id = '254021015120766124'
        msg.save(update_fields=('external_id',))

        # mark it as delivered
        base_body = '<DeliveryReport><message id="254021015120766124" sentdate="2014/02/10 16:12:07" ' \
                    ' donedate="2014/02/10 16:13:00" status="STATUS" gsmerror="0" price="0.65" /></DeliveryReport>'
        delivery_url = reverse('handlers.infobip_handler', args=['delivered', self.channel.uuid])

        # assert our SENT status
        response = self.client.post(delivery_url, data=base_body.replace('STATUS', 'SENT'), content_type='application/xml')
        self.assertEqual(200, response.status_code)
        msg = Msg.objects.get()
        self.assertEqual(SENT, msg.status)

        # assert our DELIVERED status
        response = self.client.post(delivery_url, data=base_body.replace('STATUS', 'DELIVERED'), content_type='application/xml')
        self.assertEqual(200, response.status_code)
        msg = Msg.objects.get()
        self.assertEqual(DELIVERED, msg.status)

        # assert our FAILED status
        response = self.client.post(delivery_url, data=base_body.replace('STATUS', 'NOT_SENT'), content_type='application/xml')
        self.assertEqual(200, response.status_code)
        msg = Msg.objects.get()
        self.assertEqual(FAILED, msg.status)

    def test_send(self):
        joe = self.create_contact("Joe", "+250788383383")
        msg = joe.send("Test message", self.admin, trigger_send=False)[0]

        try:
            settings.SEND_MESSAGES = True

            with patch('requests.post') as mock:
                mock.return_value = MockResponse(200, json.dumps(dict(messages=[{'status': {'id': 0}, 'messageid': 12}])))

                # manually send it off
                Channel.send_message(dict_to_struct('MsgStruct', msg.as_task_json()))

                # check the status of the message is now sent
                msg.refresh_from_db()
                self.assertEqual(SENT, msg.status)
                self.assertTrue(msg.sent_on)
                self.assertEqual('12', msg.external_id)

                self.clear_cache()

            with patch('requests.post') as mock:
                mock.return_value = MockResponse(400, "Error", method='POST')

                # manually send it off
                Channel.send_message(dict_to_struct('MsgStruct', msg.as_task_json()))

                # message should be marked as an error
                msg.refresh_from_db()
                self.assertEqual(ERRORED, msg.status)
                self.assertEqual(1, msg.error_count)
                self.assertTrue(msg.next_attempt)

            with patch('requests.post') as mock:
                mock.side_effect = Exception('Kaboom!')

                # manually send it off
                Channel.send_message(dict_to_struct('MsgStruct', msg.as_task_json()))

                # message should be marked as an error
                msg.refresh_from_db()
                self.assertEqual(ERRORED, msg.status)
                self.assertEqual(2, msg.error_count)
                self.assertTrue(msg.next_attempt)

        finally:
            settings.SEND_MESSAGES = False

    def test_send_media(self):
        joe = self.create_contact("Joe", "+250788383383")
        msg = joe.send("Test message", self.admin, trigger_send=False, attachments=['image/jpeg:https://example.com/attachments/pic.jpg'])[0]

        try:
            settings.SEND_MESSAGES = True

            with patch('requests.post') as mock:
                mock.return_value = MockResponse(200, json.dumps(dict(messages=[{'status': {'id': 0}, 'messageid': 12}])))

                # manually send it off
                Channel.send_message(dict_to_struct('MsgStruct', msg.as_task_json()))

                # check the status of the message is now sent
                msg.refresh_from_db()
                self.assertEqual(SENT, msg.status)
                self.assertTrue(msg.sent_on)
                self.assertEqual('12', msg.external_id)

                self.assertEqual(mock.call_args[1]['json']['text'],
                                 "Test message\nhttps://example.com/attachments/pic.jpg")

                self.clear_cache()
        finally:
            settings.SEND_MESSAGES = False


class MacrokioskTest(TembaTest):

    def setUp(self):
        super(MacrokioskTest, self).setUp()

        self.channel.delete()
        config = dict(username='mk-user', password='mk-password')
        config[Channel.CONFIG_MACROKIOSK_SERVICE_ID] = 'SERVICE-ID'
        config[Channel.CONFIG_MACROKIOSK_SENDER_ID] = 'macro'

        self.channel = Channel.create(self.org, self.user, 'NP', 'MK', None, '1212',
                                      config=config, uuid='00000000-0000-0000-0000-000000001234')

    def test_receive(self):

        two_hour_ago = timezone.now() - timedelta(hours=2)

        msg_date = datetime_to_str(two_hour_ago, format="%Y-%m-%d%H:%M:%S")

        data = {'shortcode': '1212', 'from': '+9771488532', 'text': 'Hello World', 'msgid': 'abc1234',
                'time': msg_date}

        encoded_message = urlencode(data)

        callback_url = reverse('handlers.macrokiosk_handler',
                               args=['receive', self.channel.uuid]) + "?" + encoded_message
        response = self.client.get(callback_url)

        self.assertEqual(response.status_code, 200)
        self.assertEqual(response.content, "-1")

        # load our message
        msg = Msg.objects.get()
        self.assertEqual(msg.contact.get_urn(TEL_SCHEME).path, '+9771488532')
        self.assertEqual(msg.direction, INCOMING)
        self.assertEqual(msg.org, self.org)
        self.assertEqual(msg.channel, self.channel)
        self.assertEqual(msg.text, "Hello World")
        self.assertEqual(msg.external_id, 'abc1234')

        message_date = datetime.strptime(msg_date, "%Y-%m-%d%H:%M:%S")
        local_date = pytz.timezone('Asia/Kuala_Lumpur').localize(message_date)
        gmt_date = local_date.astimezone(pytz.utc)
        self.assertEqual(msg.sent_on, gmt_date)

        Msg.objects.all().delete()

        # try longcode and msisdn
        data = {'longcode': '1212', 'msisdn': '+9771488532', 'text': 'Hello World', 'msgid': 'abc1234',
                'time': datetime_to_str(two_hour_ago, format="%Y-%m-%d%H:%M:%S")}

        encoded_message = urlencode(data)

        callback_url = reverse('handlers.macrokiosk_handler',
                               args=['receive', self.channel.uuid]) + "?" + encoded_message
        response = self.client.get(callback_url)

        self.assertEqual(response.status_code, 200)
        self.assertEqual(response.content, "-1")

        # load our message
        msg = Msg.objects.get()
        self.assertEqual(msg.contact.get_urn(TEL_SCHEME).path, '+9771488532')
        self.assertEqual(msg.direction, INCOMING)
        self.assertEqual(msg.org, self.org)
        self.assertEqual(msg.channel, self.channel)
        self.assertEqual(msg.text, "Hello World")
        self.assertEqual(msg.external_id, 'abc1234')

        # mixed param should not be accepted
        data = {'shortcode': '1212', 'msisdn': '+9771488532', 'text': 'Hello World', 'msgid': 'abc1234',
                'time': datetime_to_str(two_hour_ago, format="%Y-%m-%d%H:%M:%S")}

        encoded_message = urlencode(data)

        callback_url = reverse('handlers.macrokiosk_handler', args=['receive', self.channel.uuid]) + "?" + encoded_message
        response = self.client.get(callback_url)

        # should get 400 as the channel wasn't found
        self.assertEqual(400, response.status_code)

        data = {'longcode': '1212', 'from': '+9771488532', 'text': 'Hello World', 'msgid': 'abc1234',
                'time': datetime_to_str(two_hour_ago, format="%Y-%m-%d%H:%M:%S")}

        encoded_message = urlencode(data)

        callback_url = reverse('handlers.macrokiosk_handler', args=['receive', self.channel.uuid]) + "?" + encoded_message
        response = self.client.get(callback_url)

        # should get 400 as the channel wasn't found
        self.assertEqual(400, response.status_code)

        # try missing param
        data = {'from': '+9771488532', 'text': 'Hello World', 'msgid': 'abc1234',
                'time': datetime_to_str(two_hour_ago, format="%Y-%m-%d%H:%M:%S")}
        encoded_message = urlencode(data)

        callback_url = reverse('handlers.macrokiosk_handler', args=['receive', self.channel.uuid]) + "?" + encoded_message
        response = self.client.get(callback_url)

        # should get 400 as the channel wasn't found
        self.assertEqual(400, response.status_code)

        # try it with an invalid receiver, should fail as UUID and receiver id are mismatched
        data['shortcode'] = '1515'
        encoded_message = urlencode(data)

        callback_url = reverse('handlers.macrokiosk_handler', args=['receive', self.channel.uuid]) + "?" + encoded_message
        response = self.client.get(callback_url)

        # should get 400 as the channel wasn't found
        self.assertEqual(400, response.status_code)

    def test_status(self):
        # an invalid uuid
        data = dict(msgid='-1', status='ACCEPTED')
        response = self.client.get(reverse('handlers.macrokiosk_handler', args=['status', 'not-real-uuid']), data)
        self.assertEqual(400, response.status_code)

        # a valid uuid, but invalid data
        status_url = reverse('handlers.macrokiosk_handler', args=['status', self.channel.uuid])
        response = self.client.get(status_url, dict())
        self.assertEqual(400, response.status_code)

        response = self.client.get(status_url, data)
        self.assertEqual(400, response.status_code)

        # ok, lets create an outgoing message to update
        joe = self.create_contact("Joe Biden", "+254788383383")
        msg = joe.send("Hey Joe, it's Obama, pick up!", self.admin)[0]
        msg.external_id = 'msg-uuid'
        msg.save(update_fields=('external_id',))

        data['msgid'] = msg.external_id

        def assertStatus(sms, status, assert_status):
            sms.status = WIRED
            sms.save()
            data['status'] = status
            response = self.client.get(status_url, data)
            self.assertEqual(200, response.status_code)
            sms = Msg.objects.get(external_id=sms.external_id)
            self.assertEqual(assert_status, sms.status)

        assertStatus(msg, 'PROCESSING', WIRED)
        assertStatus(msg, 'ACCEPTED', SENT)
        assertStatus(msg, 'UNDELIVERED', FAILED)
        assertStatus(msg, 'DELIVERED', DELIVERED)

    def test_send(self):
        joe = self.create_contact("Joe", "+9771488532")
        msg = joe.send("Test message", self.admin, trigger_send=False)[0]

        try:
            settings.SEND_MESSAGES = True

            with patch('requests.post') as mock:
                mock.return_value = MockResponse(200, json.dumps({'msisdn': '+9771488532',
                                                                  'msgid': 'asdf-asdf-asdf-asdf'}))

                # manually send it off
                Channel.send_message(dict_to_struct('MsgStruct', msg.as_task_json()))

                # check the status of the message is now sent
                msg.refresh_from_db()
                self.assertEqual(WIRED, msg.status)
                self.assertTrue(msg.sent_on)
                self.assertEqual('asdf-asdf-asdf-asdf', msg.external_id)

                self.assertEqual(mock.call_args[1]['json']['text'], 'Test message')
                self.assertEqual(mock.call_args[1]['json']['from'], 'macro')

                self.clear_cache()

            msg.text = "Unicode. ☺"
            msg.save()

            with patch('requests.post') as mock:
                mock.return_value = MockResponse(200, json.dumps({'msisdn': '+9771488532',
                                                                  'msgid': 'asdf-asdf-asdf-asdf'}))

                # manually send it off
                Channel.send_message(dict_to_struct('MsgStruct', msg.as_task_json()))

                # check the status of the message is now sent
                msg.refresh_from_db()
                self.assertEqual(WIRED, msg.status)
                self.assertTrue(msg.sent_on)

                # assert verify was set to true
                self.assertEqual(mock.call_args[1]['json']['text'], "Unicode. ☺")
                self.assertEqual(mock.call_args[1]['json']['type'], 5)
                self.assertEqual(mock.call_args[1]['json']['servid'], 'SERVICE-ID')

                self.clear_cache()

            # return 400
            with patch('requests.post') as mock:
                mock.return_value = MockResponse(400, json.dumps({'msisdn': "",
                                                                  'msgid': ""}), method='POST')

                # manually send it off
                Channel.send_message(dict_to_struct('MsgStruct', msg.as_task_json()))

                # message should be marked as an error
                msg.refresh_from_db()
                self.assertEqual(ERRORED, msg.status)
                self.assertEqual(1, msg.error_count)
                self.assertTrue(msg.next_attempt)

            # return something that isn't JSON
            with patch('requests.post') as mock:
                mock.return_value = MockResponse(200, "Error", method='POST')

                # manually send it off
                Channel.send_message(dict_to_struct('MsgStruct', msg.as_task_json()))

                # message should be marked as an error
                msg.refresh_from_db()
                self.assertEqual(ERRORED, msg.status)
                self.assertEqual(2, msg.error_count)
                self.assertTrue(msg.next_attempt)

                # we should have "Error" in our error log
                log = ChannelLog.objects.filter(msg=msg).order_by('-pk')[0]
                self.assertEqual("Error", log.response)
                self.assertEqual(200, log.response_status)

        finally:
            settings.SEND_MESSAGES = False

    def test_send_media(self):
        joe = self.create_contact("Joe", "+9771488532")
        msg = joe.send("Test message", self.admin, trigger_send=False,
                       attachments=['image/jpeg:https://example.com/attachments/pic.jpg'])[0]

        try:
            settings.SEND_MESSAGES = True

            with patch('requests.post') as mock:
                mock.return_value = MockResponse(200, json.dumps({'msisdn': '+9771488532',
                                                                  'msgid': 'asdf-asdf-asdf-asdf'}))

                # manually send it off
                Channel.send_message(dict_to_struct('MsgStruct', msg.as_task_json()))

                # check the status of the message is now sent
                msg.refresh_from_db()
                self.assertEqual(WIRED, msg.status)
                self.assertTrue(msg.sent_on)
                self.assertEqual('asdf-asdf-asdf-asdf', msg.external_id)

                self.assertEqual(mock.call_args[1]['json']['text'],
                                 'Test message\nhttps://example.com/attachments/pic.jpg')

                self.clear_cache()

        finally:
            settings.SEND_MESSAGES = False


class BlackmynaTest(TembaTest):

    def setUp(self):
        super(BlackmynaTest, self).setUp()

        self.channel.delete()
        self.channel = Channel.create(self.org, self.user, 'NP', 'BM', None, '1212',
                                      config=dict(username='bm-user', password='bm-password'),
                                      uuid='00000000-0000-0000-0000-000000001234')

    def test_received(self):
        data = {'to': '1212', 'from': '+9771488532', 'text': 'Hello World', 'smsc': 'NTNepal5002'}
        encoded_message = urlencode(data)

        callback_url = reverse('handlers.blackmyna_handler', args=['receive', self.channel.uuid]) + "?" + encoded_message
        response = self.client.get(callback_url)

        self.assertEqual(200, response.status_code)

        # load our message
        msg = Msg.objects.get()
        self.assertEqual('+9771488532', msg.contact.get_urn(TEL_SCHEME).path)
        self.assertEqual(INCOMING, msg.direction)
        self.assertEqual(self.org, msg.org)
        self.assertEqual(self.channel, msg.channel)
        self.assertEqual("Hello World", msg.text)

        # try it with an invalid receiver, should fail as UUID and receiver id are mismatched
        data['to'] = '1515'
        encoded_message = urlencode(data)

        callback_url = reverse('handlers.blackmyna_handler', args=['receive', self.channel.uuid]) + "?" + encoded_message
        response = self.client.get(callback_url)

        # should get 400 as the channel wasn't found
        self.assertEqual(400, response.status_code)

    def test_send(self):
        joe = self.create_contact("Joe", "+9771488532")
        msg = joe.send("Test message", self.admin, trigger_send=False)[0]

        try:
            settings.SEND_MESSAGES = True

            with patch('requests.post') as mock:
                mock.return_value = MockResponse(200, json.dumps([{'recipient': '+9771488532',
                                                                   'id': 'asdf-asdf-asdf-asdf'}]))

                # manually send it off
                Channel.send_message(dict_to_struct('MsgStruct', msg.as_task_json()))

                # check the status of the message is now sent
                msg.refresh_from_db()
                self.assertEqual(WIRED, msg.status)
                self.assertTrue(msg.sent_on)
                self.assertEqual('asdf-asdf-asdf-asdf', msg.external_id)

                self.assertEqual(mock.call_args[1]['data']['message'], 'Test message')

                self.clear_cache()

            # return 400
            with patch('requests.post') as mock:
                mock.return_value = MockResponse(400, "Error", method='POST')

                # manually send it off
                Channel.send_message(dict_to_struct('MsgStruct', msg.as_task_json()))

                # message should be marked as an error
                msg.refresh_from_db()
                self.assertEqual(ERRORED, msg.status)
                self.assertEqual(1, msg.error_count)
                self.assertTrue(msg.next_attempt)

            # return something that isn't JSON
            with patch('requests.post') as mock:
                mock.return_value = MockResponse(200, "Error", method='POST')

                # manually send it off
                Channel.send_message(dict_to_struct('MsgStruct', msg.as_task_json()))

                # message should be marked as an error
                msg.refresh_from_db()
                self.assertEqual(ERRORED, msg.status)
                self.assertEqual(2, msg.error_count)
                self.assertTrue(msg.next_attempt)

                # we should have "Error" in our error log
                log = ChannelLog.objects.filter(msg=msg).order_by('-pk')[0]
                self.assertEqual("Error", log.response)
                self.assertEqual(200, log.response_status)

        finally:
            settings.SEND_MESSAGES = False

    def test_send_media(self):
        joe = self.create_contact("Joe", "+9771488532")
        msg = joe.send("Test message", self.admin, trigger_send=False, attachments=['image/jpeg:https://example.com/attachments/pic.jpg'])[0]

        try:
            settings.SEND_MESSAGES = True

            with patch('requests.post') as mock:
                mock.return_value = MockResponse(200, json.dumps([{'recipient': '+9771488532',
                                                                   'id': 'asdf-asdf-asdf-asdf'}]))

                # manually send it off
                Channel.send_message(dict_to_struct('MsgStruct', msg.as_task_json()))

                # check the status of the message is now sent
                msg.refresh_from_db()
                self.assertEqual(WIRED, msg.status)
                self.assertTrue(msg.sent_on)
                self.assertEqual('asdf-asdf-asdf-asdf', msg.external_id)

                self.assertEqual(mock.call_args[1]['data']['message'],
                                 'Test message\nhttps://example.com/attachments/pic.jpg')

                self.clear_cache()

        finally:
            settings.SEND_MESSAGES = False

    def test_status(self):
        # an invalid uuid
        data = dict(id='-1', status='10')
        response = self.client.get(reverse('handlers.blackmyna_handler', args=['status', 'not-real-uuid']), data)
        self.assertEqual(400, response.status_code)

        # a valid uuid, but invalid data
        status_url = reverse('handlers.blackmyna_handler', args=['status', self.channel.uuid])
        response = self.client.get(status_url, dict())
        self.assertEqual(400, response.status_code)

        response = self.client.get(status_url, data)
        self.assertEqual(400, response.status_code)

        # ok, lets create an outgoing message to update
        joe = self.create_contact("Joe Biden", "+254788383383")
        msg = joe.send("Hey Joe, it's Obama, pick up!", self.admin)[0]
        msg.external_id = 'msg-uuid'
        msg.save(update_fields=('external_id',))

        data['id'] = msg.external_id

        def assertStatus(sms, status, assert_status):
            sms.status = WIRED
            sms.save()
            data['status'] = status
            response = self.client.get(status_url, data)
            self.assertEqual(200, response.status_code)
            sms = Msg.objects.get(external_id=sms.external_id)
            self.assertEqual(assert_status, sms.status)

        assertStatus(msg, '0', WIRED)
        assertStatus(msg, '1', DELIVERED)
        assertStatus(msg, '2', FAILED)
        assertStatus(msg, '3', WIRED)
        assertStatus(msg, '4', WIRED)
        assertStatus(msg, '8', SENT)
        assertStatus(msg, '16', FAILED)


class SMSCentralTest(TembaTest):

    def setUp(self):
        super(SMSCentralTest, self).setUp()

        self.channel.delete()
        self.channel = Channel.create(self.org, self.user, 'NP', 'SC', None, '1212',
                                      config=dict(username='sc-user', password='sc-password'),
                                      uuid='00000000-0000-0000-0000-000000001234')

    def test_received(self):
        data = {'mobile': '+9771488532', 'message': 'Hello World', 'telco': 'Ncell'}
        encoded_message = urlencode(data)

        callback_url = reverse('handlers.smscentral_handler', args=['receive', self.channel.uuid]) + "?" + encoded_message
        response = self.client.get(callback_url)

        self.assertEqual(200, response.status_code)

        # load our message
        msg = Msg.objects.get()
        self.assertEqual('+9771488532', msg.contact.get_urn(TEL_SCHEME).path)
        self.assertEqual(INCOMING, msg.direction)
        self.assertEqual(self.org, msg.org)
        self.assertEqual(self.channel, msg.channel)
        self.assertEqual("Hello World", msg.text)

        # try it with an invalid channel
        callback_url = reverse('handlers.smscentral_handler', args=['receive', '1234-asdf']) + "?" + encoded_message
        response = self.client.get(callback_url)

        # should get 400 as the channel wasn't found
        self.assertEqual(400, response.status_code)

    def test_send(self):
        joe = self.create_contact("Joe", "+9771488532")
        msg = joe.send("Test message", self.admin, trigger_send=False)[0]

        try:
            settings.SEND_MESSAGES = True

            with patch('requests.post') as mock:
                mock.return_value = MockResponse(200, '')

                # manually send it off
                Channel.send_message(dict_to_struct('MsgStruct', msg.as_task_json()))

                # check the status of the message is now sent
                msg.refresh_from_db()
                self.assertEqual(WIRED, msg.status)
                self.assertTrue(msg.sent_on)

                mock.assert_called_with('http://smail.smscentral.com.np/bp/ApiSms.php',
                                        data={'user': 'sc-user', 'pass': 'sc-password',
                                              'mobile': '9771488532', 'content': "Test message"},
                                        headers=TEMBA_HEADERS,
                                        timeout=30)

                self.clear_cache()

            # return 400
            with patch('requests.post') as mock:
                mock.return_value = MockResponse(400, "Error", method='POST')

                # manually send it off
                Channel.send_message(dict_to_struct('MsgStruct', msg.as_task_json()))

                # message should be marked as an error
                msg.refresh_from_db()
                self.assertEqual(ERRORED, msg.status)
                self.assertEqual(1, msg.error_count)
                self.assertTrue(msg.next_attempt)

            # return 400
            with patch('requests.post') as mock:
                mock.side_effect = Exception('Kaboom!')

                # manually send it off
                Channel.send_message(dict_to_struct('MsgStruct', msg.as_task_json()))

                # message should be marked as an error
                msg.refresh_from_db()
                self.assertEqual(ERRORED, msg.status)
                self.assertEqual(2, msg.error_count)
                self.assertTrue(msg.next_attempt)

                self.assertFalse(ChannelLog.objects.filter(description__icontains="local variable 'response' "
                                                                                  "referenced before assignment"))

        finally:
            settings.SEND_MESSAGES = False

    def test_send_media(self):
        joe = self.create_contact("Joe", "+9771488532")
        msg = joe.send("Test message", self.admin, trigger_send=False, attachments=['image/jpeg:https://example.com/attachments/pic.jpg'])[0]

        try:
            settings.SEND_MESSAGES = True

            with patch('requests.post') as mock:
                mock.return_value = MockResponse(200, '')

                # manually send it off
                Channel.send_message(dict_to_struct('MsgStruct', msg.as_task_json()))

                # check the status of the message is now sent
                msg.refresh_from_db()
                self.assertEqual(WIRED, msg.status)
                self.assertTrue(msg.sent_on)

                mock.assert_called_with('http://smail.smscentral.com.np/bp/ApiSms.php',
                                        data={'user': 'sc-user', 'pass': 'sc-password',
                                              'mobile': '9771488532',
                                              'content': "Test message\nhttps://example.com/attachments/pic.jpg"},
                                        headers=TEMBA_HEADERS,
                                        timeout=30)

                self.clear_cache()
        finally:
            settings.SEND_MESSAGES = False


class Hub9Test(TembaTest):

    def setUp(self):
        super(Hub9Test, self).setUp()

        self.channel.delete()
        self.channel = Channel.create(self.org, self.user, 'ID', 'H9', None, '+6289881134567',
                                      config=dict(username='h9-user', password='h9-password'),
                                      uuid='00000000-0000-0000-0000-000000001234')

    def test_received(self):
        # http://localhost:8000/api/v1/hub9/received/9bbffaeb-3b12-4fe1-bcaa-fd50cce2ada2/?
        # userid=testusr&password=test&original=6289881134567&sendto=6282881134567
        # &messageid=99123635&message=Test+sending+sms
        data = {
            'userid': 'testusr',
            'password': 'test',
            'original': '6289881134560',
            'sendto': '6289881134567',
            'message': 'Hello World'
        }
        encoded_message = urlencode(data)

        callback_url = reverse('handlers.hub9_handler', args=['received', self.channel.uuid]) + "?" + encoded_message
        response = self.client.get(callback_url)

        self.assertEqual(200, response.status_code)

        # load our message
        msg = Msg.objects.get()
        self.assertEqual('+6289881134560', msg.contact.get_urn(TEL_SCHEME).path)
        self.assertEqual(INCOMING, msg.direction)
        self.assertEqual(self.org, msg.org)
        self.assertEqual(self.channel, msg.channel)
        self.assertEqual("Hello World", msg.text)

        # try it with an invalid receiver, should fail as UUID and receiver id are mismatched
        data['sendto'] = '6289881131111'
        encoded_message = urlencode(data)

        callback_url = reverse('handlers.hub9_handler', args=['received', self.channel.uuid]) + "?" + encoded_message
        response = self.client.get(callback_url)

        # should get 404 as the channel wasn't found
        self.assertEqual(404, response.status_code)

        # the case of 11 digits numer from hub9
        data = {
            'userid': 'testusr',
            'password': 'test',
            'original': '62811999374',
            'sendto': '6289881134567',
            'message': 'Hello Jakarta'
        }
        encoded_message = urlencode(data)

        callback_url = reverse('handlers.hub9_handler', args=['received', self.channel.uuid]) + "?" + encoded_message
        response = self.client.get(callback_url)

        self.assertEqual(200, response.status_code)

        # load our message
        msg = Msg.objects.all().order_by('-pk').first()
        self.assertEqual('+62811999374', msg.contact.raw_tel())
        self.assertEqual(INCOMING, msg.direction)
        self.assertEqual(self.org, msg.org)
        self.assertEqual(self.channel, msg.channel)
        self.assertEqual("Hello Jakarta", msg.text)

    def test_send(self):
        joe = self.create_contact("Joe", "+250788383383")
        msg = joe.send("Test message", self.admin, trigger_send=False)[0]

        try:
            settings.SEND_MESSAGES = True

            with patch('requests.get') as mock:
                mock.return_value = MockResponse(200, "000")

                # manually send it off
                Channel.send_message(dict_to_struct('MsgStruct', msg.as_task_json()))

                # check the status of the message is now sent
                msg.refresh_from_db()
                self.assertEqual(SENT, msg.status)
                self.assertTrue(msg.sent_on)

                self.assertTrue(mock.call_args[0][0].startswith(HUB9_ENDPOINT))
                self.assertTrue("message=Test+message" in mock.call_args[0][0])

                self.clear_cache()

            with patch('requests.get') as mock:
                mock.return_value = MockResponse(400, "Error", method='POST')

                # manually send it off
                Channel.send_message(dict_to_struct('MsgStruct', msg.as_task_json()))

                # message should be marked as an error
                msg.refresh_from_db()
                self.assertEqual(ERRORED, msg.status)
                self.assertEqual(1, msg.error_count)
                self.assertTrue(msg.next_attempt)
        finally:
            settings.SEND_MESSAGES = False

    def test_send_media(self):
        joe = self.create_contact("Joe", "+250788383383")
        msg = joe.send("Test message", self.admin, trigger_send=False, attachments=['image/jpeg:https://example.com/attachments/pic.jpg'])[0]

        try:
            settings.SEND_MESSAGES = True

            with patch('requests.get') as mock:
                mock.return_value = MockResponse(200, "000")

                # manually send it off
                Channel.send_message(dict_to_struct('MsgStruct', msg.as_task_json()))

                # check the status of the message is now sent
                msg.refresh_from_db()
                self.assertEqual(SENT, msg.status)
                self.assertTrue(msg.sent_on)

                self.clear_cache()

                self.assertTrue(mock.call_args[0][0].startswith(HUB9_ENDPOINT))
                self.assertIn("message=Test+message%0Ahttps%3A%2F%2Fexample.com%2Fattachments%2Fpic.jpg", mock.call_args[0][0])

        finally:
            settings.SEND_MESSAGES = False


class DartMediaTest(TembaTest):

    def setUp(self):
        super(DartMediaTest, self).setUp()

        self.channel.delete()
        self.channel = Channel.create(self.org, self.user, 'ID', 'DA', None, '+6289881134567',
                                      config=dict(username='dartmedia-user', password='dartmedia-password'),
                                      uuid='00000000-0000-0000-0000-000000001234')

    def test_received(self):
        # http://localhost:8000/api/v1/dartmedia/received/9bbffaeb-3b12-4fe1-bcaa-fd50cce2ada2/?
        # userid=testusr&password=test&original=6289881134567&sendto=6282881134567
        # &messageid=99123635&message=Test+sending+sms
        data = {
            'userid': 'testusr',
            'password': 'test',
            'original': '6289881134560',
            'sendto': '6289881134567',
            'message': 'Hello World'
        }
        encoded_message = urlencode(data)

        callback_url = reverse('handlers.dartmedia_handler', args=['received', self.channel.uuid]) + "?" + encoded_message
        response = self.client.get(callback_url)

        self.assertEqual(200, response.status_code)

        # load our message
        msg = Msg.objects.get()
        self.assertEqual('+6289881134560', msg.contact.get_urn(TEL_SCHEME).path)
        self.assertEqual(INCOMING, msg.direction)
        self.assertEqual(self.org, msg.org)
        self.assertEqual(self.channel, msg.channel)
        self.assertEqual("Hello World", msg.text)

        # try it with an invalid receiver, should fail as UUID and receiver id are mismatched
        data['sendto'] = '6289881131111'
        encoded_message = urlencode(data)

        callback_url = reverse('handlers.dartmedia_handler', args=['received', self.channel.uuid]) + "?" + encoded_message
        response = self.client.get(callback_url)

        # should get 404 as the channel wasn't found
        self.assertEqual(404, response.status_code)

        # the case of 11 digits number from dartmedia
        data = {
            'userid': 'testusr',
            'password': 'test',
            'original': '62811999374',
            'sendto': '6289881134567',
            'message': 'Hello Jakarta'
        }
        encoded_message = urlencode(data)

        callback_url = reverse('handlers.dartmedia_handler', args=['received', self.channel.uuid]) + "?" + encoded_message
        response = self.client.get(callback_url)

        self.assertEqual(200, response.status_code)

        # load our message
        msg = Msg.objects.all().order_by('-pk').first()
        self.assertEqual('+62811999374', msg.contact.raw_tel())
        self.assertEqual(INCOMING, msg.direction)
        self.assertEqual(self.org, msg.org)
        self.assertEqual(self.channel, msg.channel)
        self.assertEqual("Hello Jakarta", msg.text)

        # short code do not have + in address
        self.channel.address = '12345'
        self.channel.save()

        # missing parameters
        data = {
            'userid': 'testusr',
            'password': 'test',
            'original': '62811999375',
            'message': 'Hello Indonesia'
        }

        encoded_message = urlencode(data)
        callback_url = reverse('handlers.dartmedia_handler', args=['received', self.channel.uuid]) + "?" + encoded_message
        response = self.client.get(callback_url)

        self.assertEqual(401, response.status_code)
        self.assertEqual(response.content, "Parameters message, original and sendto should not be null.")

        # all needed params
        data = {
            'userid': 'testusr',
            'password': 'test',
            'original': '62811999375',
            'sendto': '12345',
            'message': 'Hello Indonesia'
        }

        encoded_message = urlencode(data)
        callback_url = reverse('handlers.dartmedia_handler', args=['received', self.channel.uuid]) + "?" + encoded_message
        response = self.client.get(callback_url)

        self.assertEqual(200, response.status_code)

        # load our message
        msg = Msg.objects.all().order_by('-pk').first()
        self.assertEqual('+62811999375', msg.contact.raw_tel())
        self.assertEqual(INCOMING, msg.direction)
        self.assertEqual(self.org, msg.org)
        self.assertEqual(self.channel, msg.channel)
        self.assertEqual("Hello Indonesia", msg.text)

    def test_send(self):
        joe = self.create_contact("Joe", "+250788383383")
        msg = joe.send("Test message", self.admin, trigger_send=False)[0]

        try:
            settings.SEND_MESSAGES = True

            with patch('requests.get') as mock:
                mock.return_value = MockResponse(200, "000")

                # manually send it off
                Channel.send_message(dict_to_struct('MsgStruct', msg.as_task_json()))

                # check the status of the message is now sent
                msg.refresh_from_db()
                self.assertEqual(SENT, msg.status)
                self.assertTrue(msg.sent_on)

                self.assertTrue("message=Test+message" in mock.call_args[0][0])

                self.clear_cache()

                self.assertTrue(mock.call_args[0][0].startswith(DART_MEDIA_ENDPOINT))

            with patch('requests.get') as mock:
                mock.return_value = MockResponse(400, "Error", method='POST')

                # manually send it off
                Channel.send_message(dict_to_struct('MsgStruct', msg.as_task_json()))

                # message should be marked as an error
                msg.refresh_from_db()
                self.assertEqual(ERRORED, msg.status)
                self.assertEqual(1, msg.error_count)
                self.assertTrue(msg.next_attempt)
        finally:
            settings.SEND_MESSAGES = False

    def test_send_media(self):
        joe = self.create_contact("Joe", "+250788383383")
        msg = joe.send("Test message", self.admin, trigger_send=False, attachments=['image/jpeg:https://example.com/attachments/pic.jpg'])[0]

        try:
            settings.SEND_MESSAGES = True

            with patch('requests.get') as mock:
                mock.return_value = MockResponse(200, "000")

                # manually send it off
                Channel.send_message(dict_to_struct('MsgStruct', msg.as_task_json()))

                # check the status of the message is now sent
                msg.refresh_from_db()
                self.assertEqual(SENT, msg.status)
                self.assertTrue(msg.sent_on)

                self.assertIn("message=Test+message%0Ahttps%3A%2F%2Fexample.com%2Fattachments%2Fpic.jpg", mock.call_args[0][0])
                self.clear_cache()
                self.assertTrue(mock.call_args[0][0].startswith(DART_MEDIA_ENDPOINT))

        finally:
            settings.SEND_MESSAGES = False


class HighConnectionTest(TembaTest):

    def setUp(self):
        super(HighConnectionTest, self).setUp()

        self.channel.delete()
        self.channel = Channel.create(self.org, self.user, 'FR', 'HX', None, '5151',
                                      config=dict(username='hcnx-user', password='hcnx-password'),
                                      uuid='00000000-0000-0000-0000-000000001234')

    def test_handler(self):
        # http://localhost:8000/api/v1/hcnx/receive/asdf-asdf-asdf-asdf/?FROM=+33610346460&TO=5151&MESSAGE=Hello+World
        data = {'FROM': '+33610346460', 'TO': '5151', 'MESSAGE': 'Hello World', 'RECEPTION_DATE': '2015-04-02T14:26:06'}

        callback_url = reverse('handlers.hcnx_handler', args=['receive', self.channel.uuid])
        response = self.client.post(callback_url, data)

        self.assertEqual(200, response.status_code)

        # load our message
        msg = Msg.objects.get()
        self.assertEqual('+33610346460', msg.contact.get_urn(TEL_SCHEME).path)
        self.assertEqual(INCOMING, msg.direction)
        self.assertEqual(self.org, msg.org)
        self.assertEqual(self.channel, msg.channel)
        self.assertEqual("Hello World", msg.text)
        self.assertEqual(14, msg.sent_on.astimezone(pytz.utc).hour)

        # try it with an invalid receiver, should fail as UUID isn't known
        callback_url = reverse('handlers.hcnx_handler', args=['receive', uuid.uuid4()])
        response = self.client.post(callback_url, data)

        # should get 400 as the channel wasn't found
        self.assertEqual(400, response.status_code)

        # create an outgoing message instead
        contact = msg.contact
        Msg.objects.all().delete()

        contact.send("outgoing message", self.admin)
        msg = Msg.objects.get()

        # now update the status via a callback
        data = {'ret_id': msg.id, 'status': '6'}
        encoded_message = urlencode(data)

        callback_url = reverse('handlers.hcnx_handler', args=['status', self.channel.uuid]) + "?" + encoded_message
        response = self.client.get(callback_url)

        self.assertEqual(200, response.status_code)

        msg = Msg.objects.get()
        self.assertEqual(DELIVERED, msg.status)

    def test_send_media(self):
        joe = self.create_contact("Joe", "+250788383383")
        msg = joe.send("Test message", self.admin, trigger_send=False, attachments=['image/jpeg:https://example.com/attachments/pic.jpg'])[0]

        try:
            settings.SEND_MESSAGES = True

            with patch('requests.get') as mock:
                mock.return_value = MockResponse(200, "Sent")

                # manually send it off
                Channel.send_message(dict_to_struct('MsgStruct', msg.as_task_json()))

                # check the status of the message is now sent
                msg.refresh_from_db()
                self.assertEqual(WIRED, msg.status)
                self.assertTrue(msg.sent_on)
                self.assertIn("text=Test+message%0Ahttps%3A%2F%2Fexample.com%2Fattachments%2Fpic.jpg", mock.call_args[0][0])
                self.clear_cache()
        finally:
            settings.SEND_MESSAGES = True

    def test_send(self):
        joe = self.create_contact("Joe", "+250788383383")
        msg = joe.send("Test message", self.admin, trigger_send=False)[0]

        try:
            settings.SEND_MESSAGES = True

            with patch('requests.get') as mock:
                mock.return_value = MockResponse(200, "Sent")

                # manually send it off
                Channel.send_message(dict_to_struct('MsgStruct', msg.as_task_json()))

                # check the status of the message is now sent
                msg.refresh_from_db()
                self.assertEqual(WIRED, msg.status)
                self.assertTrue(msg.sent_on)

                self.assertTrue("text=Test+message" in mock.call_args[0][0])

                self.clear_cache()

            with patch('requests.get') as mock:
                mock.return_value = MockResponse(400, "Error")

                # manually send it off
                Channel.send_message(dict_to_struct('MsgStruct', msg.as_task_json()))

                # message should be marked as an error
                msg.refresh_from_db()
                self.assertEqual(ERRORED, msg.status)
                self.assertEqual(1, msg.error_count)
                self.assertTrue(msg.next_attempt)

            with patch('requests.get') as mock:
                mock.side_effect = Exception('Kaboom!')

                # manually send it off
                Channel.send_message(dict_to_struct('MsgStruct', msg.as_task_json()))

                # message should be marked as an error
                msg.refresh_from_db()
                self.assertEqual(ERRORED, msg.status)
                self.assertEqual(2, msg.error_count)
                self.assertTrue(msg.next_attempt)

                self.assertFalse(ChannelLog.objects.filter(description__icontains="local variable 'response' "
                                                                                  "referenced before assignment"))

        finally:
            settings.SEND_MESSAGES = False


class TwilioTest(TembaTest):

    def setUp(self):
        super(TwilioTest, self).setUp()

        self.channel.delete()
        self.channel = Channel.create(self.org, self.user, 'RW', 'T', None, '+250785551212',
                                      uuid='00000000-0000-0000-0000-000000001234',
                                      config={Channel.CONFIG_AUTH_TOKEN: '0b14d47901387c03f92253a4e4449d5e',
                                              Channel.CONFIG_ACCOUNT_SID: 'ACe54dc36bfd2a3b483b7ed854b2dd40c1',
                                              Channel.CONFIG_APPLICATION_SID: 'AP6fe2069df7f9482a8031cb61dc155de2'})

        # twilio test credentials
        self.account_sid = "ACe54dc36bfd2a3b483b7ed854b2dd40c1"
        self.account_token = "0b14d47901387c03f92253a4e4449d5e"
        self.application_sid = "AP6fe2069df7f9482a8031cb61dc155de2"

        self.channel.org.config = json.dumps({ACCOUNT_SID: self.account_sid,
                                              ACCOUNT_TOKEN: self.account_token,
                                              APPLICATION_SID: self.application_sid})
        self.channel.org.save()

    def signed_request(self, url, data, validator=None):
        """
        Makes a post to the Twilio handler with a computed signature
        """
        if not validator:
            validator = RequestValidator(self.org.get_twilio_client().auth[1])

        signature = validator.compute_signature('https://' + settings.TEMBA_HOST + url, data)
        return self.client.post(url, data, **{'HTTP_X_TWILIO_SIGNATURE': signature})

    @patch('temba.ivr.clients.TwilioClient', MockTwilioClient)
    @patch('twilio.util.RequestValidator', MockRequestValidator)
    def test_receive_media(self):
        post_data = dict(To=self.channel.address, From='+250788383383', Body="Test",
                         NumMedia='1', MediaUrl0='https://yourimage.io/IMPOSSIBLE-HASH',
                         MediaContentType0='audio/x-wav')

        twilio_url = reverse('handlers.twilio_handler', args=['receive', self.channel.uuid])

        client = self.org.get_twilio_client()
        validator = RequestValidator(client.auth[1])
        signature = validator.compute_signature('https://' + settings.TEMBA_HOST + twilio_url, post_data)

        with patch('requests.get') as response:
            mock = MockResponse(200, 'Fake Recording Bits')
            mock.add_header('Content-Disposition', 'filename="audio0000.wav"')
            mock.add_header('Content-Type', 'audio/x-wav')
            response.return_value = mock
            response = self.client.post(twilio_url, post_data, **{'HTTP_X_TWILIO_SIGNATURE': signature})
            self.assertEqual(201, response.status_code)

        # should have a single message with text and attachment
        msg = Msg.objects.get()
        self.assertEqual(msg.text, 'Test')
        self.assertEqual(len(msg.attachments), 1)
        self.assertTrue(msg.attachments[0].startswith('audio/x-wav:https://%s' % settings.AWS_BUCKET_DOMAIN))
        self.assertTrue(msg.attachments[0].endswith('.wav'))

        Msg.objects.all().delete()

        # try with no message body
        with patch('requests.get') as response:
            mock = MockResponse(200, 'Fake Recording Bits')
            mock.add_header('Content-Disposition', 'filename="audio0000.wav"')
            mock.add_header('Content-Type', 'audio/x-wav')
            response.return_value = mock

            post_data['Body'] = ''
            signature = validator.compute_signature('https://' + settings.TEMBA_HOST + '/handlers/twilio/', post_data)
            self.client.post(twilio_url, post_data, **{'HTTP_X_TWILIO_SIGNATURE': signature})

        # should have a single message with an attachment but no text
        msg = Msg.objects.get()
        self.assertEqual(msg.text, '')
        self.assertEqual(len(msg.attachments), 1)
        self.assertTrue(msg.attachments[0].startswith('audio/x-wav:https://%s' % settings.AWS_BUCKET_DOMAIN))
        self.assertTrue(msg.attachments[0].endswith('.wav'))

        Msg.objects.all().delete()

        with patch('requests.get') as response:
            mock1 = MockResponse(404, 'No such file')
            mock2 = MockResponse(200, 'Fake VCF Bits')
            mock2.add_header('Content-Type', 'text/x-vcard')
            mock2.add_header('Content-Disposition', 'inline')
            response.side_effect = (mock1, mock2)

            post_data['Body'] = ''
            signature = validator.compute_signature('https://' + settings.TEMBA_HOST + '/handlers/twilio/', post_data)
            response = self.client.post(twilio_url, post_data, **{'HTTP_X_TWILIO_SIGNATURE': signature})

        msg = Msg.objects.get()
        self.assertTrue(msg.attachments[0].startswith('text/x-vcard:https://%s' % settings.AWS_BUCKET_DOMAIN))
        self.assertTrue(msg.attachments[0].endswith('.vcf'))

    def test_receive_base64(self):
        post_data = dict(To=self.channel.address, From='+250788383383', Body="QmFubm9uIEV4cGxhaW5zIFRoZSBXb3JsZCAuLi4K4oCcVGhlIENhbXAgb2YgdGhlIFNhaW50c+KA\r")
        twilio_url = reverse('handlers.twilio_handler', args=['receive', self.channel.uuid])
        self.signed_request(twilio_url, post_data)
        self.assertIsNotNone(Msg.objects.filter(text__contains='Bannon Explains').first())

    def test_receive(self):
        post_data = dict(To=self.channel.address, From='+250788383383', Body="Hello World")
        twilio_url = reverse('handlers.twilio_handler', args=['receive', self.channel.uuid])

        response = self.client.post(twilio_url, post_data)
        self.assertEqual(response.status_code, 400)

        # this time sign it appropriately, should work
        client = self.org.get_twilio_client()
        validator = RequestValidator(client.auth[1])

        # remove twilio connection
        self.channel.org.config = json.dumps({})
        self.channel.org.save()

        signature = validator.compute_signature('https://' + settings.TEMBA_HOST + '/handlers/twilio/', post_data)
        response = self.client.post(twilio_url, post_data, **{'HTTP_X_TWILIO_SIGNATURE': signature})

        self.assertEqual(400, response.status_code)

        # connect twilio again
        self.channel.org.config = json.dumps({ACCOUNT_SID: self.account_sid,
                                              ACCOUNT_TOKEN: self.account_token,
                                              APPLICATION_SID: self.application_sid})

        self.channel.org.save()

        response = self.signed_request(twilio_url, post_data)
        self.assertEqual(response.status_code, 201)

        # and we should have a new message
        msg1 = Msg.objects.get()
        self.assertEqual("+250788383383", msg1.contact.get_urn(TEL_SCHEME).path)
        self.assertEqual(INCOMING, msg1.direction)
        self.assertEqual(self.org, msg1.org)
        self.assertEqual(self.channel, msg1.channel)
        self.assertEqual("Hello World", msg1.text)

        # try without including number, but with country
        del post_data['To']
        post_data['ToCountry'] = 'RW'
        response = self.signed_request(twilio_url, post_data)
        self.assertEqual(response.status_code, 400)

        # try with non-normalized number
        post_data['To'] = '0785551212'
        post_data['ToCountry'] = 'RW'
        response = self.signed_request(twilio_url, post_data)
        self.assertEqual(response.status_code, 201)

        # and we should have another new message
        msg2 = Msg.objects.exclude(pk=msg1.pk).get()
        self.assertEqual(self.channel, msg2.channel)

        # create an outgoing message instead
        contact = msg2.contact
        Msg.objects.all().delete()

        contact.send("outgoing message", self.admin)
        msg = Msg.objects.get()

        # now update the status via a callback
        post_data['SmsStatus'] = 'sent'
        validator = RequestValidator(self.org.get_twilio_client().auth[1])

        # remove twilio connection
        self.channel.org.config = json.dumps({})
        self.channel.org.save()

        response = self.signed_request(twilio_url + "?action=callback&id=%d" % msg.id, post_data, validator)
        self.assertEqual(response.status_code, 400)

        # connect twilio again
        self.channel.org.config = json.dumps({ACCOUNT_SID: self.account_sid,
                                              ACCOUNT_TOKEN: self.account_token,
                                              APPLICATION_SID: self.application_sid})
        self.channel.org.save()

        self.channel.config = json.dumps(dict(auth_token=self.account_token,
                                              account_sid=self.account_sid))
        self.channel.save()

        response = self.signed_request(twilio_url + "?action=callback&id=%d" % msg.id, post_data)
        self.assertEqual(response.status_code, 200)

        msg = Msg.objects.get()
        self.assertEqual(SENT, msg.status)

        # try it with a failed SMS
        Msg.objects.all().delete()
        contact.send("outgoing message", self.admin)
        msg = Msg.objects.get()

        # now update the status via a callback
        post_data['SmsStatus'] = 'failed'

        response = self.signed_request(twilio_url + "?action=callback&id=%d" % msg.id, post_data)
        self.assertEqual(response.status_code, 200)

        msg = Msg.objects.get()
        self.assertEqual(FAILED, msg.status)

        # no message with id
        Msg.objects.all().delete()

        response = self.signed_request(twilio_url + "?action=callback&id=%d" % msg.id, post_data)
        self.assertEqual(response.status_code, 400)

        # test TwiML Handler...

        self.channel.delete()
        post_data = dict(To=self.channel.address, From='+250788383300', Body="Hello World")

        # try without signing
        twiml_api_url = reverse('handlers.twiml_api_handler', args=['1234-1234-1234-12345'])
        response = self.client.post(twiml_api_url, post_data)
        self.assertEqual(response.status_code, 400)

        # create new channel
        self.channel = Channel.create(self.org, self.user, 'RW', 'TW', None, '+250785551212',
                                      uuid='00000000-0000-0000-0000-000000001234')

        send_url = "https://api.twilio.com"

        self.channel.config = json.dumps({Channel.CONFIG_ACCOUNT_SID: self.account_sid,
                                          Channel.CONFIG_AUTH_TOKEN: self.account_token,
                                          Channel.CONFIG_SEND_URL: send_url})
        self.channel.save()

        post_data = dict(To=self.channel.address, From='+250788383300', Body="Hello World")
        twiml_api_url = reverse('handlers.twiml_api_handler', args=[self.channel.uuid])

        response = self.client.post(twiml_api_url, post_data)
        self.assertEqual(response.status_code, 400)

        client = self.channel.get_twiml_client()
        validator = RequestValidator(client.auth[1])
        signature = validator.compute_signature(
            'https://' + settings.HOSTNAME + '/handlers/twiml_api/' + self.channel.uuid,
            post_data
        )
        response = self.client.post(twiml_api_url, post_data, **{'HTTP_X_TWILIO_SIGNATURE': signature})
        self.assertEqual(201, response.status_code)

        msg1 = Msg.objects.get()
        self.assertEqual("+250788383300", msg1.contact.get_urn(TEL_SCHEME).path)
        self.assertEqual(INCOMING, msg1.direction)
        self.assertEqual(self.org, msg1.org)
        self.assertEqual(self.channel, msg1.channel)
        self.assertEqual("Hello World", msg1.text)

    def test_send(self):
        from temba.orgs.models import ACCOUNT_SID, ACCOUNT_TOKEN, APPLICATION_SID
        org_config = self.org.config_json()
        org_config[ACCOUNT_SID] = 'twilio_sid'
        org_config[ACCOUNT_TOKEN] = 'twilio_token'
        org_config[APPLICATION_SID] = 'twilio_sid'
        self.org.config = json.dumps(org_config)
        self.org.save()

        joe = self.create_contact("Joe", "+250788383383")

        with self.settings(SEND_MESSAGES=True):
            with patch('twilio.rest.resources.base.make_request') as mock:
                for channel_type in ['T', 'TMS', 'TW']:
                    ChannelLog.objects.all().delete()
                    Msg.objects.all().delete()

                    msg = joe.send("Test message", self.admin, trigger_send=False)[0]

                    self.channel.channel_type = channel_type
                    if channel_type == 'TMS':
                        self.channel.config = json.dumps(dict(messaging_service_sid="MSG-SERVICE-SID",
                                                              auth_token='twilio_token',
                                                              account_sid='twilio_sid'))
                    elif channel_type == 'TW':
                        self.channel.config = json.dumps({Channel.CONFIG_SEND_URL: 'https://api.twilio.com',
                                                          Channel.CONFIG_ACCOUNT_SID: 'twilio_sid',
                                                          Channel.CONFIG_AUTH_TOKEN: 'twilio_token'})
                    self.channel.save()

                    mock.return_value = MockResponse(200, '{ "account_sid": "ac1232", "sid": "12345"}')
                    mock.side_effect = None
                    self.clear_cache()

                    # manually send it off
                    Channel.send_message(dict_to_struct('MsgStruct', msg.as_task_json()))

                    # check the status of the message is now sent
                    msg.refresh_from_db()
                    self.assertEqual(WIRED, msg.status)
                    self.assertTrue(msg.sent_on)

                    self.clear_cache()

                    # handle the status callback
                    callback_url = Channel.build_twilio_callback_url(channel_type, self.channel.uuid, msg.id)

                    self.assertTrue(callback_url.find("c/%s/%s/status" % (channel_type.lower(), self.channel.uuid)) >= 0)

                    client = self.org.get_twilio_client()
                    validator = RequestValidator(client.auth[1])
                    post_data = dict(SmsStatus='delivered', To='+250788383383')
                    signature = validator.compute_signature(callback_url, post_data)

                    response = self.client.post(callback_url, post_data, **{'HTTP_X_TWILIO_SIGNATURE': signature})

                    self.assertEqual(response.status_code, 200)
                    msg.refresh_from_db()
                    self.assertEqual(msg.status, DELIVERED)

                    msg.status = WIRED
                    msg.save()

                    validator = RequestValidator(client.auth[1])
                    post_data = dict(SmsStatus='sent', To='+250788383383')
                    signature = validator.compute_signature(callback_url, post_data)

                    response = self.client.post(callback_url, post_data, **{'HTTP_X_TWILIO_SIGNATURE': signature})

                    self.assertEqual(response.status_code, 200)
                    msg.refresh_from_db()
                    self.assertEqual(msg.status, SENT)

                    msg.status = WIRED
                    msg.save()

                    validator = RequestValidator(client.auth[1])
                    post_data = dict(SmsStatus='failed', To='+250788383383')
                    signature = validator.compute_signature(callback_url, post_data)

                    response = self.client.post(callback_url, post_data, **{'HTTP_X_TWILIO_SIGNATURE': signature})

                    self.assertEqual(response.status_code, 200)
                    msg.refresh_from_db()
                    self.assertEqual(msg.status, FAILED)

                    msg.status = WIRED
                    msg.save()

                    # simulate Twilio failing to send the message
                    mock.side_effect = Exception("Request Timeout")

                    # manually send it off
                    Channel.send_message(dict_to_struct('MsgStruct', msg.as_task_json()))

                    # message should be marked as an error
                    msg.refresh_from_db()
                    self.assertEqual(ERRORED, msg.status)
                    self.assertEqual(1, msg.error_count)
                    self.assertTrue(msg.next_attempt)

                    mock.side_effect = TwilioRestException(400, "https://twilio.com/", "User has opted out", code=21610)

                    # manually send it off
                    Channel.send_message(dict_to_struct('MsgStruct', msg.as_task_json()))

                    # message should be marked as failed and the contact should be stopped
                    msg.refresh_from_db()
                    self.assertEqual(FAILED, msg.status)
                    self.assertTrue(Contact.objects.get(id=msg.contact_id))

                    msg.channel = None
                    msg.save()
                    response = self.client.post(callback_url, post_data, **{'HTTP_X_TWILIO_SIGNATURE': signature})
                    self.assertEqual(response.status_code, 200)

                    missing_sms_callback_url = Channel.build_twilio_callback_url(channel_type, self.channel.uuid, msg.id + 100)
                    response = self.client.post(missing_sms_callback_url, post_data, **{'HTTP_X_TWILIO_SIGNATURE': signature})
                    self.assertEqual(response.status_code, 400)

                    with patch('temba.orgs.models.Org.is_connected_to_twilio') as mock_connected_twilio:
                        mock_connected_twilio.return_value = False
                        response = self.client.post(callback_url, post_data, **{'HTTP_X_TWILIO_SIGNATURE': signature})
                        self.assertEqual(response.status_code, 400)

            # check that our channel log works as well
            self.login(self.admin)

            response = self.client.get(reverse('channels.channellog_list') + "?channel=%d" % (self.channel.pk))

            # there should be three log items for the three times we sent
            self.assertEqual(3, len(response.context['channellog_list']))

            # number of items on this page should be right as well
            self.assertEqual(3, response.context['paginator'].count)
            self.assertEqual(2, self.channel.get_error_log_count())
            self.assertEqual(1, self.channel.get_success_log_count())

            # view the detailed information for one of them
            response = self.client.get(reverse('channels.channellog_read', args=[ChannelLog.objects.order_by('id')[1].id]))

            # check that it contains the log of our exception
            self.assertContains(response, "Request Timeout")

            # delete our error entries
            ChannelLog.objects.filter(is_error=True).delete()

            # our channel counts should be updated
            self.channel = Channel.objects.get(id=self.channel.pk)
            self.assertEqual(0, self.channel.get_error_log_count())
            self.assertEqual(1, self.channel.get_success_log_count())

    def test_send_media(self):
        from temba.orgs.models import ACCOUNT_SID, ACCOUNT_TOKEN, APPLICATION_SID
        org_config = self.org.config_json()
        org_config[ACCOUNT_SID] = 'twilio_sid'
        org_config[ACCOUNT_TOKEN] = 'twilio_token'
        org_config[APPLICATION_SID] = 'twilio_sid'
        self.org.config = json.dumps(org_config)
        self.org.save()

        joe = self.create_contact("Joe", "+250788383383")
        msg = joe.send("Test message", self.admin, trigger_send=False, attachments=['image/jpeg:https://example.com/attachments/pic.jpg'])[0]

        settings.SEND_MESSAGES = True

        with patch('twilio.rest.resources.messages.Messages.create') as mock:
            mock.return_value = "Sent"

            # manually send it off
            Channel.send_message(dict_to_struct('MsgStruct', msg.as_task_json()))

            # check the status of the message is now sent
            msg.refresh_from_db()
            self.assertEqual(WIRED, msg.status)
            self.assertTrue(msg.sent_on)

            self.assertEqual(mock.call_args[1]['media_url'], [])
            self.assertEqual(mock.call_args[1]['body'], "Test message\nhttps://example.com/attachments/pic.jpg")

            self.clear_cache()

            # handle the status callback
            callback_url = Channel.build_twilio_callback_url(self.channel.channel_type, self.channel.uuid, msg.id)

            client = self.org.get_twilio_client()
            validator = RequestValidator(client.auth[1])
            post_data = dict(SmsStatus='delivered', To='+250788383383')
            signature = validator.compute_signature(callback_url, post_data)

            response = self.client.post(callback_url, post_data, **{'HTTP_X_TWILIO_SIGNATURE': signature})

            self.assertEqual(response.status_code, 200)
            msg.refresh_from_db()
            self.assertEqual(msg.status, DELIVERED)

            self.channel.country = 'US'
            self.channel.save()
            self.clear_cache()

            msg = joe.send("MT", self.admin, trigger_send=False, attachments=['image/jpeg:https://example.com/attachments/pic.jpg'])[0]

            # manually send it off
            Channel.send_message(dict_to_struct('MsgStruct', msg.as_task_json()))

            # check the status of the message is now sent
            msg.refresh_from_db()
            self.assertEqual(WIRED, msg.status)
            self.assertTrue(msg.sent_on)

            self.assertEqual(mock.call_args[1]['media_url'], ['https://example.com/attachments/pic.jpg'])
            self.assertEqual(mock.call_args[1]['body'], "MT")

            self.clear_cache()


class TwilioMessagingServiceTest(TembaTest):

    def setUp(self):
        super(TwilioMessagingServiceTest, self).setUp()

        self.channel.delete()
        self.channel = Channel.create(self.org, self.user, 'US', 'TMS', None, None,
                                      config=dict(messaging_service_sid="MSG-SERVICE-SID"),
                                      uuid='00000000-0000-0000-0000-000000001234')

    def test_receive(self):
        # twilio test credentials
        account_sid = "ACe54dc36bfd2a3b483b7ed854b2dd40c1"
        account_token = "0b14d47901387c03f92253a4e4449d5e"
        application_sid = "AP6fe2069df7f9482a8031cb61dc155de2"

        self.channel.org.config = json.dumps({ACCOUNT_SID: account_sid, ACCOUNT_TOKEN: account_token,
                                              APPLICATION_SID: application_sid})
        self.channel.org.save()

        messaging_service_sid = self.channel.config_json()['messaging_service_sid']

        post_data = dict(message_service_sid=messaging_service_sid, From='+250788383383', Body="Hello World")
        twilio_url = reverse('handlers.twilio_messaging_service_handler', args=['receive', self.channel.uuid])

        response = self.client.post(twilio_url, post_data)
        self.assertEqual(response.status_code, 400)

        # this time sign it appropriately, should work
        client = self.org.get_twilio_client()
        validator = RequestValidator(client.auth[1])
        signature = validator.compute_signature(
            'https://' + settings.HOSTNAME + '/handlers/twilio_messaging_service/receive/' + self.channel.uuid,
            post_data
        )
        response = self.client.post(twilio_url, post_data, **{'HTTP_X_TWILIO_SIGNATURE': signature})

        self.assertEqual(201, response.status_code)

        # and we should have a new message
        msg1 = Msg.objects.get()
        self.assertEqual("+250788383383", msg1.contact.get_urn(TEL_SCHEME).path)
        self.assertEqual(INCOMING, msg1.direction)
        self.assertEqual(self.org, msg1.org)
        self.assertEqual(self.channel, msg1.channel)
        self.assertEqual("Hello World", msg1.text)

        # remove twilio connection
        self.channel.org.config = json.dumps({})
        self.channel.org.save()

        signature = validator.compute_signature(
            'https://' + settings.HOSTNAME + '/handlers/twilio_messaging_service/receive/' + self.channel.uuid,
            post_data
        )
        response = self.client.post(twilio_url, post_data, **{'HTTP_X_TWILIO_SIGNATURE': signature})

        self.assertEqual(400, response.status_code)


class ClickatellTest(TembaTest):

    def setUp(self):
        super(ClickatellTest, self).setUp()

        self.channel.delete()
        self.channel = Channel.create(self.org, self.user, 'RW', 'CT', None, '+250788123123',
                                      config=dict(username='uname', password='pword', api_id='api1'),
                                      uuid='00000000-0000-0000-0000-000000001234')

    def test_receive_utf16(self):
        self.channel.org.config = json.dumps({Channel.CONFIG_API_ID: '12345', Channel.CONFIG_USERNAME: 'uname', Channel.CONFIG_PASSWORD: 'pword'})
        self.channel.org.save()

        data = {'to': self.channel.address,
                'from': '250788383383',
                'timestamp': '2012-10-10 10:10:10',
                'moMsgId': 'id1234'}

        encoded_message = urlencode(data)
        encoded_message += "&text=%00m%00e%00x%00i%00c%00o%00+%00k%00+%00m%00i%00s%00+%00p%00a%00p%00a%00s%00+%00n%00o%00+%00t%00e%00n%00%ED%00a%00+%00d%00i%00n%00e%00r%00o%00+%00p%00a%00r%00a%00+%00c%00o%00m%00p%00r%00a%00r%00n%00o%00s%00+%00l%00o%00+%00q%00+%00q%00u%00e%00r%00%ED%00a%00m%00o%00s%00.%00."
        encoded_message += "&charset=UTF-16BE"
        receive_url = reverse('handlers.clickatell_handler', args=['receive', self.channel.uuid]) + '?' + encoded_message

        response = self.client.get(receive_url)

        self.assertEqual(200, response.status_code)

        # and we should have a new message
        msg1 = Msg.objects.get()
        self.assertEqual("+250788383383", msg1.contact.get_urn(TEL_SCHEME).path)
        self.assertEqual(INCOMING, msg1.direction)
        self.assertEqual(self.org, msg1.org)
        self.assertEqual(self.channel, msg1.channel)
        self.assertEqual(u"mexico k mis papas no ten\xeda dinero para comprarnos lo q quer\xedamos..", msg1.text)
        self.assertEqual(2012, msg1.sent_on.year)
        self.assertEqual('id1234', msg1.external_id)

    def test_receive_iso_8859_1(self):
        self.channel.org.config = json.dumps({Channel.CONFIG_API_ID: '12345', Channel.CONFIG_USERNAME: 'uname', Channel.CONFIG_PASSWORD: 'pword'})
        self.channel.org.save()

        data = {'to': self.channel.address,
                'from': '250788383383',
                'timestamp': '2012-10-10 10:10:10',
                'moMsgId': 'id1234'}

        encoded_message = urlencode(data)
        encoded_message += "&text=%05%EF%BF%BD%EF%BF%BD%034%02%41i+mapfumbamwe+vana+4+kuwacha+handingapedze+izvozvo+ndozvikukonzera+kt+varoorwe+varipwere+ngapaonekwe+ipapo+ndatenda."
        encoded_message += "&charset=ISO-8859-1"
        receive_url = reverse('handlers.clickatell_handler', args=['receive', self.channel.uuid]) + '?' + encoded_message

        response = self.client.get(receive_url)

        self.assertEqual(200, response.status_code)

        # and we should have a new message
        msg1 = Msg.objects.get()
        self.assertEqual("+250788383383", msg1.contact.get_urn(TEL_SCHEME).path)
        self.assertEqual(INCOMING, msg1.direction)
        self.assertEqual(self.org, msg1.org)
        self.assertEqual(self.channel, msg1.channel)
        self.assertEqual(u'4Ai mapfumbamwe vana 4 kuwacha handingapedze izvozvo ndozvikukonzera kt varoorwe varipwere ngapaonekwe ipapo ndatenda.', msg1.text)
        self.assertEqual(2012, msg1.sent_on.year)
        self.assertEqual('id1234', msg1.external_id)

        Msg.objects.all().delete()

        encoded_message = urlencode(data)
        encoded_message += "&text=Artwell+S%ECbbnda"
        encoded_message += "&charset=ISO-8859-1"
        receive_url = reverse('handlers.clickatell_handler', args=['receive', self.channel.uuid]) + '?' + encoded_message

        response = self.client.get(receive_url)

        self.assertEqual(200, response.status_code)
        # and we should have a new message
        msg1 = Msg.objects.get()
        self.assertEqual("+250788383383", msg1.contact.get_urn(TEL_SCHEME).path)
        self.assertEqual(INCOMING, msg1.direction)
        self.assertEqual(self.org, msg1.org)
        self.assertEqual(self.channel, msg1.channel)
        self.assertEqual("Artwell Sìbbnda", msg1.text)
        self.assertEqual(2012, msg1.sent_on.year)
        self.assertEqual('id1234', msg1.external_id)

        Msg.objects.all().delete()

        encoded_message = urlencode(data)
        encoded_message += "&text=a%3F+%A3irvine+stinta%3F%A5.++"
        encoded_message += "&charset=ISO-8859-1"
        receive_url = reverse('handlers.clickatell_handler', args=['receive', self.channel.uuid]) + '?' + encoded_message

        response = self.client.get(receive_url)

        self.assertEqual(200, response.status_code)
        # and we should have a new message
        msg1 = Msg.objects.get()
        self.assertEqual("+250788383383", msg1.contact.get_urn(TEL_SCHEME).path)
        self.assertEqual(INCOMING, msg1.direction)
        self.assertEqual(self.org, msg1.org)
        self.assertEqual(self.channel, msg1.channel)
        self.assertEqual("a? £irvine stinta?¥.  ", msg1.text)
        self.assertEqual(2012, msg1.sent_on.year)
        self.assertEqual('id1234', msg1.external_id)

        Msg.objects.all().delete()

        data['text'] = 'when? or What? is this '

        encoded_message = urlencode(data)
        encoded_message += "&charset=ISO-8859-1"
        receive_url = reverse('handlers.clickatell_handler', args=['receive', self.channel.uuid]) + '?' + encoded_message

        response = self.client.get(receive_url)

        self.assertEqual(200, response.status_code)
        # and we should have a new message
        msg1 = Msg.objects.get()
        self.assertEqual("+250788383383", msg1.contact.get_urn(TEL_SCHEME).path)
        self.assertEqual(INCOMING, msg1.direction)
        self.assertEqual(self.org, msg1.org)
        self.assertEqual(self.channel, msg1.channel)
        self.assertEqual("when? or What? is this ", msg1.text)
        self.assertEqual(2012, msg1.sent_on.year)
        self.assertEqual('id1234', msg1.external_id)

    def test_receive(self):
        self.channel.org.config = json.dumps({Channel.CONFIG_API_ID: '12345', Channel.CONFIG_USERNAME: 'uname', Channel.CONFIG_PASSWORD: 'pword'})
        self.channel.org.save()

        data = {'to': self.channel.address,
                'from': '250788383383',
                'text': "Hello World",
                'timestamp': '2012-10-10 10:10:10',
                'moMsgId': 'id1234'}

        encoded_message = urlencode(data)
        receive_url = reverse('handlers.clickatell_handler', args=['receive', self.channel.uuid]) + '?' + encoded_message

        response = self.client.get(receive_url)

        self.assertEqual(200, response.status_code)

        # and we should have a new message
        msg1 = Msg.objects.get()
        self.assertEqual("+250788383383", msg1.contact.get_urn(TEL_SCHEME).path)
        self.assertEqual(INCOMING, msg1.direction)
        self.assertEqual(self.org, msg1.org)
        self.assertEqual(self.channel, msg1.channel)
        self.assertEqual("Hello World", msg1.text)
        self.assertEqual(2012, msg1.sent_on.year)

        # times are sent as GMT+2
        self.assertEqual(8, msg1.sent_on.hour)
        self.assertEqual('id1234', msg1.external_id)

    def test_status(self):
        self.channel.org.config = json.dumps({Channel.CONFIG_API_ID: '12345', Channel.CONFIG_USERNAME: 'uname', Channel.CONFIG_PASSWORD: 'pword'})
        self.channel.org.save()

        contact = self.create_contact("Joe", "+250788383383")
        msg = Msg.create_outgoing(self.org, self.user, contact, "test")
        msg.external_id = 'id1234'
        msg.save(update_fields=('external_id',))

        data = {'apiMsgId': 'id1234', 'status': '001'}
        encoded_message = urlencode(data)

        callback_url = reverse('handlers.clickatell_handler', args=['status', self.channel.uuid]) + "?" + encoded_message
        response = self.client.get(callback_url)

        self.assertEqual(200, response.status_code)

        # reload our message
        msg = Msg.objects.get(pk=msg.pk)

        # make sure it is marked as failed
        self.assertEqual(FAILED, msg.status)

        # reset our status to WIRED
        msg.status = WIRED
        msg.save()

        # and do it again with a received state
        data = {'apiMsgId': 'id1234', 'status': '004'}
        encoded_message = urlencode(data)

        callback_url = reverse('handlers.clickatell_handler', args=['status', self.channel.uuid]) + "?" + encoded_message
        response = self.client.get(callback_url)

        # load our message
        msg = Msg.objects.all().order_by('-pk').first()

        # make sure it is marked as delivered
        self.assertEqual(DELIVERED, msg.status)

    def test_send(self):
        joe = self.create_contact("Joe", "+250788383383")
        msg = joe.send("Test message", self.admin, trigger_send=False)[0]

        try:
            settings.SEND_MESSAGES = True

            with patch('requests.get') as mock:
                msg.text = "Test message"
                mock.return_value = MockResponse(200, "000")

                # manually send it off
                Channel.send_message(dict_to_struct('MsgStruct', msg.as_task_json()))

                # check the status of the message is now sent
                msg.refresh_from_db()
                self.assertEqual(WIRED, msg.status)
                self.assertTrue(msg.sent_on)
                params = {'api_id': 'api1',
                          'user': 'uname',
                          'password': 'pword',
                          'from': '250788123123',
                          'concat': 3,
                          'callback': 7,
                          'mo': 1,
                          'unicode': 0,
                          'to': "250788383383",
                          'text': "Test message"}
                mock.assert_called_with('https://api.clickatell.com/http/sendmsg', params=params, headers=TEMBA_HEADERS,
                                        timeout=5)

                self.clear_cache()

            with patch('requests.get') as mock:
                msg.text = "Test message ☺"
                mock.return_value = MockResponse(200, "ID: 15")

                # manually send it off
                Channel.send_message(dict_to_struct('MsgStruct', msg.as_task_json()))

                # check the status of the message is now sent
                msg.refresh_from_db()
                self.assertEqual(WIRED, msg.status)
                self.assertTrue(msg.sent_on)
                self.assertEqual(msg.external_id, "15")
                params = {'api_id': 'api1',
                          'user': 'uname',
                          'password': 'pword',
                          'from': '250788123123',
                          'concat': 3,
                          'callback': 7,
                          'mo': 1,
                          'unicode': 1,
                          'to': "250788383383",
                          'text': "Test message ☺"}
                mock.assert_called_with('https://api.clickatell.com/http/sendmsg', params=params, headers=TEMBA_HEADERS,
                                        timeout=5)

                self.clear_cache()

            with patch('requests.get') as mock:
                mock.return_value = MockResponse(400, "Error", method='POST')

                # manually send it off
                Channel.send_message(dict_to_struct('MsgStruct', msg.as_task_json()))

                # message should be marked as an error
                msg.refresh_from_db()
                self.assertEqual(ERRORED, msg.status)
                self.assertEqual(1, msg.error_count)
                self.assertTrue(msg.next_attempt)

            with patch('requests.get') as mock:
                mock.side_effect = Exception('Kaboom!')

                # manually send it off
                Channel.send_message(dict_to_struct('MsgStruct', msg.as_task_json()))

                # message should be marked as an error
                msg.refresh_from_db()
                self.assertEqual(ERRORED, msg.status)
                self.assertEqual(2, msg.error_count)
                self.assertTrue(msg.next_attempt)

                self.assertFalse(ChannelLog.objects.filter(description__icontains="local variable 'response' "
                                                                                  "referenced before assignment"))

        finally:
            settings.SEND_MESSAGES = False

    def test_send_media(self):
        joe = self.create_contact("Joe", "+250788383383")
        msg = joe.send("Test message", self.admin, trigger_send=False, attachments=['image/jpeg:https://example.com/attachments/pic.jpg'])[0]

        try:
            settings.SEND_MESSAGES = True

            with patch('requests.get') as mock:
                msg.text = "Test message"
                mock.return_value = MockResponse(200, "000")

                # manually send it off
                Channel.send_message(dict_to_struct('MsgStruct', msg.as_task_json()))

                # check the status of the message is now sent
                msg.refresh_from_db()
                self.assertEqual(WIRED, msg.status)
                self.assertTrue(msg.sent_on)
                params = {'api_id': 'api1',
                          'user': 'uname',
                          'password': 'pword',
                          'from': '250788123123',
                          'concat': 3,
                          'callback': 7,
                          'mo': 1,
                          'unicode': 0,
                          'to': "250788383383",
                          'text': "Test message\nhttps://example.com/attachments/pic.jpg"}
                mock.assert_called_with('https://api.clickatell.com/http/sendmsg', params=params, headers=TEMBA_HEADERS,
                                        timeout=5)

                self.clear_cache()
        finally:
            settings.SEND_MESSAGES = False


class TelegramTest(TembaTest):

    def setUp(self):
        super(TelegramTest, self).setUp()

        self.channel.delete()

        self.channel = Channel.create(self.org, self.user, None, 'TG', None, 'RapidBot',
                                      config=dict(auth_token='valid'),
                                      uuid='00000000-0000-0000-0000-000000001234')

    def test_receive(self):
        data = """
        {
          "update_id": 174114370,
          "message": {
            "message_id": 41,
            "from": {
              "id": 3527065,
              "first_name": "Nic",
              "last_name": "Pottier"
            },
            "chat": {
              "id": 3527065,
              "first_name": "Nic",
              "last_name": "Pottier",
              "type": "private"
            },
            "date": 1454119029,
            "text": "Hello World"
          }
        }
        """

        receive_url = reverse('handlers.telegram_handler', args=[self.channel.uuid])
        response = self.client.post(receive_url, data, content_type='application/json')
        self.assertEqual(201, response.status_code)

        # and we should have a new message
        msg1 = Msg.objects.get()
        self.assertEqual('3527065', msg1.contact.get_urn(TELEGRAM_SCHEME).path)
        self.assertEqual(INCOMING, msg1.direction)
        self.assertEqual(self.org, msg1.org)
        self.assertEqual(self.channel, msg1.channel)
        self.assertEqual("Hello World", msg1.text)
        self.assertEqual(msg1.contact.name, 'Nic Pottier')

        def test_file_message(data, file_path, content_type, extension, caption=None):

            Msg.objects.all().delete()

            with patch('requests.post') as post:
                with patch('requests.get') as get:

                    post.return_value = MockResponse(200, json.dumps(dict(ok="true", result=dict(file_path=file_path))))
                    get.return_value = MockResponse(200, "Fake image bits", headers={"Content-Type": content_type})

                    response = self.client.post(receive_url, data, content_type='application/json')
                    self.assertEqual(201, response.status_code)

                    # should have a new message
                    msg = Msg.objects.get()
                    self.assertEqual(msg.text, caption or "")
                    self.assertTrue(msg.attachments[0].startswith('%s:https://' % content_type))
                    self.assertTrue(msg.attachments[0].endswith(extension))

        # stickers are allowed
        sticker_data = """
        {
          "update_id":174114373,
          "message":{
            "message_id":44,
            "from":{
              "id":3527065,
              "first_name":"Nic",
              "last_name":"Pottier"
            },
            "chat":{
              "id":3527065,
              "first_name":"Nic",
              "last_name":"Pottier",
              "type":"private"
            },
            "date":1454119668,
            "sticker":{
              "width":436,
              "height":512,
              "thumb":{
                "file_id":"AAQDABNW--sqAAS6easb1s1rNdJYAAIC",
                "file_size":2510,
                "width":77,
                "height":90
              },
              "file_id":"BQADAwADRQADyIsGAAHtBskMy6GoLAI",
              "file_size":38440
            }
          }
        }
        """

        photo_data = """
        {
          "update_id":414383172,
          "message":{
            "message_id":52,
            "from":{
              "id":25028612,
              "first_name":"Eric",
              "last_name":"Newcomer",
              "username":"ericn"
            },
            "chat":{
              "id":25028612,
              "first_name":"Eric",
              "last_name":"Newcomer",
              "username":"ericn",
              "type":"private"
            },
            "date":1460845907,
            "photo":[
              {
                "file_id":"AgADAwADJKsxGwTofQF_vVnL5P2C2P8AAewqAARQoXPLPaJRfrgPAQABAg",
                "file_size":1527,
                "width":90,
                "height":67
              },
              {
                "file_id":"AgADAwADJKsxGwTofQF_vVnL5P2C2P8AAewqAATfgqvLofrK17kPAQABAg",
                "file_size":21793,
                "width":320,
                "height":240
              },
              {
                "file_id":"AgADAwADJKsxGwTofQF_vVnL5P2C2P8AAewqAAQn6a6fBlz_KLcPAQABAg",
                "file_size":104602,
                "width":800,
                "height":600
              },
              {
                "file_id":"AgADAwADJKsxGwTofQF_vVnL5P2C2P8AAewqAARtnUHeihUe-LYPAQABAg",
                "file_size":193145,
                "width":1280,
                "height":960
              }
            ]
          }
        }
        """

        video_data = """
        {
          "update_id":414383173,
          "message":{
            "caption": "Check out this amazeballs video",
            "message_id":54,
            "from":{
              "id":25028612,
              "first_name":"Eric",
              "last_name":"Newcomer",
              "username":"ericn"
            },
            "chat":{
              "id":25028612,
              "first_name":"Eric",
              "last_name":"Newcomer",
              "username":"ericn",
              "type":"private"
            },
            "date":1460848768,
            "video":{
              "duration":5,
              "width":640,
              "height":360,
              "thumb":{
                "file_id":"AAQDABNaEOwqAATL2L1LaefkMyccAAIC",
                "file_size":1903,
                "width":90,
                "height":50
              },
              "file_id":"BAADAwADbgADBOh9ARFryoDddM4bAg",
              "file_size":368568
            }
          }
        }
        """

        audio_data = """
        {
          "update_id":414383174,
          "message":{
            "message_id":55,
            "from":{
              "id":25028612,
              "first_name":"Eric",
              "last_name":"Newcomer",
              "username":"ericn"
            },
            "chat":{
              "id":25028612,
              "first_name":"Eric",
              "last_name":"Newcomer",
              "username":"ericn",
              "type":"private"
            },
            "date":1460849148,
            "voice":{
              "duration":2,
              "mime_type":"audio\/ogg",
              "file_id":"AwADAwADbwADBOh9AYp70sKPJ09pAg",
              "file_size":7748
            }
          }
        }
        """

        test_file_message(sticker_data, 'file/image.webp', "image/webp", "webp")
        test_file_message(photo_data, 'file/image.jpg', "image/jpeg", "jpg")
        test_file_message(video_data, 'file/video.mp4', "video/mp4", "mp4", caption="Check out this amazeballs video")
        test_file_message(audio_data, 'file/audio.oga', "audio/ogg", "oga")

        # test with a location which will create an geo attachment
        location_data = """
        {
          "update_id":414383175,
          "message":{
            "message_id":56,
            "from":{
              "id":25028612,
              "first_name":"Eric",
              "last_name":"Newcomer",
              "username":"ericn"
            },
            "chat":{
              "id":25028612,
              "first_name":"Eric",
              "last_name":"Newcomer",
              "username":"ericn",
              "type":"private"
            },
            "date":1460849460,
            "location":{
              "latitude":-2.910574,
              "longitude":-79.000239
            },
            "venue":{
              "location":{
                "latitude":-2.910574,
                "longitude":-79.000239
              },
              "title":"Fogo Mar",
              "address":"Av. Paucarbamba",
              "foursquare_id":"55033319498eed335779a701"
            }
          }
        }
        """
        Msg.objects.all().delete()
        response = self.client.post(receive_url, location_data, content_type='application/json')
        self.assertEqual(response.status_code, 201)

        # location should be a geo attachment and venue title should be the message text
        msg = Msg.objects.get()
        self.assertEqual(msg.attachments, ['geo:-2.910574,-79.000239'])
        self.assertEqual(msg.text, "Fogo Mar")

        # test payload missing message object
        no_message = """
        {
          "channel_post": {
            "caption": "@A_caption",
            "chat": {
              "id": -1001091928432,
              "title": "a title",
              "type": "channel",
              "username": "a_username"
            },
            "date": 1479722450,
            "forward_date": 1479712599,
            "forward_from": {},
            "forward_from_chat": {},
            "forward_from_message_id": 532,
            "from": {
              "first_name": "a_first_name",
              "id": 294674412
            },
            "message_id": 1310,
            "voice": {
              "duration": 191,
              "file_id": "AwADBAAD2AYAAoN65QtM8XVBVS7P5Ao",
              "file_size": 1655713,
              "mime_type": "audio/ogg"
            }
          },
          "update_id": 677142491
        }
        """
        response = self.client.post(receive_url, no_message, content_type='application/json')
        self.assertEqual(response.status_code, 400)

        # test valid message with no content for us to create a message from
        empty_message = """
        {
          "update_id":414383174,
          "message": {
            "message_id":55,
            "from":{
              "id":25028612,
              "first_name":"Eric",
              "last_name":"Newcomer",
              "username":"ericn"
            },
            "chat":{
              "id":25028612,
              "first_name":"Eric",
              "last_name":"Newcomer",
              "username":"ericn",
              "type":"private"
            },
            "date":1460849148
          }
        }
        """
        response = self.client.post(receive_url, empty_message, content_type='application/json')
        self.assertEqual(response.status_code, 201)

        new_conversation_command = """
        {
          "update_id": 174114370,
          "message": {
            "message_id": 41,
            "from": {
              "id": 3527065,
              "first_name": "Nic",
              "last_name": "Pottier"
            },
            "chat": {
              "id": 3527065,
              "first_name": "Nic",
              "last_name": "Pottier",
              "type": "private"
            },
            "date": 1454119029,
            "text": "/start"
          }
        }
        """

        response = self.client.post(receive_url, new_conversation_command, content_type='application/json')
        self.assertEqual(response.status_code, 201)
        response_json = response.json()
        self.assertEqual(response_json.get("description"), "Conversation started")

        # remove all contacts to simulate the contact is new
        Contact.objects.all().delete()

        with AnonymousOrg(self.org):
            response = self.client.post(receive_url, new_conversation_command, content_type='application/json')
            self.assertEqual(response.status_code, 201)
            response_json = response.json()
            self.assertEqual(response_json.get("description"), "Conversation started")

        Msg.objects.all().delete()
        Contact.objects.all().delete()

        no_new_conversation_command = """
        {
          "update_id": 174114370,
          "message": {
            "message_id": 41,
            "from": {
              "id": 3527065,
              "first_name": "Nic",
              "last_name": "Pottier"
            },
            "chat": {
              "id": 3527065,
              "first_name": "Nic",
              "last_name": "Pottier",
              "type": "private"
            },
            "date": 1454119029,
            "text": "/startup"
          }
        }
        """

        response = self.client.post(receive_url, no_new_conversation_command, content_type='application/json')
        self.assertEqual(response.status_code, 201)
        response_json = response.json()
        self.assertEqual(response_json.get("description"), "Message accepted")

        msg1 = Msg.objects.get()
        self.assertEqual('3527065', msg1.contact.get_urn(TELEGRAM_SCHEME).path)
        self.assertEqual(INCOMING, msg1.direction)
        self.assertEqual(self.org, msg1.org)
        self.assertEqual(self.channel, msg1.channel)
        self.assertEqual("/startup", msg1.text)
        self.assertEqual(msg1.contact.name, 'Nic Pottier')

        Msg.objects.all().delete()
        Contact.objects.all().delete()

        no_new_conversation_command = """
        {
          "update_id": 174114370,
          "message": {
            "message_id": 41,
            "from": {
              "id": 3527065,
              "first_name": "Nic",
              "last_name": "Pottier"
            },
            "chat": {
              "id": 3527065,
              "first_name": "Nic",
              "last_name": "Pottier",
              "type": "private"
            },
            "date": 1454119029,
            "text": "start Hello World"
          }
        }
        """

        response = self.client.post(receive_url, no_new_conversation_command, content_type='application/json')
        self.assertEqual(response.status_code, 201)
        response_json = response.json()
        self.assertEqual(response_json.get("description"), "Message accepted")

        msg1 = Msg.objects.get()
        self.assertEqual('3527065', msg1.contact.get_urn(TELEGRAM_SCHEME).path)
        self.assertEqual(INCOMING, msg1.direction)
        self.assertEqual(self.org, msg1.org)
        self.assertEqual(self.channel, msg1.channel)
        self.assertEqual("start Hello World", msg1.text)
        self.assertEqual(msg1.contact.name, 'Nic Pottier')

    def test_send(self):
        joe = self.create_contact("Ernie", urn='telegram:1234')
        msg = joe.send("Test message", self.admin, trigger_send=False)[0]

        try:
            settings.SEND_MESSAGES = True

            with patch('requests.post') as mock:
                mock.return_value = MockResponse(200, json.dumps({"result": {"message_id": 1234}}))

                # manually send it off
                Channel.send_message(dict_to_struct('MsgStruct', msg.as_task_json()))

                # check the status of the message is now sent
                msg.refresh_from_db()
                self.assertEqual(WIRED, msg.status)
                self.assertTrue(msg.sent_on)
                self.clear_cache()

                self.assertEqual(mock.call_args[0][0], "https://api.telegram.org/botvalid/sendMessage")
                self.assertEqual(mock.call_args[0][1]['text'], "Test message")
                self.assertEqual(mock.call_args[0][1]['chat_id'], "1234")

            with patch('requests.post') as mock:
                mock.return_value = MockResponse(400, "Error", method='POST')

                # manually send it off
                Channel.send_message(dict_to_struct('MsgStruct', msg.as_task_json()))

                # message should be marked as an error
                msg.refresh_from_db()
                self.assertEqual(ERRORED, msg.status)
                self.assertEqual(1, msg.error_count)
                self.assertTrue(msg.next_attempt)

        finally:
            settings.SEND_MESSAGES = False

    def test_send_media(self):
        joe = self.create_contact("Ernie", urn='telegram:1234')
        msg = joe.send("Test message", self.admin, trigger_send=False, attachments=['image/jpeg:https://example.com/attachments/pic.jpg'])[0]

        settings.SEND_MESSAGES = True

        with patch('requests.post') as mock:
            mock.return_value = MockResponse(200, json.dumps({"result": {"message_id": 1234}}))

            # manually send it off
            Channel.send_message(dict_to_struct('MsgStruct', msg.as_task_json()))

            # check the status of the message is now sent
            msg.refresh_from_db()
            self.assertEqual(WIRED, msg.status)
            self.assertTrue(msg.sent_on)
            self.clear_cache()

            self.assertEqual(mock.call_args[0][0], "https://api.telegram.org/botvalid/sendPhoto")
            self.assertEqual(mock.call_args[0][1]['photo'], "https://example.com/attachments/pic.jpg")
            self.assertEqual(mock.call_args[0][1]['caption'], "Test message")
            self.assertEqual(mock.call_args[0][1]['chat_id'], "1234")

            msg = joe.send("Test message", self.admin, trigger_send=False,
                           attachments=['audio/mp3:https://example.com/attachments/sound.mp3'])[0]

            Channel.send_message(dict_to_struct('MsgStruct', msg.as_task_json()))

            msg.refresh_from_db()
            self.assertEqual(WIRED, msg.status)
            self.assertTrue(msg.sent_on)
            self.clear_cache()

            self.assertEqual(mock.call_args[0][0], "https://api.telegram.org/botvalid/sendAudio")
            self.assertEqual(mock.call_args[0][1]['audio'], "https://example.com/attachments/sound.mp3")
            self.assertEqual(mock.call_args[0][1]['caption'], "Test message")
            self.assertEqual(mock.call_args[0][1]['chat_id'], "1234")

            msg = joe.send("Test message", self.admin, trigger_send=False,
                           attachments=['video/mpeg4:https://example.com/attachments/video.mp4'])[0]

            Channel.send_message(dict_to_struct('MsgStruct', msg.as_task_json()))

            msg.refresh_from_db()
            self.assertEqual(WIRED, msg.status)
            self.assertTrue(msg.sent_on)
            self.clear_cache()

            self.assertEqual(mock.call_args[0][0], "https://api.telegram.org/botvalid/sendVideo")
            self.assertEqual(mock.call_args[0][1]['video'], "https://example.com/attachments/video.mp4")
            self.assertEqual(mock.call_args[0][1]['caption'], "Test message")
            self.assertEqual(mock.call_args[0][1]['chat_id'], "1234")


class PlivoTest(TembaTest):

    def setUp(self):
        super(PlivoTest, self).setUp()

        self.channel.delete()
        self.channel = Channel.create(self.org, self.user, 'RW', 'PL', None, '+250788123123',
                                      config={Channel.CONFIG_PLIVO_AUTH_ID: 'plivo-auth-id',
                                              Channel.CONFIG_PLIVO_AUTH_TOKEN: 'plivo-auth-token',
                                              Channel.CONFIG_PLIVO_APP_ID: 'plivo-app-id'},
                                      uuid='00000000-0000-0000-0000-000000001234')

        self.joe = self.create_contact("Joe", "+250788383383")

    def test_release(self):
        with self.settings(IS_PROD=True):
            with patch('requests.delete') as mock:
                mock.return_value = MockResponse(200, "Success", method='POST')
                self.channel.release()
                self.channel.refresh_from_db()
                self.assertFalse(self.channel.is_active)
                self.assertTrue(mock.called)

    def test_receive(self):
        response = self.client.get(reverse('handlers.plivo_handler', args=['receive', 'not-real-uuid']), dict())
        self.assertEqual(400, response.status_code)

        data = dict(MessageUUID="msg-uuid", Text="Hey, there", To="254788383383", From="254788383383")
        receive_url = reverse('handlers.plivo_handler', args=['receive', self.channel.uuid])
        response = self.client.get(receive_url, data)
        self.assertEqual(400, response.status_code)

        data = dict(MessageUUID="msg-uuid", Text="Hey, there", To=self.channel.address.lstrip('+'), From="254788383383")
        response = self.client.get(receive_url, data)
        self.assertEqual(200, response.status_code)

        msg1 = Msg.objects.get()
        self.assertEqual("+254788383383", msg1.contact.get_urn(TEL_SCHEME).path)
        self.assertEqual(INCOMING, msg1.direction)
        self.assertEqual(self.org, msg1.org)
        self.assertEqual(self.channel, msg1.channel)
        self.assertEqual('Hey, there', msg1.text)

    def test_status(self):
        # an invalid uuid
        data = dict(MessageUUID="-1", Status="delivered", From=self.channel.address.lstrip('+'), To="254788383383")
        response = self.client.get(reverse('handlers.plivo_handler', args=['status', 'not-real-uuid']), data)
        self.assertEqual(400, response.status_code)

        # a valid uuid, but invalid data
        delivery_url = reverse('handlers.plivo_handler', args=['status', self.channel.uuid])
        response = self.client.get(delivery_url, dict())
        self.assertEqual(400, response.status_code)

        response = self.client.get(delivery_url, data)
        self.assertEqual(400, response.status_code)

        # ok, lets create an outgoing message to update
        joe = self.create_contact("Joe Biden", "+254788383383")
        msg = joe.send("Hey Joe, it's Obama, pick up!", self.admin)[0]
        msg.external_id = 'msg-uuid'
        msg.save(update_fields=('external_id',))

        data['MessageUUID'] = msg.external_id

        def assertStatus(sms, status, assert_status):
            sms.status = WIRED
            sms.save()
            data['Status'] = status
            response = self.client.get(delivery_url, data)
            self.assertEqual(200, response.status_code)
            sms = Msg.objects.get(external_id=sms.external_id)
            self.assertEqual(assert_status, sms.status)

        assertStatus(msg, 'queued', WIRED)
        assertStatus(msg, 'sent', SENT)
        assertStatus(msg, 'delivered', DELIVERED)
        assertStatus(msg, 'undelivered', SENT)
        assertStatus(msg, 'rejected', FAILED)

    def test_send(self):
        msg = self.joe.send("Test message", self.admin, trigger_send=False)[0]

        try:
            settings.SEND_MESSAGES = True

            with patch('requests.post') as mock:
                mock.return_value = MockResponse(202,
                                                 json.dumps({"message": "message(s) queued",
                                                             "message_uuid": ["db3ce55a-7f1d-11e1-8ea7-1231380bc196"],
                                                             "api_id": "db342550-7f1d-11e1-8ea7-1231380bc196"}))

                # manually send it off
                Channel.send_message(dict_to_struct('MsgStruct', msg.as_task_json()))

                # check the status of the message is now sent
                msg.refresh_from_db()
                self.assertEqual(WIRED, msg.status)
                self.assertTrue(msg.sent_on)

                self.assertEqual(json.loads(mock.call_args[1]['data'])['text'], "Test message")
                self.clear_cache()

            with patch('requests.get') as mock:
                mock.return_value = MockResponse(400, "Error", method='POST')

                # manually send it off
                Channel.send_message(dict_to_struct('MsgStruct', msg.as_task_json()))

                # message should be marked as an error
                msg.refresh_from_db()
                self.assertEqual(ERRORED, msg.status)
                self.assertEqual(1, msg.error_count)
                self.assertTrue(msg.next_attempt)

            with patch('requests.get') as mock:
                mock.side_effect = Exception('Kaboom!')

                # manually send it off
                Channel.send_message(dict_to_struct('MsgStruct', msg.as_task_json()))

                # message should be marked as an error
                msg.refresh_from_db()
                self.assertEqual(ERRORED, msg.status)
                self.assertEqual(2, msg.error_count)
                self.assertTrue(msg.next_attempt)

                self.assertFalse(ChannelLog.objects.filter(description__icontains="local variable 'response' "
                                                                                  "referenced before assignment"))

        finally:
            settings.SEND_MESSAGES = False

    def test_send_media(self):
        msg = self.joe.send("MT", self.admin, trigger_send=False, attachments=['image/jpeg:https://example.com/attachments/pic.jpg'])[0]

        try:
            settings.SEND_MESSAGES = True

            with patch('requests.post') as mock:
                mock.return_value = MockResponse(202,
                                                 json.dumps({"message": "message(s) queued",
                                                             "message_uuid": ["db3ce55a-7f1d-11e1-8ea7-1231380bc196"],
                                                             "api_id": "db342550-7f1d-11e1-8ea7-1231380bc196"}))

                # manually send it off
                Channel.send_message(dict_to_struct('MsgStruct', msg.as_task_json()))

                # check the status of the message is now sent
                msg.refresh_from_db()
                self.assertEqual(WIRED, msg.status)
                self.assertTrue(msg.sent_on)

                self.assertEqual(json.loads(mock.call_args[1]['data'])['text'],
                                 "MT\nhttps://example.com/attachments/pic.jpg")

                self.clear_cache()
        finally:
            settings.SEND_MESSAGES = False


class TwitterTest(TembaTest):

    def setUp(self):
        super(TwitterTest, self).setUp()

        self.channel.delete()

        # an old style Twitter channel which would use Mage for receiving messages
        self.twitter = Channel.create(self.org, self.user, None, 'TT', None, 'billy_bob',
                                      config={'oauth_token': 'abcdefghijklmnopqrstuvwxyz', 'oauth_token_secret': '0123456789'},
                                      uuid='00000000-0000-0000-0000-000000002345')

        # a new style Twitter channel configured for the Webhooks API
        self.twitter_beta = Channel.create(self.org, self.user, None, 'TWT', None, 'cuenca_facts',
                                           config={'handle_id': 10001,
                                                   'api_key': 'APIKEY',
                                                   'api_secret': 'APISECRET',
                                                   'access_token': 'abcdefghijklmnopqrstuvwxyz',
                                                   'access_token_secret': '0123456789'},
                                           uuid='00000000-0000-0000-0000-000000001234')

        self.joe = self.create_contact("Joe", twitterid='10002')

    def signed_request(self, url, data, api_secret='APISECRET'):
        """
        Makes a post to the Twitter handler with a computed signature
        """
        body = json.dumps(data)
        signature = generate_twitter_signature(body, api_secret)

        return self.client.post(url, body, content_type="application/json", HTTP_X_TWITTER_WEBHOOKS_SIGNATURE=signature)

    def webhook_payload(self, external_id, text, sender, target):
        return {
            "direct_message_events": [
                {
                    "created_timestamp": "1494877823220",
                    "message_create": {
                        "message_data": {
                            "text": text,
                        },
                        "sender_id": sender['id'],
                        "target": {"recipient_id": target['id']}
                    },
                    "type": "message_create",
                    "id": external_id
                }
            ],
            "users": {
                sender['id']: {"id": sender['id'], "name": sender['name'], "screen_name": sender['screen_name']},
                target['id']: {"id": target['id'], "name": target['name'], "screen_name": target['screen_name']}
            }
        }

    def test_crc_check(self):
        # try requesting from a non-existent channel
        response = self.client.get(reverse('handlers.twitter_handler', args=['xyz']) + '?crc_token=123456')
        self.assertEqual(response.status_code, 400)

        response = self.client.get(reverse('handlers.twitter_handler', args=[self.twitter_beta.uuid]) + '?crc_token=123456')
        self.assertEqual(response.status_code, 200)
        self.assertEqual(response.json(), {'response_token': generate_twitter_signature('123456', 'APISECRET')})

    def test_receive(self):
        data = self.webhook_payload('ext1', "Thanks for the info!",
                                    dict(id='10002', name="Joe", screen_name="joe81"),
                                    dict(id='10001', name="Cuenca Facts", screen_name="cuenca_facts"))

        # try sending to a non-existent channel
        response = self.signed_request(reverse('handlers.twitter_handler', args=['xyz']), data)
        self.assertEqual(response.status_code, 400)

        # try sending with an invalid request signature
        response = self.signed_request(reverse('handlers.twitter_handler', args=[self.twitter_beta.uuid]), data, api_secret='XYZ')
        self.assertEqual(response.status_code, 400)

        response = self.signed_request(reverse('handlers.twitter_handler', args=[self.twitter_beta.uuid]), data)
        self.assertEqual(response.status_code, 200)

        msg = Msg.objects.get()
        self.assertEqual(msg.text, "Thanks for the info!")
        self.assertEqual(msg.contact, self.joe)
        self.assertEqual(msg.contact_urn, self.joe.get_urns()[0])
        self.assertEqual(msg.external_id, 'ext1')

        # check that a message from us isn't saved
        data = self.webhook_payload('ext2', "It rains a lot in Cuenca",
                                    dict(id='10001', name="Cuenca Facts", screen_name="cuenca_facts"),
                                    dict(id='10002', name="Joe", screen_name="joe81"))
        response = self.signed_request(reverse('handlers.twitter_handler', args=[self.twitter_beta.uuid]), data)

        self.assertEqual(response.status_code, 200)
        self.assertEqual(Msg.objects.count(), 1)

    def test_send_media(self):
        msg = self.joe.send("MT", self.admin, trigger_send=False, attachments=['image/jpeg:https://example.com/attachments/pic.jpg'])[0]
        try:
            settings.SEND_MESSAGES = True

            with patch('twython.Twython.send_direct_message') as mock:
                mock.return_value = dict(id=1234567890)

                # manually send it off
                Channel.send_message(dict_to_struct('MsgStruct', msg.as_task_json()))

                # assert we were only called once
                self.assertEqual(1, mock.call_count)

                # check the status of the message is now sent
                msg.refresh_from_db()
                self.assertEqual(WIRED, msg.status)
                self.assertEqual('1234567890', msg.external_id)
                self.assertTrue(msg.sent_on)
                self.assertEqual(mock.call_args[1]['text'], "MT\nhttps://example.com/attachments/pic.jpg")

                self.clear_cache()
        finally:
            settings.SEND_MESSAGES = False

    def test_send(self):
        testers = self.create_group("Testers", [self.joe])

        msg = self.joe.send("This is a long message, longer than just 160 characters, it spans what was before "
                            "more than one message but which is now but one, solitary message, going off into the "
                            "Twitterverse to tweet away.",
                            self.admin, trigger_send=False)[0]

        try:
            settings.SEND_MESSAGES = True

            with patch('requests.sessions.Session.post') as mock:
                mock.return_value = MockResponse(200, json.dumps(dict(id=1234567890)))

                # manually send it off
                Channel.send_message(dict_to_struct('MsgStruct', msg.as_task_json()))

                # assert we were only called once
                self.assertEqual(1, mock.call_count)
                self.assertEqual("10002", mock.call_args[1]['data']['user_id'])

                # check the status of the message is now sent
                msg.refresh_from_db()
                self.assertEqual(WIRED, msg.status)
                self.assertEqual('1234567890', msg.external_id)
                self.assertTrue(msg.sent_on)
                self.assertEqual(mock.call_args[1]['data']['text'], msg.text)

                self.clear_cache()

            ChannelLog.objects.all().delete()

            msg.contact_urn.path = "joe81"
            msg.contact_urn.scheme = 'twitter'
            msg.contact_urn.display = None
            msg.contact_urn.identity = "twitter:joe81"
            msg.contact_urn.save()

            with patch('requests.sessions.Session.post') as mock:
                mock.return_value = MockResponse(200, json.dumps(dict(id=1234567890)))

                # manually send it off
                Channel.send_message(dict_to_struct('MsgStruct', msg.as_task_json()))

                # assert we were only called once
                self.assertEqual(1, mock.call_count)
                self.assertEqual("joe81", mock.call_args[1]['data']['screen_name'])

                # check the status of the message is now sent
                msg.refresh_from_db()
                self.assertEqual(WIRED, msg.status)
                self.assertEqual('1234567890', msg.external_id)
                self.assertTrue(msg.sent_on)
                self.assertEqual(mock.call_args[1]['data']['text'], msg.text)

                self.clear_cache()

            ChannelLog.objects.all().delete()

            with patch('requests.sessions.Session.post') as mock:
                mock.side_effect = TwythonError("Failed to send message")

                # manually send it off
                Channel.send_message(dict_to_struct('MsgStruct', msg.as_task_json()))

                # message should be marked as an error
                msg.refresh_from_db()
                self.assertEqual(ERRORED, msg.status)
                self.assertEqual(1, msg.error_count)
                self.assertTrue(msg.next_attempt)
                self.assertEqual("Failed to send message", ChannelLog.objects.get(msg=msg).description)

                self.clear_cache()

            ChannelLog.objects.all().delete()

            with patch('requests.sessions.Session.post') as mock:
                mock.side_effect = TwythonError("Different 403 error.", error_code=403)

                # manually send it off
                Channel.send_message(dict_to_struct('MsgStruct', msg.as_task_json()))

                # message should be marked as an error
                msg.refresh_from_db()
                self.assertEqual(ERRORED, msg.status)
                self.assertEqual(2, msg.error_count)
                self.assertTrue(msg.next_attempt)

                # should not fail the contact
                contact = Contact.objects.get(id=self.joe.id)
                self.assertFalse(contact.is_stopped)
                self.assertEqual(contact.user_groups.count(), 1)

                # should record the right error
                self.assertTrue(ChannelLog.objects.get(msg=msg).description.find("Different 403 error") >= 0)

            with patch('requests.sessions.Session.post') as mock:
                mock.side_effect = TwythonError("You cannot send messages to users who are not following you.",
                                                error_code=403)

                # manually send it off
                Channel.send_message(dict_to_struct('MsgStruct', msg.as_task_json()))

                # should fail the message
                msg.refresh_from_db()
                self.assertEqual(FAILED, msg.status)
                self.assertEqual(2, msg.error_count)

                # should be stopped
                contact = Contact.objects.get(id=self.joe.id)
                self.assertTrue(contact.is_stopped)
                self.assertEqual(contact.user_groups.count(), 0)

                self.clear_cache()

            self.joe.is_stopped = False
            self.joe.save()
            testers.update_contacts(self.user, [self.joe], add=True)

            with patch('requests.sessions.Session.post') as mock:
                mock.side_effect = TwythonError("There was an error sending your message: You can't send direct messages to this user right now.",
                                                error_code=403)

                # manually send it off
                Channel.send_message(dict_to_struct('MsgStruct', msg.as_task_json()))

                # should fail the message
                msg.refresh_from_db()
                self.assertEqual(FAILED, msg.status)
                self.assertEqual(2, msg.error_count)

                # should fail the contact permanently (i.e. removed from groups)
                contact = Contact.objects.get(id=self.joe.id)
                self.assertTrue(contact.is_stopped)
                self.assertEqual(contact.user_groups.count(), 0)

                self.clear_cache()

            self.joe.is_stopped = False
            self.joe.save()
            testers.update_contacts(self.user, [self.joe], add=True)

            with patch('requests.sessions.Session.post') as mock:
                mock.side_effect = TwythonError("Sorry, that page does not exist.", error_code=404)

                # manually send it off
                Channel.send_message(dict_to_struct('MsgStruct', msg.as_task_json()))

                # should fail the message
                msg.refresh_from_db()
                self.assertEqual(msg.status, FAILED)
                self.assertEqual(msg.error_count, 2)

                # should fail the contact permanently (i.e. removed from groups)
                contact = Contact.objects.get(id=self.joe.id)
                self.assertTrue(contact.is_stopped)
                self.assertEqual(contact.user_groups.count(), 0)

                self.clear_cache()

        finally:
            settings.SEND_MESSAGES = False


class MageHandlerTest(TembaTest):

    def setUp(self):
        super(MageHandlerTest, self).setUp()

        self.org.webhook = u'{"url": "http://fake.com/webhook.php"}'
        self.org.webhook_events = ALL_EVENTS
        self.org.save()

        self.joe = self.create_contact("Joe", number="+250788383383")

        self.dyn_group = self.create_group("Bobs", query="name has Bob")

    def create_contact_like_mage(self, name, twitter):
        """
        Creates a contact as if it were created in Mage, i.e. no event/group triggering or cache updating
        """
        contact = Contact.objects.create(org=self.org, name=name, is_active=True, is_blocked=False,
                                         uuid=uuid.uuid4(), is_stopped=False,
                                         modified_by=self.user, created_by=self.user,
                                         modified_on=timezone.now(), created_on=timezone.now())
        urn = ContactURN.objects.create(org=self.org, contact=contact,
                                        identity="twitter:%s" % twitter, scheme="twitter", path=twitter, priority="90")
        return contact, urn

    def create_message_like_mage(self, text, contact, contact_urn=None):
        """
        Creates a message as it if were created in Mage, i.e. no topup decrementing or cache updating
        """
        if not contact_urn:
            contact_urn = contact.get_urn(TEL_SCHEME)
        return Msg.objects.create(org=self.org, text=text,
                                  direction=INCOMING, created_on=timezone.now(),
                                  channel=self.channel, contact=contact, contact_urn=contact_urn)

    def test_handle_message(self):
        url = reverse('handlers.mage_handler', args=['handle_message'])
        headers = dict(HTTP_AUTHORIZATION='Token %s' % settings.MAGE_AUTH_TOKEN)

        msg_counts = SystemLabel.get_counts(self.org)
        self.assertEqual(0, msg_counts[SystemLabel.TYPE_INBOX])
        self.assertEqual(0, msg_counts[SystemLabel.TYPE_FLOWS])

        contact_counts = ContactGroup.get_system_group_counts(self.org)
        self.assertEqual(1, contact_counts[ContactGroup.TYPE_ALL])
        self.assertEqual(1000, self.org.get_credits_remaining())

        msg = self.create_message_like_mage(text="Hello 1", contact=self.joe)

        msg_counts = SystemLabel.get_counts(self.org)
        self.assertEqual(0, msg_counts[SystemLabel.TYPE_INBOX])

        contact_counts = ContactGroup.get_system_group_counts(self.org)
        self.assertEqual(1, contact_counts[ContactGroup.TYPE_ALL])

        self.assertEqual(1000, self.org.get_credits_remaining())

        # check that GET doesn't work
        response = self.client.get(url, dict(message_id=msg.pk), **headers)
        self.assertEqual(405, response.status_code)

        # check that POST does work
        response = self.client.post(url, dict(message_id=msg.pk, new_contact=False), **headers)
        self.assertEqual(200, response.status_code)

        # check that new message is handled and has a topup
        msg = Msg.objects.get(pk=msg.pk)
        self.assertEqual('H', msg.status)
        self.assertEqual(self.welcome_topup, msg.topup)

        # check for a web hook event
        event = json.loads(WebHookEvent.objects.get(org=self.org, event=WebHookEvent.TYPE_SMS_RECEIVED).data)
        self.assertEqual(msg.id, event['sms'])

        msg_counts = SystemLabel.get_counts(self.org)
        self.assertEqual(1, msg_counts[SystemLabel.TYPE_INBOX])

        contact_counts = ContactGroup.get_system_group_counts(self.org)
        self.assertEqual(1, contact_counts[ContactGroup.TYPE_ALL])

        self.assertEqual(999, self.org.get_credits_remaining())

        # check that a message that has a topup, doesn't decrement twice
        msg = self.create_message_like_mage(text="Hello 2", contact=self.joe)
        (msg.topup_id, amount) = self.org.decrement_credit()
        msg.save()

        self.client.post(url, dict(message_id=msg.pk, new_contact=False), **headers)
        msg_counts = SystemLabel.get_counts(self.org)
        self.assertEqual(2, msg_counts[SystemLabel.TYPE_INBOX])

        contact_counts = ContactGroup.get_system_group_counts(self.org)
        self.assertEqual(1, contact_counts[ContactGroup.TYPE_ALL])

        self.assertEqual(998, self.org.get_credits_remaining())

        # simulate scenario where Mage has added new contact with name that should put it into a dynamic group
        mage_contact, mage_contact_urn = self.create_contact_like_mage("Bob", "bobby81")
        msg = self.create_message_like_mage(text="Hello via Mage", contact=mage_contact, contact_urn=mage_contact_urn)

        response = self.client.post(url, dict(message_id=msg.pk, new_contact=True), **headers)
        self.assertEqual(200, response.status_code)

        msg = Msg.objects.get(pk=msg.pk)
        self.assertEqual('H', msg.status)
        self.assertEqual(self.welcome_topup, msg.topup)

        msg_counts = SystemLabel.get_counts(self.org)
        self.assertEqual(3, msg_counts[SystemLabel.TYPE_INBOX])

        contact_counts = ContactGroup.get_system_group_counts(self.org)
        self.assertEqual(2, contact_counts[ContactGroup.TYPE_ALL])

        self.assertEqual(997, self.org.get_credits_remaining())

        # check that contact ended up dynamic group
        self.assertEqual([mage_contact], list(self.dyn_group.contacts.order_by('name')))

        # check invalid auth key
        response = self.client.post(url, dict(message_id=msg.pk), **dict(HTTP_AUTHORIZATION='Token xyz'))
        self.assertEqual(401, response.status_code)

        # check rejection of empty or invalid msgId
        response = self.client.post(url, dict(), **headers)
        self.assertEqual(400, response.status_code)
        response = self.client.post(url, dict(message_id='xx'), **headers)
        self.assertEqual(400, response.status_code)

    def test_follow_notification(self):
        url = reverse('handlers.mage_handler', args=['follow_notification'])
        headers = dict(HTTP_AUTHORIZATION='Token %s' % settings.MAGE_AUTH_TOKEN)

        flow = self.create_flow()

        channel = Channel.create(self.org, self.user, None, 'TT', "Twitter Channel", address="billy_bob")

        Trigger.objects.create(created_by=self.user, modified_by=self.user, org=self.org,
                               trigger_type=Trigger.TYPE_FOLLOW, flow=flow, channel=channel)

        contact = self.create_contact("Mary Jo", twitter='mary_jo')
        urn = contact.get_urn(TWITTER_SCHEME)

        response = self.client.post(url, dict(channel_id=channel.id, contact_urn_id=urn.id), **headers)
        self.assertEqual(200, response.status_code)
        self.assertEqual(1, flow.runs.all().count())
        self.assertTrue(ChannelEvent.objects.filter(channel=channel, contact=contact,
                                                    event_type=ChannelEvent.TYPE_FOLLOW))

        contact_counts = ContactGroup.get_system_group_counts(self.org)
        self.assertEqual(2, contact_counts[ContactGroup.TYPE_ALL])

        # simulate a a follow from existing stopped contact
        contact.stop(self.admin)

        contact_counts = ContactGroup.get_system_group_counts(self.org)
        self.assertEqual(1, contact_counts[ContactGroup.TYPE_ALL])

        response = self.client.post(url, dict(channel_id=channel.id, contact_urn_id=urn.id), **headers)
        self.assertEqual(200, response.status_code)
        self.assertEqual(2, flow.runs.all().count())

        contact_counts = ContactGroup.get_system_group_counts(self.org)
        self.assertEqual(2, contact_counts[ContactGroup.TYPE_ALL])

        contact.refresh_from_db()
        self.assertFalse(contact.is_stopped)

        # simulate scenario where Mage has added new contact with name that should put it into a dynamic group
        mage_contact, mage_contact_urn = self.create_contact_like_mage("Bob", "bobby81")

        response = self.client.post(url, dict(channel_id=channel.id,
                                              contact_urn_id=mage_contact_urn.id, new_contact=True), **headers)
        self.assertEqual(200, response.status_code)
        self.assertEqual(3, flow.runs.all().count())

        # check that contact ended up dynamic group
        self.assertEqual([mage_contact], list(self.dyn_group.contacts.order_by('name')))

        # check contact count updated
        contact_counts = ContactGroup.get_system_group_counts(self.org)
        self.assertEqual(contact_counts[ContactGroup.TYPE_ALL], 3)

        # simulate the follow of a released channel
        channel_events_count = ChannelEvent.objects.filter(channel=channel).count()
        channel.release()

        response = self.client.post(url, dict(channel_id=channel.id, contact_urn_id=urn.id), **headers)
        self.assertEqual(200, response.status_code)
        self.assertEqual(ChannelEvent.objects.filter(channel=channel).count(), channel_events_count)

    def test_stop_contact(self):
        url = reverse('handlers.mage_handler', args=['stop_contact'])
        headers = dict(HTTP_AUTHORIZATION='Token %s' % settings.MAGE_AUTH_TOKEN)
        contact = self.create_contact("Mary Jo", twitter='mary_jo')

        response = self.client.post(url, dict(contact_id=contact.id), **headers)
        self.assertEqual(200, response.status_code)

        # check the contact got stopped
        contact.refresh_from_db()
        self.assertTrue(contact.is_stopped)

        # try with invalid id
        response = self.client.post(url, dict(contact_id=-1), **headers)

        # should get a 401
        self.assertEqual(400, response.status_code)


class StartMobileTest(TembaTest):

    def setUp(self):
        super(StartMobileTest, self).setUp()

        self.channel.delete()
        self.channel = Channel.create(self.org, self.user, 'UA', 'ST', None, '1212',
                                      config=dict(username='st-user', password='st-password'),
                                      uuid='00000000-0000-0000-0000-000000001234')

    def test_received(self):
        body = """
        <message>
        <service type="sms" timestamp="1450450974" auth="asdfasdf" request_id="msg1"/>
        <from>+250788123123</from>
        <to>1515</to>
        <body content-type="content-type" encoding="utf8">Hello World</body>
        </message>
        """
        callback_url = reverse('handlers.start_handler', args=['receive', self.channel.uuid])
        response = self.client.post(callback_url, content_type='application/xml', data=body)

        self.assertEqual(200, response.status_code)

        # load our message
        msg = Msg.objects.get()
        self.assertEqual('+250788123123', msg.contact.get_urn(TEL_SCHEME).path)
        self.assertEqual(INCOMING, msg.direction)
        self.assertEqual(self.org, msg.org)
        self.assertEqual(self.channel, msg.channel)
        self.assertEqual("Hello World", msg.text)

        # try it with an invalid body
        response = self.client.post(callback_url, content_type='application/xml', data="invalid body")

        # should get a 400, as the body is invalid
        self.assertEqual(400, response.status_code)

        Msg.objects.all().delete()

        # empty text element from Start Mobile we create "" message
        body = """
        <message>
        <service type="sms" timestamp="1450450974" auth="asdfasdf" request_id="msg1"/>
        <from>+250788123123</from>
        <to>1515</to>
        <body content-type="content-type" encoding="utf8"></body>
        </message>
        """
        response = self.client.post(callback_url, content_type='application/xml', data=body)

        self.assertEqual(200, response.status_code)

        # load our message
        msg = Msg.objects.get()
        self.assertEqual('+250788123123', msg.contact.get_urn(TEL_SCHEME).path)
        self.assertEqual(INCOMING, msg.direction)
        self.assertEqual(self.org, msg.org)
        self.assertEqual(self.channel, msg.channel)
        self.assertEqual("", msg.text)

        # try it with an invalid channel
        callback_url = reverse('handlers.start_handler', args=['receive', '1234-asdf'])
        response = self.client.post(callback_url, content_type='application/xml', data=body)

        # should get 400 as the channel wasn't found
        self.assertEqual(400, response.status_code)

    def test_send(self):
        joe = self.create_contact("Joe", "+977788123123")
        msg = joe.send("Вітаємо в U-Report, системі опитувань про майбутнє країни.Зараз невеличка реєстрація.?",
                       self.admin, trigger_send=False)[0]

        try:
            settings.SEND_MESSAGES = True

            with patch('requests.post') as mock:
                mock.return_value = MockResponse(200,
                                                 """<status date='Wed, 25 May 2016 17:29:56 +0300'>
                                                 <id>380502535130309161501</id><state>Accepted</state></status>""")

                # manually send it off
                Channel.send_message(dict_to_struct('MsgStruct', msg.as_task_json()))

                # check the status of the message is now sent
                msg.refresh_from_db()
                self.assertEqual(WIRED, msg.status)
                self.assertTrue(msg.sent_on)
                self.assertEqual(msg.external_id, "380502535130309161501")

                # check the call that was made
                self.assertEqual('http://bulk.startmobile.com.ua/clients.php', mock.call_args[0][0])
                message_el = ET.fromstring(mock.call_args[1]['data'])
                self.assertEqual(message_el.find('service').attrib, dict(source='1212', id='single', validity='+12 hours'))
                self.assertEqual(message_el.find('body').text, msg.text)

                self.clear_cache()

            # return 400
            with patch('requests.post') as mock:
                mock.return_value = MockResponse(400, "Error", method='POST')

                # manually send it off
                Channel.send_message(dict_to_struct('MsgStruct', msg.as_task_json()))

                # message should be marked as an error
                msg.refresh_from_db()
                self.assertEqual(ERRORED, msg.status)
                self.assertEqual(1, msg.error_count)
                self.assertTrue(msg.next_attempt)
                self.clear_cache()

            # return invalid XML
            with patch('requests.post') as mock:
                mock.return_value = MockResponse(200, "<error>This is an error</error>", method='POST')

                # manually send it off
                Channel.send_message(dict_to_struct('MsgStruct', msg.as_task_json()))

                # message should be marked as an error
                msg.refresh_from_db()
                self.assertEqual(ERRORED, msg.status)
                self.assertEqual(2, msg.error_count)
                self.assertTrue(msg.next_attempt)
                self.clear_cache()

            # unexpected exception
            with patch('requests.post') as mock:
                mock.side_effect = Exception('Kaboom!')

                # manually send it off
                Channel.send_message(dict_to_struct('MsgStruct', msg.as_task_json()))

                # message should be marked as an error
                msg.refresh_from_db()
                self.assertEqual(FAILED, msg.status)
                self.assertEqual(2, msg.error_count)
                self.assertTrue(msg.next_attempt)
                self.clear_cache()

                self.assertFalse(ChannelLog.objects.filter(description__icontains="local variable 'response' "
                                                                                  "referenced before assignment"))

        finally:
            settings.SEND_MESSAGES = False

    def test_send_media(self):
        joe = self.create_contact("Joe", "+977788123123")
        msg = joe.send("MT", self.admin, trigger_send=False, attachments=['image/jpeg:https://example.com/attachments/pic.jpg'])[0]

        try:
            settings.SEND_MESSAGES = True

            with patch('requests.post') as mock:
                mock.return_value = MockResponse(200,
                                                 """<status date='Wed, 25 May 2016 17:29:56 +0300'>
                                                 <id>380502535130309161501</id><state>Accepted</state></status>""")

                # manually send it off
                Channel.send_message(dict_to_struct('MsgStruct', msg.as_task_json()))

                # check the status of the message is now sent
                msg.refresh_from_db()
                self.assertEqual(WIRED, msg.status)
                self.assertTrue(msg.sent_on)
                self.assertEqual(msg.external_id, "380502535130309161501")

                # check the call that was made
                self.assertEqual('http://bulk.startmobile.com.ua/clients.php', mock.call_args[0][0])
                message_el = ET.fromstring(mock.call_args[1]['data'])
                self.assertEqual(message_el.find('service').attrib, dict(source='1212', id='single', validity='+12 hours'))
                self.assertEqual(message_el.find('body').text, "MT\nhttps://example.com/attachments/pic.jpg")

                self.clear_cache()
        finally:
            settings.SEND_MESSAGES = False


class ChikkaTest(TembaTest):

    def setUp(self):
        super(ChikkaTest, self).setUp()

        self.channel.delete()
        self.channel = Channel.create(self.org, self.user, 'PH', 'CK', None, '920920',
                                      uuid='00000000-0000-0000-0000-000000001234')

        config = {Channel.CONFIG_USERNAME: 'username', Channel.CONFIG_PASSWORD: 'password'}
        self.channel.config = json.dumps(config)
        self.channel.save()

    def test_status(self):
        # try with an invalid channel uuid
        data = dict(message_type='outgoing', message_id=1001, status='FAILED')
        response = self.client.post(reverse('handlers.chikka_handler', args=['not-real-uuid']), data)
        self.assertEqual(400, response.status_code)

        # ok, try with a valid uuid, but invalid message id 1001, should return 400 as well
        response = self.client.post(reverse('handlers.chikka_handler', args=[self.channel.uuid]), data)
        self.assertEqual(400, response.status_code)

        # ok, lets create an outgoing message to update
        joe = self.create_contact("Joe Biden", "+63911231234")
        msg = joe.send("Hey Joe, it's Obama, pick up!", self.admin)[0]
        data['message_id'] = msg.id

        # valid id, invalid status, 400
        data['status'] = 'INVALID'
        response = self.client.post(reverse('handlers.chikka_handler', args=[self.channel.uuid]), data)
        self.assertEqual(400, response.status_code)

        def assertStatus(sms, status, assert_status):
            sms.status = WIRED
            sms.save()

            data['status'] = status
            response = self.client.post(reverse('handlers.chikka_handler', args=[self.channel.uuid]), data)
            self.assertEqual(200, response.status_code)
            updated_sms = Msg.objects.get(pk=sms.id)
            self.assertEqual(assert_status, updated_sms.status)

        assertStatus(msg, 'FAILED', FAILED)
        assertStatus(msg, 'SENT', SENT)

    def test_receive(self):
        data = dict(message_type='incoming', mobile_number='639178020779', request_id='4004',
                    message='Hello World!', timestamp='1457670059.69')
        callback_url = reverse('handlers.chikka_handler', args=[self.channel.uuid])
        response = self.client.post(callback_url, data)

        self.assertEqual(200, response.status_code)

        # load our message
        msg = Msg.objects.get()
        self.assertEqual("+639178020779", msg.contact.get_urn(TEL_SCHEME).path)
        self.assertEqual(INCOMING, msg.direction)
        self.assertEqual(self.org, msg.org)
        self.assertEqual(self.channel, msg.channel)
        self.assertEqual("Hello World!", msg.text)
        self.assertEqual('4004', msg.external_id)
        self.assertEqual(msg.sent_on.date(), date(day=11, month=3, year=2016))

    def test_send(self):
        joe = self.create_contact("Joe", '+63911231234')

        # incoming message for a reply test
        incoming = Msg.create_incoming(self.channel, 'tel:+63911231234', "incoming message")
        incoming.external_id = '4004'
        incoming.save()

        msg = joe.send("Test message", self.admin, trigger_send=False)[0]

        with self.settings(SEND_MESSAGES=True):

            with patch('requests.post') as mock:
                mock.return_value = MockResponse(200, "Success", method='POST')

                # manually send it off
                Channel.send_message(dict_to_struct('MsgStruct', msg.as_task_json()))

                # check the status of the message is now sent
                msg.refresh_from_db()
                self.assertEqual(WIRED, msg.status)
                self.assertTrue(msg.sent_on)

                # check we were called as a send
                self.assertEqual(mock.call_args[1]['data']['message_type'], 'SEND')
                self.clear_cache()

            with patch('requests.post') as mock:
                mock.return_value = MockResponse(200, "Success", method='POST')

                msg.response_to = incoming
                msg.save()

                # manually send it off
                Channel.send_message(dict_to_struct('MsgStruct', msg.as_task_json()))

                # check the status of the message is now sent
                msg.refresh_from_db()
                self.assertEqual(WIRED, msg.status)
                self.assertTrue(msg.sent_on)

                # assert that we were called as a reply
                self.assertEqual(mock.call_args[1]['data']['message_type'], 'REPLY')
                self.assertEqual(mock.call_args[1]['data']['request_id'], '4004')

                self.clear_cache()

            with patch('requests.post') as mock:
                error = dict(status=400, message='BAD REQUEST', description='Invalid/Used Request ID')

                # first request (as a reply) is an error, second should be success without request id
                mock.side_effect = [
                    MockResponse(400, json.dumps(error), method='POST'),
                    MockResponse(200, 'Success', method='POST')
                ]

                msg.response_to = incoming
                msg.save()

                # manually send it off
                Channel.send_message(dict_to_struct('MsgStruct', msg.as_task_json()))

                # check the status of the message is now sent
                msg.refresh_from_db()
                self.assertEqual(WIRED, msg.status)
                self.assertTrue(msg.sent_on)

                first_call_args = mock.call_args_list[0][1]['data']
                second_call_args = mock.call_args_list[1][1]['data']

                # first request is as a reply
                self.assertEqual(first_call_args['message_type'], 'REPLY')
                self.assertEqual(first_call_args['request_id'], '4004')

                # but when that fails, we should try again as a send
                self.assertEqual(second_call_args['message_type'], 'SEND')
                self.assertTrue('request_id' not in second_call_args)

                # our message should be succeeded
                msg.refresh_from_db()
                self.assertEqual(WIRED, msg.status)
                self.assertEqual(0, msg.error_count)

                self.clear_cache()

            # test with an invalid request id, then an unexpected error
            with patch('requests.post') as mock:
                error = dict(status=400, message='BAD REQUEST', description='Invalid/Used Request ID')

                # first request (as a reply) is an error, second should be success without request id
                mock.side_effect = [
                    MockResponse(400, json.dumps(error), method='POST'),
                    Exception("Unexpected Error")
                ]

                msg.response_to = incoming
                msg.save()

                # manually send it off
                Channel.send_message(dict_to_struct('MsgStruct', msg.as_task_json()))

                # check the status of the message is now sent
                msg.refresh_from_db()
                self.assertEqual(ERRORED, msg.status)
                self.assertEqual(1, msg.error_count)
                self.assertTrue(msg.next_attempt)

            with patch('requests.post') as mock:
                mock.return_value = MockResponse(400, "{}", method='POST')

                # manually send it off
                Channel.send_message(dict_to_struct('MsgStruct', msg.as_task_json()))

                # message should be marked as an error
                msg.refresh_from_db()
                self.assertEqual(ERRORED, msg.status)
                self.assertEqual(2, msg.error_count)
                self.assertTrue(msg.next_attempt)

                self.clear_cache()

            with patch('requests.post') as mock:
                mock.side_effect = Exception("Couldn't reach server")
                Channel.send_message(dict_to_struct('MsgStruct', msg.as_task_json()))

                # should also have an error
                msg.refresh_from_db()

                # third try, we should be failed now
                self.assertEqual(FAILED, msg.status)
                self.assertEqual(2, msg.error_count)
                self.assertTrue(msg.next_attempt)

    def test_send_media(self):
        joe = self.create_contact("Joe", '+63911231234')

        # incoming message for a reply test
        incoming = Msg.create_incoming(self.channel, 'tel:+63911231234', "incoming message")
        incoming.external_id = '4004'
        incoming.save()

        msg = joe.send("MT", self.admin, trigger_send=False, attachments=['image/jpeg:https://example.com/attachments/pic.jpg'])[0]

        with self.settings(SEND_MESSAGES=True):

            with patch('requests.post') as mock:
                mock.return_value = MockResponse(200, "Success", method='POST')

                # manually send it off
                Channel.send_message(dict_to_struct('MsgStruct', msg.as_task_json()))

                # check the status of the message is now sent
                msg.refresh_from_db()
                self.assertEqual(WIRED, msg.status)
                self.assertTrue(msg.sent_on)

                # check we were called as a send
                self.assertEqual(mock.call_args[1]['data']['message_type'], 'SEND')
                self.assertEqual(mock.call_args[1]['data']['message'], 'MT\nhttps://example.com/attachments/pic.jpg')
                self.clear_cache()


class JasminTest(TembaTest):

    def setUp(self):
        super(JasminTest, self).setUp()

        self.channel.delete()
        self.channel = Channel.create(self.org, self.user, 'RW', 'JS', None, '1234',
                                      config=dict(username='jasmin-user', password='jasmin-pass', send_url='http://foo/'),
                                      uuid='00000000-0000-0000-0000-000000001234')

    def tearDown(self):
        super(JasminTest, self).tearDown()
        settings.SEND_MESSAGES = False

    def test_status(self):
        # ok, what happens with an invalid uuid?
        data = dict(id="-1", dlvr="0", err="0")
        response = self.client.post(reverse('handlers.jasmin_handler', args=['status', 'not-real-uuid']), data)
        self.assertEqual(400, response.status_code)

        # ok, try with a valid uuid, but invalid message id -1
        delivery_url = reverse('handlers.jasmin_handler', args=['status', self.channel.uuid])
        response = self.client.post(delivery_url, data)
        self.assertEqual(400, response.status_code)

        # ok, lets create an outgoing message to update
        joe = self.create_contact("Joe Biden", "+254788383383")
        msg = joe.send("Hey Joe, it's Obama, pick up!", self.admin)[0]
        msg.external_id = "jasmin-external-id"
        msg.save(update_fields=('external_id',))

        data['id'] = msg.external_id

        def assertStatus(sms, dlvrd, err, assert_status):
            data['dlvrd'] = dlvrd
            data['err'] = err
            response = self.client.post(reverse('handlers.jasmin_handler', args=['status', self.channel.uuid]), data)
            self.assertEqual(200, response.status_code)
            sms = Msg.objects.get(pk=sms.id)
            self.assertEqual(assert_status, sms.status)

        assertStatus(msg, 0, 0, WIRED)
        assertStatus(msg, 1, 0, DELIVERED)
        assertStatus(msg, 0, 1, FAILED)

    def test_receive(self):
        from temba.utils import gsm7

        data = {
            'to': '1234',
            'from': '0788383383',
            'coding': '0',
            'content': gsm7.encode("événement")[0],
            'id': 'external1'
        }
        callback_url = reverse('handlers.jasmin_handler', args=['receive', self.channel.uuid])
        response = self.client.post(callback_url, data)

        self.assertEqual(response.status_code, 200)
        self.assertEqual(response.content, "ACK/Jasmin")

        # load our message
        msg = Msg.objects.get()
        self.assertEqual("+250788383383", msg.contact.get_urn(TEL_SCHEME).path)
        self.assertEqual(INCOMING, msg.direction)
        self.assertEqual(self.org, msg.org)
        self.assertEqual(self.channel, msg.channel)
        self.assertEqual("événement", msg.text)

    def test_send(self):
        from temba.utils import gsm7

        joe = self.create_contact("Joe", "+250788383383")
        msg = joe.send("événement", self.admin, trigger_send=False)[0]

        settings.SEND_MESSAGES = True

        with patch('requests.get') as mock:
            mock.return_value = MockResponse(200, 'Success "07033084-5cfd-4812-90a4-e4d24ffb6e3d"')

            # manually send it off
            Channel.send_message(dict_to_struct('MsgStruct', msg.as_task_json()))

            # check the status of the message is now sent
            msg.refresh_from_db()
            self.assertEqual(msg.status, WIRED)
            self.assertTrue(msg.sent_on)
            self.assertEqual(msg.external_id, '07033084-5cfd-4812-90a4-e4d24ffb6e3d')

            # assert we were properly encoded
            self.assertEqual(mock.call_args[1]['params']['content'], gsm7.encode('événement')[0])

            self.clear_cache()

        with patch('requests.get') as mock:
            mock.return_value = MockResponse(412, 'Error “No route found”')

            # manually send it off
            Channel.send_message(dict_to_struct('MsgStruct', msg.as_task_json()))

            # check the status of the message now errored
            msg.refresh_from_db()
            self.assertEqual(ERRORED, msg.status)

        with patch('requests.get') as mock:
            # force an exception
            mock.side_effect = Exception('Kaboom!')

            # manually send it off
            Channel.send_message(dict_to_struct('MsgStruct', msg.as_task_json()))

            # check the status of the message now errored
            msg.refresh_from_db()
            self.assertEqual(ERRORED, msg.status)

            self.assertFalse(ChannelLog.objects.filter(description__icontains="local variable 'response' "
                                                                              "referenced before assignment"))

    def test_send_media(self):
        from temba.utils import gsm7

        joe = self.create_contact("Joe", "+250788383383")
        msg = joe.send("MT", self.admin, trigger_send=False, attachments=['image/jpeg:https://example.com/attachments/pic.jpg'])[0]

        settings.SEND_MESSAGES = True

        with patch('requests.get') as mock:
            mock.return_value = MockResponse(200, 'Success "07033084-5cfd-4812-90a4-e4d24ffb6e3d"')

            # manually send it off
            Channel.send_message(dict_to_struct('MsgStruct', msg.as_task_json()))

            # check the status of the message is now sent
            msg.refresh_from_db()
            self.assertEqual(msg.status, WIRED)
            self.assertTrue(msg.sent_on)
            self.assertEqual(msg.external_id, '07033084-5cfd-4812-90a4-e4d24ffb6e3d')

            # assert we were properly encoded
            self.assertEqual(mock.call_args[1]['params']['content'],
                             gsm7.encode('MT\nhttps://example.com/attachments/pic.jpg')[0])

            self.clear_cache()


class JunebugTestMixin(object):

    def mk_event(self, **kwargs):
        default = {
            'event_type': 'submitted',
            'message_id': 'message-id',
            'timestamp': '2017-01-01 00:00:00+0000',
        }
        default.update(kwargs)
        return default

    def mk_ussd_msg(self, session_event='new', session_id=None, **kwargs):
        return self.mk_msg(
            channel_data={'session_event': session_event,
                          'session_id': session_id}, **kwargs)

    def mk_msg(self, **kwargs):
        default = {
            "channel_data": {},
            "from": "+27123456789",
            "channel_id": "channel-id",
            "timestamp": "2017-01-01 00:00:00.00",
            "content": "content",
            "to": "to-addr",
            "reply_to": None,
            "message_id": "message-id"
        }
        default.update(kwargs)
        return default


class JunebugTest(JunebugTestMixin, TembaTest):

    def setUp(self):
        super(JunebugTest, self).setUp()

        self.channel.delete()

        self.channel = Channel.create(
            self.org, self.user, 'RW', 'JN', None, '1234',
            config=dict(username='junebug-user', password='junebug-pass', send_url='http://example.org/'),
            uuid='00000000-0000-0000-0000-000000001234',
            role=Channel.DEFAULT_ROLE)

    def tearDown(self):
        super(JunebugTest, self).tearDown()
        settings.SEND_MESSAGES = False

    def test_get_request(self):
        response = self.client.get(
            reverse('handlers.junebug_handler',
                    args=['event', self.channel.uuid]))
        self.assertEqual(response.status_code, 400)

    def test_status_with_invalid_event(self):
        delivery_url = reverse('handlers.junebug_handler',
                               args=['event', self.channel.uuid])
        response = self.client.post(delivery_url, data=json.dumps({}),
                                    content_type='application/json')
        self.assertEqual(400, response.status_code)
        self.assertTrue('Missing one of' in response.content)

    def test_status(self):
        # ok, what happens with an invalid uuid?
        data = self.mk_event()
        response = self.client.post(
            reverse('handlers.junebug_handler',
                    args=['event', 'not-real-uuid']),
            data=json.dumps(data),
            content_type='application/json')
        self.assertEqual(400, response.status_code)

        # ok, try with a valid uuid, but invalid message id -1
        delivery_url = reverse('handlers.junebug_handler',
                               args=['event', self.channel.uuid])
        response = self.client.post(delivery_url, data=json.dumps(data),
                                    content_type='application/json')
        self.assertEqual(400, response.status_code)

        # ok, lets create an outgoing message to update
        joe = self.create_contact("Joe Biden", "+254788383383")
        msg = joe.send("Hey Joe, it's Obama, pick up!", self.admin)[0]
        msg.external_id = data['message_id']
        msg.save(update_fields=('external_id',))

        # data['id'] = msg.external_id

        def assertStatus(sms, event_type, assert_status):
            data['event_type'] = event_type
            response = self.client.post(
                reverse('handlers.junebug_handler',
                        args=['event', self.channel.uuid]),
                data=json.dumps(data),
                content_type='application/json')
            self.assertEqual(200, response.status_code)
            sms = Msg.objects.get(pk=sms.id)
            self.assertEqual(assert_status, sms.status)

        assertStatus(msg, 'submitted', SENT)
        assertStatus(msg, 'delivery_succeeded', DELIVERED)
        assertStatus(msg, 'delivery_failed', FAILED)
        assertStatus(msg, 'rejected', FAILED)

    def test_status_invalid_message_id(self):
        # ok, what happens with an invalid uuid?
        data = self.mk_event()
        response = self.client.post(
            reverse('handlers.junebug_handler',
                    args=['event', self.channel.uuid]),
            data=json.dumps(data),
            content_type='application/json')
        self.assertEqual(400, response.status_code)
        self.assertEqual(
            response.content,
            "Message with external id of '%s' not found" % (
                data['message_id'],))

    def test_status_with_auth(self):
        self.channel.secret = "UjOq8ATo2PDS6L08t6vlqSoK"
        self.channel.save()

        data = self.mk_event()
        joe = self.create_contact("Joe Biden", "+254788383383")
        msg = joe.send("Hey Joe, it's Obama, pick up!", self.admin)[0]
        msg.external_id = data['message_id']
        msg.save(update_fields=('external_id',))

        def assertStatus(sms, event_type, assert_status):
            data['event_type'] = event_type
            response = self.client.post(
                reverse('handlers.junebug_handler',
                        args=['event', self.channel.uuid]),
                data=json.dumps(data),
                content_type='application/json',
                HTTP_AUTHORIZATION="Token UjOq8ATo2PDS6L08t6vlqSoK")
            self.assertEqual(200, response.status_code)
            sms = Msg.objects.get(pk=sms.id)
            self.assertEqual(assert_status, sms.status)

        assertStatus(msg, 'submitted', SENT)
        assertStatus(msg, 'delivery_succeeded', DELIVERED)
        assertStatus(msg, 'delivery_failed', FAILED)
        assertStatus(msg, 'rejected', FAILED)

    def test_status_incorrect_auth(self):
        self.channel.secret = "UjOq8ATo2PDS6L08t6vlqSoK"
        self.channel.save()

        # ok, what happens with an invalid uuid?
        data = self.mk_event()
        response = self.client.post(
            reverse('handlers.junebug_handler',
                    args=['event', self.channel.uuid]),
            data=json.dumps(data),
            content_type='application/json',
            HTTP_AUTHORIZATION="Token Not_token")
        self.assertEqual(401, response.status_code)

    def test_receive_with_invalid_message(self):
        callback_url = reverse('handlers.junebug_handler',
                               args=['inbound', self.channel.uuid])
        response = self.client.post(callback_url, json.dumps({}),
                                    content_type='application/json')
        self.assertEqual(400, response.status_code)
        self.assertTrue('Missing one of' in response.content)

    def test_receive(self):
        data = self.mk_msg(content="événement")
        callback_url = reverse('handlers.junebug_handler',
                               args=['inbound', self.channel.uuid])
        response = self.client.post(callback_url, json.dumps(data),
                                    content_type='application/json')

        self.assertEqual(response.status_code, 200)
        self.assertEqual(response.json()['status'], 'ack')

        # load our message
        msg = Msg.objects.get()
        self.assertEqual(data["from"], msg.contact.get_urn(TEL_SCHEME).path)
        self.assertEqual(INCOMING, msg.direction)
        self.assertEqual(self.org, msg.org)
        self.assertEqual(self.channel, msg.channel)
        self.assertEqual("événement", msg.text)

    def test_receive_with_auth(self):
        self.channel.secret = "UjOq8ATo2PDS6L08t6vlqSoK"
        self.channel.save()

        data = self.mk_msg(content="événement")
        callback_url = reverse('handlers.junebug_handler',
                               args=['inbound', self.channel.uuid])
        response = self.client.post(callback_url, json.dumps(data),
                                    content_type='application/json',
                                    HTTP_AUTHORIZATION="Token UjOq8ATo2PDS6L08t6vlqSoK")

        self.assertEqual(response.status_code, 200)
        self.assertEqual(response.json()['status'], 'ack')

        # load our message
        msg = Msg.objects.get()
        self.assertEqual(data["from"], msg.contact.get_urn(TEL_SCHEME).path)
        self.assertEqual(INCOMING, msg.direction)
        self.assertEqual(self.org, msg.org)
        self.assertEqual(self.channel, msg.channel)
        self.assertEqual("événement", msg.text)

    def test_receive_with_incorrect_auth(self):
        self.channel.secret = "UjOq8ATo2PDS6L08t6vlqSoK"
        self.channel.save()

        data = self.mk_msg(content="événement")
        callback_url = reverse('handlers.junebug_handler',
                               args=['inbound', self.channel.uuid])
        response = self.client.post(callback_url, json.dumps(data),
                                    content_type='application/json',
                                    HTTP_AUTHORIZATION="Token Not_token")

        self.assertEqual(response.status_code, 401)

    def test_send_wired(self):
        joe = self.create_contact("Joe", "+250788383383")
        msg = joe.send("événement", self.admin, trigger_send=False)[0]

        settings.SEND_MESSAGES = True

        with patch('requests.post') as mock:
            mock.return_value = MockResponse(200, json.dumps({
                'result': {
                    'message_id': '07033084-5cfd-4812-90a4-e4d24ffb6e3d',
                }
            }))

            # manually send it off
            Channel.send_message(dict_to_struct('MsgStruct', msg.as_task_json()))

            # check the status of the message is now sent
            msg.refresh_from_db()
            self.assertEqual(msg.status, WIRED)
            self.assertTrue(msg.sent_on)
            self.assertEqual(
                msg.external_id, '07033084-5cfd-4812-90a4-e4d24ffb6e3d')

            self.clear_cache()

            self.assertEqual(mock.call_args[1]['json']['content'], "événement")

    def test_send_media(self):
        joe = self.create_contact("Joe", "+250788383383")
        msg = joe.send("MT", self.admin, trigger_send=False, attachments=['image/jpeg:https://example.com/attachments/pic.jpg'])[0]

        settings.SEND_MESSAGES = True

        with patch('requests.post') as mock:
            mock.return_value = MockResponse(200, json.dumps({
                'result': {
                    'message_id': '07033084-5cfd-4812-90a4-e4d24ffb6e3d',
                }
            }))

            # manually send it off
            Channel.send_message(dict_to_struct('MsgStruct', msg.as_task_json()))

            # check the status of the message is now sent
            msg.refresh_from_db()
            self.assertEqual(msg.status, WIRED)
            self.assertTrue(msg.sent_on)
            self.assertEqual(
                msg.external_id, '07033084-5cfd-4812-90a4-e4d24ffb6e3d')

            self.clear_cache()

            self.assertEqual(mock.call_args[1]['json']['content'], "MT\nhttps://example.com/attachments/pic.jpg")

    def test_send_errored_remote(self):
        joe = self.create_contact("Joe", "+250788383383")
        msg = joe.send("événement", self.admin, trigger_send=False)[0]

        settings.SEND_MESSAGES = True

        with patch('requests.post') as mock:
            mock.return_value = MockResponse(499, 'Error')

            # manually send it off
            Channel.send_message(dict_to_struct('MsgStruct', msg.as_task_json()))

            # check the status of the message now errored
            msg.refresh_from_db()
            self.assertEqual(ERRORED, msg.status)

    def test_send_errored_exception(self):
        joe = self.create_contact("Joe", "+250788383383")
        msg = joe.send("événement", self.admin, trigger_send=False)[0]

        settings.SEND_MESSAGES = True

        with patch('requests.post') as mock:
            # force an exception
            mock.side_effect = Exception('Kaboom!')

            # manually send it off
            Channel.send_message(dict_to_struct('MsgStruct', msg.as_task_json()))

            # check the status of the message now errored
            msg.refresh_from_db()
            self.assertEqual(ERRORED, msg.status)

            self.assertFalse(ChannelLog.objects.filter(description__icontains="local variable 'response' "
                                                                              "referenced before assignment"))

    def test_send_deal_with_unexpected_response(self):
        joe = self.create_contact("Joe", "+250788383383")
        msg = joe.send("événement", self.admin, trigger_send=False)[0]

        settings.SEND_MESSAGES = True

        with patch('requests.post') as mock:
            mock.return_value = MockResponse(200, json.dumps({
                'result': {
                    'unexpected': 'unpleasant surprise',
                }
            }))

            # manually send it off
            Channel.send_message(dict_to_struct('MsgStruct', msg.as_task_json()))
            self.assertTrue(ChannelLog.objects.filter(description__icontains="Unable to read external message_id"))

    def test_send_adds_auth(self):
        self.channel.secret = "UjOq8ATo2PDS6L08t6vlqSoK"
        self.channel.save()

        joe = self.create_contact("Joe", "+250788383383")
        msg = joe.send("événement", self.admin, trigger_send=False)[0]

        settings.SEND_MESSAGES = True

        with patch('requests.post') as mock:
            mock.return_value = MockResponse(200, json.dumps({
                'result': {
                    'message_id': '07033084-5cfd-4812-90a4-e4d24ffb6e3d',
                }
            }))

            # manually send it off
            self.channel.send_message(dict_to_struct('MsgStruct', msg.as_task_json()))
            self.assertEqual(mock.call_args[1]['json']['event_auth_token'],
                             "UjOq8ATo2PDS6L08t6vlqSoK")


class MbloxTest(TembaTest):

    def setUp(self):
        super(MbloxTest, self).setUp()

        self.channel.delete()
        self.channel = Channel.create(self.org, self.user, 'RW', 'MB', None, '1234',
                                      config=dict(username='mbox-user', password='mblox-pass'),
                                      uuid='00000000-0000-0000-0000-000000001234')

    def tearDown(self):
        super(MbloxTest, self).tearDown()
        settings.SEND_MESSAGES = False

    def test_dlr(self):
        # invalid uuid
        data = dict(batch_id="-1", status="Failed", type="recipient_delivery_report_sms")
        response = self.client.post(reverse('handlers.mblox_handler', args=['not-real-uuid']), json.dumps(data),
                                    content_type="application/json")
        self.assertEqual(400, response.status_code)

        delivery_url = reverse('handlers.mblox_handler', args=[self.channel.uuid])

        # missing batch_id param
        data = dict(status="Failed", type="recipient_delivery_report_sms")
        response = self.client.post(delivery_url, json.dumps(data), content_type="application/json")
        self.assertEqual(400, response.status_code)

        # missing type params
        data = dict(status="Failed")
        response = self.client.post(delivery_url, json.dumps(data), content_type="application/json")
        self.assertEqual(400, response.status_code)

        # valid uuid, invalid batch_id
        data = dict(batch_id="-1", status="Failed", type="recipient_delivery_report_sms")
        response = self.client.post(delivery_url, json.dumps(data), content_type="application/json")
        self.assertEqual(400, response.status_code)

        # create test message to update
        joe = self.create_contact("Joe Biden", "+254788383383")
        msg = joe.send("Hey Joe, it's Obama, pick up!", self.admin)[0]
        msg.external_id = "mblox-id"
        msg.save(update_fields=('external_id',))

        data['batch_id'] = msg.external_id

        def assertStatus(msg, status, assert_status):
            Msg.objects.filter(id=msg.id).update(status=WIRED)
            data['status'] = status
            response = self.client.post(delivery_url, json.dumps(data), content_type="application/json")
            self.assertEqual(200, response.status_code)
            self.assertEqual(response.content, "SMS Updated: %d" % msg.id)
            msg = Msg.objects.get(pk=msg.id)
            self.assertEqual(assert_status, msg.status)

        assertStatus(msg, "Delivered", DELIVERED)
        assertStatus(msg, "Dispatched", SENT)
        assertStatus(msg, "Aborted", FAILED)
        assertStatus(msg, "Rejected", FAILED)
        assertStatus(msg, "Failed", FAILED)
        assertStatus(msg, "Expired", FAILED)

    def test_receive(self):
        data = {
            "id": "OzQ5UqIOdoY8",
            "from": "12067799294",
            "to": "18444651185",
            "body": "MO",
            "type": "mo_text",
            "received_at": "2016-03-30T19:33:06.643Z"
        }
        callback_url = reverse('handlers.mblox_handler', args=[self.channel.uuid])
        response = self.client.post(callback_url, json.dumps(data), content_type="application/json")

        msg = Msg.objects.get()

        self.assertEqual(response.status_code, 200)
        self.assertEqual(response.content, "SMS Accepted: %d" % msg.id)

        # load our message
        self.assertEqual(msg.contact.get_urn(TEL_SCHEME).path, "+12067799294")
        self.assertEqual(msg.direction, INCOMING)
        self.assertEqual(msg.org, self.org)
        self.assertEqual(msg.channel, self.channel)
        self.assertEqual(msg.text, "MO")
        self.assertEqual(msg.sent_on.date(), date(day=30, month=3, year=2016))

    def test_send(self):
        joe = self.create_contact("Joe", "+250788383383")
        msg = joe.send("MT", self.admin, trigger_send=False)[0]

        settings.SEND_MESSAGES = True

        with patch('requests.post') as mock:
            mock.return_value = MockResponse(200, '{ "id":"OzYDlvf3SQVc" }')

            # manually send it off
            Channel.send_message(dict_to_struct('MsgStruct', msg.as_task_json()))

            # check the status of the message is now sent
            msg.refresh_from_db()
            self.assertEqual(msg.status, WIRED)
            self.assertTrue(msg.sent_on)
            self.assertEqual(msg.external_id, 'OzYDlvf3SQVc')
            self.clear_cache()

        with patch('requests.post') as mock:
            mock.return_value = MockResponse(412, 'Error')

            # manually send it off
            Channel.send_message(dict_to_struct('MsgStruct', msg.as_task_json()))

            self.assertTrue(mock.called)
            # check the status of the message now errored
            msg.refresh_from_db()
            self.assertEqual(ERRORED, msg.status)

        with patch('requests.post') as mock:
            mock.side_effect = Exception('Kaboom!')

            # manually send it off
            Channel.send_message(dict_to_struct('MsgStruct', msg.as_task_json()))

            self.assertTrue(mock.called)
            # check the status of the message now errored
            msg.refresh_from_db()
            self.assertEqual(ERRORED, msg.status)

            self.assertFalse(ChannelLog.objects.filter(description__icontains="local variable 'response' "
                                                                              "referenced before assignment"))

    def test_send_media(self):
        joe = self.create_contact("Joe", "+250788383383")
        msg = joe.send("MT", self.admin, trigger_send=False, attachments=['image/jpeg:https://example.com/attachments/pic.jpg'])[0]

        settings.SEND_MESSAGES = True

        with patch('requests.post') as mock:
            mock.return_value = MockResponse(200, '{ "id":"OzYDlvf3SQVc" }')

            # manually send it off
            Channel.send_message(dict_to_struct('MsgStruct', msg.as_task_json()))

            # check the status of the message is now sent
            msg.refresh_from_db()
            self.assertEqual(msg.status, WIRED)
            self.assertTrue(msg.sent_on)
            self.assertEqual(msg.external_id, 'OzYDlvf3SQVc')
            self.clear_cache()

            self.assertEqual(json.loads(mock.call_args[0][1])['body'], "MT\nhttps://example.com/attachments/pic.jpg")


class FacebookWhitelistTest(TembaTest):

    def setUp(self):
        super(FacebookWhitelistTest, self).setUp()

        self.channel.delete()
        self.channel = Channel.create(self.org, self.user, None, 'FB', None, '1234',
                                      config={Channel.CONFIG_AUTH_TOKEN: 'auth'},
                                      uuid='00000000-0000-0000-0000-000000001234')

    def test_whitelist(self):
        whitelist_url = reverse('channels.channel_facebook_whitelist', args=[self.channel.uuid])
        response = self.client.get(whitelist_url)
        self.assertLoginRedirect(response)

        self.login(self.admin)
        response = self.client.get(reverse('channels.channel_read', args=[self.channel.uuid]))

        self.assertContains(response, whitelist_url)

        with patch('requests.post') as mock:
            mock.return_value = MockResponse(400, '{"error": { "message": "FB Error" } }')
            response = self.client.post(whitelist_url, dict(whitelisted_domain='https://foo.bar'))
            self.assertFormError(response, 'form', None, 'FB Error')

        with patch('requests.post') as mock:
            mock.return_value = MockResponse(200, '{ "ok": "true" }')
            response = self.client.post(whitelist_url, dict(whitelisted_domain='https://foo.bar'))

            mock.assert_called_once_with('https://graph.facebook.com/v2.6/me/thread_settings?access_token=auth',
                                         json=dict(setting_type='domain_whitelisting',
                                                   whitelisted_domains=['https://foo.bar'],
                                                   domain_action_type='add'))

            self.assertNoFormErrors(response)


class FacebookTest(TembaTest):

    TEST_INCOMING = """
    {
        "entry": [{
          "id": "208685479508187",
          "messaging": [{
            "message": {
              "text": "hello world",
              "mid": "external_id"
            },
            "recipient": {
              "id": "1234"
            },
            "sender": {
              "id": "5678"
            },
            "timestamp": 1459991487970
          }],
          "time": 1459991487970
        }]
    }
    """

    def setUp(self):
        super(FacebookTest, self).setUp()

        self.channel.delete()
        self.channel = Channel.create(self.org, self.user, None, 'FB', None, '1234',
                                      config={Channel.CONFIG_AUTH_TOKEN: 'auth'},
                                      uuid='00000000-0000-0000-0000-000000001234')

    def tearDown(self):
        super(FacebookTest, self).tearDown()
        settings.SEND_MESSAGES = False

    def test_dlr(self):
        # invalid uuid
        body = dict()
        response = self.client.post(reverse('handlers.facebook_handler', args=['invalid']), json.dumps(body),
                                    content_type="application/json")
        self.assertEqual(400, response.status_code)

        # invalid body
        response = self.client.post(reverse('handlers.facebook_handler', args=[self.channel.uuid]), json.dumps(body),
                                    content_type="application/json")
        self.assertEqual(400, response.status_code)

        # no known msgs, gracefully ignore
        body = dict(entry=[dict()])
        response = self.client.post(reverse('handlers.facebook_handler', args=[self.channel.uuid]), json.dumps(body),
                                    content_type="application/json")
        self.assertEqual(200, response.status_code)

        # create test message to update
        joe = self.create_contact("Joe Biden", urn='facebook:1234')
        msg = joe.send("Hey Joe, it's Obama, pick up!", self.admin)[0]
        msg.external_id = "fb-message-id-out"
        msg.save(update_fields=('external_id',))

        body = dict(entry=[dict(messaging=[dict(delivery=dict(mids=[msg.external_id]))])])
        response = self.client.post(reverse('handlers.facebook_handler', args=[self.channel.uuid]), json.dumps(body),
                                    content_type='application/json')

        self.assertEqual(response.status_code, 200)

        msg.refresh_from_db()
        self.assertEqual(msg.status, DELIVERED)

        # ignore incoming messages delivery reports
        msg = self.create_msg(direction=INCOMING, contact=joe, text="Read message")
        msg.external_id = "fb-message-id-in"
        msg.save(update_fields=('external_id',))

        status = msg.status

        body = dict(entry=[dict(messaging=[dict(delivery=dict(mids=[msg.external_id]))])])
        response = self.client.post(reverse('handlers.facebook_handler', args=[self.channel.uuid]), json.dumps(body),
                                    content_type='application/json')

        self.assertEqual(response.status_code, 200)

        msg.refresh_from_db()
        self.assertEqual(msg.status, status)

    def test_affinity(self):
        data = json.loads(FacebookTest.TEST_INCOMING)

        with patch('requests.get') as mock_get:
            mock_get.return_value = MockResponse(200, '{"first_name": "Ben","last_name": "Haggerty"}')

            callback_url = reverse('handlers.facebook_handler', args=[self.channel.uuid])
            response = self.client.post(callback_url, json.dumps(data), content_type="application/json")
            self.assertEqual(response.status_code, 200)

            # check the channel affinity for our URN
            urn = ContactURN.objects.get(identity='facebook:5678')
            self.assertEqual(self.channel, urn.channel)

            # create another facebook channel
            channel2 = Channel.create(self.org, self.user, None, 'FB', None, '1234',
                                      config={Channel.CONFIG_AUTH_TOKEN: 'auth'},
                                      uuid='00000000-0000-0000-0000-000000012345')

            # have to change the message so we don't treat it as a duplicate
            data['entry'][0]['messaging'][0]['message']['text'] = '2nd Message'
            data['entry'][0]['messaging'][0]['message']['mid'] = 'external_id_2'

            callback_url = reverse('handlers.facebook_handler', args=[channel2.uuid])
            response = self.client.post(callback_url, json.dumps(data), content_type="application/json")
            self.assertEqual(response.status_code, 200)

            urn = ContactURN.objects.get(identity='facebook:5678')
            self.assertEqual(channel2, urn.channel)

    def test_ignored_webhooks(self):
        TEST_PAYLOAD = """{
          "object": "page",
          "entry": [{
            "id": "208685479508187",
            "time": 1459991487970,
            "messaging": []
          }]
        }"""

        READ_ENTRY = """
        {
          "sender":{ "id":"1001" },
          "recipient":{ "id":"%s" },
          "timestamp":1458668856463,
          "read":{
            "watermark":1458668856253,
            "seq":38
          }
        }
        """

        ECHO_ENTRY = """{
          "sender": {"id": "1001"},
          "recipient": {"id": "%s"},
          "timestamp": 1467905036620,
          "message": {
            "is_echo": true,
            "app_id": 1077392885670130,
            "mid": "mid.1467905036543:c721a8364e45388954",
            "seq": 4,
            "text": "Echo Test"
          }
        }
        """

        LINK_ENTRY = """{
          "sender":{
            "id":"1001"
          },
          "recipient":{
            "id":"%s"
          },
          "timestamp":1234567890,
          "account_linking":{
            "status":"linked",
            "authorization_code":"PASS_THROUGH_AUTHORIZATION_CODE"
          }
        }
        """

        AUTH_ENTRY = """{
          "sender":{
            "id":"1001"
          },
          "recipient":{
            "id":"%s"
          },
          "timestamp":1234567890,
          "optin":{
            "ref":"PASS_THROUGH_PARAM"
          }
        }
        """

        ATTACHMENT_UNAVAILABLE = """{
          "sender":{
            "id":"1001"
          },
          "recipient":{
            "id":"%s"
          },
          "timestamp":1234567890,
          "message":{
            "mid":"mid.1471652393639:4ecd7f5649c8586032",
            "seq":"77866",
            "attachments":[{
              "title":"Attachment Unavailable",
              "url":null,
              "type":"fallback",
              "payload":null
            }]
          }
        }
        """

        callback_url = reverse('handlers.facebook_handler', args=[self.channel.uuid])
        for entry in (READ_ENTRY, ECHO_ENTRY, LINK_ENTRY, AUTH_ENTRY, ATTACHMENT_UNAVAILABLE):
            payload = json.loads(TEST_PAYLOAD)
            payload['entry'][0]['messaging'].append(json.loads(entry % self.channel.address))

            with patch('requests.get') as mock_get:
                mock_get.return_value = MockResponse(200, '{"first_name": "Ben","last_name": "Haggerty"}')
                response = self.client.post(callback_url, json.dumps(payload), content_type="application/json")

                # ignored but 200
                self.assertEqual(response.status_code, 200)
                self.assertContains(response, "Ignored")

    def test_referrals_optin(self):
        # create two triggers for referrals
        flow = self.get_flow('favorites')
        Trigger.objects.create(org=self.org, trigger_type=Trigger.TYPE_REFERRAL, referrer_id='join',
                               flow=flow, created_by=self.admin, modified_by=self.admin)
        Trigger.objects.create(org=self.org, trigger_type=Trigger.TYPE_REFERRAL, referrer_id='signup',
                               flow=flow, created_by=self.admin, modified_by=self.admin)

        callback_url = reverse('handlers.facebook_handler', args=[self.channel.uuid])

        optin = """
        {
          "sender": { "id": "1122" },
          "recipient": { "id": "PAGE_ID" },
          "timestamp": 1234567890,
          "optin": {
            "ref": "join"
          }
        }
        """
        data = json.loads(FacebookTest.TEST_INCOMING)
        data['entry'][0]['messaging'][0] = json.loads(optin)
        response = self.client.post(callback_url, json.dumps(data), content_type='application/json')
        self.assertEqual(200, response.status_code)
        self.assertEqual('Msg Ignored for recipient id: PAGE_ID', response.content)

        response = self.client.post(callback_url, json.dumps(data).replace('PAGE_ID', '1234'), content_type='application/json')
        self.assertEqual(200, response.status_code)

        # check that the user started the flow
        contact1 = Contact.objects.get(org=self.org, urns__path='1122')
        self.assertEqual("What is your favorite color?", contact1.msgs.all().first().text)

        # try an invalid optin (has fields for neither type)
        del data['entry'][0]['messaging'][0]['sender']
        response = self.client.post(callback_url, json.dumps(data).replace('PAGE_ID', '1234'), content_type='application/json')
        self.assertEqual(200, response.status_code)
        self.assertEqual('{"status": ["Ignored opt-in, no user_ref or sender"]}', response.content)

        # ok, use a user_ref optin instead
        entry = json.loads(optin)
        del entry['sender']
        entry['optin']['user_ref'] = 'user_ref2'
        data = json.loads(FacebookTest.TEST_INCOMING)
        data['entry'][0]['messaging'][0] = entry

        with override_settings(SEND_MESSAGES=True):
            with patch('requests.post') as mock:
                mock.return_value = MockResponse(200, '{"recipient_id":"1133", "message_id":"mid.external"}')

                response = self.client.post(callback_url, json.dumps(data).replace('PAGE_ID', '1234'),
                                            content_type='application/json')
                self.assertEqual(200, response.status_code)

                contact2 = Contact.objects.get(org=self.org, urns__path='1133')
                self.assertEqual("What is your favorite color?", contact2.msgs.all().first().text)

                # contact should have two URNs now
                fb_urn = contact2.urns.get(scheme=FACEBOOK_SCHEME)
                self.assertEqual(fb_urn.path, '1133')
                self.assertEqual(fb_urn.channel, self.channel)

                ext_urn = contact2.urns.get(scheme=EXTERNAL_SCHEME)
                self.assertEqual(ext_urn.path, 'user_ref2')
                self.assertIsNone(ext_urn.channel)

    def test_referrals_params(self):
        # create two triggers for referrals
        favorites = self.get_flow('favorites')
        pick = self.get_flow('pick_a_number')

        Trigger.objects.create(org=self.org, trigger_type=Trigger.TYPE_REFERRAL, referrer_id='join',
                               flow=favorites, created_by=self.admin, modified_by=self.admin)
        Trigger.objects.create(org=self.org, trigger_type=Trigger.TYPE_REFERRAL, referrer_id='signup',
                               flow=favorites, created_by=self.admin, modified_by=self.admin)
        Trigger.objects.create(org=self.org, trigger_type=Trigger.TYPE_REFERRAL, referrer_id='',
                               flow=pick, created_by=self.admin, modified_by=self.admin)

        callback_url = reverse('handlers.facebook_handler', args=[self.channel.uuid])

        referral = """
        {
          "sender": { "id": "1122" },
          "recipient": { "id": "PAGE_ID" },
          "timestamp": 1234567890,
          "referral": {
            "ref": "JOIN",
            "source": "SHORTLINK",
            "type": "OPEN_THREAD"
          }
        }
        """
        data = json.loads(FacebookTest.TEST_INCOMING)
        data['entry'][0]['messaging'][0] = json.loads(referral)
        response = self.client.post(callback_url, json.dumps(data), content_type='application/json')
        self.assertEqual(200, response.status_code)
        self.assertEqual('Msg Ignored for recipient id: PAGE_ID', response.content)

        response = self.client.post(callback_url, json.dumps(data).replace('PAGE_ID', '1234'), content_type='application/json')
        self.assertEqual(200, response.status_code)

        # check that the user started the flow
        contact1 = Contact.objects.get(org=self.org, urns__path='1122')
        self.assertEqual("What is your favorite color?", contact1.msgs.all().first().text)

        # check if catchall trigger starts a different flow
        referral = """
        {
          "referral": {
            "ref": "not_handled",
            "source": "SHORTLINK",
            "type": "OPEN_THREAD"
          }
        }
        """
        del data['entry'][0]['messaging'][0]['referral']
        data['entry'][0]['messaging'][0].update(json.loads(referral))
        response = self.client.post(callback_url, json.dumps(data).replace('PAGE_ID', '1234'),
                                    content_type='application/json')
        self.assertEqual(200, response.status_code)
        self.assertEqual('{"status": ["Triggered flow for ref: not_handled"]}', response.content)

        # check that the user started the flow
        contact1 = Contact.objects.get(org=self.org, urns__path='1122')
        self.assertEqual("Pick a number between 1-10.", contact1.msgs.all().first().text)

        # check referral params in postback
        postback = """
        {
          "postback": {
            "payload": "postback",
            "referral": {
              "ref": "signup",
              "source": "SHORTLINK",
              "type": "OPEN_THREAD"
            }
          }
        }
        """
        del data['entry'][0]['messaging'][0]['referral']
        data['entry'][0]['messaging'][0].update(json.loads(postback))
        response = self.client.post(callback_url, json.dumps(data).replace('PAGE_ID', '1234'), content_type='application/json')
        self.assertEqual(200, response.status_code)
        self.assertEqual('{"status": ["Referral posted with referral id: signup"]}', response.content)

        # check that the user started the flow
        contact1 = Contact.objects.get(org=self.org, urns__path='1122')
        self.assertEqual("What is your favorite color?", contact1.msgs.all().first().text)

        # and that we created an event for it
        self.assertTrue(ChannelEvent.objects.filter(contact=contact1, event_type=ChannelEvent.TYPE_REFERRAL))

    def test_receive(self):
        data = json.loads(FacebookTest.TEST_INCOMING)
        callback_url = reverse('handlers.facebook_handler', args=[self.channel.uuid])

        with patch('requests.get') as mock_get:
            mock_get.return_value = MockResponse(200, '{"first_name": "Ben","last_name": "Haggerty"}')
            response = self.client.post(callback_url, json.dumps(data), content_type="application/json")

            msg = Msg.objects.get()

            self.assertEqual(response.status_code, 200)

            # load our message
            self.assertEqual(msg.contact.get_urn(FACEBOOK_SCHEME).path, "5678")
            self.assertEqual(msg.direction, INCOMING)
            self.assertEqual(msg.org, self.org)
            self.assertEqual(msg.channel, self.channel)
            self.assertEqual(msg.text, "hello world")
            self.assertEqual(msg.external_id, "external_id")

            # make sure our contact's name was populated
            self.assertEqual(msg.contact.name, 'Ben Haggerty')

            Msg.objects.all().delete()
            Contact.all().delete()

        # simulate a failure to fetch contact data
        with patch('requests.get') as mock_get:
            mock_get.return_value = MockResponse(400, '{"error": "Unable to look up profile data"}')
            response = self.client.post(callback_url, json.dumps(data), content_type="application/json")

            self.assertEqual(response.status_code, 200)

            msg = Msg.objects.get()

            self.assertEqual(msg.contact.get_urn(FACEBOOK_SCHEME).path, "5678")
            self.assertIsNone(msg.contact.name)

            Msg.objects.all().delete()
            Contact.all().delete()

        # simulate an exception
        with patch('requests.get') as mock_get:
            mock_get.return_value = MockResponse(200, 'Invalid JSON')
            response = self.client.post(callback_url, json.dumps(data), content_type="application/json")

            self.assertEqual(response.status_code, 200)

            msg = Msg.objects.get()

            self.assertEqual(msg.contact.get_urn(FACEBOOK_SCHEME).path, "5678")
            self.assertIsNone(msg.contact.name)

            Msg.objects.all().delete()
            Contact.all().delete()

        # now with a anon org, shouldn't try to look things up
        self.org.is_anon = True
        self.org.save()

        with patch('requests.get') as mock_get:
            response = self.client.post(callback_url, json.dumps(data), content_type="application/json")

            self.assertEqual(response.status_code, 200)

            msg = Msg.objects.get()

            self.assertEqual(msg.contact.get_urn(FACEBOOK_SCHEME).path, "5678")
            self.assertIsNone(msg.contact.name)
            self.assertEqual(mock_get.call_count, 0)

            Msg.objects.all().delete()
            self.org.is_anon = False
            self.org.save()

        # rich media
        data = """
        {
        "entry": [{
          "id": 208685479508187,
          "messaging": [{
            "message": {
              "attachments": [{
                "payload": { "url": "http://mediaurl.com/img.gif" }
              }],
              "mid": "external_id"
            },
            "recipient": {
              "id": 1234
            },
            "sender": {
              "id": 5678
            },
            "timestamp": 1459991487970
          }],
          "time": 1459991487970
        }]}
        """
        data = json.loads(data)
        response = self.client.post(callback_url, json.dumps(data), content_type="application/json")

        msg = Msg.objects.get()

        self.assertEqual(response.status_code, 200)
        self.assertEqual(msg.text, "http://mediaurl.com/img.gif")

        # link attachment
        data = """{
          "object":"page",
          "entry":[{
            "id":"32408604530",
            "time":1468418021822,
            "messaging":[{
              "sender":{"id":"5678"},
              "recipient":{"id":"1234"},
              "timestamp":1468417833159,
              "message": {
                "mid":"external_id",
                "seq":11242,
                "attachments":[{
                  "title":"Get in touch with us.",
                  "url": "http:\x5c/\x5c/m.me\x5c/",
                  "type": "fallback",
                  "payload": null
                }]
              }
            }]
          }]
        }
        """
        Msg.objects.all().delete()

        data = json.loads(data)
        response = self.client.post(callback_url, json.dumps(data), content_type="application/json")

        msg = Msg.objects.get()

        self.assertEqual(response.status_code, 200)
        self.assertEqual(msg.text, "Get in touch with us.\nhttp://m.me/")

        # link attachment without title
        data = """{
          "object":"page",
          "entry":[{
            "id":"32408604530",
            "time":1468418021822,
            "messaging":[{
              "sender":{"id":"5678"},
              "recipient":{"id":"1234"},
              "timestamp":1468417833159,
              "message": {
                "mid":"external_id",
                "seq":11242,
                "attachments":[{
                  "title": null,
                  "url": "http:\x5c/\x5c/m.me\x5c/",
                  "type": "fallback",
                  "payload": null
                }]
              }
            }]
          }]
        }
        """
        Msg.objects.all().delete()

        data = json.loads(data)
        response = self.client.post(callback_url, json.dumps(data), content_type="application/json")

        msg = Msg.objects.get()

        self.assertEqual(response.status_code, 200)
        self.assertEqual(msg.text, "http://m.me/")

    def test_send(self):
        joe = self.create_contact("Joe", urn="facebook:1234")
        msg = joe.send("Facebook Msg", self.admin, trigger_send=False)[0]

        settings.SEND_MESSAGES = True

        with patch('requests.post') as mock:
            mock.return_value = MockResponse(200, '{"recipient_id":"1234", '
                                                  '"message_id":"mid.external"}')

            # manually send it off
            Channel.send_message(dict_to_struct('MsgStruct', msg.as_task_json()))

            # check the status of the message is now sent
            msg.refresh_from_db()
            self.assertEqual(msg.status, WIRED)
            self.assertTrue(msg.sent_on)
            self.assertEqual(msg.external_id, 'mid.external')
            self.clear_cache()

            self.assertEqual(mock.call_args[0][0], 'https://graph.facebook.com/v2.5/me/messages')
            self.assertEqual(json.loads(mock.call_args[0][1]),
                             dict(recipient=dict(id="1234"), message=dict(text="Facebook Msg")))

        with patch('requests.get') as mock:
            mock.return_value = MockResponse(412, 'Error')

            # manually send it off
            Channel.send_message(dict_to_struct('MsgStruct', msg.as_task_json()))

            # check the status of the message now errored
            msg.refresh_from_db()
            self.assertEqual(ERRORED, msg.status)

        with patch('requests.post') as mock:
            mock.side_effect = Exception('Kaboom!')

            # manually send it off
            Channel.send_message(dict_to_struct('MsgStruct', msg.as_task_json()))

            # check the status of the message now errored
            msg.refresh_from_db()
            self.assertEqual(ERRORED, msg.status)

            self.assertFalse(ChannelLog.objects.filter(description__icontains="local variable 'response' "
                                                                              "referenced before assignment"))

    def test_send_media(self):
        joe = self.create_contact("Joe", urn="facebook:1234")
        msg = joe.send("Facebook Msg", self.admin, trigger_send=False, attachments=['image/jpeg:https://example.com/attachments/pic.jpg'])[0]

        settings.SEND_MESSAGES = True

        with patch('requests.post') as mock:
            mock.return_value = MockResponse(200, '{"recipient_id":"1234", '
                                                  '"message_id":"mid.external"}')

            # manually send it off
            Channel.send_message(dict_to_struct('MsgStruct', msg.as_task_json()))

            # check the status of the message is now sent
            msg.refresh_from_db()
            self.assertEqual(msg.status, WIRED)
            self.assertTrue(msg.sent_on)
            self.assertEqual(msg.external_id, 'mid.external')
            self.clear_cache()

            self.assertEqual(mock.call_count, 2)

            self.assertEqual(mock.call_args_list[0][0][0], 'https://graph.facebook.com/v2.5/me/messages')

            self.assertEqual(json.loads(mock.call_args_list[0][0][1]),
                             dict(recipient=dict(id="1234"),
                                  message=dict(text="Facebook Msg")))

            self.assertEqual(mock.call_args_list[1][0][0], 'https://graph.facebook.com/v2.5/me/messages')

            self.assertEqual(json.loads(mock.call_args_list[1][0][1]),
                             dict(recipient=dict(id="1234"),
                                  message=dict(attachment=dict(type="image",
                                                               payload=dict(
                                                                   url="https://example.com/attachments/pic.jpg")))))

        with patch('requests.get') as mock:
            mock.return_value = [MockResponse(200, '{"recipient_id":"1234", '
                                                   '"message_id":"mid.external"}'),
                                 MockResponse(412, 'Error')]

            # manually send it off
            Channel.send_message(dict_to_struct('MsgStruct', msg.as_task_json()))

            # check the status of the message now errored
            msg.refresh_from_db()
            self.assertEqual(ERRORED, msg.status)

        with patch('requests.post') as mock:
            mock.side_effect = [MockResponse(200, '{"recipient_id":"1234", '
                                                  '"message_id":"mid.external"}'),
                                Exception('Kaboom!')]

            # manually send it off
            Channel.send_message(dict_to_struct('MsgStruct', msg.as_task_json()))

            # check the status of the message now errored
            msg.refresh_from_db()
            self.assertEqual(ERRORED, msg.status)

            self.assertFalse(ChannelLog.objects.filter(description__icontains="local variable 'response' "
                                                                              "referenced before assignment"))


class JiochatTest(TembaTest):

    def setUp(self):
        super(JiochatTest, self).setUp()

        self.channel.delete()
        self.channel = Channel.create(self.org, self.user, None, 'JC', None, '1212',
                                      config={'jiochat_app_id': 'app-id',
                                              'jiochat_app_secret': 'app-secret'},
                                      uuid='00000000-0000-0000-0000-000000001234',
                                      secret=Channel.generate_secret(32))

    def test_refresh_jiochat_access_tokens_task(self):
        with patch('requests.post') as mock:
            mock.return_value = MockResponse(400, '{ "error":"Failed" }')

            self.assertFalse(ChannelLog.objects.all())
            refresh_jiochat_access_tokens()

            self.assertEqual(ChannelLog.objects.all().count(), 1)
            self.assertTrue(ChannelLog.objects.filter(is_error=True).count(), 1)

            self.assertEqual(mock.call_count, 1)
            channel_client = JiochatClient.from_channel(self.channel)

            self.assertIsNone(channel_client.get_access_token())

            mock.reset_mock()
            mock.return_value = MockResponse(200, '{ "access_token":"ABC1234" }')

            refresh_jiochat_access_tokens()

            self.assertEqual(ChannelLog.objects.all().count(), 2)
            self.assertTrue(ChannelLog.objects.filter(is_error=True).count(), 1)
            self.assertTrue(ChannelLog.objects.filter(is_error=False).count(), 1)
            self.assertEqual(mock.call_count, 1)

            self.assertEqual(channel_client.get_access_token(), 'ABC1234')
            self.assertEqual(mock.call_args_list[0][1]['data'], {'client_secret': u'app-secret',
                                                                 'grant_type': 'client_credentials',
                                                                 'client_id': u'app-id'})

            self.login(self.admin)
            response = self.client.get(reverse("channels.channellog_list") + '?channel=%d&others=1' % self.channel.id,
                                       follow=True)
            self.assertEqual(len(response.context['object_list']), 2)

    @patch('temba.utils.jiochat.JiochatClient.refresh_access_token')
    def test_url_verification(self, mock_refresh_access_token):
        mock_refresh_access_token.return_value = MockResponse(200, '{ "access_token":"ABC1234" }')

        # invalid UUID
        response = self.client.get(reverse('handlers.jiochat_handler', args=['00000000-0000-0000-0000-000000000000']))
        self.assertEqual(response.status_code, 400)

        timestamp = str(time.time())
        nonce = 'nonce'

        value = "".join(sorted([self.channel.secret, timestamp, nonce]))

        hash_object = hashlib.sha1(value.encode('utf-8'))
        signature = hash_object.hexdigest()

        callback_url = reverse('handlers.jiochat_handler', args=[self.channel.uuid])

        response = self.client.get(callback_url +
                                   "?signature=%s&timestamp=%s&nonce=%s&echostr=SUCCESS" % (signature, timestamp,
                                                                                            nonce))
        self.assertEqual(response.status_code, 200)
        self.assertEqual(response.content, 'SUCCESS')
        self.assertTrue(mock_refresh_access_token.called)

        mock_refresh_access_token.reset_mock()

        # fail verification
        response = self.client.get(callback_url +
                                   "?signature=%s&timestamp=%s&nonce=%s&echostr=SUCCESS" % (signature, timestamp,
                                                                                            'other'))

        self.assertEqual(response.status_code, 400)
        self.assertFalse(mock_refresh_access_token.called)  # we did not fire task to refresh access token

    @patch('temba.utils.jiochat.JiochatClient.get_access_token')
    def test_send(self, mock_access_token):
        mock_access_token.return_value = 'ABC1234'

        joe = self.create_contact("Joe", urn="jiochat:1234")
        msg = joe.send("Test Msg", self.admin, trigger_send=False)[0]

        settings.SEND_MESSAGES = True

        with patch('requests.post') as mock:
            mock.return_value = MockResponse(200, '{"errcode":0,"errmsg":"Request succeeded"}')

            # manually send it off
            Channel.send_message(dict_to_struct('MsgStruct', msg.as_task_json()))

            # check the status of the message is now sent
            msg.refresh_from_db()
            self.assertEqual(msg.status, WIRED)
            self.assertTrue(msg.sent_on)
            self.clear_cache()

            self.assertEqual(mock.call_args[0][0], 'https://channels.jiochat.com/custom/custom_send.action')
            self.assertEqual(mock.call_args[1]['json'],
                             dict(touser="1234", text=dict(content="Test Msg"), msgtype='text'))

        with patch('requests.post') as mock:
            mock.return_value = MockResponse(412, 'Error')

            # manually send it off
            Channel.send_message(dict_to_struct('MsgStruct', msg.as_task_json()))

            # check the status of the message now errored
            msg.refresh_from_db()
            self.assertEqual(msg.status, ERRORED)

        with patch('requests.post') as mock:
            mock.side_effect = Exception('Kaboom!')

            # manually send it off
            Channel.send_message(dict_to_struct('MsgStruct', msg.as_task_json()))

            # check the status of the message now errored
            msg.refresh_from_db()
            self.assertEqual(msg.status, ERRORED)

    @patch('temba.utils.jiochat.JiochatClient.get_user_detail')
    def test_follow(self, mock_get_user_detail):
        mock_get_user_detail.return_value = {'nickname': "Bob"}

        callback_url = reverse('handlers.jiochat_handler', args=[self.channel.uuid])
        an_hour_ago = timezone.now() - timedelta(hours=1)

        flow = self.create_flow()

        data = {
            'ToUsername': '12121212121212',
            'FromUserName': '1234',
            'CreateTime': time.mktime(an_hour_ago.timetuple()),
            'MsgType': 'event',
            'Event': 'subscribe',
        }

        Contact.objects.all().delete()

        response = self.client.post(callback_url, json.dumps(data), content_type="application/json")
        self.assertEqual(response.status_code, 200)

        contact = Contact.objects.get()
        self.assertEqual(contact.get_urn(JIOCHAT_SCHEME).path, "1234")

        self.assertEqual(0, flow.runs.all().count())

        Trigger.objects.create(created_by=self.user, modified_by=self.user, org=self.org,
                               trigger_type=Trigger.TYPE_FOLLOW, flow=flow, channel=self.channel)

        response = self.client.post(callback_url, json.dumps(data), content_type="application/json")
        self.assertEqual(200, response.status_code)
        self.assertEqual(1, flow.runs.all().count())

        # we ignore unsubscribe event
        data['Event'] = 'unsubscribe'
        response = self.client.post(callback_url, json.dumps(data), content_type="application/json")
        self.assertEqual(response.status_code, 400)

    @patch('requests.get')
    @patch('temba.utils.jiochat.JiochatClient.get_access_token')
    def test_receive(self, mock_access_token, mock_get):
        mock_access_token.return_value = 'ABC1234'
        mock_get.return_value = MockResponse(400, '{"error":"Not found"}')

        # invalid UUID
        response = self.client.post(reverse('handlers.jiochat_handler', args=['00000000-0000-0000-0000-000000000000']))
        self.assertEqual(response.status_code, 400)

        callback_url = reverse('handlers.jiochat_handler', args=[self.channel.uuid])

        # POST invalid JSON data
        response = self.client.post(callback_url, "not json", content_type="application/json")
        self.assertEqual(response.status_code, 400)

        # POST missing data
        response = self.client.post(callback_url, json.dumps({}), content_type="application/json")
        self.assertEqual(response.status_code, 400)

        an_hour_ago = timezone.now() - timedelta(hours=1)

        data = {
            'ToUsername': '12121212121212',
            'FromUserName': '1234',
            'CreateTime': time.mktime(an_hour_ago.timetuple()),
            'MsgType': 'blabla',
            'MsgId': '123456',
            "Content": "Test",
        }

        self.assertEqual(ChannelLog.objects.all().count(), 0)

        response = self.client.post(callback_url, json.dumps(data), content_type="application/json")
        self.assertEqual(response.status_code, 400)

        self.assertEqual(ChannelLog.objects.all().count(), 1)
        self.assertEqual(ChannelLog.objects.filter(is_error=True).count(), 1)

        data = {
            'ToUsername': '12121212121212',
            'FromUserName': '1234',
            'CreateTime': time.mktime(an_hour_ago.timetuple()),
            'MsgType': 'text',
            'MsgId': '123456',
            "Content": "Test",
        }

        Contact.objects.all().delete()
        ChannelLog.objects.all().delete()

        response = self.client.post(callback_url, json.dumps(data), content_type="application/json")
        self.assertEqual(response.status_code, 200)

        self.assertEqual(ChannelLog.objects.all().count(), 1)
        self.assertEqual(ChannelLog.objects.filter(is_error=True).count(), 1)

        msg = Msg.objects.get()
        self.assertEqual(response.content, "Msgs Accepted: %d" % msg.id)

        # load our message
        self.assertIsNone(msg.contact.name)
        self.assertEqual(msg.contact.get_urn(JIOCHAT_SCHEME).path, "1234")
        self.assertEqual(msg.direction, INCOMING)
        self.assertEqual(msg.org, self.org)
        self.assertEqual(msg.channel, self.channel)
        self.assertEqual(msg.text, "Test")
        self.assertEqual(msg.sent_on.date(), an_hour_ago.date())

        Msg.objects.all().delete()
        Contact.objects.all().delete()
        ChannelLog.objects.all().delete()

        mock_get.return_value = MockResponse(200, '{"nickname":"Shinonda"}')
        response = self.client.post(callback_url, json.dumps(data), content_type="application/json")
        self.assertEqual(response.status_code, 200)

        self.assertEqual(ChannelLog.objects.all().count(), 1)
        self.assertEqual(ChannelLog.objects.filter(is_error=False).count(), 1)

        msg = Msg.objects.get()
        self.assertEqual(response.content, "Msgs Accepted: %d" % msg.id)

        # load our message
        self.assertEqual(msg.contact.name, "Shinonda")
        self.assertEqual(msg.contact.get_urn(JIOCHAT_SCHEME).path, "1234")
        self.assertEqual(msg.direction, INCOMING)
        self.assertEqual(msg.org, self.org)
        self.assertEqual(msg.channel, self.channel)
        self.assertEqual(msg.text, "Test")
        self.assertEqual(msg.sent_on.date(), an_hour_ago.date())

        Msg.objects.all().delete()
        Contact.objects.all().delete()
        ChannelLog.objects.all().delete()

        with AnonymousOrg(self.org):
            response = self.client.post(callback_url, json.dumps(data), content_type="application/json")
            self.assertEqual(response.status_code, 200)

            self.assertEqual(ChannelLog.objects.all().count(), 0)

            msg = Msg.objects.get()
            self.assertEqual(response.content, "Msgs Accepted: %d" % msg.id)

            # load our message
            self.assertIsNone(msg.contact.name)
            self.assertEqual(msg.contact.get_urn(JIOCHAT_SCHEME).path, "1234")
            self.assertEqual(msg.direction, INCOMING)
            self.assertEqual(msg.org, self.org)
            self.assertEqual(msg.channel, self.channel)
            self.assertEqual(msg.text, "Test")
            self.assertEqual(msg.sent_on.date(), an_hour_ago.date())

        Msg.objects.all().delete()
        ChannelLog.objects.all().delete()

        data = {
            'ToUsername': '12121212121212',
            'FromUserName': '1234',
            'CreateTime': time.mktime(an_hour_ago.timetuple()),
            'MsgType': 'image',
            'MsgId': '123456',
            "MediaId": "12",
        }

        with patch('requests.get') as mock_get:
            mock_get.side_effect = [MockResponse(200, '{"nickname": "Shinonda. ☺"}'),
                                    MockResponse(400, 'Error'),
                                    MockResponse(200, "IMG_BITS",
                                                 headers={"Content-Type": "image/jpeg",
                                                          "Content-Disposition":
                                                          'attachment; filename="image_name.jpg"'})]

            with patch('temba.orgs.models.Org.save_media') as mock_save_media:
                mock_save_media.return_value = '<MEDIA_SAVED_URL>'

                response = self.client.post(callback_url, json.dumps(data), content_type="application/json")
                self.assertEqual(response.status_code, 200)

                self.assertEqual(ChannelLog.objects.all().count(), 2)
                self.assertEqual(ChannelLog.objects.filter(is_error=False).count(), 2)
                self.assertEqual(ChannelLog.objects.all().first().response, '{"nickname": "Shinonda. \\u263a"}')

                msg = Msg.objects.get()
                self.assertEqual(response.content, "Msgs Accepted: %d" % msg.id)

                # load our message
                self.assertEqual(msg.contact.get_urn(JIOCHAT_SCHEME).path, "1234")
                self.assertEqual(msg.direction, INCOMING)
                self.assertEqual(msg.org, self.org)
                self.assertEqual(msg.channel, self.channel)
                self.assertEqual(msg.text, "")
                self.assertEqual(msg.sent_on.date(), an_hour_ago.date())
                self.assertEqual(msg.attachments[0], 'image/jpeg:<MEDIA_SAVED_URL>')

                self.assertEqual(mock_get.call_count, 3)

        Msg.objects.all().delete()
        ChannelLog.objects.all().delete()

        with patch('requests.get') as mock_get:
            mock_get.return_value = MockResponse(400, 'Error')

            with patch('temba.orgs.models.Org.save_media') as mock_save_media:
                mock_save_media.return_value = '<MEDIA_SAVED_URL>'

                response = self.client.post(callback_url, json.dumps(data), content_type="application/json")
                self.assertEqual(response.status_code, 200)

                self.assertEqual(ChannelLog.objects.all().count(), 2)
                self.assertEqual(ChannelLog.objects.filter(is_error=True).count(), 2)


class GlobeTest(TembaTest):

    def setUp(self):
        super(GlobeTest, self).setUp()

        self.channel.delete()
        self.channel = Channel.create(self.org, self.user, 'PH', 'GL', None, '21586380',
                                      config=dict(app_id='AppId', app_secret='AppSecret', passphrase='Passphrase'),
                                      uuid='00000000-0000-0000-0000-000000001234')

    def test_receive(self):
        # invalid UUID
        response = self.client.post(reverse('handlers.globe_handler', args=['receive', '00000000-0000-0000-0000-000000000000']))
        self.assertEqual(response.status_code, 400)

        data = {
            "inboundSMSMessageList": {
                "inboundSMSMessage": [{
                    "dateTime": "Fri Nov 22 2013 12:12:13 GMT+0000 (UTC)",
                    "destinationAddress": "tel:21586380",
                    "messageId": None,
                    "message": "Hello",
                    "resourceURL": None,
                    "senderAddress": "tel:9171234567"
                }]
            }
        }
        callback_url = reverse('handlers.globe_handler', args=['receive', self.channel.uuid])

        # try a GET
        response = self.client.get(callback_url)
        self.assertEqual(response.status_code, 405)

        # POST invalid JSON data
        response = self.client.post(callback_url, "not json", content_type="application/json")
        self.assertEqual(response.status_code, 400)

        # POST missing data
        response = self.client.post(callback_url, json.dumps({}), content_type="application/json")
        self.assertEqual(response.status_code, 400)

        # POST missing fields in msg
        bad_data = copy.deepcopy(data)
        del bad_data['inboundSMSMessageList']['inboundSMSMessage'][0]['message']
        response = self.client.post(callback_url, json.dumps(bad_data), content_type="application/json")
        self.assertEqual(response.status_code, 400)

        # POST, invalid sender address
        bad_data = copy.deepcopy(data)
        bad_data['inboundSMSMessageList']['inboundSMSMessage'][0]['senderAddress'] = '9999'
        response = self.client.post(callback_url, json.dumps(bad_data), content_type="application/json")
        self.assertEqual(response.status_code, 400)

        # POST, invalid destination address
        bad_data = copy.deepcopy(data)
        bad_data['inboundSMSMessageList']['inboundSMSMessage'][0]['destinationAddress'] = '9999'
        response = self.client.post(callback_url, json.dumps(bad_data), content_type="application/json")
        self.assertEqual(response.status_code, 400)

        # POST, different destination address accepted (globe does mapping on their side)
        bad_data = copy.deepcopy(data)
        bad_data['inboundSMSMessageList']['inboundSMSMessage'][0]['destinationAddress'] = 'tel:9999'
        response = self.client.post(callback_url, json.dumps(bad_data), content_type="application/json")
        self.assertEqual(response.status_code, 200)

        msg = Msg.objects.get()
        self.assertEqual(msg.channel, self.channel)
        self.assertEqual(response.content, "Msgs Accepted: %d" % msg.id)
        Msg.objects.all().delete()

        # another valid post on the right address
        response = self.client.post(callback_url, json.dumps(data), content_type="application/json")
        self.assertEqual(response.status_code, 200)

        msg = Msg.objects.get()
        self.assertEqual(response.content, "Msgs Accepted: %d" % msg.id)

        # load our message
        self.assertEqual(msg.contact.get_urn(TEL_SCHEME).path, "+639171234567")
        self.assertEqual(msg.direction, INCOMING)
        self.assertEqual(msg.org, self.org)
        self.assertEqual(msg.channel, self.channel)
        self.assertEqual(msg.text, "Hello")
        self.assertEqual(msg.sent_on.date(), date(day=22, month=11, year=2013))

    def test_send(self):
        joe = self.create_contact("Joe", "+639171234567")
        msg = joe.send("MT", self.admin, trigger_send=False)[0]

        settings.SEND_MESSAGES = True

        with patch('requests.post') as mock:
            mock.return_value = MockResponse(200, '{ "status":"accepted" }')

            # manually send it off
            Channel.send_message(dict_to_struct('MsgStruct', msg.as_task_json()))

            mock.assert_called_once_with('https://devapi.globelabs.com.ph/smsmessaging/v1/outbound/21586380/requests',
                                         headers={'User-agent': 'RapidPro'},
                                         data={'message': 'MT', 'app_secret': 'AppSecret', 'app_id': 'AppId',
                                               'passphrase': 'Passphrase', 'address': '639171234567'},
                                         timeout=5)

            # check the status of the message is now sent
            msg.refresh_from_db()
            self.assertEqual(msg.status, WIRED)
            self.assertTrue(msg.sent_on)
            self.clear_cache()

        with patch('requests.get') as mock:
            mock.return_value = MockResponse(401, 'Error')

            # manually send it off
            Channel.send_message(dict_to_struct('MsgStruct', msg.as_task_json()))

            # check the status of the message now errored
            msg.refresh_from_db()
            self.assertEqual(ERRORED, msg.status)
            self.clear_cache()

        with patch('requests.get') as mock:
            mock.side_effect = Exception("Unable to reach host")

            # manually send it off
            Channel.send_message(dict_to_struct('MsgStruct', msg.as_task_json()))

            # check the status of the message now errored
            msg.refresh_from_db()
            self.assertEqual(ERRORED, msg.status)
            self.clear_cache()

        with patch('requests.post') as mock:
            mock.side_effect = Exception('Kaboom!')

            # manually send it off
            Channel.send_message(dict_to_struct('MsgStruct', msg.as_task_json()))

            # check the status of the message now errored
            msg.refresh_from_db()
            self.assertEqual(FAILED, msg.status)
            self.clear_cache()

            self.assertFalse(ChannelLog.objects.filter(description__icontains="local variable 'response' "
                                                                              "referenced before assignment"))

    def test_send_media(self):
        joe = self.create_contact("Joe", "+639171234567")
        msg = joe.send("MT", self.admin, trigger_send=False, attachments=["image/jpeg:https://example.com/attachments/pic.jpg"])[0]

        settings.SEND_MESSAGES = True

        with patch('requests.post') as mock:
            mock.return_value = MockResponse(200, '{ "status":"accepted" }')

            # manually send it off
            Channel.send_message(dict_to_struct('MsgStruct', msg.as_task_json()))

            mock.assert_called_once_with('https://devapi.globelabs.com.ph/smsmessaging/v1/outbound/21586380/requests',
                                         headers={'User-agent': 'RapidPro'},
                                         data={'message': 'MT\nhttps://example.com/attachments/pic.jpg',
                                               'app_secret': 'AppSecret', 'app_id': 'AppId',
                                               'passphrase': 'Passphrase', 'address': '639171234567'},
                                         timeout=5)

            # check the status of the message is now sent
            msg.refresh_from_db()
            self.assertEqual(msg.status, WIRED)
            self.assertTrue(msg.sent_on)
            self.clear_cache()


class ViberTest(TembaTest):

    def setUp(self):
        super(ViberTest, self).setUp()

        self.channel.delete()
        self.channel = Channel.create(self.org, self.user, None, Channel.TYPE_VIBER, None, '1001',
                                      uuid='00000000-0000-0000-0000-000000001234')

    def test_status(self):
        data = {
            "message_token": 99999,
            "message_status": 0
        }
        # ok, what happens with an invalid uuid?
        response = self.client.post(reverse('handlers.viber_handler', args=['status', 'not-real-uuid']), json.dumps(data),
                                    content_type="application/json")
        self.assertEqual(400, response.status_code)

        # ok, try with a valid uuid, but invalid message id (no msg yet)
        status_url = reverse('handlers.viber_handler', args=['status', self.channel.uuid])
        response = self.client.post(status_url, json.dumps(data), content_type="application/json")
        self.assertEqual(200, response.status_code)
        self.assertContains(response, 'not found')

        # ok, lets create an outgoing message to update
        joe = self.create_contact("Joe Biden", "+254788383383")
        msg = joe.send("Hey Joe, it's Obama, pick up!", self.admin)[0]
        msg.external_id = "99999"
        msg.save(update_fields=('external_id',))

        response = self.client.post(status_url, json.dumps(data), content_type="application/json")
        self.assertNotContains(response, 'not found')
        self.assertEqual(200, response.status_code)

        msg = Msg.objects.get(pk=msg.id)
        self.assertEqual(DELIVERED, msg.status)

        # ignore status report from viber for incoming message
        incoming = self.create_msg(direction=INCOMING, contact=joe, text="Read message")
        incoming.external_id = "88888"
        incoming.save(update_fields=('external_id',))

        data['message_token'] = 88888
        response = self.client.post(status_url, json.dumps(data), content_type="application/json")
        self.assertEqual(200, response.status_code)

    def test_receive(self):
        # invalid UUID
        response = self.client.post(reverse('handlers.viber_handler', args=['receive', '00000000-0000-0000-0000-000000000000']))
        self.assertEqual(response.status_code, 400)

        data = {
            "message_token": 44444444444444,
            "phone_number": "972512222222",
            "time": 1471906585,
            "message": {
                "text": "a message to the service",
                "tracking_data": "tracking_id:100035"
            }
        }
        callback_url = reverse('handlers.viber_handler', args=['receive', self.channel.uuid])

        # try a GET
        response = self.client.get(callback_url)
        self.assertEqual(response.status_code, 405)

        # POST invalid JSON data
        response = self.client.post(callback_url, "not json", content_type="application/json")
        self.assertEqual(response.status_code, 400)

        # POST missing data
        response = self.client.post(callback_url, json.dumps({}), content_type="application/json")
        self.assertEqual(response.status_code, 400)

        # ok, valid post
        response = self.client.post(callback_url, json.dumps(data), content_type="application/json")
        self.assertEqual(response.status_code, 200)

        msg = Msg.objects.get()
        self.assertEqual(response.content, "Msg Accepted: %d" % msg.id)

        # load our message
        self.assertEqual(msg.contact.get_urn(TEL_SCHEME).path, "+972512222222")
        self.assertEqual(msg.direction, INCOMING)
        self.assertEqual(msg.org, self.org)
        self.assertEqual(msg.channel, self.channel)
        self.assertEqual(msg.text, "a message to the service")
        self.assertEqual(msg.sent_on.date(), date(day=22, month=8, year=2016))
        self.assertEqual(msg.external_id, "44444444444444")

    def test_send(self):
        joe = self.create_contact("Joe", "+639171234567")
        msg = joe.send("MT", self.admin, trigger_send=False)[0]

        settings.SEND_MESSAGES = True
        with patch('requests.post') as mock:
            mock.return_value = MockResponse(200, '{ "status":0, "seq": 123456, "message_token": "999" }')

            # manually send it off
            Channel.send_message(dict_to_struct('MsgStruct', msg.as_task_json()))

            # check the status of the message is now sent
            msg.refresh_from_db()
            self.assertEqual(msg.status, WIRED)
            self.assertTrue(msg.sent_on)
            self.assertEqual(msg.external_id, "999")
            self.clear_cache()

            self.assertEqual(mock.call_args[1]['json']['message']['#txt'], 'MT')

        with patch('requests.post') as mock:
            mock.return_value = MockResponse(200, '{"status":3}')

            # send it off
            Channel.send_message(dict_to_struct('MsgStruct', msg.as_task_json()))

            # message should have failed permanently
            msg.refresh_from_db()
            self.assertEqual(msg.status, FAILED)
            self.clear_cache()

        with patch('requests.post') as mock:
            mock.return_value = MockResponse(401, '{"status":"error"}')

            # manually send it off
            Channel.send_message(dict_to_struct('MsgStruct', msg.as_task_json()))

            # check the status of the message now errored
            msg.refresh_from_db()
            self.assertEqual(ERRORED, msg.status)
            self.clear_cache()

        with patch('requests.post') as mock:
            mock.side_effect = Exception("Unable to reach host")

            # manually send it off
            Channel.send_message(dict_to_struct('MsgStruct', msg.as_task_json()))

            # check the status of the message now errored
            msg.refresh_from_db()
            self.assertEqual(ERRORED, msg.status)
            self.clear_cache()

    def test_send_media(self):
        joe = self.create_contact("Joe", "+639171234567")
        msg = joe.send("Hello, world!", self.admin, trigger_send=False, attachments=['image/jpeg:https://example.com/attachments/pic.jpg'])[0]

        settings.SEND_MESSAGES = True
        with patch('requests.post') as mock:
            mock.return_value = MockResponse(200, '{ "status":0, "seq": 123456, "message_token": "999" }')

            # manually send it off
            Channel.send_message(dict_to_struct('MsgStruct', msg.as_task_json()))

            # check the status of the message is now sent
            msg.refresh_from_db()
            self.assertEqual(msg.status, WIRED)
            self.assertTrue(msg.sent_on)
            self.assertEqual(msg.external_id, "999")
            self.clear_cache()

            self.assertEqual(mock.call_args[1]['json']['message']['#txt'],
                             'Hello, world!\nhttps://example.com/attachments/pic.jpg')


class LineTest(TembaTest):

    def setUp(self):
        super(LineTest, self).setUp()

        self.channel.delete()
        self.channel = Channel.create(self.org, self.user, None, 'LN', '123456789', '123456789',
                                      config=dict(channel_id='1234', channel_secret='1234', channel_mid='1234', auth_token='abcdefgij'),
                                      uuid='00000000-0000-0000-0000-000000001234')

    def test_receive(self):

        data = {
            "events": [{
                "replyToken": "abcdefghij",
                "type": "message",
                "timestamp": 1451617200000,
                "source": {
                    "type": "user",
                    "userId": "uabcdefghij"
                },
                "message": {
                    "id": "100001",
                    "type": "text",
                    "text": "Hello, world"
                }
            }, {
                "replyToken": "abcdefghijklm",
                "type": "message",
                "timestamp": 1451617210000,
                "source": {
                    "type": "user",
                    "userId": "uabcdefghij"
                },
                "message": {
                    "id": "100002",
                    "type": "sticker",
                    "packageId": "1",
                    "stickerId": "1"
                }
            }]
        }

        callback_url = reverse('handlers.line_handler', args=[self.channel.uuid])
        response = self.client.post(callback_url, json.dumps(data), content_type="application/json")

        self.assertEqual(200, response.status_code)

        # load our message
        msg = Msg.objects.get()
        self.assertEqual("uabcdefghij", msg.contact.get_urn(LINE_SCHEME).path)
        self.assertEqual(self.org, msg.org)
        self.assertEqual(self.channel, msg.channel)
        self.assertEqual("Hello, world", msg.text)

        response = self.client.get(callback_url)
        self.assertEqual(400, response.status_code)

        data = {
            "events": [{
                "replyToken": "abcdefghij",
                "type": "message",
                "timestamp": 1451617200000,
                "source": {
                    "type": "user",
                    "userId": "uabcdefghij"
                }
            }]
        }

        callback_url = reverse('handlers.line_handler', args=[self.channel.uuid])
        response = self.client.post(callback_url, json.dumps(data), content_type="application/json")

        self.assertEqual(400, response.status_code)

    def test_send(self):
        joe = self.create_contact("Joe", urn="line:uabcdefghijkl")
        msg = joe.send("Hello, world!", self.admin, trigger_send=False)[0]

        with self.settings(SEND_MESSAGES=True):

            with patch('requests.post') as mock:
                mock.return_value = MockResponse(200, '{}')

                # manually send it off
                Channel.send_message(dict_to_struct('MsgStruct', msg.as_task_json()))

                # check the status of the message is now sent
                msg.refresh_from_db()
                self.assertEqual(msg.status, WIRED)
                self.assertTrue(msg.sent_on)
                self.clear_cache()

            with patch('requests.post') as mock:
                mock.return_value = MockResponse(400, "Error", method='POST')

                # manually send it off
                Channel.send_message(dict_to_struct('MsgStruct', msg.as_task_json()))

                # message should be marked as an error
                msg.refresh_from_db()
                self.assertEqual(ERRORED, msg.status)
                self.assertEqual(1, msg.error_count)
                self.assertTrue(msg.next_attempt)

            with patch('requests.post') as mock:
                mock.side_effect = Exception('Kaboom!')

                # manually send it off
                Channel.send_message(dict_to_struct('MsgStruct', msg.as_task_json()))

                # message should be marked as an error
                msg.refresh_from_db()
                self.assertEqual(ERRORED, msg.status)
                self.assertEqual(2, msg.error_count)
                self.assertTrue(msg.next_attempt)

                self.assertFalse(ChannelLog.objects.filter(description__icontains="local variable 'response' "
                                                                                  "referenced before assignment"))

    def test_send_media(self):
        joe = self.create_contact("Joe", urn="line:uabcdefghijkl")
        msg = joe.send("Hello, world!", self.admin, trigger_send=False, attachments=['image/jpeg:https://example.com/attachments/pic.jpg'])[0]

        with self.settings(SEND_MESSAGES=True):

            with patch('requests.post') as mock:
                mock.return_value = MockResponse(200, '{}')

                # manually send it off
                Channel.send_message(dict_to_struct('MsgStruct', msg.as_task_json()))

                # check the status of the message is now sent
                msg.refresh_from_db()
                self.assertEqual(msg.status, WIRED)
                self.assertTrue(msg.sent_on)
                self.clear_cache()

                self.assertEqual(json.loads(mock.call_args[1]['data'])['messages'][0]['text'],
                                 "Hello, world!\nhttps://example.com/attachments/pic.jpg")


class ViberPublicTest(TembaTest):

    def setUp(self):
        super(ViberPublicTest, self).setUp()

        self.channel.delete()
        self.channel = Channel.create(self.org, self.user, None, 'VP', None, '1001',
                                      uuid='00000000-0000-0000-0000-000000001234',
                                      config={Channel.CONFIG_AUTH_TOKEN: "auth_token"})

        self.callback_url = reverse('handlers.viber_public_handler', args=[self.channel.uuid])

    def test_receive_on_anon(self):
        with AnonymousOrg(self.org):
            data = {
                "event": "message",
                "timestamp": 1481142112807,
                "message_token": 4987381189870374000,
                "sender": {
                    "id": "xy5/5y6O81+/kbWHpLhBoA==",
                    "name": "ET3",
                },
                "message": {
                    "text": "incoming msg",
                    "type": "text",
                    "tracking_data": "3055"
                }
            }

            response = self.client.post(self.callback_url, json.dumps(data), content_type="application/json",
                                        HTTP_X_VIBER_CONTENT_SIGNATURE='ab4ea2337c1bb9a49eff53dd182f858817707df97cbc82368769e00c56d38419')
            self.assertEqual(response.status_code, 200)

            msg = Msg.objects.get()
            self.assertEqual(response.content, "Msg Accepted: %d" % msg.id)

            self.assertEqual(msg.contact.get_urn(VIBER_SCHEME).path, "xy5/5y6O81+/kbWHpLhBoA==")
            self.assertEqual(msg.contact.name, None)
            self.assertEqual(msg.direction, INCOMING)
            self.assertEqual(msg.org, self.org)
            self.assertEqual(msg.channel, self.channel)
            self.assertEqual(msg.text, "incoming msg")
            self.assertEqual(msg.sent_on.date(), date(day=7, month=12, year=2016))
            self.assertEqual(msg.external_id, "4987381189870374000")

    def test_receive(self):
        # invalid UUID
        response = self.client.post(reverse('handlers.viber_public_handler', args=['00000000-0000-0000-0000-000000000000']))
        self.assertEqual(response.status_code, 200)

        data = {
            "event": "message",
            "timestamp": 1481142112807,
            "message_token": 4987381189870374000,
            "sender": {
                "id": "xy5/5y6O81+/kbWHpLhBoA==",
                "name": "ET3",
            },
            "message": {
                "text": "incoming msg",
                "type": "text",
                "tracking_data": "3055"
            }
        }

        # try a GET
        response = self.client.get(self.callback_url)
        self.assertEqual(response.status_code, 405)

        # POST invalid JSON data
        response = self.client.post(self.callback_url, "not json", content_type="application/json")
        self.assertEqual(response.status_code, 400)

        # Invalid signature
        response = self.client.post(self.callback_url, json.dumps({}), content_type="application/json",
                                    HTTP_X_VIBER_CONTENT_SIGNATURE='bad_sig')
        self.assertEqual(response.status_code, 400)

        # POST missing data
        response = self.client.post(self.callback_url, json.dumps({}), content_type="application/json",
                                    HTTP_X_VIBER_CONTENT_SIGNATURE='a182e13e58cbe9bb893cc03c055a1218fba31e8efa6f3ab74a54d4f8542ae376')
        self.assertEqual(response.status_code, 400)

        # ok, valid post
        response = self.client.post(self.callback_url, json.dumps(data), content_type="application/json",
                                    HTTP_X_VIBER_CONTENT_SIGNATURE='ab4ea2337c1bb9a49eff53dd182f858817707df97cbc82368769e00c56d38419')
        self.assertEqual(response.status_code, 200)

        msg = Msg.objects.get()
        self.assertEqual(response.content, "Msg Accepted: %d" % msg.id)

        self.assertEqual(msg.contact.get_urn(VIBER_SCHEME).path, "xy5/5y6O81+/kbWHpLhBoA==")
        self.assertEqual(msg.contact.name, "ET3")
        self.assertEqual(msg.direction, INCOMING)
        self.assertEqual(msg.org, self.org)
        self.assertEqual(msg.channel, self.channel)
        self.assertEqual(msg.text, "incoming msg")
        self.assertEqual(msg.sent_on.date(), date(day=7, month=12, year=2016))
        self.assertEqual(msg.external_id, "4987381189870374000")

    def assertSignedRequest(self, payload, expected_status=200):
        from temba.channels.handlers import ViberPublicHandler

        signature = ViberPublicHandler.calculate_sig(payload, "auth_token")
        response = self.client.post(self.callback_url, payload, content_type="application/json",
                                    HTTP_X_VIBER_CONTENT_SIGNATURE=signature)

        self.assertEqual(response.status_code, expected_status, response.content)
        return response

    def assertMessageReceived(self, msg_type, payload_name, payload_value, assert_text, assert_media=None):
        data = {
            "event": "message",
            "timestamp": 1481142112807,
            "message_token": 4987381189870374000,
            "sender": {
                "id": "xy5/5y6O81+/kbWHpLhBoA==",
                "name": "ET3",
            },
            "message": {
                "text": "incoming msg",
                "type": "undefined",
                "tracking_data": "3055",
            }
        }

        data['message']['type'] = msg_type
        data['message'][payload_name] = payload_value

        self.assertSignedRequest(json.dumps(data))

        msg = Msg.objects.get()
        self.assertEqual(msg.text, assert_text)

        if assert_media:
            self.assertIn(assert_media, msg.attachments)

    def test_reject_message_missing_text(self):
        for viber_msg_type in ['text', 'picture', 'video']:
            data = {
                "event": "message",
                "timestamp": 1481142112807,
                "message_token": 4987381189870374000,
                "sender": {
                    "id": "xy5/5y6O81+/kbWHpLhBoA==",
                    "name": "ET3",
                },
                "message": {
                    "type": viber_msg_type,
                    "tracking_data": "3055",
                }
            }

            response = self.assertSignedRequest(json.dumps(data), 400)
            self.assertContains(response, "Missing text or media in message in request body.", status_code=400)
            Msg.objects.all().delete()

    def test_receive_picture_missing_media_key(self):
        self.assertMessageReceived('picture', None, None, 'incoming msg', None)

    def test_receive_video_missing_media_key(self):
        self.assertMessageReceived('video', None, None, 'incoming msg', None)

    def test_receive_contact(self):
        self.assertMessageReceived('contact', 'contact', dict(name="Alex", phone_number="+12067799191"), 'Alex: +12067799191')

    def test_receive_url(self):
        self.assertMessageReceived('url', 'media', 'http://foo.com/', 'http://foo.com/')

    def test_receive_gps(self):
        self.assertMessageReceived('location', 'location', dict(lat='1.2', lon='-1.3'), 'incoming msg')

    def test_webhook_check(self):
        data = {
            "event": "webhook",
            "timestamp": 4987034606158369000,
            "message_token": 1481059480858
        }
        self.assertSignedRequest(json.dumps(data))

    def test_subscribed(self):
        data = {
            "event": "subscribed",
            "timestamp": 1457764197627,
            "user": {
                "id": "01234567890A=",
                "name": "yarden",
                "avatar": "http://avatar_url",
                "country": "IL",
                "language": "en",
                "api_version": 1
            },
            "message_token": 4912661846655238145
        }
        self.assertSignedRequest(json.dumps(data))

        # check that the contact was created
        contact = Contact.objects.get(org=self.org, urns__path='01234567890A=', urns__scheme=VIBER_SCHEME)
        self.assertEqual(contact.name, "yarden")

        data = {
            "event": "unsubscribed",
            "timestamp": 1457764197627,
            "user_id": "01234567890A=",
            "message_token": 4912661846655238145
        }
        self.assertSignedRequest(json.dumps(data))
        contact.refresh_from_db()
        self.assertTrue(contact.is_stopped)

        # use a user id we haven't seen before
        data['user_id'] = "01234567890B="
        self.assertSignedRequest(json.dumps(data))

        # should not create contacts we don't already know about
        self.assertIsNone(Contact.from_urn(self.org, URN.from_viber("01234567890B=")))

    def test_subscribed_on_anon(self):
        with AnonymousOrg(self.org):
            data = {
                "event": "subscribed",
                "timestamp": 1457764197627,
                "user": {
                    "id": "01234567890A=",
                    "name": "yarden",
                    "avatar": "http://avatar_url",
                    "country": "IL",
                    "language": "en",
                    "api_version": 1
                },
                "message_token": 4912661846655238145
            }
            self.assertSignedRequest(json.dumps(data))

            # check that the contact was created
            contact = Contact.objects.get(org=self.org, urns__path='01234567890A=', urns__scheme=VIBER_SCHEME)
            self.assertEqual(contact.name, None)

            # and a new channel event for the conversation
            self.assertTrue(ChannelEvent.objects.filter(channel=self.channel, contact=contact,
                                                        event_type=ChannelEvent.TYPE_NEW_CONVERSATION))

    def test_conversation_started(self):
        # this is a no-op
        data = {
            "event": "conversation_started",
            "timestamp": 1457764197627,
            "message_token": 4912661846655238145,
            "type": "open",
            "context": "context information",
            "user": {
                "id": "01234567890A=",
                "name": "yarden",
                "avatar": "http://avatar_url",
                "country": "IL",
                "language": "en",
                "api_version": 1
            }
        }
        self.assertSignedRequest(json.dumps(data))

    def test_send(self):
        joe = self.create_contact("Joe", urn="viber:xy5/5y6O81+/kbWHpLhBoA==")
        msg = joe.send("MT", self.admin, trigger_send=False)[0]

        settings.SEND_MESSAGES = True
        with patch('requests.post') as mock:
            mock.return_value = MockResponse(200, '{"status":0,"status_message":"ok","message_token":4987381194038857789}')

            # manually send it off
            Channel.send_message(dict_to_struct('MsgStruct', msg.as_task_json()))

            mock.assert_called_with('https://chatapi.viber.com/pa/send_message',
                                    headers={'Accept': u'application/json', u'User-agent': u'RapidPro'},
                                    json={'text': u'MT',
                                          'auth_token': u'auth_token',
                                          'tracking_data': msg.id,
                                          'type': u'text',
                                          'receiver': u'xy5/5y6O81+/kbWHpLhBoA=='},
                                    timeout=5)

            msg.refresh_from_db()
            self.assertEqual(msg.status, WIRED)
            self.assertTrue(msg.sent_on)
            self.assertEqual(msg.external_id, "4987381194038857789")
            self.clear_cache()

        with patch('requests.post') as mock:
            mock.return_value = MockResponse(200, '{"status":3, "status_message":"invalidAuthToken"}')
            Channel.send_message(dict_to_struct('MsgStruct', msg.as_task_json()))
            msg.refresh_from_db()
            self.assertEqual(msg.status, FAILED)
            self.clear_cache()

        with patch('requests.post') as mock:
            mock.return_value = MockResponse(401, '{"status":"5"}')
            Channel.send_message(dict_to_struct('MsgStruct', msg.as_task_json()))
            msg.refresh_from_db()
            self.assertEqual(ERRORED, msg.status)
            self.clear_cache()

        with patch('requests.post') as mock:
            mock.side_effect = Exception("Unable to reach host")
            Channel.send_message(dict_to_struct('MsgStruct', msg.as_task_json()))
            msg.refresh_from_db()
            self.assertEqual(ERRORED, msg.status)
            self.clear_cache()

    def test_send_media(self):
        joe = self.create_contact("Joe", urn="viber:xy5/5y6O81+/kbWHpLhBoA==")
        msg = joe.send("MT", self.admin, trigger_send=False, attachments=['image/jpeg:https://example.com/attachments/pic.jpg'])[0]

        settings.SEND_MESSAGES = True
        with patch('requests.post') as mock:
            mock.return_value = MockResponse(200, '{"status":0,"status_message":"ok","message_token":4987381194038857789}')

            # manually send it off
            Channel.send_message(dict_to_struct('MsgStruct', msg.as_task_json()))

            mock.assert_called_with('https://chatapi.viber.com/pa/send_message',
                                    headers={'Accept': u'application/json', u'User-agent': u'RapidPro'},
                                    json={'text': u'MT\nhttps://example.com/attachments/pic.jpg',
                                          'auth_token': u'auth_token',
                                          'tracking_data': msg.id,
                                          'type': u'text',
                                          'receiver': u'xy5/5y6O81+/kbWHpLhBoA=='},
                                    timeout=5)

            msg.refresh_from_db()
            self.assertEqual(msg.status, WIRED)
            self.assertTrue(msg.sent_on)
            self.assertEqual(msg.external_id, "4987381194038857789")
            self.clear_cache()


class FcmTest(TembaTest):

    def setUp(self):
        super(FcmTest, self).setUp()

        self.channel.delete()
        self.channel = Channel.create(self.org, self.user, None, 'FCM', 'FCM Channel', 'fcm-channel',
                                      config=dict(FCM_KEY='123456789', FCM_TITLE='FCM Channel',
                                                  FCM_NOTIFICATION=True),
                                      uuid='00000000-0000-0000-0000-000000001234')
        self.receive_url = reverse('handlers.fcm_handler', args=['receive', self.channel.uuid])
        self.register_url = reverse('handlers.fcm_handler', args=['register', self.channel.uuid])

    def test_receive(self):
        # invalid UUID
        response = self.client.post(reverse('handlers.fcm_handler', args=['receive',
                                                                          '00000000-0000-0000-0000-000000000000']))
        self.assertEqual(response.status_code, 404)

        # try GET
        response = self.client.get(self.receive_url)
        self.assertEqual(response.status_code, 405)

        data = {'from': '12345abcde', 'msg': 'Hello World!', 'date': '2017-01-01T08:50:00.000'}
        response = self.client.post(self.receive_url, data)
        self.assertEqual(400, response.status_code)

        data = {'from': '12345abcde', 'msg': 'Hello World!', 'date': '2017-01-01T08:50:00.000',
                'fcm_token': '1234567890qwertyuiop'}
        response = self.client.post(self.receive_url, data)
        self.assertEqual(200, response.status_code)

        data = {'from': '12345abcde', 'msg': 'Hello World!', 'date': '2017-01-01T08:50:00.000',
                'fcm_token': '12345678901qwertyuiopq'}
        response = self.client.post(self.receive_url, data)
        self.assertEqual(200, response.status_code)

        # load our message
        msg = Msg.objects.get()
        self.assertEqual("12345678901qwertyuiopq", msg.contact.get_urn(FCM_SCHEME).auth)
        self.assertEqual("fcm:12345abcde", six.text_type(msg.contact.get_urn(FCM_SCHEME)))
        self.assertEqual(self.org, msg.org)
        self.assertEqual(self.channel, msg.channel)
        self.assertEqual("Hello World!", msg.text)

    def test_register(self):
        data = {'urn': '12345abcde'}
        response = self.client.post(self.register_url, data)
        self.assertEqual(400, response.status_code)

        data = {'urn': '12345abcde', 'fcm_token': '1234567890qwertyuiop'}
        response = self.client.post(self.register_url, data)
        self.assertEqual(200, response.status_code)
        contact = json.loads(response.content)

        data = {'urn': '12345abcde', 'fcm_token': 'qwertyuiop1234567890'}
        response = self.client.post(self.register_url, data)
        self.assertEqual(200, response.status_code)
        updated_contact = json.loads(response.content)

        self.assertEqual(contact.get('contact_uuid'), updated_contact.get('contact_uuid'))

        data = {'urn': '12345abcde', 'fcm_token': '1234567890qwertyuiop', 'contact_uuid': contact.get('contact_uuid')}
        response = self.client.post(self.register_url, data)
        self.assertEqual(200, response.status_code)
        updated_contact = json.loads(response.content)

        self.assertEqual(contact.get('contact_uuid'), updated_contact.get('contact_uuid'))

    def test_send(self):
        joe = self.create_contact("Joe", urn="fcm:12345abcde", auth="123456abcdef")
        msg = joe.send("Hello, world!", self.admin, trigger_send=False)[0]

        with self.settings(SEND_MESSAGES=True):

            with patch('requests.post') as mock:
                mock.return_value = MockResponse(200, '{ "success": 1, "multicast_id": 123456, "failures": 0 }')

                # manually send it off
                Channel.send_message(dict_to_struct('MsgStruct', msg.as_task_json()))

                # check the status of the message is now sent
                msg.refresh_from_db()
                self.assertEqual(msg.status, WIRED)
                self.assertTrue(msg.sent_on)

                data = json.dumps({
                    'data': {
                        'type': 'rapidpro',
                        'title': 'FCM Channel',
                        'message': 'Hello, world!',
                        'message_id': msg.id
                    },
                    'content_available': True,
                    'to': '123456abcdef',
                    'priority': 'high',
                    'notification': {
                        'title': 'FCM Channel',
                        'body': 'Hello, world!'
                    }
                })

                mock.assert_called_once_with('https://fcm.googleapis.com/fcm/send',
                                             data=data,
                                             headers={
                                                 'Content-Type': 'application/json',
                                                 'Authorization': 'key=123456789',
                                                 'User-agent': 'RapidPro'
                                             },
                                             timeout=5)

                self.clear_cache()

            with patch('requests.post') as mock:
                mock.return_value = MockResponse(400, "Error", method='POST')

                # manually send it off
                Channel.send_message(dict_to_struct('MsgStruct', msg.as_task_json()))

                # message should be marked as an error
                msg.refresh_from_db()
                self.assertEqual(ERRORED, msg.status)
                self.assertEqual(1, msg.error_count)
                self.assertTrue(msg.next_attempt)

    def test_send_media(self):
        joe = self.create_contact("Joe", urn="fcm:12345abcde", auth="123456abcdef")
        msg = joe.send("Hello, world!", self.admin, trigger_send=False, attachments=['image/jpeg:https://example.com/attachments/pic.jpg'])[0]

        with self.settings(SEND_MESSAGES=True):

            with patch('requests.post') as mock:
                mock.return_value = MockResponse(200, '{ "success": 1, "multicast_id": 123456, "failures": 0 }')

                # manually send it off
                Channel.send_message(dict_to_struct('MsgStruct', msg.as_task_json()))

                # check the status of the message is now sent
                msg.refresh_from_db()
                self.assertEqual(msg.status, WIRED)
                self.assertTrue(msg.sent_on)

                data = json.dumps({
                    'data': {
                        'type': 'rapidpro',
                        'title': 'FCM Channel',
                        'message': 'Hello, world!\nhttps://example.com/attachments/pic.jpg',
                        'message_id': msg.id
                    },
                    'content_available': True,
                    'to': '123456abcdef',
                    'priority': 'high',
                    'notification': {
                        'title': 'FCM Channel',
                        'body': 'Hello, world!\nhttps://example.com/attachments/pic.jpg'
                    }
                })

                mock.assert_called_once_with('https://fcm.googleapis.com/fcm/send',
                                             data=data,
                                             headers={
                                                 'Content-Type': 'application/json',
                                                 'Authorization': 'key=123456789',
                                                 'User-agent': 'RapidPro'
                                             },
                                             timeout=5)

                self.clear_cache()


class CourierTest(TembaTest):
    def test_queue_to_courier(self):
        with self.settings(COURIER_CHANNELS=['T']):
            self.channel.channel_type = 'T'
            self.channel.save()

            bob = self.create_contact("Bob", urn='tel:+12065551111')
            incoming = self.create_msg(contact=bob, text="Hello", direction="I")

            # create some outgoing messages for our channel
            msg1 = Msg.create_outgoing(self.org, self.admin, 'tel:+12065551111', "Outgoing 1",
                                       attachments=['image/jpg:https://example.com/test.jpg', 'image/jpg:https://example.com/test2.jpg'])
            msg2 = Msg.create_outgoing(self.org, self.admin, 'tel:+12065552222', "Outgoing 2", response_to=incoming,
                                       attachments=[])
            msg3 = Msg.create_outgoing(self.org, self.admin, 'tel:+12065553333', "Outgoing 3", high_priority=False,
                                       attachments=None)
            msg4 = Msg.create_outgoing(self.org, self.admin, 'tel:+12065554444', "Outgoing 4", high_priority=True)
            msg5 = Msg.create_outgoing(self.org, self.admin, 'tel:+12065554444', "Outgoing 5", high_priority=True)
            all_msgs = [msg1, msg2, msg3, msg4, msg5]

            Msg.send_messages(all_msgs)

            # we should have been queued to our courier queues and our msgs should be marked as such
            for msg in all_msgs:
                msg.refresh_from_db()
                self.assertEqual(msg.status, QUEUED)

            self.assertFalse(msg1.high_priority)

            # responses arent enough to be high priority, it depends on run responded
            self.assertFalse(msg2.high_priority)

            self.assertFalse(msg3.high_priority)
            self.assertTrue(msg4.high_priority)  # explicitly high
            self.assertTrue(msg5.high_priority)

            # check against redis
            r = get_redis_connection()

            # should have our channel in the active queue
            queue_name = "msgs:" + self.channel.uuid + "|10"
            self.assertEqual(1, r.zcard("msgs:active"))
            self.assertEqual(0, r.zrank("msgs:active", queue_name))

            # check that messages went into the correct queues
            high_priority_msgs = [json.loads(t) for t in r.zrange(queue_name + "/1", 0, -1)]
            low_priority_msgs = [json.loads(t) for t in r.zrange(queue_name + "/0", 0, -1)]

            self.assertEqual([[m['text'] for m in b] for b in high_priority_msgs], [["Outgoing 4", "Outgoing 5"]])
            self.assertEqual([[m['text'] for m in b] for b in low_priority_msgs], [["Outgoing 1"], ["Outgoing 2"], ["Outgoing 3"]])

            self.assertEqual(low_priority_msgs[0][0]['attachments'], ['image/jpg:https://example.com/test.jpg', 'image/jpg:https://example.com/test2.jpg'])
            self.assertEqual(low_priority_msgs[0][0]['tps_cost'], 2)
            self.assertIsNone(low_priority_msgs[1][0]['attachments'])
            self.assertEqual(low_priority_msgs[1][0]['tps_cost'], 1)
            self.assertIsNone(low_priority_msgs[2][0]['attachments'])


class HandleEventTest(TembaTest):
    def test_stop_contact_task(self):
        self.joe = self.create_contact("Joe", "+12065551212")
        flow = self.get_flow('favorites')
        Trigger.create(self.org, self.admin, Trigger.TYPE_NEW_CONVERSATION, flow)

        event = ChannelEvent.create(self.channel, "tel:+12065551212", ChannelEvent.TYPE_NEW_CONVERSATION, timezone.now())
        push_task(self.org, HANDLER_QUEUE, HANDLE_EVENT_TASK, dict(type=CHANNEL_EVENT, event_id=event.id))

        # should have been started in our flow
        self.assertTrue(FlowRun.objects.filter(flow=flow, contact=self.joe))<|MERGE_RESOLUTION|>--- conflicted
+++ resolved
@@ -2015,41 +2015,6 @@
         response = self.client.get(reverse('orgs.org_home'))
         self.assertContains(response, reverse('channels.channel_read', args=[channel.uuid]))
 
-<<<<<<< HEAD
-=======
-    def test_claim_chikka(self):
-        Channel.objects.all().delete()
-        self.login(self.admin)
-
-        response = self.client.get(reverse('channels.channel_claim_chikka'))
-        self.assertEqual(200, response.status_code)
-        self.assertEqual(response.context['view'].get_country({}), 'Philippines')
-
-        post_data = response.context['form'].initial
-
-        post_data['number'] = '5259'
-        post_data['username'] = 'chikka'
-        post_data['password'] = 'password'
-
-        response = self.client.post(reverse('channels.channel_claim_chikka'), post_data)
-
-        channel = Channel.objects.get()
-
-        self.assertEqual('chikka', channel.config_json()[Channel.CONFIG_USERNAME])
-        self.assertEqual('password', channel.config_json()[Channel.CONFIG_PASSWORD])
-        self.assertEqual('5259', channel.address)
-        self.assertEqual('PH', channel.country)
-        self.assertEqual(Channel.TYPE_CHIKKA, channel.channel_type)
-
-        config_url = reverse('channels.channel_configuration', args=[channel.pk])
-        self.assertRedirect(response, config_url)
-
-        response = self.client.get(config_url)
-        self.assertEqual(200, response.status_code)
-
-        self.assertContains(response, reverse('courier.ck', args=[channel.uuid]))
-
->>>>>>> 9131a1ed
     @override_settings(SEND_EMAILS=True)
     def test_disconnected_alert(self):
         # set our last seen to a while ago
