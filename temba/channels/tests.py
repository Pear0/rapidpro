# -*- coding: utf-8 -*-
from __future__ import absolute_import, unicode_literals

import base64
import calendar
import hashlib
import hmac
import json
import pytz
import telegram
import time
import urllib2
import uuid

from datetime import timedelta, date
from django.conf import settings
from django.contrib.auth.models import User, Group
from django.core import mail
from django.core.cache import cache
from django.core.exceptions import ValidationError
from django.core.urlresolvers import reverse
from django.test.utils import override_settings
from django.utils import timezone
from django.template import loader, Context
from mock import patch
from redis_cache import get_redis_connection
from smartmin.tests import SmartminTest
from temba.api.models import WebHookEvent, SMS_RECEIVED
from temba.contacts.models import Contact, ContactGroup, ContactURN, URN, TEL_SCHEME, TWITTER_SCHEME, EXTERNAL_SCHEME
from temba.contacts.models import TELEGRAM_SCHEME, FACEBOOK_SCHEME
from temba.ivr.models import IVRCall, PENDING, RINGING
from temba.middleware import BrandingMiddleware
from temba.msgs.models import Broadcast, Msg, IVR, WIRED, FAILED, SENT, DELIVERED, ERRORED, INCOMING
from temba.msgs.models import MSG_SENT_KEY, SystemLabel
from temba.orgs.models import Org, ALL_EVENTS, ACCOUNT_SID, ACCOUNT_TOKEN, APPLICATION_SID, NEXMO_KEY, NEXMO_SECRET, FREE_PLAN
from temba.tests import TembaTest, MockResponse, MockTwilioClient, MockRequestValidator
from temba.triggers.models import Trigger
from temba.utils import dict_to_struct
from telegram import User as TelegramUser
from twilio import TwilioRestException
from twilio.util import RequestValidator
from twython import TwythonError
from urllib import urlencode
from .models import Channel, ChannelCount, ChannelEvent, SyncEvent, Alert, ChannelLog, CHIKKA, TELEGRAM
from .models import PLIVO_AUTH_ID, PLIVO_AUTH_TOKEN, PLIVO_APP_ID, TEMBA_HEADERS
from .models import TWILIO, ANDROID, TWITTER, API_ID, USERNAME, PASSWORD, PAGE_NAME, AUTH_TOKEN, TWIML_API
from .models import ENCODING, SMART_ENCODING, SEND_URL, SEND_METHOD, NEXMO_UUID, UNICODE_ENCODING, NEXMO
from .tasks import check_channels_task, squash_channelcounts
from .views import TWILIO_SUPPORTED_COUNTRIES


class ChannelTest(TembaTest):
    def setUp(self):
        super(ChannelTest, self).setUp()

        self.channel.delete()

        self.tel_channel = Channel.create(self.org, self.user, 'RW', 'A', name="Test Channel", address="+250785551212",
                                          role="SR", secret="12345", gcm_id="123")

        self.twitter_channel = Channel.create(self.org, self.user, None, 'TT', name="Twitter Channel",
                                              address="billy_bob", role="SR", scheme='twitter')

        self.released_channel = Channel.create(None, self.user, None, 'NX', name="Released Channel", address=None,
                                               secret=None, gcm_id="000")

    def send_message(self, numbers, message, org=None, user=None):
        if not org:
            org = self.org

        if not user:
            user = self.user

        group = ContactGroup.get_or_create(org, user, 'Numbers: %s' % ','.join(numbers))
        contacts = list()
        for number in numbers:
            contacts.append(Contact.get_or_create(org, user, name=None, urns=[URN.from_tel(number)]))

        group.contacts.add(*contacts)

        broadcast = Broadcast.create(org, user, message, [group])
        broadcast.send()

        sms = Msg.all_messages.filter(broadcast=broadcast).order_by('text', 'pk')
        if len(numbers) == 1:
            return sms.first()
        else:
            return list(sms)

    def assertHasCommand(self, cmd_name, response):
        self.assertEquals(200, response.status_code)
        data = json.loads(response.content)

        for cmd in data['cmds']:
            if cmd['cmd'] == cmd_name:
                return

        raise Exception("Did not find '%s' cmd in response: '%s'" % (cmd_name, response.content))

    def test_message_context(self):
        context = self.tel_channel.build_message_context()
        self.assertEqual(context['__default__'], '+250 785 551 212')
        self.assertEqual(context['name'], 'Test Channel')
        self.assertEqual(context['address'], '+250 785 551 212')
        self.assertEqual(context['tel'], '+250 785 551 212')
        self.assertEqual(context['tel_e164'], '+250785551212')

        context = self.twitter_channel.build_message_context()
        self.assertEqual(context['__default__'], '@billy_bob')
        self.assertEqual(context['name'], 'Twitter Channel')
        self.assertEqual(context['address'], '@billy_bob')
        self.assertEqual(context['tel'], '')
        self.assertEqual(context['tel_e164'], '')

        context = self.released_channel.build_message_context()
        self.assertEqual(context['__default__'], 'Released Channel')
        self.assertEqual(context['name'], 'Released Channel')
        self.assertEqual(context['address'], '')
        self.assertEqual(context['tel'], '')
        self.assertEqual(context['tel_e164'], '')

    def test_deactivate(self):
        self.login(self.admin)
        self.tel_channel.is_active = False
        self.tel_channel.save()
        response = self.client.get(reverse('channels.channel_read', args=[self.tel_channel.uuid]))
        self.assertEquals(404, response.status_code)

    def test_delegate_channels(self):

        self.login(self.admin)

        # we don't support IVR yet
        self.assertFalse(self.org.supports_ivr())

        # pretend we are connected to twiliko
        self.org.config = json.dumps(dict(ACCOUNT_SID='AccountSid', ACCOUNT_TOKEN='AccountToken', APPLICATION_SID='AppSid'))
        self.org.save()

        # add a delegate caller
        post_data = dict(channel=self.tel_channel.pk, connection='T')
        response = self.client.post(reverse('channels.channel_create_caller'), post_data)

        # now we should be IVR capable
        self.assertTrue(self.org.supports_ivr())

        # should now have the option to disable
        self.login(self.admin)
        response = self.client.get(reverse('channels.channel_read', args=[self.tel_channel.uuid]))
        self.assertContains(response, 'Disable Voice Calls')

        # try adding a caller for an invalid channel
        response = self.client.post('%s?channel=20000' % reverse('channels.channel_create_caller'))
        self.assertEquals(200, response.status_code)
        self.assertEquals('Sorry, a caller cannot be added for that number', response.context['form'].errors['channel'][0])

        # disable our twilio connection
        self.org.remove_twilio_account()
        self.assertFalse(self.org.supports_ivr())

        # we should lose our caller
        response = self.client.get(reverse('channels.channel_read', args=[self.tel_channel.uuid]))
        self.assertNotContains(response, 'Disable Voice Calls')

        # now try and add it back without a twilio connection
        response = self.client.post(reverse('channels.channel_create_caller'), post_data)

        # shouldn't have added, so no ivr yet
        self.assertFalse(self.assertFalse(self.org.supports_ivr()))

        self.assertEquals('A connection to a Twilio account is required', response.context['form'].errors['connection'][0])

    def test_get_channel_type_name(self):
        self.assertEquals(self.tel_channel.get_channel_type_name(), "Android Phone")
        self.assertEquals(self.twitter_channel.get_channel_type_name(), "Twitter Channel")
        self.assertEquals(self.released_channel.get_channel_type_name(), "Nexmo Channel")

    def test_channel_selection(self):
        # make our default tel channel MTN
        mtn = self.tel_channel
        mtn.name = "MTN"
        mtn.save()

        # create a channel for Tigo too
        tigo = Channel.create(self.org, self.user, 'RW', 'A', "Tigo", "+250725551212", secret="11111", gcm_id="456")

        # new contact on MTN should send with the MTN channel
        sms = self.send_message(['+250788382382'], "Sent to an MTN number")
        self.assertEquals(mtn, self.org.get_send_channel(contact_urn=sms.contact_urn))
        self.assertEquals(mtn, sms.channel)

        # new contact on Tigo should send with the Tigo channel
        sms = self.send_message(['+250728382382'], "Sent to a Tigo number")
        self.assertEquals(tigo, self.org.get_send_channel(contact_urn=sms.contact_urn))
        self.assertEquals(tigo, sms.channel)

        # now our MTN contact texts, the tigo number which should change their affinity
        sms = Msg.create_incoming(tigo, "tel:+250788382382", "Send an inbound message to Tigo")
        self.assertEquals(tigo, sms.channel)
        self.assertEquals(tigo, self.org.get_send_channel(contact_urn=sms.contact_urn))
        self.assertEquals(tigo, ContactURN.objects.get(path='+250788382382').channel)

        # new contact on Airtel (some overlap) should send with the Tigo channel since it is newest
        sms = self.send_message(['+250738382382'], "Sent to a Airtel number")
        self.assertEquals(tigo, self.org.get_send_channel(contact_urn=sms.contact_urn))
        self.assertEquals(tigo, sms.channel)

        # add a voice caller
        caller = Channel.add_call_channel(self.org, self.user, self.tel_channel)

        # set our affinity to the caller (ie, they were on an ivr call)
        ContactURN.objects.filter(path='+250788382382').update(channel=caller)
        self.assertEquals(mtn, self.org.get_send_channel(contact_urn=ContactURN.objects.get(path='+250788382382')))

        # change channel numbers to be shortcodes, i.e. no overlap with contact numbers
        mtn.address = '1234'
        mtn.save()
        tigo.address = '1235'
        tigo.save()

        # should return the newest channel which is TIGO
        sms = self.send_message(['+250788382382'], "Sent to an MTN number, but with shortcode channels")
        self.assertEquals(tigo, sms.channel)
        self.assertEquals(tigo, self.org.get_send_channel(contact_urn=sms.contact_urn))

        # check for twitter
        self.assertEquals(self.twitter_channel, self.org.get_send_channel(scheme=TWITTER_SCHEME))

        contact = self.create_contact("Billy", number="+250722222222", twitter="billy_bob")
        twitter_urn = contact.get_urn(schemes=[TWITTER_SCHEME])
        self.assertEquals(self.twitter_channel, self.org.get_send_channel(contact_urn=twitter_urn))

        # calling without scheme or urn should raise exception
        self.assertRaises(ValueError, self.org.get_send_channel)

    def test_message_splitting(self):
        # external API requires messages to be <= 160 chars
        self.tel_channel.channel_type = 'EX'
        self.tel_channel.save()

        msg = Msg.create_outgoing(self.org, self.user, 'tel:+250738382382', 'x' * 400)  # 400 chars long
        Channel.send_message(dict_to_struct('MsgStruct', msg.as_task_json()))
        self.assertEqual(3, Msg.all_messages.get(pk=msg.id).msg_count)

        # Nexmo limit is 1600
        self.tel_channel.channel_type = 'NX'
        self.tel_channel.save()
        cache.clear()  # clear the channel from cache

        msg = Msg.create_outgoing(self.org, self.user, 'tel:+250738382382', 'y' * 400)
        Channel.send_message(dict_to_struct('MsgStruct', msg.as_task_json()))
        self.assertEqual(self.tel_channel, Msg.all_messages.get(pk=msg.id).channel)
        self.assertEqual(1, Msg.all_messages.get(pk=msg.id).msg_count)

    def test_ensure_normalization(self):
        self.tel_channel.country = 'RW'
        self.tel_channel.save()

        contact1 = self.create_contact("contact1", "0788111222")
        contact2 = self.create_contact("contact2", "+250788333444")
        contact3 = self.create_contact("contact3", "+18006927753")

        self.org.normalize_contact_tels()

        norm_c1 = Contact.objects.get(pk=contact1.pk)
        norm_c2 = Contact.objects.get(pk=contact2.pk)
        norm_c3 = Contact.objects.get(pk=contact3.pk)

        self.assertEquals(norm_c1.get_urn(TEL_SCHEME).path, "+250788111222")
        self.assertEquals(norm_c2.get_urn(TEL_SCHEME).path, "+250788333444")
        self.assertEquals(norm_c3.get_urn(TEL_SCHEME).path, "+18006927753")

    def test_delete(self):
        self.org.administrators.add(self.user)
        self.user.set_org(self.org)
        self.login(self.user)

        # a message, a call, and a broadcast
        msg = self.send_message(['250788382382'], "How is it going?")
        call = ChannelEvent.create(self.tel_channel, "tel:+250788383385", ChannelEvent.TYPE_CALL_IN, timezone.now(), 5)

        self.assertEqual(self.org, msg.org)
        self.assertEqual(self.tel_channel, msg.channel)
        self.assertEquals(1, Msg.get_messages(self.org).count())
        self.assertEquals(1, ChannelEvent.get_all(self.org).count())
        self.assertEquals(1, Broadcast.get_broadcasts(self.org).count())

        # start off in the pending state
        self.assertEquals('P', msg.status)

        response = self.fetch_protected(reverse('channels.channel_delete', args=[self.tel_channel.pk]), self.user)
        self.assertContains(response, 'Test Channel')

        response = self.fetch_protected(reverse('channels.channel_delete', args=[self.tel_channel.pk]),
                                        post_data=dict(remove=True), user=self.user)
        self.assertRedirect(response, reverse("orgs.org_home"))

        msg = Msg.all_messages.get(pk=msg.pk)
        self.assertIsNotNone(msg.channel)
        self.assertIsNone(msg.channel.gcm_id)
        self.assertIsNone(msg.channel.secret)
        self.assertEquals(self.org, msg.org)

        # queued messages for the channel should get marked as failed
        self.assertEquals('F', msg.status)

        call = ChannelEvent.objects.get(pk=call.pk)
        self.assertIsNotNone(call.channel)
        self.assertIsNone(call.channel.gcm_id)
        self.assertIsNone(call.channel.secret)

        self.assertEquals(self.org, call.org)

        broadcast = Broadcast.objects.get(pk=msg.broadcast.pk)
        self.assertEquals(self.org, broadcast.org)

        # should still be considered that user's message, call and broadcast
        self.assertEquals(1, Msg.get_messages(self.org).count())
        self.assertEquals(1, ChannelEvent.get_all(self.org).count())
        self.assertEquals(1, Broadcast.get_broadcasts(self.org).count())

        # syncing this channel should result in a release
        post_data = dict(cmds=[dict(cmd="status", p_sts="CHA", p_src="BAT", p_lvl="60", net="UMTS", pending=[], retry=[])])

        # now send the channel's updates
        response = self.sync(self.tel_channel, post_data)

        # our response should contain a release
        self.assertHasCommand('rel', response)

        # create a channel
        channel = Channel.create(self.org, self.user, 'RW', 'A', "Test Channel", "0785551212",
                                 secret="12345", gcm_id="123")

        response = self.fetch_protected(reverse('channels.channel_delete', args=[channel.pk]), self.superuser)
        self.assertContains(response, 'Test Channel')

        response = self.fetch_protected(reverse('channels.channel_delete', args=[channel.pk]),
                                        post_data=dict(remove=True), user=self.superuser)
        self.assertRedirect(response, reverse("orgs.org_home"))

        # create a channel
        channel = Channel.create(self.org, self.user, 'RW', 'A', "Test Channel", "0785551212",
                                 secret="12345", gcm_id="123")

        # add channel trigger
        from temba.triggers.models import Trigger
        Trigger.objects.create(org=self.org, flow=self.create_flow(), channel=channel,
                               modified_by=self.admin, created_by=self.admin)

        self.assertTrue(Trigger.objects.filter(channel=channel, is_active=True))

        response = self.fetch_protected(reverse('channels.channel_delete', args=[channel.pk]),
                                        post_data=dict(remove=True), user=self.superuser)

        self.assertRedirect(response, reverse("orgs.org_home"))

        # channel trigger should have be removed
        self.assertFalse(Trigger.objects.filter(channel=channel, is_active=True))

    def test_list(self):
        # de-activate existing channels
        Channel.objects.all().update(is_active=False)

        # list page redirects to claim page
        self.login(self.user)
        response = self.client.get(reverse('channels.channel_list'))
        self.assertRedirect(response, reverse('channels.channel_claim'))

        # unless you're a superuser
        self.login(self.superuser)
        response = self.client.get(reverse('channels.channel_list'))
        self.assertEqual(response.status_code, 200)
        self.assertEqual(list(response.context['object_list']), [])

        # re-activate one of the channels so org has a single channel
        self.tel_channel.is_active = True
        self.tel_channel.save()

        # list page now redirects to channel read page
        self.login(self.user)
        response = self.client.get(reverse('channels.channel_list'))
        self.assertRedirect(response, reverse('channels.channel_read', args=[self.tel_channel.uuid]))

        # unless you're a superuser
        self.login(self.superuser)
        response = self.client.get(reverse('channels.channel_list'))
        self.assertEqual(response.status_code, 200)
        self.assertEqual(list(response.context['object_list']), [self.tel_channel])

        # re-activate other channel so org now has two channels
        self.twitter_channel.is_active = True
        self.twitter_channel.save()

        # no-more redirection for anyone
        self.login(self.user)
        response = self.client.get(reverse('channels.channel_list'))
        self.assertEqual(response.status_code, 200)
        self.assertEqual(set(response.context['object_list']), {self.tel_channel, self.twitter_channel})

        # clear out the phone and name for the Android channel
        self.tel_channel.name = None
        self.tel_channel.address = None
        self.tel_channel.save()
        response = self.client.get(reverse('channels.channel_list'))
        self.assertContains(response, "Unknown")
        self.assertContains(response, "Android Phone")

    def test_channel_status(self):
        # visit page as a viewer
        self.login(self.user)
        response = self.client.get('/', follow=True)
        self.assertNotIn('unsent_msgs', response.context, msg="Found unsent_msgs in context")
        self.assertNotIn('delayed_syncevents', response.context, msg="Found delayed_syncevents in context")

        # visit page as superuser
        self.login(self.superuser)
        response = self.client.get('/', follow=True)
        # superusers doesn't have orgs thus cannot have both values
        self.assertNotIn('unsent_msgs', response.context, msg="Found unsent_msgs in context")
        self.assertNotIn('delayed_syncevents', response.context, msg="Found delayed_syncevents in context")

        # visit page as administrator
        self.login(self.admin)
        response = self.client.get('/', follow=True)

        # there is not unsent nor delayed syncevents
        self.assertNotIn('unsent_msgs', response.context, msg="Found unsent_msgs in context")
        self.assertNotIn('delayed_syncevents', response.context, msg="Found delayed_syncevents in context")

        # replace existing channels with a single Android device
        Channel.objects.update(is_active=False)
        channel = Channel.create(self.org, self.user, None, ANDROID, None, "+250781112222", gcm_id="asdf", secret="asdf")
        channel.created_on = timezone.now() - timedelta(hours=2)
        channel.save()

        response = self.client.get('/', Follow=True)
        self.assertNotIn('delayed_syncevents', response.context)
        self.assertNotIn('unsent_msgs', response.context, msg="Found unsent_msgs in context")

        # simulate a sync in back in two hours
        post_data = dict(cmds=[
            # device details status
            dict(cmd="status", p_sts="CHA", p_src="BAT", p_lvl="60",
                 net="UMTS", pending=[], retry=[])])
        self.sync(channel, post_data)
        sync_event = SyncEvent.objects.all()[0]
        sync_event.created_on = timezone.now() - timedelta(hours=2)
        sync_event.save()

        response = self.client.get('/', Follow=True)
        self.assertIn('delayed_syncevents', response.context)
        self.assertNotIn('unsent_msgs', response.context, msg="Found unsent_msgs in context")

        # add a message, just sent so shouldn't have delayed
        msg = Msg.create_outgoing(self.org, self.user, 'tel:250788123123', "test")
        response = self.client.get('/', Follow=True)
        self.assertIn('delayed_syncevents', response.context)
        self.assertNotIn('unsent_msgs', response.context, msg="Found unsent_msgs in context")

        # but put it in the past
        msg.delete()
        msg = Msg.create_outgoing(self.org, self.user, 'tel:250788123123', "test",
                                  created_on=timezone.now() - timedelta(hours=3))
        response = self.client.get('/', Follow=True)
        self.assertIn('delayed_syncevents', response.context)
        self.assertIn('unsent_msgs', response.context, msg="Found unsent_msgs in context")

        # if there is a successfully sent message after sms was created we do not consider it as delayed
        success_msg = Msg.create_outgoing(self.org, self.user, 'tel:+250788123123', "success-send",
                                          created_on=timezone.now() - timedelta(hours=2))
        success_msg.sent_on = timezone.now() - timedelta(hours=2)
        success_msg.status = 'S'
        success_msg.save()
        response = self.client.get('/', Follow=True)
        self.assertIn('delayed_syncevents', response.context)
        self.assertNotIn('unsent_msgs', response.context, msg="Found unsent_msgs in context")

        # test that editors have the channel of the the org the are using
        other_user = self.create_user("Other")
        self.create_secondary_org()
        self.org2.administrators.add(other_user)
        self.org.editors.add(other_user)
        self.assertFalse(self.org2.channels.all())

        self.login(other_user)

        other_user.set_org(self.org2)

        self.assertEquals(self.org2, other_user.get_org())
        response = self.client.get('/', follow=True)
        self.assertNotIn('channel_type', response.context, msg="Found channel_type in context")

        other_user.set_org(self.org)

        self.assertEquals(1, self.org.channels.filter(is_active=True).count())
        self.assertEquals(self.org, other_user.get_org())

        response = self.client.get('/', follow=True)
        # self.assertIn('channel_type', response.context)

    def sync(self, channel, post_data=None, signature=None):
        if not post_data:
            post_data = "{}"
        else:
            post_data = json.dumps(post_data)

        ts = int(time.time())
        if not signature:
            # sign the request
            key = str(channel.secret) + str(ts)
            signature = hmac.new(key=key, msg=bytes(post_data), digestmod=hashlib.sha256).digest()

            # base64 and url sanitize
            signature = urllib2.quote(base64.urlsafe_b64encode(signature))

        return self.client.post("%s?signature=%s&ts=%d" % (reverse('sync', args=[channel.pk]), signature, ts),
                                content_type='application/json', data=post_data)

    def test_update(self):
        update_url = reverse('channels.channel_update', args=[self.tel_channel.id])

        # only user of the org can view the update page of a channel
        self.client.logout()
        self.login(self.user)
        response = self.client.get(update_url)
        self.assertEquals(302, response.status_code)

        self.login(self.user)
        # visit the channel's update page as a manager within the channel's organization
        self.org.administrators.add(self.user)
        response = self.fetch_protected(update_url, self.user)
        self.assertEquals(200, response.status_code)
        self.assertEquals(response.request['PATH_INFO'], update_url)

        channel = Channel.objects.get(pk=self.tel_channel.id)
        self.assertEquals(channel.name, "Test Channel")
        self.assertEquals(channel.address, "+250785551212")

        postdata = dict()
        postdata['name'] = "Test Channel Update1"
        postdata['address'] = "+250785551313"

        self.login(self.user)
        response = self.client.post(update_url, postdata, follow=True)
        channel = Channel.objects.get(pk=self.tel_channel.id)
        self.assertEquals(channel.name, "Test Channel Update1")
        self.assertEquals(channel.address, "+250785551313")

        # if we change the channel to a twilio type, shouldn't be able to edit our address
        channel.channel_type = TWILIO
        channel.save()

        response = self.client.get(update_url)
        self.assertFalse('address' in response.context['form'].fields)

        # bring it back to android
        channel.channel_type = ANDROID
        channel.save()

        # visit the channel's update page as administrator
        self.org.administrators.add(self.user)
        self.user.set_org(self.org)
        response = self.fetch_protected(update_url, self.user)
        self.assertEquals(200, response.status_code)
        self.assertEquals(response.request['PATH_INFO'], update_url)
        channel = Channel.objects.get(pk=self.tel_channel.id)
        self.assertEquals(channel.name, "Test Channel Update1")
        self.assertEquals(channel.address, "+250785551313")

        postdata = dict()
        postdata['name'] = "Test Channel Update2"
        postdata['address'] = "+250785551414"

        response = self.fetch_protected(update_url, self.user, postdata)
        channel = Channel.objects.get(pk=self.tel_channel.id)
        self.assertEquals(channel.name, "Test Channel Update2")
        self.assertEquals(channel.address, "+250785551414")

        # visit the channel's update page as superuser
        self.superuser.set_org(self.org)
        response = self.fetch_protected(update_url, self.superuser)
        self.assertEquals(200, response.status_code)
        self.assertEquals(response.request['PATH_INFO'], update_url)
        channel = Channel.objects.get(pk=self.tel_channel.id)
        self.assertEquals(channel.name, "Test Channel Update2")
        self.assertEquals(channel.address, "+250785551414")

        postdata = dict()
        postdata['name'] = "Test Channel Update3"
        postdata['address'] = "+250785551515"

        response = self.fetch_protected(update_url, self.superuser, postdata)
        channel = Channel.objects.get(pk=self.tel_channel.id)
        self.assertEquals(channel.name, "Test Channel Update3")
        self.assertEquals(channel.address, "+250785551515")

        # make sure channel works with alphanumeric numbers
        channel.address = "EATRIGHT"
        self.assertEquals("EATRIGHT", channel.get_address_display())
        self.assertEquals("EATRIGHT", channel.get_address_display(e164=True))

        # change channel type to Twitter
        channel.channel_type = TWITTER
        channel.address = 'billy_bob'
        channel.scheme = 'twitter'
        channel.config = json.dumps({'handle_id': 12345, 'oauth_token': 'abcdef', 'oauth_token_secret': '23456'})
        channel.save()

        self.assertEquals('@billy_bob', channel.get_address_display())
        self.assertEquals('@billy_bob', channel.get_address_display(e164=True))

        response = self.fetch_protected(update_url, self.user)
        self.assertEquals(200, response.status_code)
        self.assertIn('name', response.context['fields'])
        self.assertIn('alert_email', response.context['fields'])
        self.assertIn('address', response.context['fields'])
        self.assertNotIn('country', response.context['fields'])

        postdata = dict()
        postdata['name'] = "Twitter2"
        postdata['alert_email'] = "bob@example.com"
        postdata['address'] = "billy_bob"

        with patch('temba.utils.mage.MageClient.refresh_twitter_stream') as refresh_twitter_stream:
            refresh_twitter_stream.return_value = dict()

            self.fetch_protected(update_url, self.user, postdata)
            channel = Channel.objects.get(pk=self.tel_channel.id)
            self.assertEquals(channel.name, "Twitter2")
            self.assertEquals(channel.alert_email, "bob@example.com")
            self.assertEquals(channel.address, "billy_bob")

    def test_read(self):
        post_data = dict(cmds=[
            # device details status
            dict(cmd="status", p_sts="CHA", p_src="BAT", p_lvl="60",
                 net="UMTS", pending=[], retry=[])])

        # now send the channel's updates
        self.sync(self.tel_channel, post_data)
        post_data = dict(cmds=[
            # device details status
            dict(cmd="status", p_sts="FUL", p_src="AC", p_lvl="100",
                 net="WIFI", pending=[], retry=[])])

        # now send the channel's updates
        self.sync(self.tel_channel, post_data)
        self.assertEquals(2, SyncEvent.objects.all().count())

        # non-org users can't view our channels
        self.login(self.non_org_user)
        response = self.client.get(reverse('channels.channel_read', args=[self.tel_channel.uuid]))
        self.assertLoginRedirect(response)

        # org users can
        response = self.fetch_protected(reverse('channels.channel_read', args=[self.tel_channel.uuid]), self.user)

        self.assertEquals(len(response.context['source_stats']), len(SyncEvent.objects.values_list('power_source', flat=True).distinct()))
        self.assertEquals('AC', response.context['source_stats'][0][0])
        self.assertEquals(1, response.context['source_stats'][0][1])
        self.assertEquals('BAT', response.context['source_stats'][1][0])
        self.assertEquals(1, response.context['source_stats'][0][1])

        self.assertEquals(len(response.context['network_stats']), len(SyncEvent.objects.values_list('network_type', flat=True).distinct()))
        self.assertEquals('UMTS', response.context['network_stats'][0][0])
        self.assertEquals(1, response.context['network_stats'][0][1])
        self.assertEquals('WIFI', response.context['network_stats'][1][0])
        self.assertEquals(1, response.context['network_stats'][1][1])

        self.assertTrue(len(response.context['latest_sync_events']) <= 5)

        response = self.fetch_protected(reverse('orgs.org_home'), self.admin)
        self.assertNotContains(response, 'Enable Voice')

        # Add twilio credentials to make sure we can add calling for our android channel
        twilio_config = {ACCOUNT_SID: 'SID', ACCOUNT_TOKEN: 'TOKEN', APPLICATION_SID: 'APP SID'}
        config = self.org.config_json()
        config.update(twilio_config)
        self.org.config = json.dumps(config)
        self.org.save(update_fields=['config'])

        response = self.fetch_protected(reverse('orgs.org_home'), self.admin)
        self.assertTrue(self.org.is_connected_to_twilio())
        self.assertContains(response, 'Enable Voice')

        two_hours_ago = timezone.now() - timedelta(hours=2)

        # make sure our channel is old enough to trigger alerts
        self.tel_channel.created_on = two_hours_ago
        self.tel_channel.save()

        # delayed sync status
        for sync in SyncEvent.objects.all():
            sync.created_on = two_hours_ago
            sync.save()

        # add a message, just sent so shouldn't be delayed
        Msg.create_outgoing(self.org, self.user, 'tel:250785551212', 'delayed message', created_on=two_hours_ago)

        response = self.fetch_protected(reverse('channels.channel_read', args=[self.tel_channel.uuid]), self.admin)
        self.assertIn('delayed_sync_event', response.context_data.keys())
        self.assertIn('unsent_msgs_count', response.context_data.keys())

        # with superuser
        response = self.fetch_protected(reverse('channels.channel_read', args=[self.tel_channel.uuid]), self.superuser)
        self.assertEquals(200, response.status_code)

        # now that we can access the channel, which messages do we display in the chart?
        joe = self.create_contact('Joe', '+2501234567890')
        test_contact = Contact.get_test_contact(self.admin)

        # should have two series, one for incoming one for outgoing
        self.assertEquals(2, len(response.context['message_stats']))

        # but only an outgoing message so far
        self.assertEquals(0, len(response.context['message_stats'][0]['data']))
        self.assertEquals(1, response.context['message_stats'][1]['data'][-1]['count'])

        # we have one row for the message stats table
        self.assertEquals(1, len(response.context['message_stats_table']))
        # only one outgoing message
        self.assertEquals(0, response.context['message_stats_table'][0]['incoming_messages_count'])
        self.assertEquals(1, response.context['message_stats_table'][0]['outgoing_messages_count'])
        self.assertEquals(0, response.context['message_stats_table'][0]['incoming_ivr_count'])
        self.assertEquals(0, response.context['message_stats_table'][0]['outgoing_ivr_count'])

        # send messages with a test contact
        Msg.create_incoming(self.tel_channel, test_contact.get_urn().urn, 'This incoming message will not be counted')
        Msg.create_outgoing(self.org, self.user, test_contact, 'This outgoing message will not be counted')

        response = self.fetch_protected(reverse('channels.channel_read', args=[self.tel_channel.uuid]), self.superuser)
        self.assertEquals(200, response.status_code)

        # nothing should change since it's a test contact
        self.assertEquals(0, len(response.context['message_stats'][0]['data']))
        self.assertEquals(1, response.context['message_stats'][1]['data'][-1]['count'])

        # no change on the table starts too
        self.assertEquals(1, len(response.context['message_stats_table']))
        self.assertEquals(0, response.context['message_stats_table'][0]['incoming_messages_count'])
        self.assertEquals(1, response.context['message_stats_table'][0]['outgoing_messages_count'])
        self.assertEquals(0, response.context['message_stats_table'][0]['incoming_ivr_count'])
        self.assertEquals(0, response.context['message_stats_table'][0]['outgoing_ivr_count'])

        # send messages with a normal contact
        Msg.create_incoming(self.tel_channel, joe.get_urn(TEL_SCHEME).urn, 'This incoming message will be counted')
        Msg.create_outgoing(self.org, self.user, joe, 'This outgoing message will be counted')

        # now we have an inbound message and two outbounds
        response = self.fetch_protected(reverse('channels.channel_read', args=[self.tel_channel.uuid]), self.superuser)
        self.assertEquals(200, response.status_code)
        self.assertEquals(1, response.context['message_stats'][0]['data'][-1]['count'])

        # this assertion is problematic causing time-sensitive failures, to reconsider
        # self.assertEquals(2, response.context['message_stats'][1]['data'][-1]['count'])

        # message stats table have an inbound and two outbounds in the last month
        self.assertEquals(1, len(response.context['message_stats_table']))
        self.assertEquals(1, response.context['message_stats_table'][0]['incoming_messages_count'])
        self.assertEquals(2, response.context['message_stats_table'][0]['outgoing_messages_count'])
        self.assertEquals(0, response.context['message_stats_table'][0]['incoming_ivr_count'])
        self.assertEquals(0, response.context['message_stats_table'][0]['outgoing_ivr_count'])

        # test cases for IVR messaging, make our relayer accept calls
        self.tel_channel.role = 'SCAR'
        self.tel_channel.save()

        from temba.msgs.models import IVR
        Msg.create_incoming(self.tel_channel, test_contact.get_urn().urn, 'incoming ivr as a test contact', msg_type=IVR)
        Msg.create_outgoing(self.org, self.user, test_contact, 'outgoing ivr as a test contact', msg_type=IVR)
        response = self.fetch_protected(reverse('channels.channel_read', args=[self.tel_channel.uuid]), self.superuser)

        # nothing should have changed
        self.assertEquals(2, len(response.context['message_stats']))

        self.assertEquals(1, len(response.context['message_stats_table']))
        self.assertEquals(1, response.context['message_stats_table'][0]['incoming_messages_count'])
        self.assertEquals(2, response.context['message_stats_table'][0]['outgoing_messages_count'])
        self.assertEquals(0, response.context['message_stats_table'][0]['incoming_ivr_count'])
        self.assertEquals(0, response.context['message_stats_table'][0]['outgoing_ivr_count'])

        # now let's create an ivr interaction from a real contact
        Msg.create_incoming(self.tel_channel, joe.get_urn().urn, 'incoming ivr', msg_type=IVR)
        Msg.create_outgoing(self.org, self.user, joe, 'outgoing ivr', msg_type=IVR)
        response = self.fetch_protected(reverse('channels.channel_read', args=[self.tel_channel.uuid]), self.superuser)

        self.assertEquals(4, len(response.context['message_stats']))
        self.assertEquals(1, response.context['message_stats'][2]['data'][0]['count'])
        self.assertEquals(1, response.context['message_stats'][3]['data'][0]['count'])

        self.assertEquals(1, len(response.context['message_stats_table']))
        self.assertEquals(1, response.context['message_stats_table'][0]['incoming_messages_count'])
        self.assertEquals(2, response.context['message_stats_table'][0]['outgoing_messages_count'])
        self.assertEquals(1, response.context['message_stats_table'][0]['incoming_ivr_count'])
        self.assertEquals(1, response.context['message_stats_table'][0]['outgoing_ivr_count'])

    def test_invalid(self):

        # Must be POST
        response = self.client.get("%s?signature=sig&ts=123" % (reverse('sync', args=[100])), content_type='application/json')
        self.assertEquals(500, response.status_code)

        # Unknown channel
        response = self.client.post("%s?signature=sig&ts=123" % (reverse('sync', args=[999])), content_type='application/json')
        self.assertEquals(200, response.status_code)
        self.assertEquals('rel', json.loads(response.content)['cmds'][0]['cmd'])

        # too old
        ts = int(time.time()) - 60 * 16
        response = self.client.post("%s?signature=sig&ts=%d" % (reverse('sync', args=[self.tel_channel.pk]), ts), content_type='application/json')
        self.assertEquals(401, response.status_code)
        self.assertEquals(3, json.loads(response.content)['error_id'])

    def test_claim(self):
        # no access for regular users
        self.login(self.user)
        response = self.client.get(reverse('channels.channel_claim'))
        self.assertLoginRedirect(response)

        # editor can access
        self.login(self.editor)
        response = self.client.get(reverse('channels.channel_claim'))
        self.assertEqual(200, response.status_code)

        # as can admins
        self.login(self.admin)
        response = self.client.get(reverse('channels.channel_claim'))
        self.assertEqual(200, response.status_code)
        self.assertEqual(response.context['twilio_countries'], "Belgium, Canada, Finland, Norway, Poland, Spain, "
                                                               "Sweden, United Kingdom or United States")

    def test_register_and_claim_android(self):
        # remove our explicit country so it needs to be derived from channels
        self.org.country = None
        self.org.save()

        Channel.objects.all().delete()

        reg_data = dict(cmds=[dict(cmd="gcm", gcm_id="GCM111", uuid='uuid'),
                              dict(cmd='status', cc='RW', dev='Nexus')])

        # must be a post
        response = self.client.get(reverse('register'), content_type='application/json')
        self.assertEqual(500, response.status_code)

        # try a legit register
        response = self.client.post(reverse('register'), json.dumps(reg_data), content_type='application/json')
        self.assertEqual(200, response.status_code)

        android1 = Channel.objects.get()
        self.assertIsNone(android1.org)
        self.assertIsNone(android1.address)
        self.assertIsNone(android1.alert_email)
        self.assertEqual(android1.country, 'RW')
        self.assertEqual(android1.device, 'Nexus')
        self.assertEqual(android1.gcm_id, 'GCM111')
        self.assertEqual(android1.uuid, 'uuid')
        self.assertTrue(android1.secret)
        self.assertTrue(android1.claim_code)
        self.assertEqual(android1.created_by.pk, -1)

        # check channel JSON in response
        response_json = json.loads(response.content)
        self.assertEqual(response_json, dict(cmds=[dict(cmd='reg',
                                                        relayer_claim_code=android1.claim_code,
                                                        relayer_secret=android1.secret,
                                                        relayer_id=android1.id)]))

        # try registering again with same details
        response = self.client.post(reverse('register'), json.dumps(reg_data), content_type='application/json')
        self.assertEqual(response.status_code, 200)

        android1 = Channel.objects.get()
        response_json = json.loads(response.content)

        self.assertEqual(response_json, dict(cmds=[dict(cmd='reg',
                                                        relayer_claim_code=android1.claim_code,
                                                        relayer_secret=android1.secret,
                                                        relayer_id=android1.id)]))

        # try to claim as non-admin
        self.login(self.user)
        response = self.client.post(reverse('channels.channel_claim_android'),
                                    dict(claim_code=android1.claim_code, phone_number="0788123123"))
        self.assertLoginRedirect(response)

        # try to claim with an invalid phone number
        self.login(self.admin)
        response = self.client.post(reverse('channels.channel_claim_android'),
                                    dict(claim_code=android1.claim_code, phone_number="078123"))
        self.assertEqual(response.status_code, 200)
        self.assertFormError(response, 'form', 'phone_number', "Invalid phone number, try again.")

        # claim our channel
        response = self.client.post(reverse('channels.channel_claim_android'),
                                    dict(claim_code=android1.claim_code, phone_number="0788123123"))

        # redirect to welcome page
        self.assertTrue('success' in response.get('Location', None))
        self.assertRedirect(response, reverse('public.public_welcome'))

        # channel is updated with org details and claim code is now blank
        android1.refresh_from_db()
        secret = android1.secret
        self.assertEqual(android1.org, self.org)
        self.assertEqual(android1.address, '+250788123123')  # normalized
        self.assertEqual(android1.alert_email, self.admin.email)  # the logged-in user
        self.assertEqual(android1.gcm_id, 'GCM111')
        self.assertEqual(android1.uuid, 'uuid')
        self.assertFalse(android1.claim_code)

        # try having a device register again
        response = self.client.post(reverse('register'), json.dumps(reg_data), content_type='application/json')
        self.assertEqual(response.status_code, 200)

        # should return same channel but with a new claim code and secret
        android1.refresh_from_db()
        self.assertEqual(android1.org, self.org)
        self.assertEqual(android1.address, '+250788123123')
        self.assertEqual(android1.alert_email, self.admin.email)
        self.assertEqual(android1.gcm_id, 'GCM111')
        self.assertEqual(android1.uuid, 'uuid')
        self.assertEqual(android1.is_active, True)
        self.assertTrue(android1.claim_code)
        self.assertNotEqual(android1.secret, secret)

        # should be able to claim again
        response = self.client.post(reverse('channels.channel_claim_android'),
                                    dict(claim_code=android1.claim_code, phone_number="0788123123"))
        self.assertRedirect(response, reverse('public.public_welcome'))

        # try having a device register yet again with new GCM ID
        reg_data['cmds'][0]['gcm_id'] = "GCM222"
        response = self.client.post(reverse('register'), json.dumps(reg_data), content_type='application/json')
        self.assertEqual(response.status_code, 200)

        # should return same channel but with GCM updated
        android1.refresh_from_db()
        self.assertEqual(android1.org, self.org)
        self.assertEqual(android1.address, '+250788123123')
        self.assertEqual(android1.alert_email, self.admin.email)
        self.assertEqual(android1.gcm_id, 'GCM222')
        self.assertEqual(android1.uuid, 'uuid')
        self.assertEqual(android1.is_active, True)

        # we can claim again with new phone number
        response = self.client.post(reverse('channels.channel_claim_android'),
                                    dict(claim_code=android1.claim_code, phone_number="+250788123124"))
        self.assertRedirect(response, reverse('public.public_welcome'))

        android1.refresh_from_db()
        self.assertEqual(android1.org, self.org)
        self.assertEqual(android1.address, '+250788123124')
        self.assertEqual(android1.alert_email, self.admin.email)
        self.assertEqual(android1.gcm_id, 'GCM222')
        self.assertEqual(android1.uuid, 'uuid')
        self.assertEqual(android1.is_active, True)

        # release and then register with same details and claim again
        old_uuid = android1.uuid
        android1.release()

        response = self.client.post(reverse('register'), json.dumps(reg_data), content_type='application/json')
        claim_code = json.loads(response.content)['cmds'][0]['relayer_claim_code']
        self.assertEqual(response.status_code, 200)
        response = self.client.post(reverse('channels.channel_claim_android'),
                                    dict(claim_code=claim_code, phone_number="+250788123124"))
        self.assertRedirect(response, reverse('public.public_welcome'))

        android1.refresh_from_db()

        self.assertNotEqual(android1.uuid, old_uuid)  # inactive channel now has new UUID

        # and we have a new Android channel with our UUID
        android2 = Channel.objects.get(is_active=True)
        self.assertNotEqual(android2, android1)
        self.assertEqual(android2.uuid, 'uuid')

        # try to claim a bogus channel
        response = self.client.post(reverse('channels.channel_claim_android'), dict(claim_code="Your Mom"))
        self.assertEqual(response.status_code, 200)
        self.assertFormError(response, 'form', 'claim_code', "Invalid claim code, please check and try again.")

        # check our primary tel channel is the same as our outgoing
        default_sender = self.org.get_send_channel(TEL_SCHEME)
        self.assertEqual(default_sender, android2)
        self.assertEqual(default_sender, self.org.get_receive_channel(TEL_SCHEME))
        self.assertFalse(default_sender.is_delegate_sender())

        # try to claim a bulk Nexmo sender (without adding Nexmo account to org)
        claim_nexmo_url = reverse('channels.channel_create_bulk_sender') + "?connection=NX&channel=%d" % android2.pk
        response = self.client.post(claim_nexmo_url, dict(connection='NX', channel=android2.pk))
        self.assertFormError(response, 'form', 'connection', "A connection to a Nexmo account is required")

        # send channel is still our Android device
        self.assertEqual(self.org.get_send_channel(TEL_SCHEME), android2)
        self.assertFalse(self.org.is_connected_to_nexmo())

        # now connect to nexmo
        with patch('temba.nexmo.NexmoClient.update_account') as connect:
            connect.return_value = True
            self.org.connect_nexmo('123', '456')
            self.org.save()
        self.assertTrue(self.org.is_connected_to_nexmo())

        # now adding Nexmo bulk sender should work
        response = self.client.post(claim_nexmo_url, dict(connection='NX', channel=android2.pk))
        self.assertRedirect(response, reverse('orgs.org_home'))

        # new Nexmo channel created for delegated sending
        nexmo = self.org.get_send_channel(TEL_SCHEME)
        self.assertEqual(nexmo.channel_type, 'NX')
        self.assertEqual(nexmo.parent, android2)
        self.assertTrue(nexmo.is_delegate_sender())

        # reading our nexmo channel should now offer a disconnect option
        nexmo = self.org.channels.filter(channel_type='NX').first()
        response = self.client.get(reverse('channels.channel_read', args=[nexmo.uuid]))
        self.assertContains(response, 'Disable Bulk Sending')

        # receiving still job of our Android device
        self.assertEqual(self.org.get_receive_channel(TEL_SCHEME), android2)

        # re-register device with country as US
        reg_data = dict(cmds=[dict(cmd="gcm", gcm_id="GCM222", uuid='uuid'),
                              dict(cmd='status', cc='US', dev="Nexus 5X")])
        response = self.client.post(reverse('register'), json.dumps(reg_data), content_type='application/json')
        self.assertEqual(response.status_code, 200)

        # channel country and device updated
        android2.refresh_from_db()
        self.assertEqual(android2.country, 'US')
        self.assertEqual(android2.device, "Nexus 5X")
        self.assertEqual(android2.org, self.org)
        self.assertEqual(android2.gcm_id, "GCM222")
        self.assertEqual(android2.uuid, "uuid")
        self.assertTrue(android2.is_active)

        # set back to RW...
        android2.country = 'RW'
        android2.save()

        # our country is RW
        self.assertEqual(self.org.get_country_code(), 'RW')

        # remove nexmo
        nexmo.release()

        self.assertEqual(self.org.get_country_code(), 'RW')

        # register another device with country as US
        reg_data = dict(cmds=[dict(cmd="gcm", gcm_id="GCM444", uuid='uuid4'),
                              dict(cmd='status', cc='US', dev="Nexus 6P")])
        response = self.client.post(reverse('register'), json.dumps(reg_data), content_type='application/json')

        claim_code = json.loads(response.content)['cmds'][0]['relayer_claim_code']

        # try to claim it...
        self.client.post(reverse('channels.channel_claim_android'), dict(claim_code=claim_code, phone_number="12065551212"))

        # should work, can have two channels in different countries
        channel = Channel.objects.get(country='US')
        self.assertEqual(channel.address, '+12065551212')

        self.assertEqual(Channel.objects.filter(org=self.org, is_active=True).count(), 2)

        # normalize a URN with a fully qualified number
        number, valid = URN.normalize_number('+12061112222', None)
        self.assertTrue(valid)

        # not international format
        number, valid = URN.normalize_number('0788383383', None)
        self.assertFalse(valid)

        # get our send channel without a URN, should just default to last
        default_channel = self.org.get_send_channel(TEL_SCHEME)
        self.assertEqual(default_channel, channel)

        # get our send channel for a Rwandan URN
        rwanda_channel = self.org.get_send_channel(TEL_SCHEME, ContactURN.create(self.org, None, 'tel:+250788383383'))
        self.assertEqual(rwanda_channel, android2)

        # and a US one
        us_channel = self.org.get_send_channel(TEL_SCHEME, ContactURN.create(self.org, None, 'tel:+12065555353'))
        self.assertEqual(us_channel, channel)

        # a different country altogether should just give us the default
        us_channel = self.org.get_send_channel(TEL_SCHEME, ContactURN.create(self.org, None, 'tel:+593997290044'))
        self.assertEqual(us_channel, channel)
        self.assertIsNone(self.org.get_country_code())

        # yet another registration in rwanda
        reg_data = dict(cmds=[dict(cmd="gcm", gcm_id="GCM555", uuid='uuid5'),
                              dict(cmd='status', cc='RW', dev="Nexus 5")])
        response = self.client.post(reverse('register'), json.dumps(reg_data), content_type='application/json')
        claim_code = json.loads(response.content)['cmds'][0]['relayer_claim_code']

        # try to claim it with number taken by other Android channel
        response = self.client.post(reverse('channels.channel_claim_android'),
                                    dict(claim_code=claim_code, phone_number="+250788123124"))
        self.assertFormError(response, 'form', 'phone_number', "Another channel has this number. Please remove that channel first.")

        # create channel in another org
        self.create_secondary_org()
        Channel.create(self.org2, self.admin2, 'RW', 'A', "", "+250788382382")

        # can claim it with this number, and because it's a fully qualified RW number, doesn't matter that channel is US
        response = self.client.post(reverse('channels.channel_claim_android'),
                                    dict(claim_code=claim_code, phone_number="+250788382382"))
        self.assertRedirect(response, reverse('public.public_welcome'))

        # should be added with RW as the country
        self.assertTrue(Channel.objects.get(address='+250788382382', country='RW', org=self.org))

    @patch('temba.orgs.models.TwilioRestClient', MockTwilioClient)
    @patch('temba.ivr.clients.TwilioClient', MockTwilioClient)
    @patch('twilio.util.RequestValidator', MockRequestValidator)
    def test_claim_twilio(self):
        self.login(self.admin)

        # remove any existing channels
        self.org.channels.update(is_active=False, org=None)

        # make sure twilio is on the claim page
        response = self.client.get(reverse('channels.channel_claim'))
        self.assertContains(response, "Twilio")
        self.assertContains(response, reverse('orgs.org_twilio_connect'))

        twilio_config = dict()
        twilio_config[ACCOUNT_SID] = 'account-sid'
        twilio_config[ACCOUNT_TOKEN] = 'account-token'
        twilio_config[APPLICATION_SID] = 'TwilioTestSid'

        self.org.config = json.dumps(twilio_config)
        self.org.save()

        # hit the claim page, should now have a claim twilio link
        claim_twilio = reverse('channels.channel_claim_twilio')
        response = self.client.get(reverse('channels.channel_claim'))
        self.assertContains(response, claim_twilio)

        response = self.client.get(claim_twilio)
        self.assertTrue('account_trial' in response.context)
        self.assertFalse(response.context['account_trial'])

        with patch('temba.orgs.models.Org.get_twilio_client') as mock_get_twilio_client:
            mock_get_twilio_client.return_value = None

            response = self.client.get(claim_twilio)
            self.assertRedirects(response, reverse('channels.channel_claim'))

            mock_get_twilio_client.side_effect = TwilioRestException(401, 'http://twilio', msg='Authentication Failure', code=20003)

            response = self.client.get(claim_twilio)
            self.assertRedirects(response, reverse('channels.channel_claim'))

        with patch('temba.tests.MockTwilioClient.MockAccounts.get') as mock_get:
            mock_get.return_value = MockTwilioClient.MockAccount('Trial')

            response = self.client.get(claim_twilio)
            self.assertTrue('account_trial' in response.context)
            self.assertTrue(response.context['account_trial'])

        with patch('temba.tests.MockTwilioClient.MockPhoneNumbers.list') as mock_numbers:
            mock_numbers.return_value = [MockTwilioClient.MockPhoneNumber('+12062345678')]

            with patch('temba.tests.MockTwilioClient.MockShortCodes.list') as mock_short_codes:
                mock_short_codes.return_value = []

                response = self.client.get(claim_twilio)
                self.assertContains(response, '206-234-5678')

                # claim it
                response = self.client.post(claim_twilio, dict(country='US', phone_number='12062345678'))
                self.assertRedirects(response, reverse('public.public_welcome') + "?success")

                # make sure it is actually connected
                Channel.objects.get(channel_type='T', org=self.org)

        with patch('temba.tests.MockTwilioClient.MockPhoneNumbers.list') as mock_numbers:
            mock_numbers.return_value = [MockTwilioClient.MockPhoneNumber('+4545335500')]

            with patch('temba.tests.MockTwilioClient.MockShortCodes.list') as mock_short_codes:
                mock_short_codes.return_value = []

                Channel.objects.all().delete()

                response = self.client.get(claim_twilio)
                self.assertContains(response, '45 33 55 00')

                # claim it
                response = self.client.post(claim_twilio, dict(country='DK', phone_number='4545335500'))
                self.assertRedirects(response, reverse('public.public_welcome') + "?success")

                # make sure it is actually connected
                Channel.objects.get(channel_type='T', org=self.org)

        with patch('temba.tests.MockTwilioClient.MockPhoneNumbers.list') as mock_numbers:
            mock_numbers.return_value = []

            with patch('temba.tests.MockTwilioClient.MockShortCodes.list') as mock_short_codes:
                mock_short_codes.return_value = [MockTwilioClient.MockShortCode('8080')]
                Channel.objects.all().delete()

                self.org.timezone = 'America/New_York'
                self.org.save()

                response = self.client.get(claim_twilio)
                self.assertContains(response, '8080')
                self.assertContains(response, 'class="country">US')  # we look up the country from the timezone

                # claim it
                response = self.client.post(claim_twilio, dict(country='US', phone_number='8080'))
                self.assertRedirects(response, reverse('public.public_welcome') + "?success")

                # make sure it is actually connected
                Channel.objects.get(channel_type='T', org=self.org)

        twilio_channel = self.org.channels.all().first()
        self.assertEquals('T', twilio_channel.channel_type)

        with patch('temba.tests.MockTwilioClient.MockPhoneNumbers.update') as mock_numbers:
            # our twilio channel removal should fail on bad auth
            mock_numbers.side_effect = TwilioRestException(401, 'http://twilio', msg='Authentication Failure', code=20003)
            self.client.post(reverse('channels.channel_delete', args=[twilio_channel.pk]))
            self.assertIsNotNone(self.org.channels.all().first())

            # or other arbitrary twilio errors
            mock_numbers.side_effect = TwilioRestException(400, 'http://twilio', msg='Twilio Error', code=123)
            self.client.post(reverse('channels.channel_delete', args=[twilio_channel.pk]))
            self.assertIsNotNone(self.org.channels.all().first())

            # now lets be successful
            mock_numbers.side_effect = None
            self.client.post(reverse('channels.channel_delete', args=[twilio_channel.pk]))
            self.assertIsNone(self.org.channels.all().first())

    @patch('temba.orgs.models.TwilioRestClient', MockTwilioClient)
    @patch('temba.ivr.clients.TwilioClient', MockTwilioClient)
    @patch('twilio.util.RequestValidator', MockRequestValidator)
    def test_claim_twilio_messaging_service(self):

        self.login(self.admin)

        # remove any existing channels
        self.org.channels.all().delete()

        # make sure twilio is on the claim page
        response = self.client.get(reverse('channels.channel_claim'))
        self.assertContains(response, "Twilio")
        self.assertContains(response, reverse('orgs.org_twilio_connect'))

        twilio_config = dict()
        twilio_config[ACCOUNT_SID] = 'account-sid'
        twilio_config[ACCOUNT_TOKEN] = 'account-token'
        twilio_config[APPLICATION_SID] = 'TwilioTestSid'

        self.org.config = json.dumps(twilio_config)
        self.org.save()

        claim_twilio_ms = reverse('channels.channel_claim_twilio_messaging_service')
        response = self.client.get(reverse('channels.channel_claim'))
        self.assertContains(response, claim_twilio_ms)

        response = self.client.get(claim_twilio_ms)
        self.assertTrue('account_trial' in response.context)
        self.assertFalse(response.context['account_trial'])

        with patch('temba.orgs.models.Org.get_twilio_client') as mock_get_twilio_client:
            mock_get_twilio_client.return_value = None

            response = self.client.get(claim_twilio_ms)
            self.assertRedirects(response, reverse('channels.channel_claim'))

            mock_get_twilio_client.side_effect = TwilioRestException(401, 'http://twilio', msg='Authentication Failure', code=20003)

            response = self.client.get(claim_twilio_ms)
            self.assertRedirects(response, reverse('channels.channel_claim'))

        with patch('temba.tests.MockTwilioClient.MockAccounts.get') as mock_get:
            mock_get.return_value = MockTwilioClient.MockAccount('Trial')

            response = self.client.get(claim_twilio_ms)
            self.assertTrue('account_trial' in response.context)
            self.assertTrue(response.context['account_trial'])

        response = self.client.get(claim_twilio_ms)
        self.assertEqual(response.context['form'].fields['country'].choices, list(TWILIO_SUPPORTED_COUNTRIES))
        self.assertContains(response, "icon-channel-twilio")

        response = self.client.post(claim_twilio_ms, dict())
        self.assertTrue(response.context['form'].errors)

        response = self.client.post(claim_twilio_ms, dict(country='US', messaging_service_sid='MSG-SERVICE-SID'))
        channel = self.org.channels.get()
        self.assertRedirects(response, reverse('channels.channel_configuration', args=[channel.pk]))
        self.assertEqual(channel.channel_type, "TMS")
        self.assertEqual(channel.config_json(), dict(messaging_service_sid="MSG-SERVICE-SID"))

    def test_claim_facebook(self):
        self.login(self.admin)

        # remove any existing channels
        Channel.objects.all().delete()

        claim_facebook_url = reverse('channels.channel_claim_facebook')
        token = 'x' * 200

        with patch('requests.get') as mock:
            mock.return_value = MockResponse(400, json.dumps(dict(error=dict(message="Failed validation"))))

            # try to claim facebook, should fail because our verification of the token fails
            response = self.client.post(claim_facebook_url, dict(page_access_token=token))

            # assert we got a normal 200 and it says our token is wrong
            self.assertEqual(response.status_code, 200)
            self.assertContains(response, "Failed validation")

        # ok this time claim with a success
        with patch('requests.get') as mock_get:
            mock_get.return_value = MockResponse(200, json.dumps(dict(name='Temba', id=10)))
            response = self.client.post(claim_facebook_url, dict(page_access_token=token), follow=True)

            # assert our channel got created
            channel = Channel.objects.get()
            self.assertEqual(channel.config_json()[AUTH_TOKEN], token)
            self.assertEqual(channel.config_json()[PAGE_NAME], 'Temba')
            self.assertEqual(channel.address, '10')

            # should be on our configuration page displaying our secret
            self.assertContains(response, channel.secret)

            # test validating our secret
            handler_url = reverse('handlers.facebook_handler', args=['invalid'])
            response = self.client.get(handler_url)
            self.assertEqual(response.status_code, 400)

            # test invalid token
            handler_url = reverse('handlers.facebook_handler', args=[channel.uuid])
            payload = {'hub.mode': 'subscribe', 'hub.verify_token': 'invalid', 'hub.challenge': 'challenge'}
            response = self.client.get(handler_url, payload)
            self.assertEqual(response.status_code, 400)

            # test actual token
            payload['hub.verify_token'] = channel.secret

            # try with unsuccessful callback to subscribe (this fails silently)
            with patch('requests.post') as mock_post:
                mock_post.return_value = MockResponse(400, json.dumps(dict(success=False)))

                response = self.client.get(handler_url, payload)
                self.assertEqual(response.status_code, 200)
                self.assertContains(response, 'challenge')

                # assert we subscribed to events
                self.assertEqual(mock_post.call_count, 1)

            # but try again and we should try again
            with patch('requests.post') as mock_post:
                mock_post.return_value = MockResponse(200, json.dumps(dict(success=True)))

                response = self.client.get(handler_url, payload)
                self.assertEqual(response.status_code, 200)
                self.assertContains(response, 'challenge')

                # assert we subscribed to events
                self.assertEqual(mock_post.call_count, 1)

            # release the channel
            with patch('requests.delete') as mock_delete:
                mock_delete.return_value = MockResponse(200, json.dumps(dict(success=True)))
                channel.release()

                mock_delete.assert_called_once_with('https://graph.facebook.com/v2.5/me/subscribed_apps',
                                                    params=dict(access_token=channel.config_json()[AUTH_TOKEN]))

    def test_claim_nexmo(self):
        self.login(self.admin)

        # remove any existing channels
        self.org.channels.update(is_active=False, org=None)

        # make sure nexmo is on the claim page
        response = self.client.get(reverse('channels.channel_claim'))
        self.assertContains(response, "Nexmo")
        self.assertContains(response, reverse('orgs.org_nexmo_connect'))

        nexmo_config = dict(NEXMO_KEY='nexmo-key', NEXMO_SECRET='nexmo-secret', NEXMO_UUID='nexmo-uuid')
        self.org.config = json.dumps(nexmo_config)
        self.org.save()

        # hit the claim page, should now have a claim nexmo link
        claim_nexmo = reverse('channels.channel_claim_nexmo')
        response = self.client.get(reverse('channels.channel_claim'))
        self.assertContains(response, claim_nexmo)

        # let's add a number already connected to the account
        with patch('requests.get') as nexmo_get:
            with patch('requests.post') as nexmo_post:
                nexmo_get.return_value = MockResponse(200, '{"count":1,"numbers":[{"type":"mobile-lvn","country":"US","msisdn":"13607884540"}] }')
                nexmo_post.return_value = MockResponse(200, '{"error-code": "200"}')

                # make sure our number appears on the claim page
                response = self.client.get(claim_nexmo)
                self.assertFalse('account_trial' in response.context)
                self.assertContains(response, '360-788-4540')

                # claim it
                response = self.client.post(claim_nexmo, dict(country='US', phone_number='13607884540'))
                self.assertRedirects(response, reverse('public.public_welcome') + "?success")

                # make sure it is actually connected
                channel = Channel.objects.get(channel_type='NX', org=self.org)

                # test the update page for nexmo
                update_url = reverse('channels.channel_update', args=[channel.pk])
                response = self.client.get(update_url)

                # try changing our address
                updated = response.context['form'].initial
                updated['address'] = 'MTN'
                updated['alert_email'] = 'foo@bar.com'

                response = self.client.post(update_url, updated)
                channel = Channel.objects.get(pk=channel.id)

                self.assertEquals('MTN', channel.address)

                # add a canada number
                nexmo_get.return_value = MockResponse(200, '{"count":1,"numbers":[{"type":"mobile-lvn","country":"CA","msisdn":"15797884540"}] }')
                nexmo_post.return_value = MockResponse(200, '{"error-code": "200"}')

                # make sure our number appears on the claim page
                response = self.client.get(claim_nexmo)
                self.assertFalse('account_trial' in response.context)
                self.assertContains(response, '579-788-4540')

                # claim it
                response = self.client.post(claim_nexmo, dict(country='CA', phone_number='15797884540'))
                self.assertRedirects(response, reverse('public.public_welcome') + "?success")

                # make sure it is actually connected
                self.assertTrue(Channel.objects.filter(channel_type='NX', org=self.org, address='+15797884540').first())

                # as is our old one
                self.assertTrue(Channel.objects.filter(channel_type='NX', org=self.org, address='MTN').first())

    def test_claim_plivo(self):
        self.login(self.admin)

        # remove any existing channels
        self.org.channels.update(is_active=False, org=None)

        connect_plivo_url = reverse('orgs.org_plivo_connect')
        claim_plivo_url = reverse('channels.channel_claim_plivo')

        # make sure plivo is on the claim page
        response = self.client.get(reverse('channels.channel_claim'))
        self.assertContains(response, "Connect plivo")
        self.assertContains(response, reverse('orgs.org_plivo_connect'))

        with patch('requests.get') as plivo_get:
            plivo_get.return_value = MockResponse(400, json.dumps(dict()))

            # try hit the claim page, should be redirected; no credentials in session
            response = self.client.get(claim_plivo_url, follow=True)
            self.assertFalse('account_trial' in response.context)
            self.assertContains(response, connect_plivo_url)

        # let's add a number already connected to the account
        with patch('requests.get') as plivo_get:
            with patch('requests.post') as plivo_post:
                plivo_get.return_value = MockResponse(200,
                                                      json.dumps(dict(objects=[dict(number='16062681435',
                                                                                    region="California, UNITED STATES"),
                                                                               dict(number='8080',
                                                                                    region='GUADALAJARA, MEXICO')])))

                plivo_post.return_value = MockResponse(202, json.dumps(dict(status='changed', app_id='app-id')))

                # make sure our numbers appear on the claim page
                response = self.client.get(claim_plivo_url)
                self.assertContains(response, "+1 606-268-1435")
                self.assertContains(response, "8080")
                self.assertContains(response, 'US')
                self.assertContains(response, 'MX')

                # claim it the US number
                session = self.client.session
                session[PLIVO_AUTH_ID] = 'auth-id'
                session[PLIVO_AUTH_TOKEN] = 'auth-token'
                session.save()

                self.assertTrue(PLIVO_AUTH_ID in self.client.session)
                self.assertTrue(PLIVO_AUTH_TOKEN in self.client.session)

                response = self.client.post(claim_plivo_url, dict(phone_number='+1 606-268-1435', country='US'))
                self.assertRedirects(response, reverse('public.public_welcome') + "?success")

                # make sure it is actually connected
                channel = Channel.objects.get(channel_type='PL', org=self.org)
                self.assertEquals(channel.config_json(), {PLIVO_AUTH_ID: 'auth-id',
                                                          PLIVO_AUTH_TOKEN: 'auth-token',
                                                          PLIVO_APP_ID: 'app-id'})
                self.assertEquals(channel.address, "+16062681435")
                # no more credential in the session
                self.assertFalse(PLIVO_AUTH_ID in self.client.session)
                self.assertFalse(PLIVO_AUTH_TOKEN in self.client.session)

        # delete existing channels
        Channel.objects.all().delete()

        with patch('temba.channels.views.plivo.RestAPI.get_account') as mock_plivo_get_account:
            with patch('temba.channels.views.plivo.RestAPI.create_application') as mock_plivo_create_application:
                with patch('temba.channels.models.plivo.RestAPI.get_number') as mock_plivo_get_number:
                    with patch('temba.channels.models.plivo.RestAPI.buy_phone_number') as mock_plivo_buy_phone_number:
                        mock_plivo_get_account.return_value = (200, MockResponse(200, json.dumps(dict())))

                        mock_plivo_create_application.return_value = (200, dict(app_id='app-id'))

                        mock_plivo_get_number.return_value = (400, MockResponse(400, json.dumps(dict())))

                        response_body = json.dumps({
                            'status': 'fulfilled',
                            'message': 'created',
                            'numbers': [{'status': 'Success', 'number': '27816855210'}],
                            'api_id': '4334c747-9e83-11e5-9147-22000acb8094'
                        })
                        mock_plivo_buy_phone_number.return_value = (201, MockResponse(201, response_body))

                        # claim it the US number
                        session = self.client.session
                        session[PLIVO_AUTH_ID] = 'auth-id'
                        session[PLIVO_AUTH_TOKEN] = 'auth-token'
                        session.save()

                        self.assertTrue(PLIVO_AUTH_ID in self.client.session)
                        self.assertTrue(PLIVO_AUTH_TOKEN in self.client.session)

                        response = self.client.post(claim_plivo_url, dict(phone_number='+1 606-268-1440', country='US'))
                        self.assertRedirects(response, reverse('public.public_welcome') + "?success")

                        # make sure it is actually connected
                        channel = Channel.objects.get(channel_type='PL', org=self.org)
                        self.assertEquals(channel.config_json(), {
                            PLIVO_AUTH_ID: 'auth-id',
                            PLIVO_AUTH_TOKEN: 'auth-token',
                            PLIVO_APP_ID: 'app-id'
                        })
                        self.assertEquals(channel.address, "+16062681440")
                        # no more credential in the session
                        self.assertFalse(PLIVO_AUTH_ID in self.client.session)
                        self.assertFalse(PLIVO_AUTH_TOKEN in self.client.session)

    def test_claim_telegram(self):

        # disassociate all of our channels
        self.org.channels.all().update(org=None, is_active=False)

        self.login(self.admin)
        claim_url = reverse('channels.channel_claim_telegram')

        # can fetch the claim page
        response = self.client.get(claim_url)
        self.assertEqual(200, response.status_code)
        self.assertContains(response, 'Telegram Bot')

        # claim with an invalid token
        with patch('telegram.Bot.getMe') as get_me:
            get_me.side_effect = telegram.TelegramError('Boom')
            response = self.client.post(claim_url, dict(auth_token='invalid'))
            self.assertEqual(200, response.status_code)
            self.assertEqual('Your authentication token is invalid, please check and try again', response.context['form'].errors['auth_token'][0])

        with patch('telegram.Bot.getMe') as get_me:
            user = TelegramUser(123, 'Rapid')
            user.last_name = 'Bot'
            user.username = 'rapidbot'
            get_me.return_value = user

            with patch('telegram.Bot.setWebhook') as set_webhook:
                set_webhook.return_value = ''

                response = self.client.post(claim_url, dict(auth_token='184875172:BAEKbsOKAL23CXufXG4ksNV7Dq7e_1qi3j8'))
                channel = Channel.objects.all().order_by('-pk').first()
                self.assertIsNotNone(channel)
                self.assertEqual(channel.channel_type, TELEGRAM)
                self.assertRedirect(response, reverse('channels.channel_read', args=[channel.uuid]))
                self.assertEqual(302, response.status_code)

                response = self.client.post(claim_url, dict(auth_token='184875172:BAEKbsOKAL23CXufXG4ksNV7Dq7e_1qi3j8'))
                self.assertEqual('A telegram channel for this bot already exists on your account.', response.context['form'].errors['auth_token'][0])

                contact = self.create_contact('Telegram User', urn=URN.from_telegram('1234'))

                # make sure we our telegram channel satisfies as a send channel
                self.login(self.admin)
                response = self.client.get(reverse('contacts.contact_read', args=[contact.uuid]))
                send_channel = response.context['send_channel']
                self.assertIsNotNone(send_channel)
                self.assertEqual(TELEGRAM, send_channel.channel_type)

    def test_claim_twitter(self):
        self.login(self.admin)

        self.twitter_channel.delete()  # remove existing twitter channel

        claim_url = reverse('channels.channel_claim_twitter')

        with patch('twython.Twython.get_authentication_tokens') as get_authentication_tokens:
            get_authentication_tokens.return_value = dict(oauth_token='abcde',
                                                          oauth_token_secret='12345',
                                                          auth_url='http://example.com/auth')
            response = self.client.get(claim_url)
            self.assertEqual(response.status_code, 200)
            self.assertEqual(response.context['twitter_auth_url'], 'http://example.com/auth')
            self.assertEqual(self.client.session['twitter_oauth_token'], 'abcde')
            self.assertEqual(self.client.session['twitter_oauth_token_secret'], '12345')

        with patch('temba.utils.mage.MageClient.activate_twitter_stream') as activate_twitter_stream:
            activate_twitter_stream.return_value = dict()

            with patch('twython.Twython.get_authorized_tokens') as get_authorized_tokens:
                get_authorized_tokens.return_value = dict(screen_name='billy_bob',
                                                          user_id=123,
                                                          oauth_token='bcdef',
                                                          oauth_token_secret='23456')

                response = self.client.get(claim_url, {'oauth_verifier': 'vwxyz'}, follow=True)
                self.assertNotIn('twitter_oauth_token', self.client.session)
                self.assertNotIn('twitter_oauth_token_secret', self.client.session)
                self.assertEqual(response.status_code, 200)

                channel = response.context['object']
                self.assertEqual(channel.address, 'billy_bob')
                self.assertEqual(channel.name, '@billy_bob')
                config = json.loads(channel.config)
                self.assertEqual(config['handle_id'], 123)
                self.assertEqual(config['oauth_token'], 'bcdef')
                self.assertEqual(config['oauth_token_secret'], '23456')

            # re-add same account but with different auth credentials
            s = self.client.session
            s['twitter_oauth_token'] = 'cdefg'
            s['twitter_oauth_token_secret'] = '34567'
            s.save()

            with patch('twython.Twython.get_authorized_tokens') as get_authorized_tokens:
                get_authorized_tokens.return_value = dict(screen_name='billy_bob',
                                                          user_id=123,
                                                          oauth_token='defgh',
                                                          oauth_token_secret='45678')

                response = self.client.get(claim_url, {'oauth_verifier': 'uvwxy'}, follow=True)
                self.assertEqual(response.status_code, 200)

                channel = response.context['object']
                self.assertEqual(channel.address, 'billy_bob')
                config = json.loads(channel.config)
                self.assertEqual(config['handle_id'], 123)
                self.assertEqual(config['oauth_token'], 'defgh')
                self.assertEqual(config['oauth_token_secret'], '45678')

    def test_release(self):
        Channel.objects.all().delete()
        self.login(self.admin)

        # register and claim an Android channel
        reg_data = dict(cmds=[dict(cmd="gcm", gcm_id="GCM111", uuid='uuid'),
                              dict(cmd='status', cc='RW', dev='Nexus')])
        self.client.post(reverse('register'), json.dumps(reg_data), content_type='application/json')
        android = Channel.objects.get()
        self.client.post(reverse('channels.channel_claim_android'),
                         dict(claim_code=android.claim_code, phone_number="0788123123"))
        android.refresh_from_db()

        # connect org to Nexmo and add bulk sender
        with patch('temba.nexmo.NexmoClient.update_account') as connect:
            connect.return_value = True
            self.org.connect_nexmo('123', '456')
            self.org.save()

        claim_nexmo_url = reverse('channels.channel_create_bulk_sender') + "?connection=NX&channel=%d" % android.pk
        self.client.post(claim_nexmo_url, dict(connection='NX', channel=android.pk))
        nexmo = Channel.objects.get(channel_type='NX')

        android.release()

        # check that some details are cleared and channel is now in active
        self.assertIsNone(android.org)
        self.assertIsNone(android.gcm_id)
        self.assertIsNone(android.secret)
        self.assertFalse(android.is_active)

        # Nexmo delegate should have been released as well
        nexmo.refresh_from_db()
        self.assertIsNone(nexmo.org)
        self.assertFalse(nexmo.is_active)

    def test_unclaimed(self):
        response = self.sync(self.released_channel)
        self.assertEquals(200, response.status_code)
        response = json.loads(response.content)

        # should be a registration command containing a new claim code
        self.assertEquals(response['cmds'][0]['cmd'], 'reg')

        post_data = dict(cmds=[dict(cmd="status",
                                    org_id=self.released_channel.pk,
                                    p_lvl=84,
                                    net="WIFI",
                                    p_sts="CHA",
                                    p_src="USB",
                                    pending=[],
                                    retry=[])])

        # try syncing against the released channel that has a secret
        self.released_channel.secret = "999"
        self.released_channel.save()

        response = self.sync(self.released_channel, post_data=post_data)
        response = json.loads(response.content)

        # registration command
        self.assertEquals(response['cmds'][0]['cmd'], 'reg')

        # claim the channel on the site
        self.released_channel.org = self.org
        self.released_channel.save()

        post_data = dict(cmds=[dict(cmd="status",
                                    org_id="-1",
                                    p_lvl=84,
                                    net="WIFI",
                                    p_sts="STATUS_CHARGING",
                                    p_src="USB",
                                    pending=[],
                                    retry=[])])

        response = self.sync(self.released_channel, post_data=post_data)
        response = json.loads(response.content)

        # should now be a claim command in return
        self.assertEquals(response['cmds'][0]['cmd'], 'claim')

        # now try releasing the channel from the client
        post_data = dict(cmds=[dict(cmd="reset", p_id=1)])

        response = self.sync(self.released_channel, post_data=post_data)
        response = json.loads(response.content)

        # channel should be released now
        channel = Channel.objects.get(pk=self.released_channel.pk)
        self.assertFalse(channel.org)
        self.assertFalse(channel.is_active)

    def test_quota_exceeded(self):
        # set our org to be on the trial plan
        self.org.plan = FREE_PLAN
        self.org.save()
        self.org.topups.all().update(credits=10)

        self.assertEquals(10, self.org.get_credits_remaining())
        self.assertEquals(0, self.org.get_credits_used())

        # if we sync should get one message back
        self.send_message(['250788382382'], "How is it going?")

        response = self.sync(self.tel_channel)
        self.assertEquals(200, response.status_code)
        response = json.loads(response.content)
        self.assertEqual(1, len(response['cmds']))

        self.assertEquals(9, self.org.get_credits_remaining())
        self.assertEquals(1, self.org.get_credits_used())

        # let's create 10 other messages, this will put our last message above our quota
        for i in range(10):
            self.send_message(['250788382%03d' % i], "This is message # %d" % i)

        # should get the 10 messages we are allotted back, not the 11 that exist
        response = self.sync(self.tel_channel)
        self.assertEquals(200, response.status_code)
        response = json.loads(response.content)
        self.assertEqual(10, len(response['cmds']))

    def test_sync(self):
        date = timezone.now()
        date = int(time.mktime(date.timetuple())) * 1000

        # create a payload from the client
        bcast = self.send_message(['250788382382', '250788383383'], "How is it going?")
        msg1 = bcast[0]
        msg2 = bcast[1]
        msg3 = self.send_message(['250788382382'], "What is your name?")
        msg4 = self.send_message(['250788382382'], "Do you have any children?")
        msg5 = self.send_message(['250788382382'], "What's my dog's name?")

        self.org.administrators.add(self.user)
        self.user.set_org(self.org)

        # Check our sync point has all three messages queued for delivery
        response = self.sync(self.tel_channel)
        self.assertEquals(200, response.status_code)
        response = json.loads(response.content)
        cmds = response['cmds']
        self.assertEqual(4, len(cmds))

        # assert that our first command is the two message broadcast
        cmd = cmds[0]
        self.assertEquals("How is it going?", cmd['msg'])
        self.assertTrue('+250788382382' in [m['phone'] for m in cmd['to']])
        self.assertTrue('+250788383383' in [m['phone'] for m in cmd['to']])

        self.assertTrue(msg1.pk in [m['id'] for m in cmd['to']])
        self.assertTrue(msg2.pk in [m['id'] for m in cmd['to']])

        # add another message we'll pretend is in retry to see that we exclude them from sync
        msg6 = self.send_message(['250788382382'], "Pretend this message is in retry on the client, don't send it on sync")

        post_data = dict(cmds=[

            # device gcm data
            dict(cmd='gcm', gcm_id='12345', uuid='abcde'),

            # device details status
            dict(cmd="status", p_sts="DIS", p_src="BAT", p_lvl="60",
                 net="UMTS", org_id=8, retry=[msg6.pk], pending=[]),

            # results for the outgoing messages
            dict(cmd="mt_sent", msg_id=msg1.pk, ts=date),
            dict(cmd="mt_sent", msg_id=msg2.pk, ts=date),
            dict(cmd="mt_dlvd", msg_id=msg3.pk, ts=date),
            dict(cmd="mt_error", msg_id=msg4.pk, ts=date),
            dict(cmd="mt_fail", msg_id=msg5.pk, ts=date),

            # a missed call
            dict(cmd="call", phone="2505551212", type='miss', ts=date),

            # incoming
            dict(cmd="call", phone="2505551212", type='mt', dur=10, ts=date),

            # incoming, invalid URN
            dict(cmd="call", phone="*", type='mt', dur=10, ts=date),

            # outgoing
            dict(cmd="call", phone="+250788383383", type='mo', dur=5, ts=date),

            # a new incoming message
            dict(cmd="mo_sms", phone="+250788383383", msg="This is giving me trouble", p_id="1", ts=date),

            # an incoming message from an empty contact
            dict(cmd="mo_sms", phone="", msg="This is spam", p_id="2", ts=date)])

        # now send the channel's updates
        response = self.sync(self.tel_channel, post_data)

        # new batch, our ack and our claim command for new org
        self.assertEquals(3, len(json.loads(response.content)['cmds']))

        # check that our messages were updated accordingly
        self.assertEqual(2, Msg.all_messages.filter(channel=self.tel_channel, status='S', direction='O').count())
        self.assertEqual(1, Msg.all_messages.filter(channel=self.tel_channel, status='D', direction='O').count())
        self.assertEqual(1, Msg.all_messages.filter(channel=self.tel_channel, status='E', direction='O').count())
        self.assertEqual(1, Msg.all_messages.filter(channel=self.tel_channel, status='F', direction='O').count())

        # we should now have two incoming messages
        self.assertEqual(2, Msg.all_messages.filter(direction='I').count())

        # one of them should have an empty 'tel'
        self.assertTrue(Msg.all_messages.filter(direction='I', contact_urn__path='empty'))

        # We should now have one sync
        self.assertEquals(1, SyncEvent.objects.filter(channel=self.tel_channel).count())

        # check our channel gcm and uuid were updated
        self.tel_channel = Channel.objects.get(pk=self.tel_channel.pk)
        self.assertEquals('12345', self.tel_channel.gcm_id)
        self.assertEquals('abcde', self.tel_channel.uuid)

        # set an email on our channel
        self.tel_channel.alert_email = 'fred@worldrelif.org'
        self.tel_channel.save()

        # We should not have an alert this time
        self.assertEquals(0, Alert.objects.all().count())

        # the case the status must be be reported
        post_data = dict(cmds=[
            # device details status
            dict(cmd="status", p_sts="DIS", p_src="BAT", p_lvl="20", net="UMTS", retry=[], pending=[])
        ])

        # now send the channel's updates
        response = self.sync(self.tel_channel, post_data)

        # we should now have an Alert
        self.assertEquals(1, Alert.objects.all().count())

        # and at this time it must be not ended
        self.assertEquals(1, Alert.objects.filter(sync_event__channel=self.tel_channel, ended_on=None, alert_type='P').count())

        # the case the status must be be reported but already notification sent
        post_data = dict(cmds=[
            # device details status
            dict(cmd="status", p_sts="DIS", p_src="BAT", p_lvl="15", net="UMTS", pending=[], retry=[])
        ])

        # now send the channel's updates
        response = self.sync(self.tel_channel, post_data)

        # we should not create a new alert
        self.assertEquals(1, Alert.objects.all().count())

        # still not ended
        self.assertEquals(1, Alert.objects.filter(sync_event__channel=self.tel_channel, ended_on=None, alert_type='P').count())

        # Let plug the channel to charger
        post_data = dict(cmds=[
            # device details status
            dict(cmd="status", p_sts="CHA", p_src="BAT", p_lvl="15", net="UMTS", pending=[], retry=[])
        ])

        # now send the channel's updates
        response = self.sync(self.tel_channel, post_data)

        # only one alert
        self.assertEquals(1, Alert.objects.all().count())

        # and we end all alert related to this issue
        self.assertEquals(0, Alert.objects.filter(sync_event__channel=self.tel_channel, ended_on=None, alert_type='P').count())

        # clear the alerts
        Alert.objects.all().delete()

        # the case the status is in unknown state

        post_data = dict(cmds=[
            # device details status
            dict(cmd="status", p_sts="UNK", p_src="BAT", p_lvl="15", net="UMTS", pending=[], retry=[])
        ])

        # now send the channel's updates
        response = self.sync(self.tel_channel, post_data)

        # we should now create a new alert
        self.assertEquals(1, Alert.objects.all().count())

        # one alert not ended
        self.assertEquals(1, Alert.objects.filter(sync_event__channel=self.tel_channel, ended_on=None, alert_type='P').count())

        # Let plug the channel to charger to end this unknown power status
        post_data = dict(cmds=[
            # device details status
            dict(cmd="status", p_sts="CHA", p_src="BAT", p_lvl="15", net="UMTS", pending=[], retry=[])
        ])

        # now send the channel's updates
        response = self.sync(self.tel_channel, post_data)

        # still only one alert
        self.assertEquals(1, Alert.objects.all().count())

        # and we end all alert related to this issue
        self.assertEquals(0, Alert.objects.filter(sync_event__channel=self.tel_channel, ended_on=None, alert_type='P').count())

        # clear all the alerts
        Alert.objects.all().delete()

        # the case the status is in not charging state
        post_data = dict(cmds=[
            # device details status
            dict(cmd="status", p_sts="NOT", p_src="BAT", p_lvl="15", net="UMTS", pending=[], retry=[])
        ])

        # now send the channel's updates
        response = self.sync(self.tel_channel, post_data)

        # we should now create a new alert
        self.assertEquals(1, Alert.objects.all().count())

        # one alert not ended
        self.assertEquals(1, Alert.objects.filter(sync_event__channel=self.tel_channel, ended_on=None, alert_type='P').count())

        # Let plug the channel to charger to end this unknown power status
        post_data = dict(cmds=[
            # device details status
            dict(cmd="status", p_sts="CHA", p_src="BAT", p_lvl="15", net="UMTS", pending=[], retry=[])
        ])

        # now send the channel's updates
        response = self.sync(self.tel_channel, post_data)

        # first we have a new alert created
        self.assertEquals(1, Alert.objects.all().count())

        # and we end all alert related to this issue
        self.assertEquals(0, Alert.objects.filter(sync_event__channel=self.tel_channel, ended_on=None, alert_type='P').count())

    def test_signing(self):
        # good signature
        self.assertEquals(200, self.sync(self.tel_channel).status_code)

        # bad signature, should result in 401 Unauthorized
        self.assertEquals(401, self.sync(self.tel_channel, signature="badsig").status_code)

    def test_inbox_duplication(self):

        # if the connection gets interrupted but some messages succeed, we want to make sure subsequent
        # syncs do not result in duplication of messages from the inbox
        date = timezone.now()
        date = int(time.mktime(date.timetuple())) * 1000

        post_data = dict(cmds=[
            dict(cmd="mo_sms", phone="2505551212", msg="First message", p_id="1", ts=date),
            dict(cmd="mo_sms", phone="2505551212", msg="First message", p_id="2", ts=date),
            dict(cmd="mo_sms", phone="2505551212", msg="A second message", p_id="3", ts=date)
        ])

        response = self.sync(self.tel_channel, post_data)
        self.assertEquals(200, response.status_code)

        responses = json.loads(response.content)
        cmds = responses['cmds']

        # check the server gave us responses for our messages
        r0 = self.get_response(cmds, '1')
        r1 = self.get_response(cmds, '2')
        r2 = self.get_response(cmds, '3')

        self.assertIsNotNone(r0)
        self.assertIsNotNone(r1)
        self.assertIsNotNone(r2)

        # first two should have the same server id
        self.assertEquals(r0['extra'], r1['extra'])

        # One was a duplicate, should only have 2
        self.assertEqual(2, Msg.all_messages.filter(direction='I').count())

    def get_response(self, responses, p_id):
        for response in responses:
            if 'p_id' in response and response['p_id'] == p_id:
                return response


class ChannelBatchTest(TembaTest):
    def test_time_utils(self):
        from temba.utils import datetime_to_ms, ms_to_datetime
        now = timezone.now()
        now = now.replace(microsecond=now.microsecond / 1000 * 1000)

        epoch = datetime_to_ms(now)
        self.assertEquals(ms_to_datetime(epoch), now)


class ChannelEventTest(TembaTest):
    def test_create(self):
        now = timezone.now()
        event = ChannelEvent.create(self.channel, "tel:+250783535665", ChannelEvent.TYPE_CALL_OUT, now, 300)

        contact = Contact.objects.get()
        self.assertEqual(contact.get_urn().urn, "tel:+250783535665")

        self.assertEqual(event.org, self.org)
        self.assertEqual(event.channel, self.channel)
        self.assertEqual(event.contact, contact)
        self.assertEqual(event.event_type, ChannelEvent.TYPE_CALL_OUT)
        self.assertEqual(event.time, now)
        self.assertEqual(event.duration, 300)


class ChannelEventCRUDLTest(TembaTest):
    def test_calls(self):
        now = timezone.now()
        ChannelEvent.create(self.channel, "tel:12345", ChannelEvent.TYPE_CALL_IN, now, 600)
        ChannelEvent.create(self.channel, "tel:890", ChannelEvent.TYPE_CALL_IN_MISSED, now, 0)
        ChannelEvent.create(self.channel, "tel:456767", ChannelEvent.TYPE_UNKNOWN, now, 0)

        list_url = reverse('channels.channelevent_calls')

        response = self.fetch_protected(list_url, self.user)

        self.assertEquals(response.context['object_list'].count(), 2)
        self.assertContains(response, "Missed Incoming Call")
        self.assertContains(response, "Incoming Call (600 seconds)")


class SyncEventTest(SmartminTest):
    def setUp(self):
        self.superuser = User.objects.create_superuser(username="super", email="super@user.com", password="super")
        self.user = self.create_user("tito")
        self.org = Org.objects.create(name="Temba", timezone="Africa/Kigali", created_by=self.user, modified_by=self.user)
        self.tel_channel = Channel.create(self.org, self.user, 'RW', 'A', "Test Channel", "0785551212",
                                          secret="12345", gcm_id="123")

    def test_sync_event_model(self):
        self.sync_event = SyncEvent.create(self.tel_channel, dict(p_src="AC", p_sts="DIS", p_lvl=80, net="WIFI",
                                                                  pending=[1, 2], retry=[3, 4], cc='RW'), [1, 2])
        self.assertEquals(SyncEvent.objects.all().count(), 1)
        self.assertEquals(self.sync_event.get_pending_messages(), [1, 2])
        self.assertEquals(self.sync_event.get_retry_messages(), [3, 4])
        self.assertEquals(self.sync_event.incoming_command_count, 0)

        self.sync_event = SyncEvent.create(self.tel_channel, dict(p_src="AC", p_sts="DIS", p_lvl=80, net="WIFI",
                                                                  pending=[1, 2], retry=[3, 4], cc='US'), [1])
        self.assertEquals(self.sync_event.incoming_command_count, 0)
        self.tel_channel = Channel.objects.get(pk=self.tel_channel.pk)

        # we shouldn't update country once the relayer is claimed
        self.assertEquals('RW', self.tel_channel.country)


class ChannelAlertTest(TembaTest):
    def test_no_alert_email(self):
        # set our last seen to a while ago
        self.channel.last_seen = timezone.now() - timedelta(minutes=40)
        self.channel.save()

        check_channels_task()
        self.assertTrue(len(mail.outbox) == 0)

        # add alert email, remove org and set last seen to now to force an resolve email to try to send
        self.channel.alert_email = 'fred@unicef.org'
        self.channel.org = None
        self.channel.last_seen = timezone.now()
        self.channel.save()
        check_channels_task()

        self.assertTrue(len(mail.outbox) == 0)

    def test_external(self):
        from temba.channels.models import EXTERNAL

        Channel.objects.all().delete()

        self.login(self.admin)

        # should see the general channel claim page
        response = self.client.get(reverse('channels.channel_claim'))
        self.assertContains(response, reverse('channels.channel_claim_external'))

        # try to claim a channel
        response = self.client.get(reverse('channels.channel_claim_external'))
        post_data = response.context['form'].initial

        url = 'http://test.com/send.php?from={{from}}&text={{text}}&to={{to}}'

        post_data['number'] = '12345'
        post_data['country'] = 'RW'
        post_data['url'] = url
        post_data['method'] = 'GET'
        post_data['scheme'] = 'tel'

        response = self.client.post(reverse('channels.channel_claim_external'), post_data)

        channel = Channel.objects.get()

        self.assertEquals('RW', channel.country)
        self.assertTrue(channel.uuid)
        self.assertEquals(post_data['number'], channel.address)
        self.assertEquals(post_data['url'], channel.config_json()['send_url'])
        self.assertEquals(post_data['method'], channel.config_json()['method'])
        self.assertEquals(EXTERNAL, channel.channel_type)

        config_url = reverse('channels.channel_configuration', args=[channel.pk])
        self.assertRedirect(response, config_url)

        response = self.client.get(config_url)
        self.assertEquals(200, response.status_code)

        self.assertContains(response, reverse('handlers.external_handler', args=['sent', channel.uuid]))
        self.assertContains(response, reverse('handlers.external_handler', args=['delivered', channel.uuid]))
        self.assertContains(response, reverse('handlers.external_handler', args=['failed', channel.uuid]))
        self.assertContains(response, reverse('handlers.external_handler', args=['received', channel.uuid]))

        # test substitution in our url
        self.assertEqual('http://test.com/send.php?from=5080&text=test&to=%2B250788383383',
                         channel.build_send_url(url, {'from': "5080", 'text': "test", 'to': "+250788383383"}))

        # test substitution with unicode
        self.assertEqual('http://test.com/send.php?from=5080&text=Reply+%E2%80%9C1%E2%80%9D+for+good&to=%2B250788383383',
                         channel.build_send_url(url, {
                             'from': "5080",
                             'text': "Reply “1” for good",
                             'to': "+250788383383"
                         }))

    def test_clickatell(self):
        from temba.channels.models import CLICKATELL

        Channel.objects.all().delete()

        self.login(self.admin)

        # should see the general channel claim page
        response = self.client.get(reverse('channels.channel_claim'))
        self.assertContains(response, reverse('channels.channel_claim_clickatell'))

        # try to claim a channel
        response = self.client.get(reverse('channels.channel_claim_clickatell'))
        post_data = response.context['form'].initial

        post_data['api_id'] = '12345'
        post_data['username'] = 'uname'
        post_data['password'] = 'pword'
        post_data['country'] = 'US'
        post_data['number'] = '(206) 555-1212'

        response = self.client.post(reverse('channels.channel_claim_clickatell'), post_data)

        channel = Channel.objects.get()

        self.assertEquals('US', channel.country)
        self.assertTrue(channel.uuid)
        self.assertEquals('+12065551212', channel.address)
        self.assertEquals(post_data['api_id'], channel.config_json()['api_id'])
        self.assertEquals(post_data['username'], channel.config_json()['username'])
        self.assertEquals(post_data['password'], channel.config_json()['password'])
        self.assertEquals(CLICKATELL, channel.channel_type)

        config_url = reverse('channels.channel_configuration', args=[channel.pk])
        self.assertRedirect(response, config_url)

        response = self.client.get(config_url)
        self.assertEquals(200, response.status_code)

        self.assertContains(response, reverse('handlers.clickatell_handler', args=['status', channel.uuid]))
        self.assertContains(response, reverse('handlers.clickatell_handler', args=['receive', channel.uuid]))

    def test_high_connection(self):
        from temba.channels.models import HIGH_CONNECTION

        Channel.objects.all().delete()

        self.login(self.admin)

        # try to claim a channel
        response = self.client.get(reverse('channels.channel_claim_high_connection'))
        post_data = response.context['form'].initial

        post_data['username'] = 'uname'
        post_data['password'] = 'pword'
        post_data['number'] = '5151'
        post_data['country'] = 'FR'

        response = self.client.post(reverse('channels.channel_claim_high_connection'), post_data)

        channel = Channel.objects.get()

        self.assertEquals('FR', channel.country)
        self.assertTrue(channel.uuid)
        self.assertEquals(post_data['number'], channel.address)
        self.assertEquals(post_data['username'], channel.config_json()['username'])
        self.assertEquals(post_data['password'], channel.config_json()['password'])
        self.assertEquals(HIGH_CONNECTION, channel.channel_type)

        config_url = reverse('channels.channel_configuration', args=[channel.pk])
        self.assertRedirect(response, config_url)

        response = self.client.get(config_url)
        self.assertEquals(200, response.status_code)

        self.assertContains(response, reverse('handlers.hcnx_handler', args=['receive', channel.uuid]))

    def test_shaqodoon(self):
        from temba.channels.models import SHAQODOON

        Channel.objects.all().delete()

        self.login(self.admin)

        # try to claim a channel
        response = self.client.get(reverse('channels.channel_claim_shaqodoon'))
        post_data = response.context['form'].initial

        post_data['username'] = 'uname'
        post_data['password'] = 'pword'
        post_data['url'] = 'http://test.com/send.php'
        post_data['key'] = 'secret_key'
        post_data['number'] = '301'

        response = self.client.post(reverse('channels.channel_claim_shaqodoon'), post_data)

        channel = Channel.objects.get()

        self.assertEquals('SO', channel.country)
        self.assertTrue(channel.uuid)
        self.assertEquals(post_data['number'], channel.address)
        self.assertEquals(post_data['url'], channel.config_json()['send_url'])
        self.assertEquals(post_data['username'], channel.config_json()['username'])
        self.assertEquals(post_data['password'], channel.config_json()['password'])
        self.assertEquals(post_data['key'], channel.config_json()['key'])
        self.assertEquals(SHAQODOON, channel.channel_type)

        config_url = reverse('channels.channel_configuration', args=[channel.pk])
        self.assertRedirect(response, config_url)

        response = self.client.get(config_url)
        self.assertEquals(200, response.status_code)

        self.assertContains(response, reverse('handlers.shaqodoon_handler', args=['received', channel.uuid]))

    def test_kannel(self):
        from temba.channels.models import KANNEL
        Channel.objects.all().delete()

        self.login(self.admin)

        # should see the general channel claim page
        response = self.client.get(reverse('channels.channel_claim'))
        self.assertContains(response, reverse('channels.channel_claim_kannel'))

        # try to claim a channel
        response = self.client.get(reverse('channels.channel_claim_kannel'))
        post_data = response.context['form'].initial

        post_data['number'] = '3071'
        post_data['country'] = 'RW'
        post_data['url'] = 'http://kannel.temba.com/cgi-bin/sendsms'
        post_data['verify_ssl'] = False
        post_data['encoding'] = SMART_ENCODING

        response = self.client.post(reverse('channels.channel_claim_kannel'), post_data)

        channel = Channel.objects.get()

        self.assertEquals('RW', channel.country)
        self.assertTrue(channel.uuid)
        self.assertEquals(post_data['number'], channel.address)
        self.assertEquals(post_data['url'], channel.config_json()['send_url'])
        self.assertEquals(False, channel.config_json()['verify_ssl'])
        self.assertEquals(SMART_ENCODING, channel.config_json()[ENCODING])

        # make sure we generated a username and password
        self.assertTrue(channel.config_json()['username'])
        self.assertTrue(channel.config_json()['password'])
        self.assertEquals(KANNEL, channel.channel_type)

        config_url = reverse('channels.channel_configuration', args=[channel.pk])
        self.assertRedirect(response, config_url)

        response = self.client.get(config_url)
        self.assertEquals(200, response.status_code)

        # our configuration page should list our receive URL
        self.assertContains(response, reverse('handlers.kannel_handler', args=['receive', channel.uuid]))

    def test_zenvia(self):
        Channel.objects.all().delete()

        self.login(self.admin)

        # shouldn't be able to see the claim zenvia page if we aren't part of that group
        response = self.client.get(reverse('channels.channel_claim'))
        self.assertNotContains(response, "Zenvia")

        # but if we are in the proper time zone
        self.org.timezone = 'America/Sao_Paulo'
        self.org.save()

        response = self.client.get(reverse('channels.channel_claim'))
        self.assertContains(response, "Zenvia")

        # try to claim a channel
        response = self.client.get(reverse('channels.channel_claim_zenvia'))
        post_data = response.context['form'].initial

        post_data['account'] = 'rapidpro.gw'
        post_data['code'] = 'h7GpAIEp85'
        post_data['shortcode'] = '28595'

        response = self.client.post(reverse('channels.channel_claim_zenvia'), post_data)

        channel = Channel.objects.get()

        self.assertEquals('BR', channel.country)
        self.assertEquals(post_data['account'], channel.config_json()['account'])
        self.assertEquals(post_data['code'], channel.config_json()['code'])
        self.assertEquals(post_data['shortcode'], channel.address)
        self.assertEquals('ZV', channel.channel_type)

        config_url = reverse('channels.channel_configuration', args=[channel.pk])
        self.assertRedirect(response, config_url)

        response = self.client.get(config_url)
        self.assertEquals(200, response.status_code)

        self.assertContains(response, reverse('handlers.zenvia_handler', args=['status', channel.uuid]))
        self.assertContains(response, reverse('handlers.zenvia_handler', args=['receive', channel.uuid]))

    def test_claim_africa(self):
        Channel.objects.all().delete()
        self.login(self.admin)

        # visit the africa's talking page
        response = self.client.get(reverse('channels.channel_claim_africas_talking'))
        self.assertEquals(200, response.status_code)
        post_data = response.context['form'].initial

        post_data['shortcode'] = '5259'
        post_data['username'] = 'temba'
        post_data['api_key'] = 'asdf-asdf-asdf-asdf-asdf'
        post_data['country'] = 'KE'

        response = self.client.post(reverse('channels.channel_claim_africas_talking'), post_data)

        channel = Channel.objects.get()

        self.assertEquals('temba', channel.config_json()['username'])
        self.assertEquals('asdf-asdf-asdf-asdf-asdf', channel.config_json()['api_key'])
        self.assertEquals('5259', channel.address)
        self.assertEquals('KE', channel.country)
        self.assertEquals('AT', channel.channel_type)

        config_url = reverse('channels.channel_configuration', args=[channel.pk])
        self.assertRedirect(response, config_url)

        response = self.client.get(config_url)
        self.assertEquals(200, response.status_code)

        self.assertContains(response, reverse('handlers.africas_talking_handler', args=['callback', channel.uuid]))
        self.assertContains(response, reverse('handlers.africas_talking_handler', args=['delivery', channel.uuid]))

    def test_claim_chikka(self):
        Channel.objects.all().delete()
        self.login(self.admin)

        response = self.client.get(reverse('channels.channel_claim_chikka'))
        self.assertEquals(200, response.status_code)
        post_data = response.context['form'].initial

        post_data['number'] = '5259'
        post_data['username'] = 'chikka'
        post_data['password'] = 'password'

        response = self.client.post(reverse('channels.channel_claim_chikka'), post_data)

        channel = Channel.objects.get()

        self.assertEquals('chikka', channel.config_json()[USERNAME])
        self.assertEquals('password', channel.config_json()[PASSWORD])
        self.assertEquals('5259', channel.address)
        self.assertEquals('PH', channel.country)
        self.assertEquals(CHIKKA, channel.channel_type)

        config_url = reverse('channels.channel_configuration', args=[channel.pk])
        self.assertRedirect(response, config_url)

        response = self.client.get(config_url)
        self.assertEquals(200, response.status_code)

        self.assertContains(response, reverse('handlers.chikka_handler', args=[channel.uuid]))

    @override_settings(SEND_EMAILS=True)
    def test_disconnected_alert(self):
        # set our last seen to a while ago
        self.channel.alert_email = 'fred@unicef.org'
        self.channel.last_seen = timezone.now() - timedelta(minutes=40)
        self.channel.save()

        check_channels_task()

        # should have created one alert
        alert = Alert.objects.get()
        self.assertEquals(self.channel, alert.channel)
        self.assertEquals(Alert.TYPE_DISCONNECTED, alert.alert_type)
        self.assertFalse(alert.ended_on)

        self.assertTrue(len(mail.outbox) == 1)
        template = 'channels/email/disconnected_alert.txt'
        branding = BrandingMiddleware.get_branding_for_host(settings.HOSTNAME)
        context = dict(org=self.channel.org, channel=self.channel, now=timezone.now(),
                       branding=branding,
                       last_seen=self.channel.last_seen, sync=alert.sync_event)

        text_template = loader.get_template(template)
        text = text_template.render(Context(context))

        self.assertEquals(mail.outbox[0].body, text)

        # call it again
        check_channels_task()

        # still only one alert
        self.assertEquals(1, Alert.objects.all().count())
        self.assertTrue(len(mail.outbox) == 1)

        # ok, let's have the channel show up again
        self.channel.last_seen = timezone.now() + timedelta(minutes=5)
        self.channel.save()

        check_channels_task()

        # still only one alert, but it is now ended
        alert = Alert.objects.get()
        self.assertTrue(alert.ended_on)
        self.assertTrue(len(mail.outbox) == 2)
        template = 'channels/email/connected_alert.txt'
        branding = BrandingMiddleware.get_branding_for_host(settings.HOSTNAME)
        context = dict(org=self.channel.org, channel=self.channel, now=timezone.now(),
                       branding=branding,
                       last_seen=self.channel.last_seen, sync=alert.sync_event)

        text_template = loader.get_template(template)
        text = text_template.render(Context(context))

        self.assertEquals(mail.outbox[1].body, text)

    def test_m3tech(self):
        from temba.channels.models import M3TECH

        Channel.objects.all().delete()

        self.login(self.admin)

        # try to claim a channel
        response = self.client.get(reverse('channels.channel_claim_m3tech'))
        post_data = response.context['form'].initial

        post_data['country'] = 'PK'
        post_data['number'] = '250788123123'
        post_data['username'] = 'user1'
        post_data['password'] = 'pass1'

        response = self.client.post(reverse('channels.channel_claim_m3tech'), post_data)

        channel = Channel.objects.get()

        self.assertEquals('PK', channel.country)
        self.assertEquals(post_data['username'], channel.config_json()['username'])
        self.assertEquals(post_data['password'], channel.config_json()['password'])
        self.assertEquals('+250788123123', channel.address)
        self.assertEquals(M3TECH, channel.channel_type)

        config_url = reverse('channels.channel_configuration', args=[channel.pk])
        self.assertRedirect(response, config_url)

        response = self.client.get(config_url)
        self.assertEquals(200, response.status_code)

        self.assertContains(response, reverse('handlers.m3tech_handler', args=['received', channel.uuid]))
        self.assertContains(response, reverse('handlers.m3tech_handler', args=['sent', channel.uuid]))
        self.assertContains(response, reverse('handlers.m3tech_handler', args=['failed', channel.uuid]))
        self.assertContains(response, reverse('handlers.m3tech_handler', args=['delivered', channel.uuid]))

    def test_infobip(self):
        Channel.objects.all().delete()

        self.login(self.admin)

        # try to claim a channel
        response = self.client.get(reverse('channels.channel_claim_infobip'))
        post_data = response.context['form'].initial

        post_data['country'] = 'NI'
        post_data['number'] = '250788123123'
        post_data['username'] = 'user1'
        post_data['password'] = 'pass1'

        response = self.client.post(reverse('channels.channel_claim_infobip'), post_data)

        channel = Channel.objects.get()

        self.assertEquals('NI', channel.country)
        self.assertEquals(post_data['username'], channel.config_json()['username'])
        self.assertEquals(post_data['password'], channel.config_json()['password'])
        self.assertEquals('+250788123123', channel.address)
        self.assertEquals('IB', channel.channel_type)

        config_url = reverse('channels.channel_configuration', args=[channel.pk])
        self.assertRedirect(response, config_url)

        response = self.client.get(config_url)
        self.assertEquals(200, response.status_code)

        self.assertContains(response, reverse('handlers.infobip_handler', args=['received', channel.uuid]))
        self.assertContains(response, reverse('handlers.infobip_handler', args=['delivered', channel.uuid]))

    @override_settings(SEND_EMAILS=True)
    def test_sms_alert(self):
        contact = self.create_contact("John Doe", '123')

        # create a message from two hours ago
        one_hour_ago = timezone.now() - timedelta(hours=1)
        two_hours_ago = timezone.now() - timedelta(hours=2)
        three_hours_ago = timezone.now() - timedelta(hours=3)
        four_hours_ago = timezone.now() - timedelta(hours=4)
        five_hours_ago = timezone.now() - timedelta(hours=5)
        six_hours_ago = timezone.now() - timedelta(hours=6)

        msg1 = self.create_msg(text="Message One", contact=contact, created_on=five_hours_ago, status='Q')

        # make sure our channel has been seen recently
        self.channel.last_seen = timezone.now()
        self.channel.alert_email = 'fred@unicef.org'
        self.channel.org = self.org
        self.channel.save()

        # ok check on our channel
        check_channels_task()

        # we don't have  successfully sent message and we have an alert and only one
        self.assertEquals(Alert.objects.all().count(), 1)

        alert = Alert.objects.get()
        self.assertEquals(self.channel, alert.channel)
        self.assertEquals(Alert.TYPE_SMS, alert.alert_type)
        self.assertFalse(alert.ended_on)
        self.assertTrue(len(mail.outbox) == 1)

        # let's end the alert
        alert = Alert.objects.all()[0]
        alert.ended_on = six_hours_ago
        alert.save()

        dany = self.create_contact("Dany Craig", "765")

        # let have a recent sent message
        sent_msg = self.create_msg(text="SENT Message", contact=dany, created_on=four_hours_ago, sent_on=one_hour_ago, status='D')

        # ok check on our channel
        check_channels_task()

        # if latest_sent_message is after our queued message no alert is created
        self.assertEquals(Alert.objects.all().count(), 1)

        # consider the sent message was sent before our queued msg
        sent_msg.sent_on = three_hours_ago
        sent_msg.save()

        msg1.delete()
        msg1 = self.create_msg(text="Message One", contact=contact, created_on=two_hours_ago, status='Q')

        # check our channel again
        check_channels_task()

        #  no new alert created because we sent one in the past hour
        self.assertEquals(Alert.objects.all().count(), 1)

        sent_msg.sent_on = six_hours_ago
        sent_msg.save()

        alert = Alert.objects.all()[0]
        alert.created_on = six_hours_ago
        alert.save()

        # check our channel again
        check_channels_task()

        # this time we have a new alert and should create only one
        self.assertEquals(Alert.objects.all().count(), 2)

        # get the alert which is not ended
        alert = Alert.objects.get(ended_on=None)
        self.assertEquals(self.channel, alert.channel)
        self.assertEquals(Alert.TYPE_SMS, alert.alert_type)
        self.assertFalse(alert.ended_on)
        self.assertTrue(len(mail.outbox) == 2)

        # run again, nothing should change
        check_channels_task()

        alert = Alert.objects.get(ended_on=None)
        self.assertFalse(alert.ended_on)
        self.assertTrue(len(mail.outbox) == 2)

        # fix our message
        msg1.status = 'D'
        msg1.save()

        # run again, our alert should end
        check_channels_task()

        # still only one alert though, and no new email sent, alert must not be ended before one hour
        alert = Alert.objects.all().latest('ended_on')
        self.assertTrue(alert.ended_on)
        self.assertTrue(len(mail.outbox) == 2)


class CountTest(TembaTest):
    def assertDailyCount(self, channel, assert_count, count_type, day):
        calculated_count = ChannelCount.get_day_count(channel, count_type, day)
        self.assertEquals(assert_count, calculated_count)

    def test_daily_counts(self):
        # test that messages to test contacts aren't counted
        self.admin.set_org(self.org)
        test_contact = Contact.get_test_contact(self.admin)
        Msg.create_outgoing(self.org, self.admin, test_contact, "Test Message", channel=self.channel)

        # no channel counts
        self.assertFalse(ChannelCount.objects.all())

        # real contact, but no channel
        Msg.create_incoming(None, 'tel:+250788111222', "Test Message", org=self.org)

        # still no channel counts
        self.assertFalse(ChannelCount.objects.all())

        # incoming msg with a channel
        msg = Msg.create_incoming(self.channel, 'tel:+250788111222', "Test Message", org=self.org)
        self.assertDailyCount(self.channel, 1, ChannelCount.INCOMING_MSG_TYPE, msg.created_on.date())

        # insert another
        msg = Msg.create_incoming(self.channel, 'tel:+250788111222', "Test Message", org=self.org)
        self.assertDailyCount(self.channel, 2, ChannelCount.INCOMING_MSG_TYPE, msg.created_on.date())

        # squash our counts
        squash_channelcounts()

        # same count
        self.assertDailyCount(self.channel, 2, ChannelCount.INCOMING_MSG_TYPE, msg.created_on.date())

        # and only one channel count
        self.assertEquals(ChannelCount.objects.all().count(), 1)

        # delete it, back to 1
        msg.delete()
        self.assertDailyCount(self.channel, 1, ChannelCount.INCOMING_MSG_TYPE, msg.created_on.date())

        ChannelCount.objects.all().delete()

        # ok, test outgoing now
        real_contact = Contact.get_or_create(self.org, self.admin, urns=['tel:+250788111222'])
        msg = Msg.create_outgoing(self.org, self.admin, real_contact, "Real Message", channel=self.channel)
        self.assertDailyCount(self.channel, 1, ChannelCount.OUTGOING_MSG_TYPE, msg.created_on.date())

        # delete it, should be gone now
        msg.delete()
        self.assertDailyCount(self.channel, 0, ChannelCount.OUTGOING_MSG_TYPE, msg.created_on.date())

        ChannelCount.objects.all().delete()

        # incoming IVR
        msg = Msg.create_incoming(self.channel, 'tel:+250788111222',
                                  "Test Message", org=self.org, msg_type=IVR)
        self.assertDailyCount(self.channel, 1, ChannelCount.INCOMING_IVR_TYPE, msg.created_on.date())

        # delete it, should be gone now
        msg.delete()
        self.assertDailyCount(self.channel, 0, ChannelCount.INCOMING_IVR_TYPE, msg.created_on.date())

        ChannelCount.objects.all().delete()

        # outgoing ivr
        msg = Msg.create_outgoing(self.org, self.admin, real_contact, "Real Voice",
                                  channel=self.channel, msg_type=IVR)
        self.assertDailyCount(self.channel, 1, ChannelCount.OUTGOING_IVR_TYPE, msg.created_on.date())

        # delete it, should be gone now
        msg.delete()
        self.assertDailyCount(self.channel, 0, ChannelCount.OUTGOING_IVR_TYPE, msg.created_on.date())


class AfricasTalkingTest(TembaTest):
    def setUp(self):
        super(AfricasTalkingTest, self).setUp()

        self.channel.delete()
        self.channel = Channel.create(self.org, self.user, 'KE', 'AT', None, '+250788123123',
                                      config=dict(username='at-user', api_key='africa-key'),
                                      uuid='00000000-0000-0000-0000-000000001234')

    def test_delivery(self):
        # ok, what happens with an invalid uuid?
        post_data = dict(id="external1", status="Success")
        response = self.client.post(reverse('handlers.africas_talking_handler', args=['delivery', 'not-real-uuid']), post_data)

        self.assertEquals(404, response.status_code)

        # ok, try with a valid uuid, but invalid message id
        delivery_url = reverse('handlers.africas_talking_handler', args=['delivery', self.channel.uuid])
        response = self.client.post(delivery_url, post_data)

        self.assertEquals(404, response.status_code)

        # ok, lets create an outgoing message to update
        joe = self.create_contact("Joe Biden", "+254788383383")
        broadcast = joe.send("Hey Joe, it's Obama, pick up!", self.admin)
        sms = broadcast.get_messages()[0]

        sms.external_id = "external1"
        sms.save()

        def assertStatus(sms, post_status, assert_status):
            post_data['status'] = post_status
            response = self.client.post(delivery_url, post_data)
            self.assertEquals(200, response.status_code)
            sms = Msg.all_messages.get(pk=sms.id)
            self.assertEquals(assert_status, sms.status)

        assertStatus(sms, 'Success', DELIVERED)
        assertStatus(sms, 'Sent', SENT)
        assertStatus(sms, 'Buffered', SENT)
        assertStatus(sms, 'Failed', FAILED)
        assertStatus(sms, 'Rejected', FAILED)

    def test_callback(self):
        post_data = {'from': "0788123123", 'text': "Hello World"}
        callback_url = reverse('handlers.africas_talking_handler', args=['callback', self.channel.uuid])

        response = self.client.post(callback_url, post_data)

        self.assertEquals(200, response.status_code)

        # load our message
        sms = Msg.all_messages.get()
        self.assertEquals("+254788123123", sms.contact.get_urn(TEL_SCHEME).path)
        self.assertEquals(INCOMING, sms.direction)
        self.assertEquals(self.org, sms.org)
        self.assertEquals(self.channel, sms.channel)
        self.assertEquals("Hello World", sms.text)

    def test_send(self):
        joe = self.create_contact("Joe", "+250788383383")
        bcast = joe.send("Test message", self.admin, trigger_send=False)

        # our outgoing sms
        sms = bcast.get_messages()[0]

        try:
            settings.SEND_MESSAGES = True

            with patch('requests.post') as mock:
                mock.return_value = MockResponse(200, json.dumps(dict(SMSMessageData=dict(Recipients=[dict(messageId='msg1')]))))

                # manually send it off
                Channel.send_message(dict_to_struct('MsgStruct', sms.as_task_json()))

                # check the status of the message is now sent
                msg = bcast.get_messages()[0]
                self.assertEquals(SENT, msg.status)
                self.assertTrue(msg.sent_on)
                self.assertEquals('msg1', msg.external_id)

                # check that our from was set
                self.assertEquals(self.channel.address, mock.call_args[1]['data']['from'])

                self.clear_cache()

            # test with a non-dedicated shortcode
            self.channel.config = json.dumps(dict(username='at-user', api_key='africa-key', is_shared=True))
            self.channel.save()

            with patch('requests.post') as mock:
                mock.return_value = MockResponse(200, json.dumps(dict(SMSMessageData=dict(Recipients=[dict(messageId='msg1')]))))

                # manually send it off
                Channel.send_message(dict_to_struct('MsgStruct', sms.as_task_json()))

                # assert we didn't send the short code in our data
                self.assertTrue('from' not in mock.call_args[1]['data'])
                self.clear_cache()

            with patch('requests.post') as mock:
                mock.return_value = MockResponse(400, "Error", method='POST')

                # manually send it off
                Channel.send_message(dict_to_struct('MsgStruct', sms.as_task_json()))

                # message should be marked as an error
                msg = bcast.get_messages()[0]
                self.assertEquals(ERRORED, msg.status)
                self.assertEquals(1, msg.error_count)
                self.assertTrue(msg.next_attempt)
        finally:
            settings.SEND_MESSAGES = False


class ExternalTest(TembaTest):
    def setUp(self):
        super(ExternalTest, self).setUp()

        self.channel.delete()
        self.channel = Channel.create(self.org, self.user, 'BR', 'EX', None, '+250788123123', scheme='tel',
                                      config={SEND_URL: 'http://foo.com/send', SEND_METHOD: 'POST'},
                                      uuid='00000000-0000-0000-0000-000000001234')

    def test_status(self):
        # ok, what happens with an invalid uuid?
        data = dict(id="-1")
        response = self.client.post(reverse('handlers.external_handler', args=['sent', 'not-real-uuid']), data)

        self.assertEquals(400, response.status_code)

        # ok, try with a valid uuid, but invalid message id -1
        delivery_url = reverse('handlers.external_handler', args=['sent', self.channel.uuid])
        response = self.client.post(delivery_url, data)

        self.assertEquals(400, response.status_code)

        # ok, lets create an outgoing message to update
        joe = self.create_contact("Joe Biden", "+254788383383")
        broadcast = joe.send("Hey Joe, it's Obama, pick up!", self.admin)
        sms = broadcast.get_messages()[0]
        sms.save()

        data['id'] = sms.pk

        def assertStatus(sms, status, assert_status):
            response = self.client.post(reverse('handlers.external_handler', args=[status, self.channel.uuid]), data)
            self.assertEquals(200, response.status_code)
            sms = Msg.all_messages.get(pk=sms.id)
            self.assertEquals(assert_status, sms.status)

        assertStatus(sms, 'delivered', DELIVERED)
        assertStatus(sms, 'sent', SENT)
        assertStatus(sms, 'failed', FAILED)

        # check when called with phone number rather than UUID
        response = self.client.post(reverse('handlers.external_handler', args=['sent', '250788123123']), {'id': sms.pk})
        self.assertEquals(200, response.status_code)
        sms.refresh_from_db()
        self.assertEqual(sms.status, SENT)

    def test_receive(self):
        data = {'from': '5511996458779', 'text': 'Hello World!'}
        callback_url = reverse('handlers.external_handler', args=['received', self.channel.uuid])
        response = self.client.post(callback_url, data)

        self.assertEquals(200, response.status_code)

        # load our message
        sms = Msg.all_messages.get()
        self.assertEquals("+5511996458779", sms.contact.get_urn(TEL_SCHEME).path)
        self.assertEquals(INCOMING, sms.direction)
        self.assertEquals(self.org, sms.org)
        self.assertEquals(self.channel, sms.channel)
        self.assertEquals("Hello World!", sms.text)

        data = {'from': "", 'text': "Hi there"}
        response = self.client.post(callback_url, data)

        self.assertEquals(400, response.status_code)

        Msg.all_messages.all().delete()

        # receive with a date
        data = {'from': '5511996458779', 'text': 'Hello World!', 'date': '2012-04-23T18:25:43.511Z'}
        callback_url = reverse('handlers.external_handler', args=['received', self.channel.uuid])
        response = self.client.post(callback_url, data)

        self.assertEquals(200, response.status_code)

        # load our message, make sure the date was saved properly
        sms = Msg.all_messages.get()
        self.assertEquals(2012, sms.created_on.year)
        self.assertEquals(18, sms.created_on.hour)

    def test_receive_external(self):
        self.channel.scheme = 'ext'
        self.channel.save()

        data = {'from': 'lynch24', 'text': 'Beast Mode!'}
        callback_url = reverse('handlers.external_handler', args=['received', self.channel.uuid])
        response = self.client.post(callback_url, data)

        self.assertEquals(200, response.status_code)

        # check our message
        msg = Msg.all_messages.get()
        self.assertEquals('lynch24', msg.contact.get_urn(EXTERNAL_SCHEME).path)
        self.assertEquals(INCOMING, msg.direction)
        self.assertEquals(self.org, msg.org)
        self.assertEquals(self.channel, msg.channel)
        self.assertEquals('Beast Mode!', msg.text)

    def test_send_replacement(self):
        joe = self.create_contact("Joe", "+250788383383")
        bcast = joe.send("Test message", self.admin, trigger_send=False)
        sms = bcast.get_messages()[0]

        self.channel.config = json.dumps({SEND_URL: 'http://foo.com/send&text={{text}}&to={{to_no_plus}}',
                                          SEND_METHOD: 'GET'})
        self.channel.save()

        try:
            settings.SEND_MESSAGES = True

            with patch('requests.get') as mock:
                mock.return_value = MockResponse(200, "Sent")
                Channel.send_message(dict_to_struct('MsgStruct', sms.as_task_json()))
                self.assertEqual(mock.call_args[0][0], 'http://foo.com/send&text=Test+message&to=250788383383')

        finally:
            settings.SEND_MESSAGES = False

    def test_send(self):
        joe = self.create_contact("Joe", "+250788383383")
        bcast = joe.send("Test message", self.admin, trigger_send=False)

        # our outgoing sms
        sms = bcast.get_messages()[0]

        try:
            settings.SEND_MESSAGES = True

            with patch('requests.post') as mock:
                mock.return_value = MockResponse(200, "Sent")

                # manually send it off
                Channel.send_message(dict_to_struct('MsgStruct', sms.as_task_json()))

                # check the status of the message is now sent
                msg = bcast.get_messages()[0]
                self.assertEquals(WIRED, msg.status)
                self.assertTrue(msg.sent_on)

                self.clear_cache()

            with patch('requests.post') as mock:
                mock.return_value = MockResponse(400, "Error")

                # manually send it off
                Channel.send_message(dict_to_struct('MsgStruct', sms.as_task_json()))

                # message should be marked as an error
                msg = bcast.get_messages()[0]
                self.assertEquals(ERRORED, msg.status)
                self.assertEquals(1, msg.error_count)
                self.assertTrue(msg.next_attempt)
        finally:
            settings.SEND_MESSAGES = False

        # view the log item for our send
        self.login(self.admin)
        log_item = ChannelLog.objects.all().order_by('created_on').first()
        response = self.client.get(reverse('channels.channellog_read', args=[log_item.pk]))
        self.assertEquals(response.context['object'].description, 'Successfully delivered')

        # make sure we can't see it as anon
        self.org.is_anon = True
        self.org.save()

        response = self.client.get(reverse('channels.channellog_read', args=[log_item.pk]))
        self.assertEquals(302, response.status_code)

        # change our admin to be a CS rep, see if they can see the page
        self.admin.groups.add(Group.objects.get(name='Customer Support'))
        response = self.client.get(reverse('channels.channellog_read', args=[log_item.pk]))
        self.assertEquals(response.context['object'].description, 'Successfully delivered')


class VerboiceTest(TembaTest):
    def setUp(self):
        super(VerboiceTest, self).setUp()

        self.channel.delete()
        self.channel = Channel.create(self.org, self.user, 'US', 'VB', None, '+250788123123',
                                      config=dict(username='test', password='sesame'),
                                      uuid='00000000-0000-0000-0000-000000001234')

    def test_receive(self):
        callback_url = reverse('handlers.verboice_handler', args=['status', self.channel.uuid])

        response = self.client.post(callback_url, dict())
        self.assertEqual(response.status_code, 405)

        response = self.client.get(callback_url)
        self.assertEqual(response.status_code, 400)

        response = self.client.get(callback_url + "?From=250788456456&CallStatus=ringing&CallSid=12345")
        self.assertEqual(response.status_code, 400)

        contact = self.create_contact('Bruno Mars', '+252788123123')

        call = IVRCall.create_outgoing(self.channel, contact, contact.get_urn(TEL_SCHEME), None, self.admin)
        call.external_id = "12345"
        call.save()

        self.assertEqual(call.status, PENDING)

        response = self.client.get(callback_url + "?From=250788456456&CallStatus=ringing&CallSid=12345")

        self.assertEqual(response.status_code, 200)
        call = IVRCall.objects.get(pk=call.pk)
        self.assertEqual(call.status, RINGING)


class YoTest(TembaTest):
    def setUp(self):
        super(YoTest, self).setUp()

        self.channel.delete()
        self.channel = Channel.create(self.org, self.user, 'BR', 'YO', None, '+250788123123',
                                      config=dict(username='test', password='sesame'),
                                      uuid='00000000-0000-0000-0000-000000001234')

    def test_receive(self):
        callback_url = reverse('handlers.yo_handler', args=['received', self.channel.uuid])
        response = self.client.get(callback_url + "?sender=252788123123&message=Hello+World")

        self.assertEquals(200, response.status_code)

        # load our message
        sms = Msg.all_messages.get()
        self.assertEquals("+252788123123", sms.contact.get_urn(TEL_SCHEME).path)
        self.assertEquals(INCOMING, sms.direction)
        self.assertEquals(self.org, sms.org)
        self.assertEquals(self.channel, sms.channel)
        self.assertEquals("Hello World", sms.text)

        # fails if missing sender
        response = self.client.get(callback_url + "?sender=252788123123")
        self.assertEquals(400, response.status_code)

        # fails if missing message
        response = self.client.get(callback_url + "?message=Hello+World")
        self.assertEquals(400, response.status_code)

    def test_send(self):
        joe = self.create_contact("Joe", "+252788383383")
        bcast = joe.send("Test message", self.admin, trigger_send=False)

        # our outgoing sms
        sms = bcast.get_messages()[0]

        try:
            settings.SEND_MESSAGES = True

            with patch('requests.get') as mock:
                mock.return_value = MockResponse(200, "ybs_autocreate_status=OK")

                # manually send it off
                Channel.send_message(dict_to_struct('MsgStruct', sms.as_task_json()))

                # check the status of the message is now sent
                msg = bcast.get_messages()[0]
                self.assertEquals(SENT, msg.status)
                self.assertTrue(msg.sent_on)

                self.clear_cache()

            with patch('requests.get') as mock:
                mock.side_effect = [MockResponse(401, "Error"), MockResponse(200, 'ybs_autocreate_status=OK')]

                # manually send it off
                Channel.send_message(dict_to_struct('MsgStruct', sms.as_task_json()))

                # check the status of the message is now sent
                msg = bcast.get_messages()[0]
                self.assertEquals(SENT, msg.status)
                self.assertTrue(msg.sent_on)

                # check that requests was called twice, using the backup URL the second time
                self.assertEquals(2, mock.call_count)
                self.clear_cache()

            with patch('requests.get') as mock:
                mock.return_value = MockResponse(400, "Kaboom")

                # manually send it off
                Channel.send_message(dict_to_struct('MsgStruct', sms.as_task_json()))

                # message should be marked as an error
                msg = bcast.get_messages()[0]
                self.assertEquals(ERRORED, msg.status)
                self.assertEquals(1, msg.error_count)
                self.assertTrue(msg.next_attempt)

                self.clear_cache()

            with patch('requests.get') as mock:
                mock.return_value = MockResponse(200, "ybs_autocreate_status=ERROR&ybs_autocreate_message=" +
                                                 "YBS+AutoCreate+Subsystem%3A+Access+denied" +
                                                 "+due+to+wrong+authorization+code")

                # manually send it off
                Channel.send_message(dict_to_struct('MsgStruct', sms.as_task_json()))

                # message should be marked as an error
                msg = bcast.get_messages()[0]
                self.assertEquals(ERRORED, msg.status)
                self.assertEquals(1, msg.error_count)
                self.assertTrue(msg.next_attempt)

                # contact should not be stopped
                joe.refresh_from_db()
                self.assertFalse(joe.is_stopped)

                self.clear_cache()

            with patch('requests.get') as mock:
                mock.return_value = MockResponse(200, "ybs_autocreate_status=ERROR&ybs_autocreate_message=" +
                                                 "256794224665%3ABLACKLISTED")

                # manually send it off
                Channel.send_message(dict_to_struct('MsgStruct', sms.as_task_json()))

                # message should be marked as a failure
                msg = bcast.get_messages()[0]
                self.assertEquals(FAILED, msg.status)
                self.assertEquals(1, msg.error_count)
                self.assertTrue(msg.next_attempt)

                # contact should also be stopped
                joe.refresh_from_db()
                self.assertTrue(joe.is_stopped)

        finally:
            settings.SEND_MESSAGES = False


class ShaqodoonTest(TembaTest):
    def setUp(self):
        from temba.channels.models import USERNAME, PASSWORD, KEY

        super(ShaqodoonTest, self).setUp()

        self.channel.delete()
        self.channel = Channel.create(self.org, self.user, 'SO', 'SQ', None, '+250788123123',
                                      config={SEND_URL: 'http://foo.com/send',
                                              USERNAME: 'username',
                                              PASSWORD: 'password',
                                              KEY: 'key'},
                                      uuid='00000000-0000-0000-0000-000000001234')

    def test_receive(self):
        data = {'from': '252788123456', 'text': 'Hello World!'}
        callback_url = reverse('handlers.shaqodoon_handler', args=['received', self.channel.uuid])
        response = self.client.post(callback_url, data)

        self.assertEquals(200, response.status_code)

        # load our message
        sms = Msg.all_messages.get()
        self.assertEquals("+252788123456", sms.contact.get_urn(TEL_SCHEME).path)
        self.assertEquals(INCOMING, sms.direction)
        self.assertEquals(self.org, sms.org)
        self.assertEquals(self.channel, sms.channel)
        self.assertEquals("Hello World!", sms.text)

    def test_send(self):
        joe = self.create_contact("Joe", "+250788383383")
        bcast = joe.send("Test message ☺", self.admin, trigger_send=False)

        # our outgoing sms
        sms = bcast.get_messages()[0]

        try:
            settings.SEND_MESSAGES = True

            with patch('requests.get') as mock:
                mock.return_value = MockResponse(200, "Sent")

                # manually send it off
                Channel.send_message(dict_to_struct('MsgStruct', sms.as_task_json()))

                # check the status of the message is now sent
                msg = bcast.get_messages()[0]
                self.assertEquals(WIRED, msg.status)
                self.assertTrue(msg.sent_on)

                self.clear_cache()

            with patch('requests.get') as mock:
                mock.return_value = MockResponse(400, "Error")

                # manually send it off
                Channel.send_message(dict_to_struct('MsgStruct', sms.as_task_json()))

                # message should be marked as an error
                msg = bcast.get_messages()[0]
                self.assertEquals(ERRORED, msg.status)
                self.assertEquals(1, msg.error_count)
                self.assertTrue(msg.next_attempt)
        finally:
            settings.SEND_MESSAGES = False


class M3TechTest(TembaTest):
    def setUp(self):
        from temba.channels.models import USERNAME, PASSWORD

        super(M3TechTest, self).setUp()

        self.channel.delete()
        self.channel = Channel.create(self.org, self.user, 'PK', 'M3', None, '+250788123123',
                                      config={USERNAME: 'username', PASSWORD: 'password'},
                                      uuid='00000000-0000-0000-0000-000000001234')

    def test_receive(self):
        data = {'from': '252788123456', 'text': 'Hello World!'}
        callback_url = reverse('handlers.m3tech_handler', args=['received', self.channel.uuid])
        response = self.client.post(callback_url, data)

        self.assertEquals(200, response.status_code)

        # load our message
        sms = Msg.all_messages.get()
        self.assertEquals("+252788123456", sms.contact.get_urn(TEL_SCHEME).path)
        self.assertEquals(INCOMING, sms.direction)
        self.assertEquals(self.org, sms.org)
        self.assertEquals(self.channel, sms.channel)
        self.assertEquals("Hello World!", sms.text)

    def test_send(self):
        joe = self.create_contact("Joe", "+250788383383")
        bcast = joe.send("Test message ☺", self.admin, trigger_send=False)

        # our outgoing sms
        sms = bcast.get_messages()[0]

        try:
            settings.SEND_MESSAGES = True

            with patch('requests.get') as mock:
                sms.text = "Test message"
                mock.return_value = MockResponse(200,
                                                 """[{"Response":"0"}]""")

                # manually send it off
                Channel.send_message(dict_to_struct('MsgStruct', sms.as_task_json()))

                self.assertEqual(mock.call_args[1]['params']['SMSType'], '0')

                # check the status of the message is now sent
                msg = bcast.get_messages()[0]
                self.assertEquals(WIRED, msg.status)
                self.assertTrue(msg.sent_on)

                self.clear_cache()

            with patch('requests.get') as mock:
                sms.text = "Test message ☺"
                mock.return_value = MockResponse(200,
                                                 """[{"Response":"0"}]""")

                # manually send it off
                Channel.send_message(dict_to_struct('MsgStruct', sms.as_task_json()))

                self.assertEqual(mock.call_args[1]['params']['SMSType'], '7')

                # check the status of the message is now sent
                msg = bcast.get_messages()[0]
                self.assertEquals(WIRED, msg.status)
                self.assertTrue(msg.sent_on)

                self.clear_cache()

            with patch('requests.get') as mock:
                mock.return_value = MockResponse(400, "Error")

                # manually send it off
                Channel.send_message(dict_to_struct('MsgStruct', sms.as_task_json()))

                # message should be marked as an error
                msg = bcast.get_messages()[0]
                self.assertEquals(ERRORED, msg.status)
                self.assertEquals(1, msg.error_count)
                self.assertTrue(msg.next_attempt)

                self.clear_cache()

            with patch('requests.get') as mock:
                mock.return_value = MockResponse(200,
                                                 """[{"Response":"1"}]""")

                # manually send it off
                Channel.send_message(dict_to_struct('MsgStruct', sms.as_task_json()))

                # message should be marked as an error
                msg = bcast.get_messages()[0]
                self.assertEquals(ERRORED, msg.status)
                self.assertEquals(1, msg.error_count)
                self.assertTrue(msg.next_attempt)

                self.clear_cache()
        finally:
            settings.SEND_MESSAGES = False


class KannelTest(TembaTest):
    def setUp(self):
        super(KannelTest, self).setUp()

        self.channel.delete()
        self.channel = Channel.create(self.org, self.user, 'RW', 'KN', None, '+250788123123',
                                      config=dict(username='kannel-user', password='kannel-pass', send_url='http://foo/'),
                                      uuid='00000000-0000-0000-0000-000000001234')

    def test_status(self):
        # ok, what happens with an invalid uuid?
        data = dict(id="-1", status="4")
        response = self.client.post(reverse('handlers.kannel_handler', args=['status', 'not-real-uuid']), data)
        self.assertEquals(400, response.status_code)

        # ok, try with a valid uuid, but invalid message id -1
        delivery_url = reverse('handlers.kannel_handler', args=['status', self.channel.uuid])
        response = self.client.post(delivery_url, data)
        self.assertEquals(400, response.status_code)

        # ok, lets create an outgoing message to update
        joe = self.create_contact("Joe Biden", "+254788383383")
        broadcast = joe.send("Hey Joe, it's Obama, pick up!", self.admin)
        sms = broadcast.get_messages()[0]
        sms.save()

        data['id'] = sms.pk

        def assertStatus(sms, status, assert_status):
            data['status'] = status
            response = self.client.post(reverse('handlers.kannel_handler', args=['status', self.channel.uuid]), data)
            self.assertEquals(200, response.status_code)
            sms = Msg.all_messages.get(pk=sms.id)
            self.assertEquals(assert_status, sms.status)

        assertStatus(sms, '4', SENT)
        assertStatus(sms, '1', DELIVERED)
        assertStatus(sms, '16', FAILED)

    def test_receive(self):
        data = {
            'sender': '0788383383',
            'message': 'Hello World!',
            'id': 'external1',
            'ts': int(calendar.timegm(time.gmtime()))
        }
        callback_url = reverse('handlers.kannel_handler', args=['receive', self.channel.uuid])
        response = self.client.post(callback_url, data)

        self.assertEquals(200, response.status_code)

        # load our message
        sms = Msg.all_messages.get()
        self.assertEquals("+250788383383", sms.contact.get_urn(TEL_SCHEME).path)
        self.assertEquals(INCOMING, sms.direction)
        self.assertEquals(self.org, sms.org)
        self.assertEquals(self.channel, sms.channel)
        self.assertEquals("Hello World!", sms.text)

    def test_send(self):
        joe = self.create_contact("Joe", "+250788383383")
        bcast = joe.send("Test message", self.admin, trigger_send=False)

        # our outgoing sms
        sms = bcast.get_messages()[0]

        try:
            settings.SEND_MESSAGES = True

            with patch('requests.get') as mock:
                mock.return_value = MockResponse(200, 'Accepted 201')

                # manually send it off
                Channel.send_message(dict_to_struct('MsgStruct', sms.as_task_json()))

                # check the status of the message is now sent
                msg = bcast.get_messages()[0]
                self.assertEquals(WIRED, msg.status)
                self.assertTrue(msg.sent_on)

                # assert verify was set to true
                self.assertTrue(mock.call_args[1]['verify'])
                self.assertEquals('+250788383383', mock.call_args[1]['params']['to'])

                self.clear_cache()

            self.channel.config = json.dumps(dict(username='kannel-user', password='kannel-pass',
                                                  encoding=SMART_ENCODING, use_national=True,
                                                  send_url='http://foo/', verify_ssl=False))
            self.channel.save()

            sms.text = "No capital accented È!"
            sms.save()

            with patch('requests.get') as mock:
                mock.return_value = MockResponse(200, 'Accepted 201')

                # manually send it off
                Channel.send_message(dict_to_struct('MsgStruct', sms.as_task_json()))

                # check the status of the message is now sent
                msg = bcast.get_messages()[0]
                self.assertEquals(WIRED, msg.status)
                self.assertTrue(msg.sent_on)

                # assert verify was set to true
                self.assertEquals('No capital accented E!', mock.call_args[1]['params']['text'])
                self.assertEquals('788383383', mock.call_args[1]['params']['to'])
                self.assertFalse('coding' in mock.call_args[1]['params'])
                self.clear_cache()

            sms.text = "Unicode. ☺"
            sms.save()

            with patch('requests.get') as mock:
                mock.return_value = MockResponse(200, 'Accepted 201')

                # manually send it off
                Channel.send_message(dict_to_struct('MsgStruct', sms.as_task_json()))

                # check the status of the message is now sent
                msg = bcast.get_messages()[0]
                self.assertEquals(WIRED, msg.status)
                self.assertTrue(msg.sent_on)

                # assert verify was set to true
                self.assertEquals("Unicode. ☺", mock.call_args[1]['params']['text'])
                self.assertEquals('2', mock.call_args[1]['params']['coding'])

                self.clear_cache()

            sms.text = "Normal"
            sms.save()

            with patch('requests.get') as mock:
                mock.return_value = MockResponse(200, 'Accepted 201')

                # manually send it off
                Channel.send_message(dict_to_struct('MsgStruct', sms.as_task_json()))

                # check the status of the message is now sent
                msg = bcast.get_messages()[0]
                self.assertEquals(WIRED, msg.status)
                self.assertTrue(msg.sent_on)

                # assert verify was set to true
                self.assertEquals("Normal", mock.call_args[1]['params']['text'])
                self.assertFalse('coding' in mock.call_args[1]['params'])

                self.clear_cache()

            self.channel.config = json.dumps(dict(username='kannel-user', password='kannel-pass',
                                                  encoding=UNICODE_ENCODING,
                                                  send_url='http://foo/', verify_ssl=False))
            self.channel.save()

            with patch('requests.get') as mock:
                mock.return_value = MockResponse(200, 'Accepted 201')

                # manually send it off
                Channel.send_message(dict_to_struct('MsgStruct', sms.as_task_json()))

                # check the status of the message is now sent
                msg = bcast.get_messages()[0]
                self.assertEquals(WIRED, msg.status)
                self.assertTrue(msg.sent_on)

                # assert verify was set to true
                self.assertEquals("Normal", mock.call_args[1]['params']['text'])
                self.assertEquals('2', mock.call_args[1]['params']['coding'])

                self.clear_cache()

            self.channel.config = json.dumps(dict(username='kannel-user', password='kannel-pass',
                                                  send_url='http://foo/', verify_ssl=False))
            self.channel.save()

            with patch('requests.get') as mock:
                mock.return_value = MockResponse(400, "Error")

                # manually send it off
                Channel.send_message(dict_to_struct('MsgStruct', sms.as_task_json()))

                # assert verify was set to False
                self.assertFalse(mock.call_args[1]['verify'])

                # message should be marked as an error
                msg = bcast.get_messages()[0]
                self.assertEquals(ERRORED, msg.status)
                self.assertEquals(1, msg.error_count)
                self.assertTrue(msg.next_attempt)
        finally:
            settings.SEND_MESSAGES = False


class NexmoTest(TembaTest):
    def setUp(self):
        super(NexmoTest, self).setUp()

        self.channel.delete()
        self.channel = Channel.create(self.org, self.user, 'RW', 'NX', None, '+250788123123',
                                      uuid='00000000-0000-0000-0000-000000001234')

        self.nexmo_uuid = str(uuid.uuid4())
        nexmo_config = {NEXMO_KEY: '1234', NEXMO_SECRET: '1234', NEXMO_UUID: self.nexmo_uuid}

        org = self.channel.org

        config = org.config_json()
        config.update(nexmo_config)
        org.config = json.dumps(config)
        org.save()

    def test_status(self):
        # ok, what happens with an invalid uuid and number
        data = dict(to='250788123111', messageId='external1')
        response = self.client.get(reverse('handlers.nexmo_handler', args=['status', 'not-real-uuid']), data)
        self.assertEquals(404, response.status_code)

        # ok, try with a valid uuid, but invalid message id -1, should return 200
        # these are probably multipart message callbacks, which we don't track
        data = dict(to='250788123123', messageId='-1')
        delivery_url = reverse('handlers.nexmo_handler', args=['status', self.nexmo_uuid])
        response = self.client.get(delivery_url, data)
        self.assertEquals(200, response.status_code)

        # ok, lets create an outgoing message to update
        joe = self.create_contact("Joe Biden", "+254788383383")
        broadcast = joe.send("Hey Joe, it's Obama, pick up!", self.admin)
        sms = broadcast.get_messages()[0]
        sms.external_id = 'external1'
        sms.save()

        data['messageId'] = 'external1'

        def assertStatus(sms, status, assert_status):
            data['status'] = status
            response = self.client.get(reverse('handlers.nexmo_handler', args=['status', self.nexmo_uuid]), data)
            self.assertEquals(200, response.status_code)
            sms = Msg.all_messages.get(pk=sms.id)
            self.assertEquals(assert_status, sms.status)

        assertStatus(sms, 'delivered', DELIVERED)
        assertStatus(sms, 'expired', FAILED)
        assertStatus(sms, 'failed', FAILED)
        assertStatus(sms, 'accepted', SENT)
        assertStatus(sms, 'buffered', SENT)

    def test_receive(self):
        data = dict(to='250788123123', msisdn='250788111222', text='Hello World!', messageId='external1')
        callback_url = reverse('handlers.nexmo_handler', args=['receive', self.nexmo_uuid])
        response = self.client.get(callback_url, data)

        self.assertEquals(200, response.status_code)

        # load our message
        sms = Msg.all_messages.get()
        self.assertEquals("+250788111222", sms.contact.get_urn(TEL_SCHEME).path)
        self.assertEquals(INCOMING, sms.direction)
        self.assertEquals(self.org, sms.org)
        self.assertEquals(self.channel, sms.channel)
        self.assertEquals("Hello World!", sms.text)
        self.assertEquals('external1', sms.external_id)

    def test_send(self):
        from temba.orgs.models import NEXMO_KEY, NEXMO_SECRET
        org_config = self.org.config_json()
        org_config[NEXMO_KEY] = 'nexmo_key'
        org_config[NEXMO_SECRET] = 'nexmo_secret'
        self.org.config = json.dumps(org_config)

        self.channel.channel_type = NEXMO
        self.channel.save()

        joe = self.create_contact("Joe", "+250788383383")
        bcast = joe.send("Test message", self.admin, trigger_send=False)

        # our outgoing sms
        sms = bcast.get_messages()[0]

        try:
            settings.SEND_MESSAGES = True
            r = get_redis_connection()

            with patch('requests.get') as mock:
                mock.return_value = MockResponse(200, json.dumps(dict(messages=[{'status': 0, 'message-id': 12}])), method='POST')

                # manually send it off
                Channel.send_message(dict_to_struct('MsgStruct', sms.as_task_json()))

                # check the status of the message is now sent
                msg = bcast.get_messages()[0]
                self.assertEquals(SENT, msg.status)
                self.assertTrue(msg.sent_on)
                self.assertEquals('12', msg.external_id)

                self.clear_cache()

                # test some throttling by sending three messages right after another
                start = time.time()
                for i in range(3):
                    Channel.send_message(dict_to_struct('MsgStruct', sms.as_task_json()))
                    r.delete(timezone.now().strftime(MSG_SENT_KEY))

                    msg = bcast.get_messages()[0]
                    self.assertEquals(SENT, msg.status)

                # assert we sent the messages out in a reasonable amount of time
                end = time.time()
                self.assertTrue(2.5 > end - start > 2, "Sending of three messages took: %f" % (end - start))

                self.clear_cache()

            with patch('requests.get') as mock:
                mock.return_value = MockResponse(200, json.dumps(dict(messages=[{'status': 0, 'message-id': 12}])), method='POST')

                sms.text = u"Unicode ☺"
                sms.save()

                # manually send it off
                Channel.send_message(dict_to_struct('MsgStruct', sms.as_task_json()))

                # check the status of the message is now sent
                msg = bcast.get_messages()[0]
                self.assertEquals(SENT, msg.status)
                self.assertTrue(msg.sent_on)
                self.assertEquals('12', msg.external_id)

                # assert that we were called with unicode
                mock.assert_called_once_with('https://rest.nexmo.com/sms/json',
                                             params={'from': u'250788123123',
                                                     'api_secret': u'1234',
                                                     'status-report-req': 1,
                                                     'to': u'250788383383',
                                                     'text': u'Unicode \u263a',
                                                     'api_key': u'1234',
                                                     'type': 'unicode'})

                self.clear_cache()

            with patch('requests.get') as mock:
                mock.return_value = MockResponse(401, "Invalid API token", method='POST')

                # clear out our channel log
                ChannelLog.objects.all().delete()

                # then send it
                Channel.send_message(dict_to_struct('MsgStruct', sms.as_task_json()))

                # check status
                msg = bcast.get_messages()[0]
                self.assertEquals(ERRORED, msg.status)

                # and that we have a decent log
                log = ChannelLog.objects.get(msg=msg)
                self.assertEqual(log.description, "Failed sending message: Invalid API token")

            with patch('requests.get') as mock:
                # this hackery is so that we return a different thing on the second call as the first
                def return_valid(url, params):
                    called = getattr(return_valid, 'called', False)

                    # on the first call we simulate Nexmo telling us to wait
                    if not called:
                        return_valid.called = True
                        err_msg = "Throughput Rate Exceeded - please wait [ 250 ] and retry"
                        return MockResponse(200, json.dumps(dict(messages=[{'status': 1, 'error-text': err_msg}])))

                    # on the second, all is well
                    else:
                        return MockResponse(200, json.dumps(dict(messages=[{'status': 0, 'message-id': 12}])),
                                            method='POST')

                mock.side_effect = return_valid

                # manually send it off
                Channel.send_message(dict_to_struct('MsgStruct', sms.as_task_json()))

                # should be sent
                msg = bcast.get_messages()[0]
                self.assertEquals(SENT, msg.status)

                self.clear_cache()

            with patch('requests.get') as mock:
                mock.return_value = MockResponse(400, "Error", method='POST')

                # manually send it off
                Channel.send_message(dict_to_struct('MsgStruct', sms.as_task_json()))

                # message should be marked as an error
                msg = bcast.get_messages()[0]
                self.assertEquals(ERRORED, msg.status)
                self.assertEquals(1, msg.error_count)
                self.assertTrue(msg.next_attempt)
        finally:
            settings.SEND_MESSAGES = False


class VumiTest(TembaTest):
    def setUp(self):
        super(VumiTest, self).setUp()

        self.channel.delete()
        self.channel = Channel.create(self.org, self.user, 'RW', 'VM', None, '+250788123123',
                                      config=dict(account_key='vumi-key', access_token='vumi-token', conversation_key='key'),
                                      uuid='00000000-0000-0000-0000-000000001234')

        self.trey = self.create_contact("Trey Anastasio", "250788382382")

    def test_receive(self):
        callback_url = reverse('handlers.vumi_handler', args=['receive', self.channel.uuid])

        response = self.client.get(callback_url)
        self.assertEqual(response.status_code, 405)

        response = self.client.post(callback_url, json.dumps(dict()), content_type="application/json")
        self.assertEqual(response.status_code, 400)

        data = dict(timestamp="2014-04-18 03:54:20.570618", message_id="123456", from_addr="+250788383383",
                    content="Hello from Vumi")

        response = self.client.post(callback_url, json.dumps(data), content_type="application/json")

        self.assertEqual(response.status_code, 200)

        sms = Msg.all_messages.get()
        self.assertEquals(INCOMING, sms.direction)
        self.assertEquals(self.org, sms.org)
        self.assertEquals(self.channel, sms.channel)
        self.assertEquals("Hello from Vumi", sms.text)
        self.assertEquals('123456', sms.external_id)

    def test_delivery_reports(self):

        sms = self.create_msg(direction='O', text='Outgoing message', contact=self.trey, status=WIRED,
                              external_id=unicode(uuid.uuid4()), )

        data = dict(event_type='delivery_report',
                    event_id=unicode(uuid.uuid4()),
                    message_type='event',
                    delivery_status='failed',
                    user_message_id=sms.external_id)

        callback_url = reverse('handlers.vumi_handler', args=['event', self.channel.uuid])

        # response = self.client.post(callback_url, json.dumps(data), content_type="application/json")
        # self.assertEquals(200, response.status_code)

        # check that we've become errored
        # sms = Msg.all_messages.get(pk=sms.pk)
        # self.assertEquals(ERRORED, sms.status)

        # couple more failures should move to failure
        # Msg.all_messages.filter(pk=sms.pk).update(status=WIRED)
        # self.client.post(callback_url, json.dumps(data), content_type="application/json")

        # Msg.all_messages.filter(pk=sms.pk).update(status=WIRED)
        # self.client.post(callback_url, json.dumps(data), content_type="application/json")

        # sms = Msg.all_messages.get(pk=sms.pk)
        # self.assertEquals(FAILED, sms.status)

        # successful deliveries shouldn't stomp on failures
        # del data['delivery_status']
        # self.client.post(callback_url, json.dumps(data), content_type="application/json")
        # sms = Msg.all_messages.get(pk=sms.pk)
        # self.assertEquals(FAILED, sms.status)

        # if we are wired we can now be successful again
        data['delivery_status'] = 'delivered'
        Msg.all_messages.filter(pk=sms.pk).update(status=WIRED)
        self.client.post(callback_url, json.dumps(data), content_type="application/json")
        sms = Msg.all_messages.get(pk=sms.pk)
        self.assertEquals(DELIVERED, sms.status)

    def test_send(self):
        joe = self.create_contact("Joe", "+250788383383")
        self.create_group("Reporters", [joe])
        bcast = joe.send("Test message", self.admin, trigger_send=False)

        # our outgoing sms
        sms = bcast.get_messages()[0]
        r = get_redis_connection()

        try:
            settings.SEND_MESSAGES = True

            with patch('requests.put') as mock:
                mock.return_value = MockResponse(200, '{ "message_id": "1515" }')

                # manually send it off
                Channel.send_message(dict_to_struct('MsgStruct', sms.as_task_json()))

                # check the status of the message is now sent
                msg = bcast.get_messages()[0]
                self.assertEquals(WIRED, msg.status)
                self.assertTrue(msg.sent_on)
                self.assertEquals("1515", msg.external_id)
                self.assertEquals(1, mock.call_count)

                # should have a failsafe that it was sent
                self.assertTrue(r.sismember(timezone.now().strftime(MSG_SENT_KEY), str(msg.id)))

                # try sending again, our failsafe should kick in
                Channel.send_message(dict_to_struct('MsgStruct', sms.as_task_json()))

                # we shouldn't have been called again
                self.assertEquals(1, mock.call_count)

                # simulate Vumi calling back to us telling us it failed
                data = dict(event_type='delivery_report',
                            event_id=unicode(uuid.uuid4()),
                            message_type='event',
                            delivery_status='failed',
                            user_message_id=msg.external_id)
                callback_url = reverse('handlers.vumi_handler', args=['event', self.channel.uuid])
                self.client.post(callback_url, json.dumps(data), content_type="application/json")

                # get the message again
                msg = bcast.get_messages()[0]
                self.assertEquals(WIRED, msg.status)
                # self.assertTrue(msg.next_attempt)
                # self.assertFalse(r.sismember(timezone.now().strftime(MSG_SENT_KEY), str(msg.id)))

                self.clear_cache()

            with patch('requests.put') as mock:
                mock.return_value = MockResponse(500, "Error")

                # manually send it off
                Channel.send_message(dict_to_struct('MsgStruct', sms.as_task_json()))

                # message should be marked as errored, we'll retry in a bit
                msg = bcast.get_messages()[0]
                self.assertEquals(ERRORED, msg.status)
                self.assertEquals(1, msg.error_count)
                self.assertTrue(msg.next_attempt > timezone.now())
                self.assertEquals(1, mock.call_count)

                self.clear_cache()

            with patch('requests.put') as mock:
                mock.return_value = MockResponse(503, "<html><body><h1>503 Service Unavailable</h1>")

                # manually send it off
                Channel.send_message(dict_to_struct('MsgStruct', sms.as_task_json()))

                # message should be marked as errored, we'll retry in a bit
                msg = bcast.get_messages()[0]
                self.assertEquals(ERRORED, msg.status)
                self.assertEquals(1, msg.error_count)
                self.assertTrue(msg.next_attempt > timezone.now())
                self.assertEquals(1, mock.call_count)

                # Joe shouldn't be stopped and should still be in a group
                joe = Contact.objects.get(id=joe.id)
                self.assertFalse(joe.is_stopped)
                self.assertTrue(ContactGroup.user_groups.filter(contacts=joe))

                self.clear_cache()

            with patch('requests.put') as mock:
                # set our next attempt as if we are trying anew
                msg.next_attempt = timezone.now()
                msg.save()

                mock.return_value = MockResponse(400, "User has opted out")

                # manually send it off
                Channel.send_message(dict_to_struct('MsgStruct', sms.as_task_json()))

                # message should be marked as failed
                msg = bcast.get_messages()[0]
                self.assertEquals(FAILED, msg.status)
                self.assertEquals(1, msg.error_count)
                self.assertTrue(msg.next_attempt < timezone.now())
                self.assertEquals(1, mock.call_count)

                # could should now be stopped as well and in no groups
                joe = Contact.objects.get(id=joe.id)
                self.assertTrue(joe.is_stopped)
                self.assertFalse(ContactGroup.user_groups.filter(contacts=joe))

        finally:
            settings.SEND_MESSAGES = False


class ZenviaTest(TembaTest):
    def setUp(self):
        super(ZenviaTest, self).setUp()

        self.channel.delete()
        self.channel = Channel.create(self.org, self.user, 'BR', 'ZV', None, '+250788123123',
                                      config=dict(account='zv-account', code='zv-code'),
                                      uuid='00000000-0000-0000-0000-000000001234')

    def test_status(self):
        # ok, what happens with an invalid uuid?
        data = dict(id="-1", status="500")
        response = self.client.get(reverse('handlers.zenvia_handler', args=['status', 'not-real-uuid']), data)

        self.assertEquals(404, response.status_code)

        # ok, try with a valid uuid, but invalid message id -1
        delivery_url = reverse('handlers.zenvia_handler', args=['status', self.channel.uuid])
        response = self.client.get(delivery_url, data)

        self.assertEquals(404, response.status_code)

        # ok, lets create an outgoing message to update
        joe = self.create_contact("Joe Biden", "+254788383383")
        broadcast = joe.send("Hey Joe, it's Obama, pick up!", self.admin)
        sms = broadcast.get_messages()[0]
        sms.save()

        data['id'] = sms.pk

        def assertStatus(sms, status, assert_status):
            data['status'] = status
            response = self.client.get(delivery_url, data)
            self.assertEquals(200, response.status_code)
            sms = Msg.all_messages.get(pk=sms.id)
            self.assertEquals(assert_status, sms.status)

        assertStatus(sms, '120', DELIVERED)
        assertStatus(sms, '111', SENT)
        assertStatus(sms, '140', FAILED)
        assertStatus(sms, '999', FAILED)
        assertStatus(sms, '131', FAILED)

    def test_receive(self):
        data = {'from': '5511996458779', 'date': '31/07/2013 14:45:00'}
        encoded_message = "?msg=H%E9llo World%21"

        callback_url = reverse('handlers.zenvia_handler', args=['receive', self.channel.uuid]) + encoded_message
        response = self.client.post(callback_url, data)

        self.assertEquals(200, response.status_code)

        # load our message
        sms = Msg.all_messages.get()
        self.assertEquals("+5511996458779", sms.contact.get_urn(TEL_SCHEME).path)
        self.assertEquals(INCOMING, sms.direction)
        self.assertEquals(self.org, sms.org)
        self.assertEquals(self.channel, sms.channel)
        self.assertEquals("Héllo World!", sms.text)

    def test_send(self):
        joe = self.create_contact("Joe", "+250788383383")
        bcast = joe.send("Test message", self.admin, trigger_send=False)

        # our outgoing sms
        sms = bcast.get_messages()[0]

        try:
            settings.SEND_MESSAGES = True

            with patch('requests.get') as mock:
                mock.return_value = MockResponse(200, '000-ok', method='GET')

                # manually send it off
                Channel.send_message(dict_to_struct('MsgStruct', sms.as_task_json()))

                # check the status of the message is now sent
                msg = bcast.get_messages()[0]
                self.assertEquals(WIRED, msg.status)
                self.assertTrue(msg.sent_on)

                self.clear_cache()

            with patch('requests.get') as mock:
                mock.return_value = MockResponse(400, "Error", method='POST')

                # manually send it off
                Channel.send_message(dict_to_struct('MsgStruct', sms.as_task_json()))

                # message should be marked as an error
                msg = bcast.get_messages()[0]
                self.assertEquals(ERRORED, msg.status)
                self.assertEquals(1, msg.error_count)
                self.assertTrue(msg.next_attempt)
        finally:
            settings.SEND_MESSAGES = False


class InfobipTest(TembaTest):
    def setUp(self):
        super(InfobipTest, self).setUp()

        self.channel.delete()
        self.channel = Channel.create(self.org, self.user, 'NG', 'IB', None, '+2347030767144',
                                      config=dict(username='ib-user', password='ib-password'),
                                      uuid='00000000-0000-0000-0000-000000001234')

    def test_received(self):
        data = {'receiver': '2347030767144', 'sender': '2347030767143', 'text': 'Hello World'}
        encoded_message = urlencode(data)

        callback_url = reverse('handlers.infobip_handler', args=['received', self.channel.uuid]) + "?" + encoded_message
        response = self.client.get(callback_url)

        self.assertEquals(200, response.status_code)

        # load our message
        sms = Msg.all_messages.get()
        self.assertEquals('+2347030767143', sms.contact.get_urn(TEL_SCHEME).path)
        self.assertEquals(INCOMING, sms.direction)
        self.assertEquals(self.org, sms.org)
        self.assertEquals(self.channel, sms.channel)
        self.assertEquals("Hello World", sms.text)

        # try it with an invalid receiver, should fail as UUID and receiver id are mismatched
        data['receiver'] = '2347030767145'
        encoded_message = urlencode(data)

        callback_url = reverse('handlers.infobip_handler', args=['received', self.channel.uuid]) + "?" + encoded_message
        response = self.client.get(callback_url)

        # should get 404 as the channel wasn't found
        self.assertEquals(404, response.status_code)

    def test_delivered(self):
        contact = self.create_contact("Joe", '+2347030767143')
        sms = Msg.create_outgoing(self.org, self.user, contact, "Hi Joe")
        sms.external_id = '254021015120766124'
        sms.save()

        # mark it as delivered
        base_body = '<DeliveryReport><message id="254021015120766124" sentdate="2014/02/10 16:12:07" ' \
                    ' donedate="2014/02/10 16:13:00" status="STATUS" gsmerror="0" price="0.65" /></DeliveryReport>'
        delivery_url = reverse('handlers.infobip_handler', args=['delivered', self.channel.uuid])

        # assert our SENT status
        response = self.client.post(delivery_url, data=base_body.replace('STATUS', 'SENT'), content_type='application/xml')
        self.assertEquals(200, response.status_code)
        sms = Msg.all_messages.get()
        self.assertEquals(SENT, sms.status)

        # assert our DELIVERED status
        response = self.client.post(delivery_url, data=base_body.replace('STATUS', 'DELIVERED'), content_type='application/xml')
        self.assertEquals(200, response.status_code)
        sms = Msg.all_messages.get()
        self.assertEquals(DELIVERED, sms.status)

        # assert our FAILED status
        response = self.client.post(delivery_url, data=base_body.replace('STATUS', 'NOT_SENT'), content_type='application/xml')
        self.assertEquals(200, response.status_code)
        sms = Msg.all_messages.get()
        self.assertEquals(FAILED, sms.status)

    def test_send(self):
        joe = self.create_contact("Joe", "+250788383383")
        bcast = joe.send("Test message", self.admin, trigger_send=False)

        # our outgoing sms
        sms = bcast.get_messages()[0]

        try:
            settings.SEND_MESSAGES = True

            with patch('requests.post') as mock:
                mock.return_value = MockResponse(200, json.dumps(dict(results=[{'status': 0, 'messageid': 12}])))

                # manually send it off
                Channel.send_message(dict_to_struct('MsgStruct', sms.as_task_json()))

                # check the status of the message is now sent
                msg = bcast.get_messages()[0]
                self.assertEquals(SENT, msg.status)
                self.assertTrue(msg.sent_on)
                self.assertEquals('12', msg.external_id)

                self.clear_cache()

            with patch('requests.post') as mock:
                mock.return_value = MockResponse(400, "Error", method='POST')

                # manually send it off
                Channel.send_message(dict_to_struct('MsgStruct', sms.as_task_json()))

                # message should be marked as an error
                msg = bcast.get_messages()[0]
                self.assertEquals(ERRORED, msg.status)
                self.assertEquals(1, msg.error_count)
                self.assertTrue(msg.next_attempt)
        finally:
            settings.SEND_MESSAGES = False


class BlackmynaTest(TembaTest):
    def setUp(self):
        super(BlackmynaTest, self).setUp()

        self.channel.delete()
        self.channel = Channel.create(self.org, self.user, 'NP', 'BM', None, '1212',
                                      config=dict(username='bm-user', password='bm-password'),
                                      uuid='00000000-0000-0000-0000-000000001234')

    def test_received(self):
        data = {'to': '1212', 'from': '+977788123123', 'text': 'Hello World', 'smsc': 'NTNepal5002'}
        encoded_message = urlencode(data)

        callback_url = reverse('handlers.blackmyna_handler', args=['receive', self.channel.uuid]) + "?" + encoded_message
        response = self.client.get(callback_url)

        self.assertEquals(200, response.status_code)

        # load our message
        sms = Msg.all_messages.get()
        self.assertEquals('+977788123123', sms.contact.get_urn(TEL_SCHEME).path)
        self.assertEquals(INCOMING, sms.direction)
        self.assertEquals(self.org, sms.org)
        self.assertEquals(self.channel, sms.channel)
        self.assertEquals("Hello World", sms.text)

        # try it with an invalid receiver, should fail as UUID and receiver id are mismatched
        data['to'] = '1515'
        encoded_message = urlencode(data)

        callback_url = reverse('handlers.blackmyna_handler', args=['receive', self.channel.uuid]) + "?" + encoded_message
        response = self.client.get(callback_url)

        # should get 400 as the channel wasn't found
        self.assertEquals(400, response.status_code)

    def test_send(self):
        joe = self.create_contact("Joe", "+977788123123")
        bcast = joe.send("Test message", self.admin, trigger_send=False)

        # our outgoing sms
        sms = bcast.get_messages()[0]

        try:
            settings.SEND_MESSAGES = True

            with patch('requests.post') as mock:
                mock.return_value = MockResponse(200, json.dumps([{'recipient': '+977788123123',
                                                                   'id': 'asdf-asdf-asdf-asdf'}]))

                # manually send it off
                Channel.send_message(dict_to_struct('MsgStruct', sms.as_task_json()))

                # check the status of the message is now sent
                msg = bcast.get_messages()[0]
                self.assertEquals(WIRED, msg.status)
                self.assertTrue(msg.sent_on)
                self.assertEquals('asdf-asdf-asdf-asdf', msg.external_id)

                self.clear_cache()

            # return 400
            with patch('requests.post') as mock:
                mock.return_value = MockResponse(400, "Error", method='POST')

                # manually send it off
                Channel.send_message(dict_to_struct('MsgStruct', sms.as_task_json()))

                # message should be marked as an error
                msg = bcast.get_messages()[0]
                self.assertEquals(ERRORED, msg.status)
                self.assertEquals(1, msg.error_count)
                self.assertTrue(msg.next_attempt)

            # return something that isn't JSON
            with patch('requests.post') as mock:
                mock.return_value = MockResponse(200, "Error", method='POST')

                # manually send it off
                Channel.send_message(dict_to_struct('MsgStruct', sms.as_task_json()))

                # message should be marked as an error
                msg = bcast.get_messages()[0]
                self.assertEquals(ERRORED, msg.status)
                self.assertEquals(1, msg.error_count)
                self.assertTrue(msg.next_attempt)

                # we should have "Error" in our error log
                log = ChannelLog.objects.filter(msg=sms).order_by('-pk')[0]
                self.assertEquals("Error", log.response)
                self.assertEquals(503, log.response_status)

        finally:
            settings.SEND_MESSAGES = False

    def test_status(self):
        # an invalid uuid
        data = dict(id='-1', status='10')
        response = self.client.get(reverse('handlers.blackmyna_handler', args=['status', 'not-real-uuid']), data)
        self.assertEquals(400, response.status_code)

        # a valid uuid, but invalid data
        status_url = reverse('handlers.blackmyna_handler', args=['status', self.channel.uuid])
        response = self.client.get(status_url, dict())
        self.assertEquals(400, response.status_code)

        response = self.client.get(status_url, data)
        self.assertEquals(400, response.status_code)

        # ok, lets create an outgoing message to update
        joe = self.create_contact("Joe Biden", "+254788383383")
        broadcast = joe.send("Hey Joe, it's Obama, pick up!", self.admin)
        sms = broadcast.get_messages()[0]
        sms.external_id = 'msg-uuid'
        sms.save()

        data['id'] = sms.external_id

        def assertStatus(sms, status, assert_status):
            sms.status = WIRED
            sms.save()
            data['status'] = status
            response = self.client.get(status_url, data)
            self.assertEquals(200, response.status_code)
            sms = Msg.all_messages.get(external_id=sms.external_id)
            self.assertEquals(assert_status, sms.status)

        assertStatus(sms, '0', WIRED)
        assertStatus(sms, '1', DELIVERED)
        assertStatus(sms, '2', FAILED)
        assertStatus(sms, '3', WIRED)
        assertStatus(sms, '4', WIRED)
        assertStatus(sms, '8', SENT)
        assertStatus(sms, '16', FAILED)


class SMSCentralTest(TembaTest):
    def setUp(self):
        super(SMSCentralTest, self).setUp()

        self.channel.delete()
        self.channel = Channel.create(self.org, self.user, 'NP', 'SC', None, '1212',
                                      config=dict(username='sc-user', password='sc-password'),
                                      uuid='00000000-0000-0000-0000-000000001234')

    def test_received(self):
        data = {'mobile': '+977788123123', 'message': 'Hello World', 'telco': 'Ncell'}
        encoded_message = urlencode(data)

        callback_url = reverse('handlers.smscentral_handler', args=['receive', self.channel.uuid]) + "?" + encoded_message
        response = self.client.get(callback_url)

        self.assertEquals(200, response.status_code)

        # load our message
        sms = Msg.all_messages.get()
        self.assertEquals('+977788123123', sms.contact.get_urn(TEL_SCHEME).path)
        self.assertEquals(INCOMING, sms.direction)
        self.assertEquals(self.org, sms.org)
        self.assertEquals(self.channel, sms.channel)
        self.assertEquals("Hello World", sms.text)

        # try it with an invalid channel
        callback_url = reverse('handlers.smscentral_handler', args=['receive', '1234-asdf']) + "?" + encoded_message
        response = self.client.get(callback_url)

        # should get 400 as the channel wasn't found
        self.assertEquals(400, response.status_code)

    def test_send(self):
        joe = self.create_contact("Joe", "+977788123123")
        bcast = joe.send("Test message", self.admin, trigger_send=False)

        # our outgoing sms
        sms = bcast.get_messages()[0]

        try:
            settings.SEND_MESSAGES = True

            with patch('requests.post') as mock:
                mock.return_value = MockResponse(200, '')

                # manually send it off
                Channel.send_message(dict_to_struct('MsgStruct', sms.as_task_json()))

                # check the status of the message is now sent
                msg = bcast.get_messages()[0]
                self.assertEquals(WIRED, msg.status)
                self.assertTrue(msg.sent_on)

                mock.assert_called_with('http://smail.smscentral.com.np/bp/ApiSms.php',
                                        data={'user': 'sc-user', 'pass': 'sc-password',
                                              'mobile': '977788123123', 'content': "Test message"},
                                        headers=TEMBA_HEADERS,
                                        timeout=30)

                self.clear_cache()

            # return 400
            with patch('requests.post') as mock:
                mock.return_value = MockResponse(400, "Error", method='POST')

                # manually send it off
                Channel.send_message(dict_to_struct('MsgStruct', sms.as_task_json()))

                # message should be marked as an error
                msg = bcast.get_messages()[0]
                self.assertEquals(ERRORED, msg.status)
                self.assertEquals(1, msg.error_count)
                self.assertTrue(msg.next_attempt)

        finally:
            settings.SEND_MESSAGES = False


class Hub9Test(TembaTest):
    def setUp(self):
        super(Hub9Test, self).setUp()

        self.channel.delete()
        self.channel = Channel.create(self.org, self.user, 'ID', 'H9', None, '+6289881134567',
                                      config=dict(username='h9-user', password='h9-password'),
                                      uuid='00000000-0000-0000-0000-000000001234')

    def test_received(self):
        # http://localhost:8000/api/v1/hub9/received/9bbffaeb-3b12-4fe1-bcaa-fd50cce2ada2/?
        # userid=testusr&password=test&original=6289881134567&sendto=6282881134567
        # &messageid=99123635&message=Test+sending+sms
        data = {
            'userid': 'testusr',
            'password': 'test',
            'original': '6289881134560',
            'sendto': '6289881134567',
            'message': 'Hello World'
        }
        encoded_message = urlencode(data)

        callback_url = reverse('handlers.hub9_handler', args=['received', self.channel.uuid]) + "?" + encoded_message
        response = self.client.get(callback_url)

        self.assertEquals(200, response.status_code)

        # load our message
        sms = Msg.all_messages.get()
        self.assertEquals('+6289881134560', sms.contact.get_urn(TEL_SCHEME).path)
        self.assertEquals(INCOMING, sms.direction)
        self.assertEquals(self.org, sms.org)
        self.assertEquals(self.channel, sms.channel)
        self.assertEquals("Hello World", sms.text)

        # try it with an invalid receiver, should fail as UUID and receiver id are mismatched
        data['sendto'] = '6289881131111'
        encoded_message = urlencode(data)

        callback_url = reverse('handlers.hub9_handler', args=['received', self.channel.uuid]) + "?" + encoded_message
        response = self.client.get(callback_url)

        # should get 404 as the channel wasn't found
        self.assertEquals(404, response.status_code)

        # the case of 11 digits numer from hub9
        data = {
            'userid': 'testusr',
            'password': 'test',
            'original': '62811999374',
            'sendto': '6289881134567',
            'message': 'Hello Jakarta'
        }
        encoded_message = urlencode(data)

        callback_url = reverse('handlers.hub9_handler', args=['received', self.channel.uuid]) + "?" + encoded_message
        response = self.client.get(callback_url)

        self.assertEquals(200, response.status_code)

        # load our message
        sms = Msg.all_messages.all().order_by('-pk').first()
        self.assertEquals('+62811999374', sms.contact.raw_tel())
        self.assertEquals(INCOMING, sms.direction)
        self.assertEquals(self.org, sms.org)
        self.assertEquals(self.channel, sms.channel)
        self.assertEquals("Hello Jakarta", sms.text)

    def test_send(self):
        joe = self.create_contact("Joe", "+250788383383")
        bcast = joe.send("Test message", self.admin, trigger_send=False)

        # our outgoing sms
        sms = bcast.get_messages()[0]

        try:
            settings.SEND_MESSAGES = True

            with patch('requests.get') as mock:
                mock.return_value = MockResponse(200, "000")

                # manually send it off
                Channel.send_message(dict_to_struct('MsgStruct', sms.as_task_json()))

                # check the status of the message is now sent
                msg = bcast.get_messages()[0]
                self.assertEquals(SENT, msg.status)
                self.assertTrue(msg.sent_on)

                self.clear_cache()

            with patch('requests.get') as mock:
                mock.return_value = MockResponse(400, "Error", method='POST')

                # manually send it off
                Channel.send_message(dict_to_struct('MsgStruct', sms.as_task_json()))

                # message should be marked as an error
                msg = bcast.get_messages()[0]
                self.assertEquals(ERRORED, msg.status)
                self.assertEquals(1, msg.error_count)
                self.assertTrue(msg.next_attempt)
        finally:
            settings.SEND_MESSAGES = False


class HighConnectionTest(TembaTest):
    def setUp(self):
        super(HighConnectionTest, self).setUp()

        self.channel.delete()
        self.channel = Channel.create(self.org, self.user, 'FR', 'HX', None, '5151',
                                      config=dict(username='hcnx-user', password='hcnx-password'),
                                      uuid='00000000-0000-0000-0000-000000001234')

    def test_handler(self):
        # http://localhost:8000/api/v1/hcnx/receive/asdf-asdf-asdf-asdf/?FROM=+33610346460&TO=5151&MESSAGE=Hello+World
        data = {'FROM': '+33610346460', 'TO': '5151', 'MESSAGE': 'Hello World', 'RECEPTION_DATE': '2015-04-02T14:26:06'}

        callback_url = reverse('handlers.hcnx_handler', args=['receive', self.channel.uuid])
        response = self.client.post(callback_url, data)

        self.assertEquals(200, response.status_code)

        # load our message
        msg = Msg.all_messages.get()
        self.assertEquals('+33610346460', msg.contact.get_urn(TEL_SCHEME).path)
        self.assertEquals(INCOMING, msg.direction)
        self.assertEquals(self.org, msg.org)
        self.assertEquals(self.channel, msg.channel)
        self.assertEquals("Hello World", msg.text)
        self.assertEquals(14, msg.created_on.astimezone(pytz.utc).hour)

        # try it with an invalid receiver, should fail as UUID isn't known
        callback_url = reverse('handlers.hcnx_handler', args=['receive', uuid.uuid4()])
        response = self.client.post(callback_url, data)

        # should get 400 as the channel wasn't found
        self.assertEquals(400, response.status_code)

        # create an outgoing message instead
        contact = msg.contact
        Msg.all_messages.all().delete()

        contact.send("outgoing message", self.admin)
        msg = Msg.all_messages.get()

        # now update the status via a callback
        data = {'ret_id': msg.id, 'status': '6'}
        encoded_message = urlencode(data)

        callback_url = reverse('handlers.hcnx_handler', args=['status', self.channel.uuid]) + "?" + encoded_message
        response = self.client.get(callback_url)

        self.assertEquals(200, response.status_code)

        msg = Msg.all_messages.get()
        self.assertEquals(DELIVERED, msg.status)

    def test_send(self):
        joe = self.create_contact("Joe", "+250788383383")
        bcast = joe.send("Test message", self.admin, trigger_send=False)

        # our outgoing sms
        msg = bcast.get_messages()[0]

        try:
            settings.SEND_MESSAGES = True

            with patch('requests.get') as mock:
                mock.return_value = MockResponse(200, "Sent")

                # manually send it off
                Channel.send_message(dict_to_struct('MsgStruct', msg.as_task_json()))

                # check the status of the message is now sent
                msg = bcast.get_messages()[0]
                self.assertEquals(WIRED, msg.status)
                self.assertTrue(msg.sent_on)

                self.clear_cache()

            with patch('requests.get') as mock:
                mock.return_value = MockResponse(400, "Error")

                # manually send it off
                Channel.send_message(dict_to_struct('MsgStruct', msg.as_task_json()))

                # message should be marked as an error
                msg = bcast.get_messages()[0]
                self.assertEquals(ERRORED, msg.status)
                self.assertEquals(1, msg.error_count)
                self.assertTrue(msg.next_attempt)
        finally:
            settings.SEND_MESSAGES = False


class TwilioTest(TembaTest):
    def setUp(self):
        super(TwilioTest, self).setUp()

        self.channel.delete()
        self.channel = Channel.create(self.org, self.user, 'RW', 'T', None, '+250785551212',
                                      uuid='00000000-0000-0000-0000-000000001234')

        # twilio test credentials
        self.account_sid = "ACe54dc36bfd2a3b483b7ed854b2dd40c1"
        self.account_token = "0b14d47901387c03f92253a4e4449d5e"
        self.application_sid = "AP6fe2069df7f9482a8031cb61dc155de2"

        self.channel.org.config = json.dumps({ACCOUNT_SID: self.account_sid,
                                              ACCOUNT_TOKEN: self.account_token,
                                              APPLICATION_SID: self.application_sid})
        self.channel.org.save()

    @patch('temba.orgs.models.TwilioRestClient', MockTwilioClient)
    @patch('temba.ivr.clients.TwilioClient', MockTwilioClient)
    @patch('twilio.util.RequestValidator', MockRequestValidator)
    def test_receive_mms(self):
        post_data = dict(To=self.channel.address, From='+250788383383', Body="Test",
                         NumMedia='1', MediaUrl0='https://yourimage.io/IMPOSSIBLE-HASH',
                         MediaContentType0='audio/x-wav')

        twilio_url = reverse('handlers.twilio_handler')

        client = self.org.get_twilio_client()
        validator = RequestValidator(client.auth[1])
        signature = validator.compute_signature('https://' + settings.TEMBA_HOST + '/handlers/twilio/', post_data)

        with patch('requests.get') as response:
            mock = MockResponse(200, 'Fake Recording Bits')
            mock.add_header('Content-Disposition', 'filename="audio0000.wav"')
            mock.add_header('Content-Type', 'audio/x-wav')
            response.return_value = mock
            response = self.client.post(twilio_url, post_data, **{'HTTP_X_TWILIO_SIGNATURE': signature})
            self.assertEquals(201, response.status_code)

        # we should have two messages, one for the text, the other for the media
        msgs = Msg.all_messages.all().order_by('-created_on')
        self.assertEqual(2, msgs.count())
        self.assertEqual('Test', msgs[0].text)
        self.assertIsNone(msgs[0].media)
        self.assertTrue(msgs[1].media.startswith('audio/x-wav:https://%s' % settings.AWS_BUCKET_DOMAIN))
        self.assertTrue(msgs[1].media.endswith('.wav'))

        # text should have the url (without the content type)
        self.assertTrue(msgs[1].text.startswith('https://%s' % settings.AWS_BUCKET_DOMAIN))
        self.assertTrue(msgs[1].text.endswith('.wav'))

        Msg.all_messages.all().delete()

        # try with no message body
        with patch('requests.get') as response:
            mock = MockResponse(200, 'Fake Recording Bits')
            mock.add_header('Content-Disposition', 'filename="audio0000.wav"')
            mock.add_header('Content-Type', 'audio/x-wav')
            response.return_value = mock

            post_data['Body'] = ''
            signature = validator.compute_signature('https://' + settings.TEMBA_HOST + '/handlers/twilio/', post_data)
            response = self.client.post(twilio_url, post_data, **{'HTTP_X_TWILIO_SIGNATURE': signature})

        # jsut a single message this time
        msg = Msg.all_messages.get()
        self.assertTrue(msg.media.startswith('audio/x-wav:https://%s' % settings.AWS_BUCKET_DOMAIN))
        self.assertTrue(msg.media.endswith('.wav'))

    def test_receive(self):
        post_data = dict(To=self.channel.address, From='+250788383383', Body="Hello World")
        twilio_url = reverse('handlers.twilio_handler')

        try:
            self.client.post(twilio_url, post_data)
            self.fail("Invalid signature, should have failed")
        except ValidationError:
            pass

        # this time sign it appropriately, should work
        client = self.org.get_twilio_client()
        validator = RequestValidator(client.auth[1])
        signature = validator.compute_signature('https://' + settings.TEMBA_HOST + '/handlers/twilio/', post_data)
        response = self.client.post(twilio_url, post_data, **{'HTTP_X_TWILIO_SIGNATURE': signature})

        self.assertEquals(201, response.status_code)

        # and we should have a new message
        msg1 = Msg.all_messages.get()
        self.assertEquals("+250788383383", msg1.contact.get_urn(TEL_SCHEME).path)
        self.assertEquals(INCOMING, msg1.direction)
        self.assertEquals(self.org, msg1.org)
        self.assertEquals(self.channel, msg1.channel)
        self.assertEquals("Hello World", msg1.text)

        # try with non-normalized number
        post_data['To'] = '0785551212'
        post_data['ToCountry'] = 'RW'
        signature = validator.compute_signature('https://' + settings.TEMBA_HOST + '/handlers/twilio/', post_data)
        response = self.client.post(twilio_url, post_data, **{'HTTP_X_TWILIO_SIGNATURE': signature})
        self.assertEquals(201, response.status_code)

        # and we should have another new message
        msg2 = Msg.all_messages.exclude(pk=msg1.pk).get()
        self.assertEquals(self.channel, msg2.channel)

        # create an outgoing message instead
        contact = msg2.contact
        Msg.all_messages.all().delete()

        contact.send("outgoing message", self.admin)
        sms = Msg.all_messages.get()

        # now update the status via a callback
        twilio_url = reverse('handlers.twilio_handler') + "?action=callback&id=%d" % sms.id
        post_data['SmsStatus'] = 'sent'

        signature = validator.compute_signature('https://' + settings.TEMBA_HOST + '%s' % twilio_url, post_data)
        response = self.client.post(twilio_url, post_data, **{'HTTP_X_TWILIO_SIGNATURE': signature})

        self.assertEquals(200, response.status_code)

        sms = Msg.all_messages.get()
        self.assertEquals(SENT, sms.status)

        # try it with a failed SMS
        Msg.all_messages.all().delete()
        contact.send("outgoing message", self.admin)
        sms = Msg.all_messages.get()

        # now update the status via a callback (also test old api/v1 URL)
        twilio_url = reverse('handlers.twilio_handler') + "?action=callback&id=%d" % sms.id
        post_data['SmsStatus'] = 'failed'

        signature = validator.compute_signature('https://' + settings.TEMBA_HOST + '%s' % twilio_url, post_data)
        response = self.client.post(twilio_url, post_data, **{'HTTP_X_TWILIO_SIGNATURE': signature})

        self.assertEquals(200, response.status_code)
        sms = Msg.all_messages.get()
        self.assertEquals(FAILED, sms.status)

    def test_send(self):
        from temba.orgs.models import ACCOUNT_SID, ACCOUNT_TOKEN, APPLICATION_SID
        org_config = self.org.config_json()
        org_config[ACCOUNT_SID] = 'twilio_sid'
        org_config[ACCOUNT_TOKEN] = 'twilio_token'
        org_config[APPLICATION_SID] = 'twilio_sid'
        self.org.config = json.dumps(org_config)
        self.org.save()

        joe = self.create_contact("Joe", "+250788383383")
        bcast = joe.send("Test message", self.admin, trigger_send=False)

        # our outgoing sms
        sms = bcast.get_messages()[0]

        try:
            settings.SEND_MESSAGES = True

            with patch('twilio.rest.resources.Messages.create') as mock:
                mock.return_value = "Sent"

                # manually send it off
                Channel.send_message(dict_to_struct('MsgStruct', sms.as_task_json()))

                # check the status of the message is now sent
                msg = bcast.get_messages()[0]
                self.assertEquals(WIRED, msg.status)
                self.assertTrue(msg.sent_on)

                self.clear_cache()

            with patch('twilio.rest.resources.Messages.create') as mock:
                mock.side_effect = Exception("Failed to send message")

                # manually send it off
                Channel.send_message(dict_to_struct('MsgStruct', sms.as_task_json()))

                # message should be marked as an error
                msg = bcast.get_messages()[0]
                self.assertEquals(ERRORED, msg.status)
                self.assertEquals(1, msg.error_count)
                self.assertTrue(msg.next_attempt)

            # check that our channel log works as well
            self.login(self.admin)

            response = self.client.get(reverse('channels.channellog_list') + "?channel=%d" % (self.channel.pk))

            # there should be two log items for the two times we sent
            self.assertEquals(2, len(response.context['channellog_list']))

            # of items on this page should be right as well
            self.assertEquals(2, response.context['paginator'].count)

            # the counts on our relayer should be correct as well
            self.channel = Channel.objects.get(id=self.channel.pk)
            self.assertEquals(1, self.channel.get_error_log_count())
            self.assertEquals(1, self.channel.get_success_log_count())

            # view the detailed information for one of them
            response = self.client.get(reverse('channels.channellog_read', args=[ChannelLog.objects.all()[1].pk]))

            # check that it contains the log of our exception
            self.assertContains(response, "Failed to send message")

            # delete our error entry
            ChannelLog.objects.filter(is_error=True).delete()

            # our counts should be right
            # the counts on our relayer should be correct as well
            self.channel = Channel.objects.get(id=self.channel.pk)
            self.assertEquals(0, self.channel.get_error_log_count())
            self.assertEquals(1, self.channel.get_success_log_count())

        finally:
            settings.SEND_MESSAGES = False


class TwilioMessagingServiceTest(TembaTest):
    def setUp(self):
        super(TwilioMessagingServiceTest, self).setUp()

        self.channel.delete()
        self.channel = Channel.create(self.org, self.user, 'US', 'TMS', None, None,
                                      config=dict(messaging_service_sid="MSG-SERVICE-SID"),
                                      uuid='00000000-0000-0000-0000-000000001234')

    def test_receive(self):
        # twilio test credentials
        account_sid = "ACe54dc36bfd2a3b483b7ed854b2dd40c1"
        account_token = "0b14d47901387c03f92253a4e4449d5e"
        application_sid = "AP6fe2069df7f9482a8031cb61dc155de2"

        self.channel.org.config = json.dumps({ACCOUNT_SID: account_sid, ACCOUNT_TOKEN: account_token,
                                              APPLICATION_SID: application_sid})
        self.channel.org.save()

        messaging_service_sid = self.channel.config_json()['messaging_service_sid']

        post_data = dict(message_service_sid=messaging_service_sid, From='+250788383383', Body="Hello World")
        twilio_url = reverse('handlers.twilio_messaging_service_handler', args=['receive', self.channel.uuid])

        try:
            self.client.post(twilio_url, post_data)
            self.fail("Invalid signature, should have failed")
        except ValidationError:
            pass

        # this time sign it appropriately, should work
        client = self.org.get_twilio_client()
        validator = RequestValidator(client.auth[1])
        signature = validator.compute_signature(
            'https://' + settings.HOSTNAME + '/handlers/twilio_messaging_service/receive/' + self.channel.uuid,
            post_data
        )
        response = self.client.post(twilio_url, post_data, **{'HTTP_X_TWILIO_SIGNATURE': signature})

        self.assertEquals(201, response.status_code)

        # and we should have a new message
        msg1 = Msg.all_messages.get()
        self.assertEquals("+250788383383", msg1.contact.get_urn(TEL_SCHEME).path)
        self.assertEquals(INCOMING, msg1.direction)
        self.assertEquals(self.org, msg1.org)
        self.assertEquals(self.channel, msg1.channel)
        self.assertEquals("Hello World", msg1.text)

    def test_send(self):
        from temba.orgs.models import ACCOUNT_SID, ACCOUNT_TOKEN, APPLICATION_SID
        org_config = self.org.config_json()
        org_config[ACCOUNT_SID] = 'twilio_sid'
        org_config[ACCOUNT_TOKEN] = 'twilio_token'
        org_config[APPLICATION_SID] = 'twilio_sid'
        self.org.config = json.dumps(org_config)
        self.org.save()

        joe = self.create_contact("Joe", "+250788383383")
        bcast = joe.send("Test message", self.admin, trigger_send=False)

        # our outgoing sms
        sms = bcast.get_messages()[0]

        try:
            settings.SEND_MESSAGES = True

            with patch('twilio.rest.resources.Messages.create') as mock:
                mock.return_value = "Sent"

                # manually send it off
                Channel.send_message(dict_to_struct('MsgStruct', sms.as_task_json()))

                # check the status of the message is now sent
                msg = bcast.get_messages()[0]
                self.assertEquals(WIRED, msg.status)
                self.assertTrue(msg.sent_on)

                self.clear_cache()

            with patch('twilio.rest.resources.Messages.create') as mock:
                mock.side_effect = Exception("Failed to send message")

                # manually send it off
                Channel.send_message(dict_to_struct('MsgStruct', sms.as_task_json()))

                # message should be marked as an error
                msg = bcast.get_messages()[0]
                self.assertEquals(ERRORED, msg.status)
                self.assertEquals(1, msg.error_count)
                self.assertTrue(msg.next_attempt)

            # check that our channel log works as well
            self.login(self.admin)

            response = self.client.get(reverse('channels.channellog_list') + "?channel=%d" % (self.channel.pk))

            # there should be two log items for the two times we sent
            self.assertEquals(2, len(response.context['channellog_list']))

            # of items on this page should be right as well
            self.assertEquals(2, response.context['paginator'].count)

            # the counts on our relayer should be correct as well
            self.channel = Channel.objects.get(id=self.channel.pk)
            self.assertEquals(1, self.channel.get_error_log_count())
            self.assertEquals(1, self.channel.get_success_log_count())

            # view the detailed information for one of them
            response = self.client.get(reverse('channels.channellog_read', args=[ChannelLog.objects.all()[1].pk]))

            # check that it contains the log of our exception
            self.assertContains(response, "Failed to send message")

            # delete our error entry
            ChannelLog.objects.filter(is_error=True).delete()

            # our counts should be right
            # the counts on our relayer should be correct as well
            self.channel = Channel.objects.get(id=self.channel.pk)
            self.assertEquals(0, self.channel.get_error_log_count())
            self.assertEquals(1, self.channel.get_success_log_count())

        finally:
            settings.SEND_MESSAGES = False


class TwimlAPITest(TembaTest):
    def setUp(self):
        super(TwimlAPITest, self).setUp()

        self.channel.delete()
        self.channel = Channel.create(self.org, self.user, 'US', 'TW', None, None,
                                      config=dict(ACCOUNT_SID="ACd0394bd0efbc9d6b03c823d85358efc0", ACCOUNT_TOKEN='18e6572a1ec74d9486b29ad8812c5d80', SEND_URL='https://api.twilio.com'),
                                      uuid='00000000-0000-0000-0000-000000001234')

    def test_receive(self):
        account_sid = "ACd0394bd0efbc9d6b03c823d85358efc0"
        account_token = "18e6572a1ec74d9486b29ad8812c5d80"
        send_url = "https://api.twilio.com"

        self.channel.config = json.dumps({ACCOUNT_SID: account_sid, ACCOUNT_TOKEN: account_token,
                                          SEND_URL: send_url})
        self.channel.save()

        post_data = dict(From='+250788383300', Body="Hello World")
        twiml_api_url = reverse('handlers.twiml_api_handler', args=['receive', self.channel.uuid])

        try:
            self.client.post(twiml_api_url, post_data)
            self.fail("Invalid signature, should have failed")
        except ValidationError:
            pass

        client = self.org.get_twiml_client()
        validator = RequestValidator(client.auth[1])
        signature = validator.compute_signature(
            'https://' + settings.HOSTNAME + '/handlers/twiml_api/receive/' + self.channel.uuid,
            post_data
        )
        response = self.client.post(twiml_api_url, post_data, **{'HTTP_X_TWILIO_SIGNATURE': signature})

        self.assertEquals(201, response.status_code)

        # and we should have a new message
        msg1 = Msg.all_messages.get()
        self.assertEquals("+250788383300", msg1.contact.get_urn(TEL_SCHEME).path)
        self.assertEquals(INCOMING, msg1.direction)
        self.assertEquals(self.org, msg1.org)
        self.assertEquals(self.channel, msg1.channel)
        self.assertEquals("Hello World", msg1.text)

    def test_send(self):
        channel_config = Channel.objects.filter(org=self.org, channel_type=TWIML_API).first()
        config = channel_config.config

        joe = self.create_contact("Joe", "+250788383383")
        bcast = joe.send("Test message", self.admin, trigger_send=False)

        # our outgoing sms
        sms = bcast.get_messages()[0]

        try:
            settings.SEND_MESSAGES = True

            with patch('twilio.rest.resources.Messages.create') as mock:
                mock.return_value = "Sent"

                # manually send it off
                Channel.send_message(dict_to_struct('MsgStruct', sms.as_task_json()))

                # check the status of the message is now sent
                msg = bcast.get_messages()[0]
                self.assertEquals(WIRED, msg.status)
                self.assertTrue(msg.sent_on)

                self.clear_cache()

            with patch('twilio.rest.resources.Messages.create') as mock:
                mock.side_effect = Exception("Failed to send message")

                # manually send it off
                Channel.send_message(dict_to_struct('MsgStruct', sms.as_task_json()))

                # message should be marked as an error
                msg = bcast.get_messages()[0]
                self.assertEquals(ERRORED, msg.status)
                self.assertEquals(1, msg.error_count)
                self.assertTrue(msg.next_attempt)

            # check that our channel log works as well
            self.login(self.admin)

            response = self.client.get(reverse('channels.channellog_list') + "?channel=%d" % (self.channel.pk))

            # there should be two log items for the two times we sent
            self.assertEquals(2, len(response.context['channellog_list']))

            # of items on this page should be right as well
            self.assertEquals(2, response.context['paginator'].count)

            # the counts on our relayer should be correct as well
            self.channel = Channel.objects.get(id=self.channel.pk)
            self.assertEquals(1, self.channel.get_error_log_count())
            self.assertEquals(1, self.channel.get_success_log_count())

            # view the detailed information for one of them
            response = self.client.get(reverse('channels.channellog_read', args=[ChannelLog.objects.all()[1].pk]))

            # check that it contains the log of our exception
            self.assertContains(response, "Failed to send message")

            # delete our error entry
            ChannelLog.objects.filter(is_error=True).delete()

            # our counts should be right
            # the counts on our relayer should be correct as well
            self.channel = Channel.objects.get(id=self.channel.pk)
            self.assertEquals(0, self.channel.get_error_log_count())
            self.assertEquals(1, self.channel.get_success_log_count())

        finally:
            settings.SEND_MESSAGES = False


class ClickatellTest(TembaTest):
    def setUp(self):
        super(ClickatellTest, self).setUp()

        self.channel.delete()
        self.channel = Channel.create(self.org, self.user, 'RW', 'CT', None, '+250788123123',
                                      config=dict(username='uname', password='pword', api_id='api1'),
                                      uuid='00000000-0000-0000-0000-000000001234')

    def test_receive_utf16(self):
        self.channel.org.config = json.dumps({API_ID: '12345', USERNAME: 'uname', PASSWORD: 'pword'})
        self.channel.org.save()

        data = {'to': self.channel.address,
                'from': '250788383383',
                'timestamp': '2012-10-10 10:10:10',
                'moMsgId': 'id1234'}

        encoded_message = urlencode(data)
        encoded_message += "&text=%00m%00e%00x%00i%00c%00o%00+%00k%00+%00m%00i%00s%00+%00p%00a%00p%00a%00s%00+%00n%00o%00+%00t%00e%00n%00%ED%00a%00+%00d%00i%00n%00e%00r%00o%00+%00p%00a%00r%00a%00+%00c%00o%00m%00p%00r%00a%00r%00n%00o%00s%00+%00l%00o%00+%00q%00+%00q%00u%00e%00r%00%ED%00a%00m%00o%00s%00.%00."
        encoded_message += "&charset=UTF-16BE"
        receive_url = reverse('handlers.clickatell_handler', args=['receive', self.channel.uuid]) + '?' + encoded_message

        response = self.client.get(receive_url)

        self.assertEquals(200, response.status_code)

        # and we should have a new message
        msg1 = Msg.all_messages.get()
        self.assertEquals("+250788383383", msg1.contact.get_urn(TEL_SCHEME).path)
        self.assertEquals(INCOMING, msg1.direction)
        self.assertEquals(self.org, msg1.org)
        self.assertEquals(self.channel, msg1.channel)
        self.assertEquals(u"mexico k mis papas no ten\xeda dinero para comprarnos lo q quer\xedamos..", msg1.text)
        self.assertEquals(2012, msg1.created_on.year)
        self.assertEquals('id1234', msg1.external_id)

    def test_receive_iso_8859_1(self):
        self.channel.org.config = json.dumps({API_ID: '12345', USERNAME: 'uname', PASSWORD: 'pword'})
        self.channel.org.save()

        data = {'to': self.channel.address,
                'from': '250788383383',
                'timestamp': '2012-10-10 10:10:10',
                'moMsgId': 'id1234'}

        encoded_message = urlencode(data)
        encoded_message += "&text=%05%EF%BF%BD%EF%BF%BD%034%02%02i+mapfumbamwe+vana+4+kuwacha+handingapedze+izvozvo+ndozvikukonzera+kt+varoorwe+varipwere+ngapaonekwe+ipapo+ndatenda."
        encoded_message += "&charset=ISO-8859-1"
        receive_url = reverse('handlers.clickatell_handler', args=['receive', self.channel.uuid]) + '?' + encoded_message

        response = self.client.get(receive_url)

        self.assertEquals(200, response.status_code)

        # and we should have a new message
        msg1 = Msg.all_messages.get()
        self.assertEquals("+250788383383", msg1.contact.get_urn(TEL_SCHEME).path)
        self.assertEquals(INCOMING, msg1.direction)
        self.assertEquals(self.org, msg1.org)
        self.assertEquals(self.channel, msg1.channel)
        self.assertEquals(u'\x05\x034\x02\x02i mapfumbamwe vana 4 kuwacha handingapedze izvozvo ndozvikukonzera kt varoorwe varipwere ngapaonekwe ipapo ndatenda.', msg1.text)
        self.assertEquals(2012, msg1.created_on.year)
        self.assertEquals('id1234', msg1.external_id)

        Msg.all_messages.all().delete()

        encoded_message = urlencode(data)
        encoded_message += "&text=Artwell+S%ECbbnda"
        encoded_message += "&charset=ISO-8859-1"
        receive_url = reverse('handlers.clickatell_handler', args=['receive', self.channel.uuid]) + '?' + encoded_message

        response = self.client.get(receive_url)

        self.assertEquals(200, response.status_code)
        # and we should have a new message
        msg1 = Msg.all_messages.get()
        self.assertEquals("+250788383383", msg1.contact.get_urn(TEL_SCHEME).path)
        self.assertEquals(INCOMING, msg1.direction)
        self.assertEquals(self.org, msg1.org)
        self.assertEquals(self.channel, msg1.channel)
        self.assertEquals("Artwell Sìbbnda", msg1.text)
        self.assertEquals(2012, msg1.created_on.year)
        self.assertEquals('id1234', msg1.external_id)

        Msg.all_messages.all().delete()

        encoded_message = urlencode(data)
        encoded_message += "&text=a%3F+%A3irvine+stinta%3F%A5.++"
        encoded_message += "&charset=ISO-8859-1"
        receive_url = reverse('handlers.clickatell_handler', args=['receive', self.channel.uuid]) + '?' + encoded_message

        response = self.client.get(receive_url)

        self.assertEquals(200, response.status_code)
        # and we should have a new message
        msg1 = Msg.all_messages.get()
        self.assertEquals("+250788383383", msg1.contact.get_urn(TEL_SCHEME).path)
        self.assertEquals(INCOMING, msg1.direction)
        self.assertEquals(self.org, msg1.org)
        self.assertEquals(self.channel, msg1.channel)
        self.assertEquals("a? £irvine stinta?¥.  ", msg1.text)
        self.assertEquals(2012, msg1.created_on.year)
        self.assertEquals('id1234', msg1.external_id)

        Msg.all_messages.all().delete()

        data['text'] = 'when? or What? is this '

        encoded_message = urlencode(data)
        encoded_message += "&charset=ISO-8859-1"
        receive_url = reverse('handlers.clickatell_handler', args=['receive', self.channel.uuid]) + '?' + encoded_message

        response = self.client.get(receive_url)

        self.assertEquals(200, response.status_code)
        # and we should have a new message
        msg1 = Msg.all_messages.get()
        self.assertEquals("+250788383383", msg1.contact.get_urn(TEL_SCHEME).path)
        self.assertEquals(INCOMING, msg1.direction)
        self.assertEquals(self.org, msg1.org)
        self.assertEquals(self.channel, msg1.channel)
        self.assertEquals("when? or What? is this ", msg1.text)
        self.assertEquals(2012, msg1.created_on.year)
        self.assertEquals('id1234', msg1.external_id)

    def test_receive(self):
        self.channel.org.config = json.dumps({API_ID: '12345', USERNAME: 'uname', PASSWORD: 'pword'})
        self.channel.org.save()

        data = {'to': self.channel.address,
                'from': '250788383383',
                'text': "Hello World",
                'timestamp': '2012-10-10 10:10:10',
                'moMsgId': 'id1234'}

        encoded_message = urlencode(data)
        receive_url = reverse('handlers.clickatell_handler', args=['receive', self.channel.uuid]) + '?' + encoded_message

        response = self.client.get(receive_url)

        self.assertEquals(200, response.status_code)

        # and we should have a new message
        msg1 = Msg.all_messages.get()
        self.assertEquals("+250788383383", msg1.contact.get_urn(TEL_SCHEME).path)
        self.assertEquals(INCOMING, msg1.direction)
        self.assertEquals(self.org, msg1.org)
        self.assertEquals(self.channel, msg1.channel)
        self.assertEquals("Hello World", msg1.text)
        self.assertEquals(2012, msg1.created_on.year)

        # times are sent as GMT+2
        self.assertEquals(8, msg1.created_on.hour)
        self.assertEquals('id1234', msg1.external_id)

    def test_status(self):
        self.channel.org.config = json.dumps({API_ID: '12345', USERNAME: 'uname', PASSWORD: 'pword'})
        self.channel.org.save()

        contact = self.create_contact("Joe", "+250788383383")
        sms = Msg.create_outgoing(self.org, self.user, contact, "test")
        sms.external_id = 'id1234'
        sms.save()

        data = {'apiMsgId': 'id1234', 'status': '001'}
        encoded_message = urlencode(data)

        callback_url = reverse('handlers.clickatell_handler', args=['status', self.channel.uuid]) + "?" + encoded_message
        response = self.client.get(callback_url)

        self.assertEquals(200, response.status_code)

        # reload our message
        sms = Msg.all_messages.get(pk=sms.pk)

        # make sure it is marked as failed
        self.assertEquals(FAILED, sms.status)

        # reset our status to WIRED
        sms.status = WIRED
        sms.save()

        # and do it again with a received state
        data = {'apiMsgId': 'id1234', 'status': '004'}
        encoded_message = urlencode(data)

        callback_url = reverse('handlers.clickatell_handler', args=['status', self.channel.uuid]) + "?" + encoded_message
        response = self.client.get(callback_url)

        # load our message
        sms = Msg.all_messages.all().order_by('-pk').first()

        # make sure it is marked as delivered
        self.assertEquals(DELIVERED, sms.status)

    def test_send(self):
        joe = self.create_contact("Joe", "+250788383383")
        bcast = joe.send("Test message", self.admin, trigger_send=False)

        # our outgoing sms
        sms = bcast.get_messages()[0]

        try:
            settings.SEND_MESSAGES = True

            with patch('requests.get') as mock:
                sms.text = "Test message"
                mock.return_value = MockResponse(200, "000")

                # manually send it off
                Channel.send_message(dict_to_struct('MsgStruct', sms.as_task_json()))

                # check the status of the message is now sent
                msg = bcast.get_messages()[0]
                self.assertEquals(WIRED, msg.status)
                self.assertTrue(msg.sent_on)
                params = {'api_id': 'api1',
                          'user': 'uname',
                          'password': 'pword',
                          'from': '250788123123',
                          'concat': 3,
                          'callback': 7,
                          'mo': 1,
                          'unicode': 0,
                          'to': "250788383383",
                          'text': "Test message"}
                mock.assert_called_with('https://api.clickatell.com/http/sendmsg', params=params, headers=TEMBA_HEADERS,
                                        timeout=5)

                self.clear_cache()

            with patch('requests.get') as mock:
                sms.text = "Test message ☺"
                mock.return_value = MockResponse(200, "000")

                # manually send it off
                Channel.send_message(dict_to_struct('MsgStruct', sms.as_task_json()))

                # check the status of the message is now sent
                msg = bcast.get_messages()[0]
                self.assertEquals(WIRED, msg.status)
                self.assertTrue(msg.sent_on)
                params = {'api_id': 'api1',
                          'user': 'uname',
                          'password': 'pword',
                          'from': '250788123123',
                          'concat': 3,
                          'callback': 7,
                          'mo': 1,
                          'unicode': 1,
                          'to': "250788383383",
                          'text': "Test message ☺"}
                mock.assert_called_with('https://api.clickatell.com/http/sendmsg', params=params, headers=TEMBA_HEADERS,
                                        timeout=5)

                self.clear_cache()

            with patch('requests.get') as mock:
                mock.return_value = MockResponse(400, "Error", method='POST')

                # manually send it off
                Channel.send_message(dict_to_struct('MsgStruct', sms.as_task_json()))

                # message should be marked as an error
                msg = bcast.get_messages()[0]
                self.assertEquals(ERRORED, msg.status)
                self.assertEquals(1, msg.error_count)
                self.assertTrue(msg.next_attempt)
        finally:
            settings.SEND_MESSAGES = False


class TelegramTest(TembaTest):
    def setUp(self):
        super(TelegramTest, self).setUp()

        self.channel.delete()

        from temba.channels.models import TELEGRAM
        self.channel = Channel.create(self.org, self.user, None, TELEGRAM, None, 'RapidBot',
                                      config=dict(auth_token='valid'),
                                      uuid='00000000-0000-0000-0000-000000001234')

    def test_receive(self):
        data = """
        {
          "update_id": 174114370,
          "message": {
            "message_id": 41,
            "from": {
              "id": 3527065,
              "first_name": "Nic",
              "last_name": "Pottier"
            },
            "chat": {
              "id": 3527065,
              "first_name": "Nic",
              "last_name": "Pottier",
              "type": "private"
            },
            "date": 1454119029,
            "text": "Hello World"
          }
        }
        """

        receive_url = reverse('handlers.telegram_handler', args=[self.channel.uuid])
        response = self.client.post(receive_url, data, content_type='application/json', post_data=data)
        self.assertEquals(200, response.status_code)

        # and we should have a new message
        msg1 = Msg.all_messages.get()
        self.assertEquals('3527065', msg1.contact.get_urn(TELEGRAM_SCHEME).path)
        self.assertEquals(INCOMING, msg1.direction)
        self.assertEquals(self.org, msg1.org)
        self.assertEquals(self.channel, msg1.channel)
        self.assertEquals("Hello World", msg1.text)
        self.assertEqual(msg1.contact.name, 'Nic Pottier')

        def test_file_message(data, file_path, content_type, extension):
            Msg.all_messages.all().delete()

            with patch('requests.post') as post:
                with patch('requests.get') as get:
                    post.return_value = MockResponse(200, json.dumps(dict(ok="true", result=dict(file_path=file_path))))
                    get.return_value = MockResponse(200, "Fake image bits", headers={"Content-Type": content_type})

                    response = self.client.post(receive_url, data, content_type='application/json', post_data=data)
                    self.assertEquals(200, response.status_code)

                    # should have a media message now with an image
                    msgs = Msg.all_messages.all().order_by('-created_on')
                    self.assertEqual(msgs.count(), 1)

                    self.assertTrue(msgs[0].media.startswith('%s:https://' % content_type))
                    self.assertTrue(msgs[0].media.endswith(extension))

                    self.assertTrue(msgs[0].text.startswith('https://'))
                    self.assertTrue(msgs[0].text.endswith(extension))

        # stickers are allowed
        sticker_data = """
        {
          "update_id":174114373,
          "message":{
            "message_id":44,
            "from":{
              "id":3527065,
              "first_name":"Nic",
              "last_name":"Pottier"
            },
            "chat":{
              "id":3527065,
              "first_name":"Nic",
              "last_name":"Pottier",
              "type":"private"
            },
            "date":1454119668,
            "sticker":{
              "width":436,
              "height":512,
              "thumb":{
                "file_id":"AAQDABNW--sqAAS6easb1s1rNdJYAAIC",
                "file_size":2510,
                "width":77,
                "height":90
              },
              "file_id":"BQADAwADRQADyIsGAAHtBskMy6GoLAI",
              "file_size":38440
            }
          }
        }
        """

        photo_data = """
        {
          "update_id":414383172,
          "message":{
            "message_id":52,
            "from":{
              "id":25028612,
              "first_name":"Eric",
              "last_name":"Newcomer",
              "username":"ericn"
            },
            "chat":{
              "id":25028612,
              "first_name":"Eric",
              "last_name":"Newcomer",
              "username":"ericn",
              "type":"private"
            },
            "date":1460845907,
            "photo":[
              {
                "file_id":"AgADAwADJKsxGwTofQF_vVnL5P2C2P8AAewqAARQoXPLPaJRfrgPAQABAg",
                "file_size":1527,
                "width":90,
                "height":67
              },
              {
                "file_id":"AgADAwADJKsxGwTofQF_vVnL5P2C2P8AAewqAATfgqvLofrK17kPAQABAg",
                "file_size":21793,
                "width":320,
                "height":240
              },
              {
                "file_id":"AgADAwADJKsxGwTofQF_vVnL5P2C2P8AAewqAAQn6a6fBlz_KLcPAQABAg",
                "file_size":104602,
                "width":800,
                "height":600
              },
              {
                "file_id":"AgADAwADJKsxGwTofQF_vVnL5P2C2P8AAewqAARtnUHeihUe-LYPAQABAg",
                "file_size":193145,
                "width":1280,
                "height":960
              }
            ]
          }
        }
        """

        video_data = """
        {
          "update_id":414383173,
          "message":{
            "message_id":54,
            "from":{
              "id":25028612,
              "first_name":"Eric",
              "last_name":"Newcomer",
              "username":"ericn"
            },
            "chat":{
              "id":25028612,
              "first_name":"Eric",
              "last_name":"Newcomer",
              "username":"ericn",
              "type":"private"
            },
            "date":1460848768,
            "video":{
              "duration":5,
              "width":640,
              "height":360,
              "thumb":{
                "file_id":"AAQDABNaEOwqAATL2L1LaefkMyccAAIC",
                "file_size":1903,
                "width":90,
                "height":50
              },
              "file_id":"BAADAwADbgADBOh9ARFryoDddM4bAg",
              "file_size":368568
            }
          }
        }
        """

        audio_data = """
        {
          "update_id":414383174,
          "message":{
            "message_id":55,
            "from":{
              "id":25028612,
              "first_name":"Eric",
              "last_name":"Newcomer",
              "username":"ericn"
            },
            "chat":{
              "id":25028612,
              "first_name":"Eric",
              "last_name":"Newcomer",
              "username":"ericn",
              "type":"private"
            },
            "date":1460849148,
            "voice":{
              "duration":2,
              "mime_type":"audio\/ogg",
              "file_id":"AwADAwADbwADBOh9AYp70sKPJ09pAg",
              "file_size":7748
            }
          }
        }
        """

        test_file_message(sticker_data, 'file/image.webp', "image/webp", "webp")
        test_file_message(photo_data, 'file/image.jpg', "image/jpeg", "jpg")
        test_file_message(video_data, 'file/video.mp4', "video/mp4", "mp4")
        test_file_message(audio_data, 'file/audio.oga', "audio/ogg", "oga")

        location_data = """
        {
          "update_id":414383175,
          "message":{
            "message_id":56,
            "from":{
              "id":25028612,
              "first_name":"Eric",
              "last_name":"Newcomer",
              "username":"ericn"
            },
            "chat":{
              "id":25028612,
              "first_name":"Eric",
              "last_name":"Newcomer",
              "username":"ericn",
              "type":"private"
            },
            "date":1460849460,
            "location":{
              "latitude":-2.910574,
              "longitude":-79.000239
            },
            "venue":{
              "location":{
                "latitude":-2.910574,
                "longitude":-79.000239
              },
              "title":"Fogo Mar",
              "address":"Av. Paucarbamba",
              "foursquare_id":"55033319498eed335779a701"
            }
          }
        }
        """

        # with patch('requests.post') as post:
        # post.return_value = MockResponse(200, json.dumps(dict(ok="true", result=dict(file_path=file_path))))
        Msg.all_messages.all().delete()
        response = self.client.post(receive_url, location_data, content_type='application/json', post_data=location_data)
        self.assertEquals(200, response.status_code)

        # should have a media message now with an image
        msgs = Msg.all_messages.all().order_by('-created_on')
        self.assertEqual(msgs.count(), 1)
        self.assertTrue(msgs[0].media.startswith('geo:'))
        self.assertTrue('Fogo Mar' in msgs[0].text)

    def test_send(self):
        joe = self.create_contact("Ernie", urn='telegram:1234')
        bcast = joe.send("Test message", self.admin, trigger_send=False)

        # our outgoing sms
        sms = bcast.get_messages()[0]

        try:
            settings.SEND_MESSAGES = True

            with patch('requests.post') as mock:
                mock.return_value = MockResponse(200, json.dumps({"result": {"message_id": 1234}}))

                # manually send it off
                Channel.send_message(dict_to_struct('MsgStruct', sms.as_task_json()))

                # check the status of the message is now sent
                msg = bcast.get_messages()[0]
                self.assertEquals(WIRED, msg.status)
                self.assertTrue(msg.sent_on)
                self.clear_cache()

            with patch('requests.post') as mock:
                mock.return_value = MockResponse(400, "Error", method='POST')

                # manually send it off
                Channel.send_message(dict_to_struct('MsgStruct', sms.as_task_json()))

                # message should be marked as an error
                msg = bcast.get_messages()[0]
                self.assertEquals(ERRORED, msg.status)
                self.assertEquals(1, msg.error_count)
                self.assertTrue(msg.next_attempt)

        finally:
            settings.SEND_MESSAGES = False


class PlivoTest(TembaTest):
    def setUp(self):
        super(PlivoTest, self).setUp()

        self.channel.delete()
        self.channel = Channel.create(self.org, self.user, 'RW', 'PL', None, '+250788123123',
                                      config={PLIVO_AUTH_ID: 'plivo-auth-id',
                                              PLIVO_AUTH_TOKEN: 'plivo-auth-token',
                                              PLIVO_APP_ID: 'plivo-app-id'},
                                      uuid='00000000-0000-0000-0000-000000001234')

        self.joe = self.create_contact("Joe", "+250788383383")

    def test_receive(self):
        response = self.client.get(reverse('handlers.plivo_handler', args=['receive', 'not-real-uuid']), dict())
        self.assertEquals(400, response.status_code)

        data = dict(MessageUUID="msg-uuid", Text="Hey, there", To="254788383383", From="254788383383")
        receive_url = reverse('handlers.plivo_handler', args=['receive', self.channel.uuid])
        response = self.client.get(receive_url, data)
        self.assertEquals(400, response.status_code)

        data = dict(MessageUUID="msg-uuid", Text="Hey, there", To=self.channel.address.lstrip('+'), From="254788383383")
        response = self.client.get(receive_url, data)
        self.assertEquals(200, response.status_code)

        msg1 = Msg.all_messages.get()
        self.assertEquals("+254788383383", msg1.contact.get_urn(TEL_SCHEME).path)
        self.assertEquals(INCOMING, msg1.direction)
        self.assertEquals(self.org, msg1.org)
        self.assertEquals(self.channel, msg1.channel)
        self.assertEquals('Hey, there', msg1.text)

    def test_status(self):
        # an invalid uuid
        data = dict(MessageUUID="-1", Status="delivered", From=self.channel.address.lstrip('+'), To="254788383383")
        response = self.client.get(reverse('handlers.plivo_handler', args=['status', 'not-real-uuid']), data)
        self.assertEquals(400, response.status_code)

        # a valid uuid, but invalid data
        delivery_url = reverse('handlers.plivo_handler', args=['status', self.channel.uuid])
        response = self.client.get(delivery_url, dict())
        self.assertEquals(400, response.status_code)

        response = self.client.get(delivery_url, data)
        self.assertEquals(400, response.status_code)

        # ok, lets create an outgoing message to update
        joe = self.create_contact("Joe Biden", "+254788383383")
        broadcast = joe.send("Hey Joe, it's Obama, pick up!", self.admin)
        sms = broadcast.get_messages()[0]
        sms.external_id = 'msg-uuid'
        sms.save()

        data['MessageUUID'] = sms.external_id

        def assertStatus(sms, status, assert_status):
            sms.status = WIRED
            sms.save()
            data['Status'] = status
            response = self.client.get(delivery_url, data)
            self.assertEquals(200, response.status_code)
            sms = Msg.all_messages.get(external_id=sms.external_id)
            self.assertEquals(assert_status, sms.status)

        assertStatus(sms, 'queued', WIRED)
        assertStatus(sms, 'sent', SENT)
        assertStatus(sms, 'delivered', DELIVERED)
        assertStatus(sms, 'undelivered', SENT)
        assertStatus(sms, 'rejected', FAILED)

    def test_send(self):

        bcast = self.joe.send("Test message", self.admin, trigger_send=False)

        # our outgoing sms
        sms = bcast.get_messages()[0]

        try:
            settings.SEND_MESSAGES = True

            with patch('requests.post') as mock:
                mock.return_value = MockResponse(202,
                                                 json.dumps({"message": "message(s) queued",
                                                             "message_uuid": ["db3ce55a-7f1d-11e1-8ea7-1231380bc196"],
                                                             "api_id": "db342550-7f1d-11e1-8ea7-1231380bc196"}))

                # manually send it off
                Channel.send_message(dict_to_struct('MsgStruct', sms.as_task_json()))

                # check the status of the message is now sent
                msg = bcast.get_messages()[0]
                self.assertEquals(WIRED, msg.status)
                self.assertTrue(msg.sent_on)

                self.clear_cache()

            with patch('requests.get') as mock:
                mock.return_value = MockResponse(400, "Error", method='POST')

                # manually send it off
                Channel.send_message(dict_to_struct('MsgStruct', sms.as_task_json()))

                # message should be marked as an error
                msg = bcast.get_messages()[0]
                self.assertEquals(ERRORED, msg.status)
                self.assertEquals(1, msg.error_count)
                self.assertTrue(msg.next_attempt)
        finally:
            settings.SEND_MESSAGES = False


class TwitterTest(TembaTest):
    def setUp(self):
        super(TwitterTest, self).setUp()

        self.channel.delete()
        self.channel = Channel.create(self.org, self.user, None, 'TT', None, 'billy_bob',
                                      config={'oauth_token': 'abcdefghijklmnopqrstuvwxyz',
                                              'oauth_token_secret': '0123456789'},
                                      uuid='00000000-0000-0000-0000-000000001234')

        self.joe = self.create_contact("Joe", "+250788383383")

    def test_send(self):
        joe = self.create_contact("Joe", number="+250788383383", twitter="joe1981")
        testers = self.create_group("Testers", [joe])

        bcast = joe.send("This is a long message, longer than just 160 characters, it spans what was before "
                         "more than one message but which is now but one, solitary message, going off into the "
                         "Twitterverse to tweet away.",
                         self.admin, trigger_send=False)

        # our outgoing message
        msg = bcast.get_messages()[0]

        try:
            settings.SEND_MESSAGES = True

            with patch('twython.Twython.send_direct_message') as mock:
                mock.return_value = dict(id=1234567890)

                # manually send it off
                Channel.send_message(dict_to_struct('MsgStruct', msg.as_task_json()))

                # assert we were only called once
                self.assertEquals(1, mock.call_count)

                # check the status of the message is now sent
                msg = bcast.get_messages()[0]
                self.assertEquals(WIRED, msg.status)
                self.assertEquals('1234567890', msg.external_id)
                self.assertTrue(msg.sent_on)

                self.clear_cache()

            ChannelLog.objects.all().delete()

            with patch('twython.Twython.send_direct_message') as mock:
                mock.side_effect = TwythonError("Failed to send message")

                # manually send it off
                Channel.send_message(dict_to_struct('MsgStruct', msg.as_task_json()))

                # message should be marked as an error
                msg = bcast.get_messages()[0]
                self.assertEquals(ERRORED, msg.status)
                self.assertEquals(1, msg.error_count)
                self.assertTrue(msg.next_attempt)
                self.assertEquals("Failed to send message", ChannelLog.objects.get(msg=msg).description)

                self.clear_cache()

            ChannelLog.objects.all().delete()

            with patch('twython.Twython.send_direct_message') as mock:
                mock.side_effect = TwythonError("Different 403 error.", error_code=403)

                # manually send it off
                Channel.send_message(dict_to_struct('MsgStruct', msg.as_task_json()))

                # message should be marked as an error
                msg = bcast.get_messages()[0]
                self.assertEquals(ERRORED, msg.status)
                self.assertEquals(2, msg.error_count)
                self.assertTrue(msg.next_attempt)

                # should not fail the contact
                contact = Contact.objects.get(pk=joe.pk)
                self.assertFalse(contact.is_stopped)
                self.assertEqual(contact.user_groups.count(), 1)

                # should record the right error
                self.assertTrue(ChannelLog.objects.get(msg=msg).description.find("Different 403 error") >= 0)

            with patch('twython.Twython.send_direct_message') as mock:
                mock.side_effect = TwythonError("You cannot send messages to users who are not following you.",
                                                error_code=403)

                # manually send it off
                Channel.send_message(dict_to_struct('MsgStruct', msg.as_task_json()))

                # should fail the message
                msg = bcast.get_messages()[0]
                self.assertEquals(FAILED, msg.status)
                self.assertEquals(2, msg.error_count)

                # should be stopped
                contact = Contact.objects.get(pk=joe.pk)
                self.assertTrue(contact.is_stopped)
                self.assertEqual(contact.user_groups.count(), 0)

                self.clear_cache()

            joe.is_stopped = False
            joe.save()
            testers.update_contacts(self.user, [joe], add=True)

            with patch('twython.Twython.send_direct_message') as mock:
                mock.side_effect = TwythonError("There was an error sending your message: You can't send direct messages to this user right now.",
                                                error_code=403)

                # manually send it off
                Channel.send_message(dict_to_struct('MsgStruct', msg.as_task_json()))

                # should fail the message
                msg = bcast.get_messages()[0]
                self.assertEquals(FAILED, msg.status)
                self.assertEquals(2, msg.error_count)

                # should fail the contact permanently (i.e. removed from groups)
                contact = Contact.objects.get(pk=joe.pk)
                self.assertTrue(contact.is_stopped)
                self.assertEqual(contact.user_groups.count(), 0)

                self.clear_cache()

            joe.is_stopped = False
            joe.save()
            testers.update_contacts(self.user, [joe], add=True)

            with patch('twython.Twython.send_direct_message') as mock:
                mock.side_effect = TwythonError("Sorry, that page does not exist.", error_code=404)

                # manually send it off
                Channel.send_message(dict_to_struct('MsgStruct', msg.as_task_json()))

                # should fail the message
                msg = bcast.get_messages()[0]
                self.assertEqual(msg.status, FAILED)
                self.assertEqual(msg.error_count, 2)

                # should fail the contact permanently (i.e. removed from groups)
                contact = Contact.objects.get(pk=joe.pk)
                self.assertTrue(contact.is_stopped)
                self.assertEqual(contact.user_groups.count(), 0)

                self.clear_cache()

        finally:
            settings.SEND_MESSAGES = False


class MageHandlerTest(TembaTest):
    def setUp(self):
        super(MageHandlerTest, self).setUp()

        self.org.webhook = u'{"url": "http://fake.com/webhook.php"}'
        self.org.webhook_events = ALL_EVENTS
        self.org.save()

        self.joe = self.create_contact("Joe", number="+250788383383")

        self.dyn_group = self.create_group("Bobs", query="name has Bob")

    def create_contact_like_mage(self, name, twitter):
        """
        Creates a contact as if it were created in Mage, i.e. no event/group triggering or cache updating
        """
        contact = Contact.objects.create(org=self.org, name=name, is_active=True, is_blocked=False,
                                         uuid=uuid.uuid4(), is_stopped=False,
                                         modified_by=self.user, created_by=self.user,
                                         modified_on=timezone.now(), created_on=timezone.now())
        urn = ContactURN.objects.create(org=self.org, contact=contact,
                                        urn="twitter:%s" % twitter, scheme="twitter", path=twitter, priority="90")
        return contact, urn

    def create_message_like_mage(self, text, contact, contact_urn=None):
        """
        Creates a message as it if were created in Mage, i.e. no topup decrementing or cache updating
        """
        if not contact_urn:
            contact_urn = contact.get_urn(TEL_SCHEME)
        return Msg.all_messages.create(org=self.org, text=text,
                                       direction=INCOMING, created_on=timezone.now(),
                                       channel=self.channel, contact=contact, contact_urn=contact_urn)

    def test_handle_message(self):
        url = reverse('handlers.mage_handler', args=['handle_message'])
        headers = dict(HTTP_AUTHORIZATION='Token %s' % settings.MAGE_AUTH_TOKEN)

        msg_counts = SystemLabel.get_counts(self.org)
        self.assertEqual(0, msg_counts[SystemLabel.TYPE_INBOX])
        self.assertEqual(0, msg_counts[SystemLabel.TYPE_FLOWS])

        contact_counts = ContactGroup.get_system_group_counts(self.org)
        self.assertEqual(1, contact_counts[ContactGroup.TYPE_ALL])
        self.assertEqual(1000, self.org.get_credits_remaining())

        msg = self.create_message_like_mage(text="Hello 1", contact=self.joe)

        msg_counts = SystemLabel.get_counts(self.org)
        self.assertEqual(0, msg_counts[SystemLabel.TYPE_INBOX])

        contact_counts = ContactGroup.get_system_group_counts(self.org)
        self.assertEqual(1, contact_counts[ContactGroup.TYPE_ALL])

        self.assertEqual(1000, self.org.get_credits_remaining())

        # check that GET doesn't work
        response = self.client.get(url, dict(message_id=msg.pk), **headers)
        self.assertEqual(405, response.status_code)

        # check that POST does work
        response = self.client.post(url, dict(message_id=msg.pk, new_contact=False), **headers)
        self.assertEqual(200, response.status_code)

        # check that new message is handled and has a topup
        msg = Msg.all_messages.get(pk=msg.pk)
        self.assertEqual('H', msg.status)
        self.assertEqual(self.welcome_topup, msg.topup)

        # check for a web hook event
        event = json.loads(WebHookEvent.objects.get(org=self.org, event=SMS_RECEIVED).data)
        self.assertEqual(msg.id, event['sms'])

        msg_counts = SystemLabel.get_counts(self.org)
        self.assertEqual(1, msg_counts[SystemLabel.TYPE_INBOX])

        contact_counts = ContactGroup.get_system_group_counts(self.org)
        self.assertEqual(1, contact_counts[ContactGroup.TYPE_ALL])

        self.assertEqual(999, self.org.get_credits_remaining())

        # check that a message that has a topup, doesn't decrement twice
        msg = self.create_message_like_mage(text="Hello 2", contact=self.joe)
        msg.topup_id = self.org.decrement_credit()
        msg.save()

        self.client.post(url, dict(message_id=msg.pk, new_contact=False), **headers)
        msg_counts = SystemLabel.get_counts(self.org)
        self.assertEqual(2, msg_counts[SystemLabel.TYPE_INBOX])

        contact_counts = ContactGroup.get_system_group_counts(self.org)
        self.assertEqual(1, contact_counts[ContactGroup.TYPE_ALL])

        self.assertEqual(998, self.org.get_credits_remaining())

        # simulate scenario where Mage has added new contact with name that should put it into a dynamic group
        mage_contact, mage_contact_urn = self.create_contact_like_mage("Bob", "bobby81")
        msg = self.create_message_like_mage(text="Hello via Mage", contact=mage_contact, contact_urn=mage_contact_urn)

        response = self.client.post(url, dict(message_id=msg.pk, new_contact=True), **headers)
        self.assertEqual(200, response.status_code)

        msg = Msg.all_messages.get(pk=msg.pk)
        self.assertEqual('H', msg.status)
        self.assertEqual(self.welcome_topup, msg.topup)

        msg_counts = SystemLabel.get_counts(self.org)
        self.assertEqual(3, msg_counts[SystemLabel.TYPE_INBOX])

        contact_counts = ContactGroup.get_system_group_counts(self.org)
        self.assertEqual(2, contact_counts[ContactGroup.TYPE_ALL])

        self.assertEqual(997, self.org.get_credits_remaining())

        # check that contact ended up dynamic group
        self.assertEqual([mage_contact], list(self.dyn_group.contacts.order_by('name')))

        # check invalid auth key
        response = self.client.post(url, dict(message_id=msg.pk), **dict(HTTP_AUTHORIZATION='Token xyz'))
        self.assertEqual(401, response.status_code)

        # check rejection of empty or invalid msgId
        response = self.client.post(url, dict(), **headers)
        self.assertEqual(400, response.status_code)
        response = self.client.post(url, dict(message_id='xx'), **headers)
        self.assertEqual(400, response.status_code)

    def test_follow_notification(self):
        url = reverse('handlers.mage_handler', args=['follow_notification'])
        headers = dict(HTTP_AUTHORIZATION='Token %s' % settings.MAGE_AUTH_TOKEN)

        flow = self.create_flow()

        channel = Channel.create(self.org, self.user, None, 'TT', "Twitter Channel", address="billy_bob")

        Trigger.objects.create(created_by=self.user, modified_by=self.user, org=self.org,
                               trigger_type=Trigger.TYPE_FOLLOW, flow=flow, channel=channel)

        contact = self.create_contact("Mary Jo", twitter='mary_jo')
        urn = contact.get_urn(TWITTER_SCHEME)

        response = self.client.post(url, dict(channel_id=channel.id, contact_urn_id=urn.id), **headers)
        self.assertEqual(200, response.status_code)
        self.assertEqual(1, flow.runs.all().count())

        contact_counts = ContactGroup.get_system_group_counts(self.org)
        self.assertEqual(2, contact_counts[ContactGroup.TYPE_ALL])

        # simulate scenario where Mage has added new contact with name that should put it into a dynamic group
        mage_contact, mage_contact_urn = self.create_contact_like_mage("Bob", "bobby81")

        response = self.client.post(url, dict(channel_id=channel.id,
                                              contact_urn_id=mage_contact_urn.id, new_contact=True), **headers)
        self.assertEqual(200, response.status_code)
        self.assertEqual(2, flow.runs.all().count())

        # check that contact ended up dynamic group
        self.assertEqual([mage_contact], list(self.dyn_group.contacts.order_by('name')))

        # check contact count updated
        contact_counts = ContactGroup.get_system_group_counts(self.org)
        self.assertEqual(contact_counts[ContactGroup.TYPE_ALL], 3)


class StartMobileTest(TembaTest):
    def setUp(self):
        super(StartMobileTest, self).setUp()

        self.channel.delete()
        self.channel = Channel.create(self.org, self.user, 'UA', 'ST', None, '1212',
                                      config=dict(username='st-user', password='st-password'),
                                      uuid='00000000-0000-0000-0000-000000001234')

    def test_received(self):
        body = """
        <message>
        <service type="sms" timestamp="1450450974" auth="asdfasdf" request_id="msg1"/>
        <from>+250788123123</from>
        <to>1515</to>
        <body content-type="content-type" encoding="utf8">Hello World</body>
        </message>
        """
        callback_url = reverse('handlers.start_handler', args=['receive', self.channel.uuid])
        response = self.client.post(callback_url, content_type='application/xml', data=body)

        self.assertEquals(200, response.status_code)

        # load our message
        sms = Msg.all_messages.get()
        self.assertEquals('+250788123123', sms.contact.get_urn(TEL_SCHEME).path)
        self.assertEquals(INCOMING, sms.direction)
        self.assertEquals(self.org, sms.org)
        self.assertEquals(self.channel, sms.channel)
        self.assertEquals("Hello World", sms.text)

        # try it with an invalid body
        response = self.client.post(callback_url, content_type='application/xml', data="invalid body")

        # should get a 400, as the body is invalid
        self.assertEquals(400, response.status_code)

        Msg.all_messages.all().delete()

        # empty text element from Start Mobile we create "" message
        body = """
        <message>
        <service type="sms" timestamp="1450450974" auth="asdfasdf" request_id="msg1"/>
        <from>+250788123123</from>
        <to>1515</to>
        <body content-type="content-type" encoding="utf8"></body>
        </message>
        """
        response = self.client.post(callback_url, content_type='application/xml', data=body)

        self.assertEquals(200, response.status_code)

        # load our message
        sms = Msg.all_messages.get()
        self.assertEquals('+250788123123', sms.contact.get_urn(TEL_SCHEME).path)
        self.assertEquals(INCOMING, sms.direction)
        self.assertEquals(self.org, sms.org)
        self.assertEquals(self.channel, sms.channel)
        self.assertEquals("", sms.text)

        # try it with an invalid channel
        callback_url = reverse('handlers.start_handler', args=['receive', '1234-asdf'])
        response = self.client.post(callback_url, content_type='application/xml', data=body)

        # should get 400 as the channel wasn't found
        self.assertEquals(400, response.status_code)

    def test_send(self):
        joe = self.create_contact("Joe", "+977788123123")
        bcast = joe.send("Вітаємо в U-Report, системі опитувань про майбутнє країни.Зараз невеличка реєстрація.?",
                         self.admin, trigger_send=False)

        # our outgoing sms
        sms = bcast.get_messages()[0]

        try:
            settings.SEND_MESSAGES = True

            with patch('requests.post') as mock:
                mock.return_value = MockResponse(200,
                                                 """<status date='Wed, 25 May 2016 17:29:56 +0300'>
                                                 <id>380502535130309161501</id><state>Accepted</state></status>""")

                # manually send it off
                Channel.send_message(dict_to_struct('MsgStruct', sms.as_task_json()))

                # check the status of the message is now sent
                msg = bcast.get_messages()[0]
                self.assertEquals(WIRED, msg.status)
                self.assertTrue(msg.sent_on)
                self.assertEqual(msg.external_id, "380502535130309161501")

                self.assertEqual('http://bulk.startmobile.com.ua/clients.php', mock.call_args[0][0])
                self.clear_cache()

            # return 400
            with patch('requests.post') as mock:
                mock.return_value = MockResponse(400, "Error", method='POST')

                # manually send it off
                Channel.send_message(dict_to_struct('MsgStruct', sms.as_task_json()))

                # message should be marked as an error
                msg = bcast.get_messages()[0]
                self.assertEquals(ERRORED, msg.status)
                self.assertEquals(1, msg.error_count)
                self.assertTrue(msg.next_attempt)
                self.clear_cache()

            # return invalid XML
            with patch('requests.post') as mock:
                mock.return_value = MockResponse(200, "<error>This is an error</error>", method='POST')

                # manually send it off
                Channel.send_message(dict_to_struct('MsgStruct', sms.as_task_json()))

                # message should be marked as an error
                msg = bcast.get_messages()[0]
                self.assertEquals(ERRORED, msg.status)
                self.assertEquals(1, msg.error_count)
                self.assertTrue(msg.next_attempt)
                self.clear_cache()

        finally:
            settings.SEND_MESSAGES = False


class ChikkaTest(TembaTest):
    def setUp(self):
        super(ChikkaTest, self).setUp()

        self.channel.delete()
        self.channel = Channel.create(self.org, self.user, 'PH', CHIKKA, None, '920920',
                                      uuid='00000000-0000-0000-0000-000000001234')

        config = {USERNAME: 'username', PASSWORD: 'password'}
        self.channel.config = json.dumps(config)
        self.channel.save()

    def test_status(self):
        # try with an invalid channel uuid
        data = dict(message_type='outgoing', message_id=1001, status='FAILED')
        response = self.client.post(reverse('handlers.chikka_handler', args=['not-real-uuid']), data)
        self.assertEquals(400, response.status_code)

        # ok, try with a valid uuid, but invalid message id 1001, should return 400 as well
        response = self.client.post(reverse('handlers.chikka_handler', args=[self.channel.uuid]), data)
        self.assertEquals(400, response.status_code)

        # ok, lets create an outgoing message to update
        joe = self.create_contact("Joe Biden", "+63911231234")
        broadcast = joe.send("Hey Joe, it's Obama, pick up!", self.admin)
        sms = broadcast.get_messages()[0]
        data['message_id'] = sms.id

        # valid id, invalid status, 400
        data['status'] = 'INVALID'
        response = self.client.post(reverse('handlers.chikka_handler', args=[self.channel.uuid]), data)
        self.assertEquals(400, response.status_code)

        def assertStatus(sms, status, assert_status):
            sms.status = WIRED
            sms.save()

            data['status'] = status
            response = self.client.post(reverse('handlers.chikka_handler', args=[self.channel.uuid]), data)
            self.assertEquals(200, response.status_code)
            updated_sms = Msg.all_messages.get(pk=sms.id)
            self.assertEquals(assert_status, updated_sms.status)

        assertStatus(sms, 'FAILED', FAILED)
        assertStatus(sms, 'SENT', SENT)

    def test_receive(self):
        data = dict(message_type='incoming', mobile_number='639178020779', request_id='4004',
                    message='Hello World!', timestamp='1457670059.69')
        callback_url = reverse('handlers.chikka_handler', args=[self.channel.uuid])
        response = self.client.post(callback_url, data)

        self.assertEquals(200, response.status_code)

        # load our message
        sms = Msg.all_messages.get()
        self.assertEquals("+639178020779", sms.contact.get_urn(TEL_SCHEME).path)
        self.assertEquals(INCOMING, sms.direction)
        self.assertEquals(self.org, sms.org)
        self.assertEquals(self.channel, sms.channel)
        self.assertEquals("Hello World!", sms.text)
        self.assertEquals('4004', sms.external_id)
        self.assertEquals(sms.created_on.date(), date(day=11, month=3, year=2016))

    def test_send(self):
        joe = self.create_contact("Joe", '+63911231234')

        # incoming message for a reply test
        incoming = Msg.create_incoming(self.channel, 'tel:+63911231234', "incoming message")
        incoming.external_id = '4004'
        incoming.save()

        bcast = joe.send("Test message", self.admin, trigger_send=False)

        # our outgoing sms
        sms = bcast.get_messages()[0]

        try:
            settings.SEND_MESSAGES = True

            with patch('requests.post') as mock:
                mock.return_value = MockResponse(200, "Success", method='POST')

                # manually send it off
                Channel.send_message(dict_to_struct('MsgStruct', sms.as_task_json()))

                # check the status of the message is now sent
                msg = bcast.get_messages()[0]
                self.assertEquals(WIRED, msg.status)
                self.assertTrue(msg.sent_on)

                # check we were called as a send
                self.assertEqual(mock.call_args[1]['data']['message_type'], 'SEND')
                self.clear_cache()

            with patch('requests.post') as mock:
                mock.return_value = MockResponse(200, "Success", method='POST')

                sms.response_to = incoming
                sms.save()

                # manually send it off
                Channel.send_message(dict_to_struct('MsgStruct', sms.as_task_json()))

                # check the status of the message is now sent
                msg = bcast.get_messages()[0]
                self.assertEquals(WIRED, msg.status)
                self.assertTrue(msg.sent_on)

                # assert that we were called as a reply
                self.assertEqual(mock.call_args[1]['data']['message_type'], 'REPLY')
                self.assertEqual(mock.call_args[1]['data']['request_id'], '4004')
                self.clear_cache()

            with patch('requests.get') as mock:
                mock.side_effect = Exception("Couldn't reach server")
                mock.return_value = MockResponse(400, "Error", method='POST')

                # manually send it off
                Channel.send_message(dict_to_struct('MsgStruct', sms.as_task_json()))

                # message should be marked as an error
                msg = bcast.get_messages()[0]
                self.assertEquals(ERRORED, msg.status)
                self.assertEquals(1, msg.error_count)
                self.assertTrue(msg.next_attempt)

                self.clear_cache()

            with patch('requests.get') as mock:
                mock.side_effect = Exception("Couldn't reach server")
                Channel.send_message(dict_to_struct('MsgStruct', sms.as_task_json()))

                # should also have an error
                msg = bcast.get_messages()[0]
                self.assertEquals(ERRORED, msg.status)
                self.assertEquals(1, msg.error_count)
                self.assertTrue(msg.next_attempt)

        finally:
            settings.SEND_MESSAGES = False


class JasminTest(TembaTest):
    def setUp(self):
        super(JasminTest, self).setUp()

        self.channel.delete()
        self.channel = Channel.create(self.org, self.user, 'RW', 'JS', None, '1234',
                                      config=dict(username='jasmin-user', password='jasmin-pass', send_url='http://foo/'),
                                      uuid='00000000-0000-0000-0000-000000001234')

    def tearDown(self):
        super(JasminTest, self).tearDown()
        settings.SEND_MESSAGES = False

    def test_status(self):
        # ok, what happens with an invalid uuid?
        data = dict(id="-1", dlvr="0", err="0")
        response = self.client.post(reverse('handlers.jasmin_handler', args=['status', 'not-real-uuid']), data)
        self.assertEquals(400, response.status_code)

        # ok, try with a valid uuid, but invalid message id -1
        delivery_url = reverse('handlers.jasmin_handler', args=['status', self.channel.uuid])
        response = self.client.post(delivery_url, data)
        self.assertEquals(400, response.status_code)

        # ok, lets create an outgoing message to update
        joe = self.create_contact("Joe Biden", "+254788383383")
        broadcast = joe.send("Hey Joe, it's Obama, pick up!", self.admin)
        sms = broadcast.get_messages()[0]
        sms.external_id = "jasmin-external-id"
        sms.save()

        data['id'] = sms.external_id

        def assertStatus(sms, dlvrd, err, assert_status):
            data['dlvrd'] = dlvrd
            data['err'] = err
            response = self.client.post(reverse('handlers.jasmin_handler', args=['status', self.channel.uuid]), data)
            self.assertEquals(200, response.status_code)
            sms = Msg.all_messages.get(pk=sms.id)
            self.assertEquals(assert_status, sms.status)

        assertStatus(sms, 0, 0, WIRED)
        assertStatus(sms, 1, 0, DELIVERED)
        assertStatus(sms, 0, 1, FAILED)

    def test_receive(self):
        from temba.utils import gsm7

        data = {
            'to': '1234',
            'from': '0788383383',
            'coding': '0',
            'content': gsm7.encode("événement")[0],
            'id': 'external1'
        }
        callback_url = reverse('handlers.jasmin_handler', args=['receive', self.channel.uuid])
        response = self.client.post(callback_url, data)

        self.assertEqual(response.status_code, 200)
        self.assertEqual(response.content, "ACK/Jasmin")

        # load our message
        sms = Msg.all_messages.get()
        self.assertEquals("+250788383383", sms.contact.get_urn(TEL_SCHEME).path)
        self.assertEquals(INCOMING, sms.direction)
        self.assertEquals(self.org, sms.org)
        self.assertEquals(self.channel, sms.channel)
        self.assertEquals("événement", sms.text)

    def test_send(self):
        from temba.utils import gsm7

        joe = self.create_contact("Joe", "+250788383383")
        bcast = joe.send("événement", self.admin, trigger_send=False)

        # our outgoing sms
        sms = bcast.get_messages()[0]

        settings.SEND_MESSAGES = True

        with patch('requests.get') as mock:
            mock.return_value = MockResponse(200, 'Success "07033084-5cfd-4812-90a4-e4d24ffb6e3d"')

            # manually send it off
            Channel.send_message(dict_to_struct('MsgStruct', sms.as_task_json()))

            # check the status of the message is now sent
            msg = bcast.get_messages()[0]
            self.assertEqual(msg.status, WIRED)
            self.assertTrue(msg.sent_on)
            self.assertEqual(msg.external_id, '07033084-5cfd-4812-90a4-e4d24ffb6e3d')

            # assert we were properly encoded
            self.assertEqual(mock.call_args[1]['params']['content'], gsm7.encode('événement')[0])

            self.clear_cache()

        with patch('requests.get') as mock:
            mock.return_value = MockResponse(412, 'Error “No route found”')

            # manually send it off
            Channel.send_message(dict_to_struct('MsgStruct', sms.as_task_json()))

            # check the status of the message now errored
            msg = bcast.get_messages()[0]
            self.assertEquals(ERRORED, msg.status)


class MbloxTest(TembaTest):
    def setUp(self):
        super(MbloxTest, self).setUp()

        self.channel.delete()
        self.channel = Channel.create(self.org, self.user, 'RW', 'MB', None, '1234',
                                      config=dict(username='mbox-user', password='mblox-pass'),
                                      uuid='00000000-0000-0000-0000-000000001234')

    def tearDown(self):
        super(MbloxTest, self).tearDown()
        settings.SEND_MESSAGES = False

    def test_dlr(self):
        # invalid uuid
        data = dict(batch_id="-1", status="Failed", type="recipient_delivery_report_sms")
        response = self.client.post(reverse('handlers.mblox_handler', args=['not-real-uuid']), json.dumps(data),
                                    content_type="application/json")
        self.assertEquals(400, response.status_code)

        delivery_url = reverse('handlers.mblox_handler', args=[self.channel.uuid])

        # missing batch_id param
        data = dict(status="Failed", type="recipient_delivery_report_sms")
        response = self.client.post(delivery_url, json.dumps(data), content_type="application/json")
        self.assertEquals(400, response.status_code)

        # missing type params
        data = dict(status="Failed")
        response = self.client.post(delivery_url, json.dumps(data), content_type="application/json")
        self.assertEquals(400, response.status_code)

        # valid uuid, invalid batch_id
        data = dict(batch_id="-1", status="Failed", type="recipient_delivery_report_sms")
        response = self.client.post(delivery_url, json.dumps(data), content_type="application/json")
        self.assertEquals(400, response.status_code)

        # create test message to update
        joe = self.create_contact("Joe Biden", "+254788383383")
        broadcast = joe.send("Hey Joe, it's Obama, pick up!", self.admin)
        msg = broadcast.get_messages()[0]
        msg.external_id = "mblox-id"
        msg.save()

        data['batch_id'] = msg.external_id

        def assertStatus(msg, status, assert_status):
            Msg.all_messages.filter(id=msg.id).update(status=WIRED)
            data['status'] = status
            response = self.client.post(delivery_url, json.dumps(data), content_type="application/json")
            self.assertEquals(200, response.status_code)
            self.assertEqual(response.content, "SMS Updated: %d" % msg.id)
            msg = Msg.all_messages.get(pk=msg.id)
            self.assertEquals(assert_status, msg.status)

        assertStatus(msg, "Delivered", DELIVERED)
        assertStatus(msg, "Dispatched", SENT)
        assertStatus(msg, "Aborted", FAILED)
        assertStatus(msg, "Rejected", FAILED)
        assertStatus(msg, "Failed", FAILED)
        assertStatus(msg, "Expired", FAILED)

    def test_receive(self):
        data = {
            "id": "OzQ5UqIOdoY8",
            "from": "12067799294",
            "to": "18444651185",
            "body": "MO",
            "type": "mo_text",
            "received_at": "2016-03-30T19:33:06.643Z"
        }
        callback_url = reverse('handlers.mblox_handler', args=[self.channel.uuid])
        response = self.client.post(callback_url, json.dumps(data), content_type="application/json")

        msg = Msg.all_messages.get()

        self.assertEqual(response.status_code, 200)
        self.assertEqual(response.content, "SMS Accepted: %d" % msg.id)

        # load our message
        self.assertEqual(msg.contact.get_urn(TEL_SCHEME).path, "+12067799294")
        self.assertEqual(msg.direction, INCOMING)
        self.assertEqual(msg.org, self.org)
        self.assertEqual(msg.channel, self.channel)
        self.assertEqual(msg.text, "MO")
        self.assertEqual(msg.created_on.date(), date(day=30, month=3, year=2016))

    def test_send(self):
        joe = self.create_contact("Joe", "+250788383383")
        bcast = joe.send("MT", self.admin, trigger_send=False)

        # our outgoing sms
        sms = bcast.get_messages()[0]
        settings.SEND_MESSAGES = True

        with patch('requests.post') as mock:
            mock.return_value = MockResponse(200, '{ "id":"OzYDlvf3SQVc" }')

            # manually send it off
            Channel.send_message(dict_to_struct('MsgStruct', sms.as_task_json()))

            # check the status of the message is now sent
            msg = bcast.get_messages()[0]
            self.assertEqual(msg.status, WIRED)
            self.assertTrue(msg.sent_on)
            self.assertEqual(msg.external_id, 'OzYDlvf3SQVc')
            self.clear_cache()

        with patch('requests.get') as mock:
            mock.return_value = MockResponse(412, 'Error')

            # manually send it off
            Channel.send_message(dict_to_struct('MsgStruct', sms.as_task_json()))

            # check the status of the message now errored
            msg = bcast.get_messages()[0]
            self.assertEquals(ERRORED, msg.status)


class FacebookTest(TembaTest):
<<<<<<< HEAD
=======

    TEST_INCOMING = """
    {
        "entry": [{
          "id": "208685479508187",
          "messaging": [{
            "message": {
              "text": "hello world",
              "mid": "external_id"
            },
            "recipient": {
              "id": "1234"
            },
            "sender": {
              "id": "5678"
            },
            "timestamp": 1459991487970
          }],
          "time": 1459991487970
        }]
    }
    """

>>>>>>> 7702a38a
    def setUp(self):
        super(FacebookTest, self).setUp()

        self.channel.delete()
        self.channel = Channel.create(self.org, self.user, None, 'FB', None, '1234',
                                      config={AUTH_TOKEN: 'auth'},
                                      uuid='00000000-0000-0000-0000-000000001234')

    def tearDown(self):
        super(FacebookTest, self).tearDown()
        settings.SEND_MESSAGES = False

    def test_dlr(self):
        # invalid uuid
        body = dict()
        response = self.client.post(reverse('handlers.facebook_handler', args=['invalid']), json.dumps(body),
                                    content_type="application/json")
        self.assertEquals(400, response.status_code)

        # invalid body
        response = self.client.post(reverse('handlers.facebook_handler', args=[self.channel.uuid]), json.dumps(body),
                                    content_type="application/json")
        self.assertEquals(400, response.status_code)

        # no known msgs, gracefully ignore
        body = dict(entry=[dict()])
        response = self.client.post(reverse('handlers.facebook_handler', args=[self.channel.uuid]), json.dumps(body),
                                    content_type="application/json")
        self.assertEquals(200, response.status_code)

        # create test message to update
        joe = self.create_contact("Joe Biden", urn='facebook:1234')
        broadcast = joe.send("Hey Joe, it's Obama, pick up!", self.admin)
        msg = broadcast.get_messages()[0]
        msg.external_id = "mblox-id"
        msg.save()

        body = dict(entry=[dict(messaging=[dict(delivery=dict(mids=[msg.external_id]))])])
        response = self.client.post(reverse('handlers.facebook_handler', args=[self.channel.uuid]), json.dumps(body),
                                    content_type='application/json')

        self.assertEqual(response.status_code, 200)

        msg.refresh_from_db()
        self.assertEqual(msg.status, DELIVERED)

    def test_affinity(self):
        data = json.loads(FacebookTest.TEST_INCOMING)

        with patch('requests.get') as mock_get:
            mock_get.return_value = MockResponse(200, '{"first_name": "Ben","last_name": "Haggerty"}')

            callback_url = reverse('handlers.facebook_handler', args=[self.channel.uuid])
            response = self.client.post(callback_url, json.dumps(data), content_type="application/json")
            self.assertEqual(response.status_code, 200)

            # check the channel affinity for our URN
            urn = ContactURN.objects.get(urn='facebook:5678')
            self.assertEqual(self.channel, urn.channel)

            # create another facebook channel
            channel2 = Channel.create(self.org, self.user, None, 'FB', None, '1234',
                                      config={AUTH_TOKEN: 'auth'},
                                      uuid='00000000-0000-0000-0000-000000012345')

            # have to change the message so we don't treat it as a duplicate
            data['entry'][0]['messaging'][0]['message']['text'] = '2nd Message'
            data['entry'][0]['messaging'][0]['message']['mid'] = 'external_id_2'

            callback_url = reverse('handlers.facebook_handler', args=[channel2.uuid])
            response = self.client.post(callback_url, json.dumps(data), content_type="application/json")
            self.assertEqual(response.status_code, 200)

            urn = ContactURN.objects.get(urn='facebook:5678')
            self.assertEqual(channel2, urn.channel)

    def test_ignored_webhooks(self):
        TEST_PAYLOAD = """{
          "object": "page",
          "entry": [{
            "id": "208685479508187",
            "time": 1459991487970,
            "messaging": []
          }]
        }"""

        READ_ENTRY = """
        {
          "sender":{ "id":"1001" },
          "recipient":{ "id":"%s" },
          "timestamp":1458668856463,
          "read":{
            "watermark":1458668856253,
            "seq":38
          }
        }
        """

        ECHO_ENTRY = """{
          "sender": {"id": "1001"},
          "recipient": {"id": "%s"},
          "timestamp": 1467905036620,
          "message": {
            "is_echo": true,
            "app_id": 1077392885670130,
            "mid": "mid.1467905036543:c721a8364e45388954",
            "seq": 4,
            "text": "Echo Test"
          }
        }
        """

        LINK_ENTRY = """{
          "sender":{
            "id":"1001"
          },
          "recipient":{
            "id":"%s"
          },
          "timestamp":1234567890,
          "account_linking":{
            "status":"linked",
            "authorization_code":"PASS_THROUGH_AUTHORIZATION_CODE"
          }
        }
        """

        AUTH_ENTRY = """{
          "sender":{
            "id":"1001"
          },
          "recipient":{
            "id":"%s"
          },
          "timestamp":1234567890,
          "optin":{
            "ref":"PASS_THROUGH_PARAM"
          }
        }
        """

        callback_url = reverse('handlers.facebook_handler', args=[self.channel.uuid])
        for entry in (READ_ENTRY, ECHO_ENTRY, LINK_ENTRY, AUTH_ENTRY):
            payload = json.loads(TEST_PAYLOAD)
            payload['entry'][0]['messaging'].append(json.loads(entry % self.channel.address))

            with patch('requests.get') as mock_get:
                mock_get.return_value = MockResponse(200, '{"first_name": "Ben","last_name": "Haggerty"}')
                response = self.client.post(callback_url, json.dumps(payload), content_type="application/json")

                # ignored but 200
                self.assertEqual(response.status_code, 200)
                self.assertContains(response, "Ignored")

    def test_receive(self):
        data = json.loads(FacebookTest.TEST_INCOMING)
        callback_url = reverse('handlers.facebook_handler', args=[self.channel.uuid])

        with patch('requests.get') as mock_get:
            mock_get.return_value = MockResponse(200, '{"first_name": "Ben","last_name": "Haggerty"}')
            response = self.client.post(callback_url, json.dumps(data), content_type="application/json")

            msg = Msg.all_messages.get()

            self.assertEqual(response.status_code, 200)

            # load our message
            self.assertEqual(msg.contact.get_urn(FACEBOOK_SCHEME).path, "5678")
            self.assertEqual(msg.direction, INCOMING)
            self.assertEqual(msg.org, self.org)
            self.assertEqual(msg.channel, self.channel)
            self.assertEqual(msg.text, "hello world")
            self.assertEqual(msg.external_id, "external_id")

            # make sure our contact's name was populated
            self.assertEqual(msg.contact.name, 'Ben Haggerty')

            Msg.all_messages.all().delete()
            Contact.all().delete()

        # simulate a failure to fetch contact data
        with patch('requests.get') as mock_get:
            mock_get.return_value = MockResponse(400, '{"error": "Unable to look up profile data"}')
            response = self.client.post(callback_url, json.dumps(data), content_type="application/json")

            self.assertEqual(response.status_code, 200)

            msg = Msg.all_messages.get()

            self.assertEqual(msg.contact.get_urn(FACEBOOK_SCHEME).path, "5678")
            self.assertIsNone(msg.contact.name)

            Msg.all_messages.all().delete()
            Contact.all().delete()

        # simulate an exception
        with patch('requests.get') as mock_get:
            mock_get.return_value = MockResponse(200, 'Invalid JSON')
            response = self.client.post(callback_url, json.dumps(data), content_type="application/json")

            self.assertEqual(response.status_code, 200)

            msg = Msg.all_messages.get()

            self.assertEqual(msg.contact.get_urn(FACEBOOK_SCHEME).path, "5678")
            self.assertIsNone(msg.contact.name)

            Msg.all_messages.all().delete()
            Contact.all().delete()

        # now with a anon org, shouldn't try to look things up
        self.org.is_anon = True
        self.org.save()

        with patch('requests.get') as mock_get:
            response = self.client.post(callback_url, json.dumps(data), content_type="application/json")

            self.assertEqual(response.status_code, 200)

            msg = Msg.all_messages.get()

            self.assertEqual(msg.contact.get_urn(FACEBOOK_SCHEME).path, "5678")
            self.assertIsNone(msg.contact.name)
            self.assertEqual(mock_get.call_count, 0)

            Msg.all_messages.all().delete()
            self.org.is_anon = False
            self.org.save()

        # rich media
        data = """
        {
        "entry": [{
          "id": 208685479508187,
          "messaging": [{
            "message": {
              "attachments": [{
                "payload": { "url": "http://mediaurl.com/img.gif" }
              }],
              "mid": "external_id"
            },
            "recipient": {
              "id": 1234
            },
            "sender": {
              "id": 5678
            },
            "timestamp": 1459991487970
          }],
          "time": 1459991487970
        }]}
        """
        data = json.loads(data)
        response = self.client.post(callback_url, json.dumps(data), content_type="application/json")

        msg = Msg.all_messages.get()

        self.assertEqual(response.status_code, 200)
        self.assertEqual(msg.text, "http://mediaurl.com/img.gif")

        # link attachment
        data = """{
          "object":"page",
          "entry":[{
            "id":"32408604530",
            "time":1468418021822,
            "messaging":[{
              "sender":{"id":"5678"},
              "recipient":{"id":"1234"},
              "timestamp":1468417833159,
              "message": {
                "mid":"external_id",
                "seq":11242,
                "attachments":[{
                  "title":"Get in touch with us.",
                  "url": "http:\x5c/\x5c/m.me\x5c/",
                  "type": "fallback",
                  "payload": null
                }]
              }
            }]
          }]
        }
        """
        Msg.all_messages.all().delete()

        data = json.loads(data)
        response = self.client.post(callback_url, json.dumps(data), content_type="application/json")

        msg = Msg.all_messages.get()

        self.assertEqual(response.status_code, 200)
        self.assertEqual(msg.text, "Get in touch with us.\nhttp://m.me/")

    def test_send(self):
        joe = self.create_contact("Joe", urn="facebook:1234")
        bcast = joe.send("Facebook Msg", self.admin, trigger_send=False)

        # our outgoing sms
        sms = bcast.get_messages()[0]
        settings.SEND_MESSAGES = True

        with patch('requests.post') as mock:
            mock.return_value = MockResponse(200, '{"recipient_id":"1234", '
                                                  '"message_id":"mid.external"}')

            # manually send it off
            Channel.send_message(dict_to_struct('MsgStruct', sms.as_task_json()))

            # check the status of the message is now sent
            msg = bcast.get_messages()[0]
            self.assertEqual(msg.status, WIRED)
            self.assertTrue(msg.sent_on)
            self.assertEqual(msg.external_id, 'mid.external')
            self.clear_cache()

        with patch('requests.get') as mock:
            mock.return_value = MockResponse(412, 'Error')

            # manually send it off
            Channel.send_message(dict_to_struct('MsgStruct', sms.as_task_json()))

            # check the status of the message now errored
            msg = bcast.get_messages()[0]
            self.assertEquals(ERRORED, msg.status)<|MERGE_RESOLUTION|>--- conflicted
+++ resolved
@@ -43,13 +43,14 @@
 from urllib import urlencode
 from .models import Channel, ChannelCount, ChannelEvent, SyncEvent, Alert, ChannelLog, CHIKKA, TELEGRAM
 from .models import PLIVO_AUTH_ID, PLIVO_AUTH_TOKEN, PLIVO_APP_ID, TEMBA_HEADERS
-from .models import TWILIO, ANDROID, TWITTER, API_ID, USERNAME, PASSWORD, PAGE_NAME, AUTH_TOKEN, TWIML_API
+from .models import TWILIO, ANDROID, TWITTER, API_ID, USERNAME, PASSWORD, PAGE_NAME, AUTH_TOKEN
 from .models import ENCODING, SMART_ENCODING, SEND_URL, SEND_METHOD, NEXMO_UUID, UNICODE_ENCODING, NEXMO
 from .tasks import check_channels_task, squash_channelcounts
 from .views import TWILIO_SUPPORTED_COUNTRIES
 
 
 class ChannelTest(TembaTest):
+
     def setUp(self):
         super(ChannelTest, self).setUp()
 
@@ -440,9 +441,9 @@
 
         # simulate a sync in back in two hours
         post_data = dict(cmds=[
-            # device details status
-            dict(cmd="status", p_sts="CHA", p_src="BAT", p_lvl="60",
-                 net="UMTS", pending=[], retry=[])])
+                         # device details status
+                         dict(cmd="status", p_sts="CHA", p_src="BAT", p_lvl="60",
+                              net="UMTS", pending=[], retry=[])])
         self.sync(channel, post_data)
         sync_event = SyncEvent.objects.all()[0]
         sync_event.created_on = timezone.now() - timedelta(hours=2)
@@ -507,6 +508,7 @@
 
         ts = int(time.time())
         if not signature:
+
             # sign the request
             key = str(channel.secret) + str(ts)
             signature = hmac.new(key=key, msg=bytes(post_data), digestmod=hashlib.sha256).digest()
@@ -633,16 +635,16 @@
 
     def test_read(self):
         post_data = dict(cmds=[
-            # device details status
-            dict(cmd="status", p_sts="CHA", p_src="BAT", p_lvl="60",
-                 net="UMTS", pending=[], retry=[])])
+                         # device details status
+                         dict(cmd="status", p_sts="CHA", p_src="BAT", p_lvl="60",
+                              net="UMTS", pending=[], retry=[])])
 
         # now send the channel's updates
         self.sync(self.tel_channel, post_data)
         post_data = dict(cmds=[
-            # device details status
-            dict(cmd="status", p_sts="FUL", p_src="AC", p_lvl="100",
-                 net="WIFI", pending=[], retry=[])])
+                         # device details status
+                         dict(cmd="status", p_sts="FUL", p_src="AC", p_lvl="100",
+                              net="WIFI", pending=[], retry=[])])
 
         # now send the channel's updates
         self.sync(self.tel_channel, post_data)
@@ -1221,6 +1223,7 @@
         self.assertEquals('T', twilio_channel.channel_type)
 
         with patch('temba.tests.MockTwilioClient.MockPhoneNumbers.update') as mock_numbers:
+
             # our twilio channel removal should fail on bad auth
             mock_numbers.side_effect = TwilioRestException(401, 'http://twilio', msg='Authentication Failure', code=20003)
             self.client.post(reverse('channels.channel_delete', args=[twilio_channel.pk]))
@@ -1513,6 +1516,7 @@
 
         with patch('temba.channels.views.plivo.RestAPI.get_account') as mock_plivo_get_account:
             with patch('temba.channels.views.plivo.RestAPI.create_application') as mock_plivo_create_application:
+
                 with patch('temba.channels.models.plivo.RestAPI.get_number') as mock_plivo_get_number:
                     with patch('temba.channels.models.plivo.RestAPI.buy_phone_number') as mock_plivo_buy_phone_number:
                         mock_plivo_get_account.return_value = (200, MockResponse(200, json.dumps(dict())))
@@ -2046,6 +2050,7 @@
 
 
 class ChannelBatchTest(TembaTest):
+
     def test_time_utils(self):
         from temba.utils import datetime_to_ms, ms_to_datetime
         now = timezone.now()
@@ -2056,6 +2061,7 @@
 
 
 class ChannelEventTest(TembaTest):
+
     def test_create(self):
         now = timezone.now()
         event = ChannelEvent.create(self.channel, "tel:+250783535665", ChannelEvent.TYPE_CALL_OUT, now, 300)
@@ -2072,6 +2078,7 @@
 
 
 class ChannelEventCRUDLTest(TembaTest):
+
     def test_calls(self):
         now = timezone.now()
         ChannelEvent.create(self.channel, "tel:12345", ChannelEvent.TYPE_CALL_IN, now, 600)
@@ -2088,6 +2095,7 @@
 
 
 class SyncEventTest(SmartminTest):
+
     def setUp(self):
         self.superuser = User.objects.create_superuser(username="super", email="super@user.com", password="super")
         self.user = self.create_user("tito")
@@ -2113,6 +2121,7 @@
 
 
 class ChannelAlertTest(TembaTest):
+
     def test_no_alert_email(self):
         # set our last seen to a while ago
         self.channel.last_seen = timezone.now() - timedelta(minutes=40)
@@ -2680,6 +2689,7 @@
 
 
 class CountTest(TembaTest):
+
     def assertDailyCount(self, channel, assert_count, count_type, day):
         calculated_count = ChannelCount.get_day_count(channel, count_type, day)
         self.assertEquals(assert_count, calculated_count)
@@ -2755,6 +2765,7 @@
 
 
 class AfricasTalkingTest(TembaTest):
+
     def setUp(self):
         super(AfricasTalkingTest, self).setUp()
 
@@ -2870,6 +2881,7 @@
 
 
 class ExternalTest(TembaTest):
+
     def setUp(self):
         super(ExternalTest, self).setUp()
 
@@ -3164,8 +3176,8 @@
 
             with patch('requests.get') as mock:
                 mock.return_value = MockResponse(200, "ybs_autocreate_status=ERROR&ybs_autocreate_message=" +
-                                                 "YBS+AutoCreate+Subsystem%3A+Access+denied" +
-                                                 "+due+to+wrong+authorization+code")
+                                                      "YBS+AutoCreate+Subsystem%3A+Access+denied" +
+                                                      "+due+to+wrong+authorization+code")
 
                 # manually send it off
                 Channel.send_message(dict_to_struct('MsgStruct', sms.as_task_json()))
@@ -3204,6 +3216,7 @@
 
 
 class ShaqodoonTest(TembaTest):
+
     def setUp(self):
         from temba.channels.models import USERNAME, PASSWORD, KEY
 
@@ -3271,6 +3284,7 @@
 
 
 class M3TechTest(TembaTest):
+
     def setUp(self):
         from temba.channels.models import USERNAME, PASSWORD
 
@@ -3373,6 +3387,7 @@
 
 
 class KannelTest(TembaTest):
+
     def setUp(self):
         super(KannelTest, self).setUp()
 
@@ -3568,6 +3583,7 @@
 
 
 class NexmoTest(TembaTest):
+
     def setUp(self):
         super(NexmoTest, self).setUp()
 
@@ -3744,7 +3760,6 @@
                     else:
                         return MockResponse(200, json.dumps(dict(messages=[{'status': 0, 'message-id': 12}])),
                                             method='POST')
-
                 mock.side_effect = return_valid
 
                 # manually send it off
@@ -3772,6 +3787,7 @@
 
 
 class VumiTest(TembaTest):
+
     def setUp(self):
         super(VumiTest, self).setUp()
 
@@ -3808,7 +3824,7 @@
     def test_delivery_reports(self):
 
         sms = self.create_msg(direction='O', text='Outgoing message', contact=self.trey, status=WIRED,
-                              external_id=unicode(uuid.uuid4()), )
+                              external_id=unicode(uuid.uuid4()),)
 
         data = dict(event_type='delivery_report',
                     event_id=unicode(uuid.uuid4()),
@@ -3961,6 +3977,7 @@
 
 
 class ZenviaTest(TembaTest):
+
     def setUp(self):
         super(ZenviaTest, self).setUp()
 
@@ -4059,6 +4076,7 @@
 
 
 class InfobipTest(TembaTest):
+
     def setUp(self):
         super(InfobipTest, self).setUp()
 
@@ -4163,6 +4181,7 @@
 
 
 class BlackmynaTest(TembaTest):
+
     def setUp(self):
         super(BlackmynaTest, self).setUp()
 
@@ -4299,6 +4318,7 @@
 
 
 class SMSCentralTest(TembaTest):
+
     def setUp(self):
         super(SMSCentralTest, self).setUp()
 
@@ -4378,6 +4398,7 @@
 
 
 class Hub9Test(TembaTest):
+
     def setUp(self):
         super(Hub9Test, self).setUp()
 
@@ -4484,6 +4505,7 @@
 
 
 class HighConnectionTest(TembaTest):
+
     def setUp(self):
         super(HighConnectionTest, self).setUp()
 
@@ -4575,6 +4597,7 @@
 
 
 class TwilioTest(TembaTest):
+
     def setUp(self):
         super(TwilioTest, self).setUp()
 
@@ -4795,6 +4818,7 @@
 
 
 class TwilioMessagingServiceTest(TembaTest):
+
     def setUp(self):
         super(TwilioMessagingServiceTest, self).setUp()
 
@@ -5040,6 +5064,7 @@
 
 
 class ClickatellTest(TembaTest):
+
     def setUp(self):
         super(ClickatellTest, self).setUp()
 
@@ -5313,6 +5338,7 @@
 
 
 class TelegramTest(TembaTest):
+
     def setUp(self):
         super(TelegramTest, self).setUp()
 
@@ -5360,10 +5386,12 @@
         self.assertEqual(msg1.contact.name, 'Nic Pottier')
 
         def test_file_message(data, file_path, content_type, extension):
+
             Msg.all_messages.all().delete()
 
             with patch('requests.post') as post:
                 with patch('requests.get') as get:
+
                     post.return_value = MockResponse(200, json.dumps(dict(ok="true", result=dict(file_path=file_path))))
                     get.return_value = MockResponse(200, "Fake image bits", headers={"Content-Type": content_type})
 
@@ -5620,6 +5648,7 @@
 
 
 class PlivoTest(TembaTest):
+
     def setUp(self):
         super(PlivoTest, self).setUp()
 
@@ -5732,6 +5761,7 @@
 
 
 class TwitterTest(TembaTest):
+
     def setUp(self):
         super(TwitterTest, self).setUp()
 
@@ -5883,6 +5913,7 @@
 
 
 class MageHandlerTest(TembaTest):
+
     def setUp(self):
         super(MageHandlerTest, self).setUp()
 
@@ -6047,6 +6078,7 @@
 
 
 class StartMobileTest(TembaTest):
+
     def setUp(self):
         super(StartMobileTest, self).setUp()
 
@@ -6174,6 +6206,7 @@
 
 
 class ChikkaTest(TembaTest):
+
     def setUp(self):
         super(ChikkaTest, self).setUp()
 
@@ -6317,6 +6350,7 @@
 
 
 class JasminTest(TembaTest):
+
     def setUp(self):
         super(JasminTest, self).setUp()
 
@@ -6425,6 +6459,7 @@
 
 
 class MbloxTest(TembaTest):
+
     def setUp(self):
         super(MbloxTest, self).setUp()
 
@@ -6544,8 +6579,6 @@
 
 
 class FacebookTest(TembaTest):
-<<<<<<< HEAD
-=======
 
     TEST_INCOMING = """
     {
@@ -6569,7 +6602,6 @@
     }
     """
 
->>>>>>> 7702a38a
     def setUp(self):
         super(FacebookTest, self).setUp()
 
