from __future__ import absolute_import, unicode_literals

import json
import time
import urlparse
import phonenumbers
import plivo
import regex
import requests
import telegram
import re
from enum import Enum
from datetime import timedelta
from django.contrib.auth.models import User, Group
from django.core.urlresolvers import reverse
from django.db import models, connection
from django.db.models import Q, Max, Sum
from django.db.models.signals import pre_save
from django.conf import settings
from django.utils import timezone
from django.utils.http import urlencode
from django.utils.translation import ugettext_lazy as _
from django.dispatch import receiver
from django_countries.fields import CountryField
from django.core.cache import cache
from django_redis import get_redis_connection
from gcm.gcm import GCM, GCMNotRegisteredException
from phonenumbers import NumberParseException
from smartmin.models import SmartModel
from temba.temba_nexmo import NexmoClient
from temba.orgs.models import Org, OrgLock, APPLICATION_SID, NEXMO_UUID, NEXMO_APP_ID
from temba.utils.email import send_template_email
from temba.utils import analytics, random_string, dict_to_struct, dict_to_json, ncco
from time import sleep

from twilio import twiml
from twilio.rest import TwilioRestClient
from twython import Twython
from temba.utils.gsm7 import is_gsm7, replace_non_gsm7_accents
from temba.utils.models import TembaModel, generate_uuid
from urllib import quote_plus
from xml.sax.saxutils import quoteattr, escape

TEMBA_HEADERS = {'User-agent': 'RapidPro'}

# Some providers need a static ip to whitelist, route them through our proxy
OUTGOING_PROXIES = settings.OUTGOING_PROXIES


class Encoding(Enum):
    GSM7 = 1
    REPLACED = 2
    UNICODE = 3


class Channel(TembaModel):
    TYPE_AFRICAS_TALKING = 'AT'
    TYPE_ANDROID = 'A'
    TYPE_BLACKMYNA = 'BM'
    TYPE_CHIKKA = 'CK'
    TYPE_CLICKATELL = 'CT'
    TYPE_DUMMY = 'DM'
    TYPE_EXTERNAL = 'EX'
    TYPE_FACEBOOK = 'FB'
    TYPE_GLOBE = 'GL'
    TYPE_HIGH_CONNECTION = 'HX'
    TYPE_HUB9 = 'H9'
    TYPE_INFOBIP = 'IB'
    TYPE_JASMIN = 'JS'
    TYPE_KANNEL = 'KN'
    TYPE_M3TECH = 'M3'
    TYPE_MBLOX = 'MB'
    TYPE_NEXMO = 'NX'
    TYPE_PLIVO = 'PL'
    TYPE_SHAQODOON = 'SQ'
    TYPE_SMSCENTRAL = 'SC'
    TYPE_START = 'ST'
    TYPE_TELEGRAM = 'TG'
    TYPE_TWILIO = 'T'
    TYPE_TWIML = 'TW'
    TYPE_TWILIO_MESSAGING_SERVICE = 'TMS'
    TYPE_TWITTER = 'TT'
    TYPE_VERBOICE = 'VB'
    TYPE_VIBER = 'VI'
    TYPE_VUMI = 'VM'
    TYPE_VUMI_USSD = 'VMU'
    TYPE_YO = 'YO'
    TYPE_ZENVIA = 'ZV'

    # keys for various config options stored in the channel config dict
    CONFIG_SEND_URL = 'send_url'
    CONFIG_SEND_METHOD = 'method'
    CONFIG_SEND_BODY = 'body'
    CONFIG_DEFAULT_SEND_BODY = 'id={{id}}&text={{text}}&to={{to}}&to_no_plus={{to_no_plus}}&from={{from}}&from_no_plus={{from_no_plus}}&channel={{channel}}'
    CONFIG_USERNAME = 'username'
    CONFIG_PASSWORD = 'password'
    CONFIG_KEY = 'key'
    CONFIG_API_ID = 'api_id'
    CONFIG_VERIFY_SSL = 'verify_ssl'
    CONFIG_USE_NATIONAL = 'use_national'
    CONFIG_ENCODING = 'encoding'
    CONFIG_PAGE_NAME = 'page_name'
    CONFIG_PLIVO_AUTH_ID = 'PLIVO_AUTH_ID'
    CONFIG_PLIVO_AUTH_TOKEN = 'PLIVO_AUTH_TOKEN'
    CONFIG_PLIVO_APP_ID = 'PLIVO_APP_ID'
    CONFIG_AUTH_TOKEN = 'auth_token'

    ENCODING_DEFAULT = 'D'  # we just pass the text down to the endpoint
    ENCODING_SMART = 'S'  # we try simple substitutions to GSM7 then go to unicode if it still isn't GSM7
    ENCODING_UNICODE = 'U'  # we send everything as unicode

    ENCODING_CHOICES = ((ENCODING_DEFAULT, _("Default Encoding")),
                        (ENCODING_SMART, _("Smart Encoding")),
                        (ENCODING_UNICODE, _("Unicode Encoding")))

    # the role types for our channels
    ROLE_SEND = 'S'
    ROLE_RECEIVE = 'R'
    ROLE_CALL = 'C'
    ROLE_ANSWER = 'A'

    # how many outgoing messages we will queue at once
    SEND_QUEUE_DEPTH = 500

    # how big each batch of outgoing messages can be
    SEND_BATCH_SIZE = 100

    TWITTER_FATAL_403S = ("messages to this user right now",  # handle is suspended
                          "users who are not following you")  # handle no longer follows us

    YO_API_URL_1 = 'http://smgw1.yo.co.ug:9100/sendsms'
    YO_API_URL_2 = 'http://41.220.12.201:9100/sendsms'
    YO_API_URL_3 = 'http://164.40.148.210:9100/sendsms'

    # various hard coded settings for the channel types
    CHANNEL_SETTINGS = {
        TYPE_AFRICAS_TALKING: dict(scheme='tel', max_length=160),
        TYPE_ANDROID: dict(scheme='tel', max_length=-1),
        TYPE_BLACKMYNA: dict(scheme='tel', max_length=1600),
        TYPE_CHIKKA: dict(scheme='tel', max_length=160),
        TYPE_CLICKATELL: dict(scheme='tel', max_length=420),
        TYPE_DUMMY: dict(scheme='tel', max_length=160),
        TYPE_EXTERNAL: dict(max_length=160),
        TYPE_FACEBOOK: dict(scheme='facebook', max_length=320),
        TYPE_GLOBE: dict(scheme='tel', max_length=160),
        TYPE_HIGH_CONNECTION: dict(scheme='tel', max_length=320),
        TYPE_HUB9: dict(scheme='tel', max_length=1600),
        TYPE_INFOBIP: dict(scheme='tel', max_length=1600),
        TYPE_JASMIN: dict(scheme='tel', max_length=1600),
        TYPE_KANNEL: dict(scheme='tel', max_length=1600),
        TYPE_M3TECH: dict(scheme='tel', max_length=160),
        TYPE_NEXMO: dict(scheme='tel', max_length=1600, max_tps=1),
        TYPE_MBLOX: dict(scheme='tel', max_length=459),
        TYPE_PLIVO: dict(scheme='tel', max_length=1600),
        TYPE_SHAQODOON: dict(scheme='tel', max_length=1600),
        TYPE_SMSCENTRAL: dict(scheme='tel', max_length=1600),
        TYPE_START: dict(scheme='tel', max_length=1600),
        TYPE_TELEGRAM: dict(scheme='telegram', max_length=1600),
        TYPE_TWILIO: dict(scheme='tel', max_length=1600),
        TYPE_TWIML: dict(scheme='tel', max_length=1600),
        TYPE_TWILIO_MESSAGING_SERVICE: dict(scheme='tel', max_length=1600),
        TYPE_TWITTER: dict(scheme='twitter', max_length=10000),
        TYPE_VERBOICE: dict(scheme='tel', max_length=1600),
        TYPE_VIBER: dict(scheme='tel', max_length=1000),
        TYPE_VUMI: dict(scheme='tel', max_length=1600),
        TYPE_VUMI_USSD: dict(scheme='tel', max_length=182),
        TYPE_YO: dict(scheme='tel', max_length=1600),
        TYPE_ZENVIA: dict(scheme='tel', max_length=150),
    }

    TYPE_CHOICES = ((TYPE_AFRICAS_TALKING, "Africa's Talking"),
                    (TYPE_ANDROID, "Android"),
                    (TYPE_BLACKMYNA, "Blackmyna"),
                    (TYPE_CLICKATELL, "Clickatell"),
                    (TYPE_DUMMY, "Dummy"),
                    (TYPE_EXTERNAL, "External"),
                    (TYPE_FACEBOOK, "Facebook"),
                    (TYPE_GLOBE, "Globe Labs"),
                    (TYPE_HIGH_CONNECTION, "High Connection"),
                    (TYPE_HUB9, "Hub9"),
                    (TYPE_INFOBIP, "Infobip"),
                    (TYPE_JASMIN, "Jasmin"),
                    (TYPE_KANNEL, "Kannel"),
                    (TYPE_M3TECH, "M3 Tech"),
                    (TYPE_MBLOX, "Mblox"),
                    (TYPE_NEXMO, "Nexmo"),
                    (TYPE_PLIVO, "Plivo"),
                    (TYPE_SHAQODOON, "Shaqodoon"),
                    (TYPE_SMSCENTRAL, "SMSCentral"),
                    (TYPE_START, "Start Mobile"),
                    (TYPE_TELEGRAM, "Telegram"),
                    (TYPE_TWILIO, "Twilio"),
                    (TYPE_TWIML, "TwiML Rest API"),
                    (TYPE_TWILIO_MESSAGING_SERVICE, "Twilio Messaging Service"),
                    (TYPE_TWITTER, "Twitter"),
                    (TYPE_VERBOICE, "Verboice"),
                    (TYPE_VIBER, "Viber"),
                    (TYPE_VUMI, "Vumi"),
                    (TYPE_VUMI_USSD, "Vumi USSD"),
                    (TYPE_YO, "Yo!"),
                    (TYPE_ZENVIA, "Zenvia"))

    # list of all USSD channels
    USSD_CHANNELS = [TYPE_VUMI_USSD]

    TWIML_CHANNELS = [TYPE_TWILIO, TYPE_VERBOICE, TYPE_TWIML]

    NCCO_CHANNELS = [TYPE_NEXMO]

    GET_STARTED = 'get_started'
    VIBER_NO_SERVICE_ID = 'no_service_id'

    channel_type = models.CharField(verbose_name=_("Channel Type"), max_length=3, choices=TYPE_CHOICES,
                                    default=TYPE_ANDROID, help_text=_("Type of this channel, whether Android, Twilio or SMSC"))

    name = models.CharField(verbose_name=_("Name"), max_length=64, blank=True, null=True,
                            help_text=_("Descriptive label for this channel"))

    address = models.CharField(verbose_name=_("Address"), max_length=16, blank=True, null=True,
                               help_text=_("Address with which this channel communicates"))

    country = CountryField(verbose_name=_("Country"), null=True, blank=True,
                           help_text=_("Country which this channel is for"))

    org = models.ForeignKey(Org, verbose_name=_("Org"), related_name="channels", blank=True, null=True,
                            help_text=_("Organization using this channel"))

    gcm_id = models.CharField(verbose_name=_("GCM ID"), max_length=255, blank=True, null=True,
                              help_text=_("The registration id for using Google Cloud Messaging"))

    claim_code = models.CharField(verbose_name=_("Claim Code"), max_length=16, blank=True, null=True, unique=True,
                                  help_text=_("The token the user will us to claim this channel"))

    secret = models.CharField(verbose_name=_("Secret"), max_length=64, blank=True, null=True, unique=True,
                              help_text=_("The secret token this channel should use when signing requests"))

    last_seen = models.DateTimeField(verbose_name=_("Last Seen"), auto_now_add=True,
                                     help_text=_("The last time this channel contacted the server"))

    device = models.CharField(verbose_name=_("Device"), max_length=255, null=True, blank=True,
                              help_text=_("The type of Android device this channel is running on"))

    os = models.CharField(verbose_name=_("OS"), max_length=255, null=True, blank=True,
                          help_text=_("What Android OS version this channel is running on"))

    alert_email = models.EmailField(verbose_name=_("Alert Email"), null=True, blank=True,
                                    help_text=_("We will send email alerts to this address if experiencing issues sending"))

    config = models.TextField(verbose_name=_("Config"), null=True,
                              help_text=_("Any channel specific configuration, used for the various aggregators"))

    scheme = models.CharField(verbose_name="URN Scheme", max_length=8, default='tel',
                              help_text=_("The URN scheme this channel can handle"))

    role = models.CharField(verbose_name="Channel Role", max_length=4, default=ROLE_SEND + ROLE_RECEIVE,
                            help_text=_("The roles this channel can fulfill"))

    parent = models.ForeignKey('self', blank=True, null=True,
                               help_text=_("The channel this channel is working on behalf of"))

    bod = models.TextField(verbose_name=_("Optional Data"), null=True,
                           help_text=_("Any channel specific state data"))

    @classmethod
    def create(cls, org, user, country, channel_type, name=None, address=None, config=None, role=ROLE_SEND + ROLE_RECEIVE, scheme=None, **kwargs):
        type_settings = Channel.CHANNEL_SETTINGS[channel_type]
        fixed_scheme = type_settings.get('scheme')

        if scheme:
            if fixed_scheme and fixed_scheme != scheme:
                raise ValueError("Channel type %s cannot support scheme %s" % (channel_type, scheme))
        else:
            scheme = fixed_scheme

        if not scheme:
            raise ValueError("Cannot create channel without scheme")

        if country and scheme != 'tel':
            raise ValueError("Only channels handling phone numbers can be country specific")

        if config is None:
            config = {}

        create_args = dict(org=org, created_by=user, modified_by=user,
                           country=country,
                           channel_type=channel_type,
                           name=name, address=address,
                           config=json.dumps(config),
                           role=role, scheme=scheme)
        create_args.update(kwargs)

        if 'uuid' not in create_args:
            create_args['uuid'] = generate_uuid()

        channel = cls.objects.create(**create_args)

        # normalize any telephone numbers that we may now have a clue as to country
        if org:
            org.normalize_contact_tels()

        return channel

    @classmethod
    def add_telegram_channel(cls, org, user, auth_token):
        """
        Creates a new telegram channel from the passed in auth token
        """
        from temba.contacts.models import TELEGRAM_SCHEME
        bot = telegram.Bot(auth_token)
        me = bot.getMe()

        channel = Channel.create(org, user, None, Channel.TYPE_TELEGRAM, name=me.first_name, address=me.username,
                                 config={Channel.CONFIG_AUTH_TOKEN: auth_token}, scheme=TELEGRAM_SCHEME)

        bot.setWebhook("https://" + settings.TEMBA_HOST +
                       "%s" % reverse('handlers.telegram_handler', args=[channel.uuid]))
        return channel

    @classmethod
    def add_viber_channel(cls, org, user, name):
        return Channel.create(org, user, None, Channel.TYPE_VIBER, name=name, address=Channel.VIBER_NO_SERVICE_ID)

    @classmethod
    def add_authenticated_external_channel(cls, org, user, country, phone_number,
                                           username, password, channel_type, url):
        try:
            parsed = phonenumbers.parse(phone_number, None)
            phone = phonenumbers.format_number(parsed, phonenumbers.PhoneNumberFormat.INTERNATIONAL)
        except Exception:
            # this is a shortcode, just use it plain
            phone = phone_number

        config = dict(username=username, password=password, send_url=url)
        return Channel.create(org, user, country, channel_type, name=phone, address=phone_number, config=config)

    @classmethod
    def add_config_external_channel(cls, org, user, country, address, channel_type, config, role=ROLE_SEND + ROLE_RECEIVE,
                                    scheme='tel', parent=None):
        return Channel.create(org, user, country, channel_type, name=address, address=address,
                              config=config, role=role, scheme=scheme, parent=parent)

    @classmethod
    def add_plivo_channel(cls, org, user, country, phone_number, auth_id, auth_token):
        plivo_uuid = generate_uuid()
        app_name = "%s/%s" % (settings.TEMBA_HOST.lower(), plivo_uuid)

        client = plivo.RestAPI(auth_id, auth_token)

        message_url = "https://" + settings.TEMBA_HOST + "%s" % reverse('handlers.plivo_handler', args=['receive', plivo_uuid])
        answer_url = "https://" + settings.AWS_BUCKET_DOMAIN + "/plivo_voice_unavailable.xml"

        plivo_response_status, plivo_response = client.create_application(params=dict(app_name=app_name,
                                                                                      answer_url=answer_url,
                                                                                      message_url=message_url))

        if plivo_response_status in [201, 200, 202]:
            plivo_app_id = plivo_response['app_id']
        else:
            plivo_app_id = None

        plivo_config = {Channel.CONFIG_PLIVO_AUTH_ID: auth_id,
                        Channel.CONFIG_PLIVO_AUTH_TOKEN: auth_token,
                        Channel.CONFIG_PLIVO_APP_ID: plivo_app_id}

        plivo_number = phone_number.strip('+ ').replace(' ', '')

        plivo_response_status, plivo_response = client.get_number(params=dict(number=plivo_number))

        if plivo_response_status != 200:
            plivo_response_status, plivo_response = client.buy_phone_number(params=dict(number=plivo_number))

            if plivo_response_status != 201:
                raise Exception(_("There was a problem claiming that number, please check the balance on your account."))

            plivo_response_status, plivo_response = client.get_number(params=dict(number=plivo_number))

        if plivo_response_status == 200:
            plivo_response_status, plivo_response = client.modify_number(params=dict(number=plivo_number,
                                                                                     app_id=plivo_app_id))
            if plivo_response_status != 202:
                raise Exception(_("There was a problem updating that number, please try again."))

        phone_number = '+' + plivo_number
        phone = phonenumbers.format_number(phonenumbers.parse(phone_number, None),
                                           phonenumbers.PhoneNumberFormat.NATIONAL)

        return Channel.create(org, user, country, Channel.TYPE_PLIVO, name=phone, address=phone_number,
                              config=plivo_config, uuid=plivo_uuid)

    @classmethod
    def add_nexmo_channel(cls, org, user, country, phone_number):
        client = org.get_nexmo_client()
        org_config = org.config_json()
        org_uuid = org_config.get(NEXMO_UUID)
        app_id = org_config.get(NEXMO_APP_ID)

        nexmo_phones = client.get_numbers(phone_number)
        is_shortcode = False

        # try it with just the national code (for short codes)
        if not nexmo_phones:
            parsed = phonenumbers.parse(phone_number, None)
            shortcode = str(parsed.national_number)
            nexmo_phones = client.get_numbers(shortcode)
            if nexmo_phones:
                is_shortcode = True
                phone_number = shortcode

        # buy the number if we have to
        if not nexmo_phones:
            try:
<<<<<<< HEAD
                client.buy_nexmo_number(country, phone_number)
            except Exception as e:
=======
                client.buy_number(country, phone_number)
            except Exception as e:  # pragma: no cover
>>>>>>> 8b17c886
                raise Exception(_("There was a problem claiming that number, "
                                  "please check the balance on your account. " +
                                  "Note that you can only claim numbers after "
                                  "adding credit to your Nexmo account.") + "\n" + str(e))

        mo_path = reverse('handlers.nexmo_handler', args=['receive', org_uuid])

        channel_uuid = generate_uuid()

        # update the delivery URLs for it
        from temba.settings import TEMBA_HOST
        try:
            client.update_nexmo_number(country, phone_number, 'http://%s%s' % (TEMBA_HOST, mo_path), app_id)

        except Exception as e:  # pragma: no cover
            # shortcodes don't seem to claim right on nexmo, move forward anyways
            if not is_shortcode:
                raise Exception(_("There was a problem claiming that number, please check the balance on your account.") +
                                "\n" + str(e))

        if is_shortcode:
            phone = phone_number
            nexmo_phone_number = phone_number
        else:
            parsed = phonenumbers.parse(phone_number, None)
            phone = phonenumbers.format_number(parsed, phonenumbers.PhoneNumberFormat.INTERNATIONAL)

            # nexmo ships numbers around as E164 without the leading +
            nexmo_phone_number = phonenumbers.format_number(parsed, phonenumbers.PhoneNumberFormat.E164).strip('+')

        return Channel.create(org, user, country, Channel.TYPE_NEXMO, name=phone, address=phone_number,
                              role=Channel.ROLE_SEND + Channel.ROLE_RECEIVE + Channel.ROLE_CALL + Channel.ROLE_ANSWER,
                              bod=nexmo_phone_number, uuid=channel_uuid)

    @classmethod
    def add_twilio_channel(cls, org, user, phone_number, country, role):
        client = org.get_twilio_client()
        twilio_phones = client.phone_numbers.list(phone_number=phone_number)

        config = org.config_json()
        application_sid = config.get(APPLICATION_SID)

        # make sure our application id still exists on this account
        exists = False
        for app in client.applications.list():
            if app.sid == application_sid:
                exists = True
                break

        if not exists:
            raise Exception(_("Your Twilio account is no longer connected. "
                              "First remove your Twilio account, reconnect it and try again."))

        is_short_code = len(phone_number) <= 6

        if is_short_code:
            short_codes = client.sms.short_codes.list(short_code=phone_number)

            if short_codes:
                short_code = short_codes[0]
                twilio_sid = short_code.sid
                app_url = "https://" + settings.TEMBA_HOST + "%s" % reverse('handlers.twilio_handler')
                client.sms.short_codes.update(twilio_sid, sms_url=app_url)

                role = Channel.ROLE_SEND + Channel.ROLE_RECEIVE
                phone = phone_number

            else:
                raise Exception(_("Short code not found on your Twilio Account. "
                                  "Please check you own the short code and Try again"))
        else:
            if twilio_phones:
                twilio_phone = twilio_phones[0]
                client.phone_numbers.update(twilio_phone.sid,
                                            voice_application_sid=application_sid,
                                            sms_application_sid=application_sid)

            else:
                twilio_phone = client.phone_numbers.purchase(phone_number=phone_number,
                                                             voice_application_sid=application_sid,
                                                             sms_application_sid=application_sid)

            phone = phonenumbers.format_number(phonenumbers.parse(phone_number, None),
                                               phonenumbers.PhoneNumberFormat.NATIONAL)

            twilio_sid = twilio_phone.sid

        return Channel.create(org, user, country, Channel.TYPE_TWILIO, name=phone, address=phone_number, role=role, bod=twilio_sid)

    @classmethod
    def add_twilio_messaging_service_channel(cls, org, user, messaging_service_sid, country):
        config = dict(messaging_service_sid=messaging_service_sid)

        return Channel.create(org, user, country, Channel.TYPE_TWILIO_MESSAGING_SERVICE,
                              name=messaging_service_sid, address=None, config=config)

    @classmethod
    def add_twiml_api_channel(cls, org, user, country, address, config, role):
        is_short_code = len(address) <= 6

        name = address

        if is_short_code:
            role = Channel.ROLE_SEND + Channel.ROLE_RECEIVE
        else:
            address = "+%s" % address
            name = phonenumbers.format_number(phonenumbers.parse(address, None), phonenumbers.PhoneNumberFormat.NATIONAL)

        existing = Channel.objects.filter(address=address, org=org, channel_type=Channel.TYPE_TWIML).first()
        if existing:
            existing.name = name
            existing.address = address
            existing.config = json.dumps(config)
            existing.country = country
            existing.role = role
            existing.save()
            return existing

        return Channel.create(org, user, country, Channel.TYPE_TWIML, name=name, address=address, config=config, role=role)

    @classmethod
    def add_africas_talking_channel(cls, org, user, country, phone, username, api_key, is_shared=False):
        config = dict(username=username, api_key=api_key, is_shared=is_shared)

        return Channel.create(org, user, country, Channel.TYPE_AFRICAS_TALKING,
                              name="Africa's Talking: %s" % phone, address=phone, config=config)

    @classmethod
    def add_zenvia_channel(cls, org, user, phone, account, code):
        config = dict(account=account, code=code)

        return Channel.create(org, user, 'BR', Channel.TYPE_ZENVIA, name="Zenvia: %s" % phone, address=phone, config=config)

    @classmethod
    def add_send_channel(cls, user, channel):
        # nexmo ships numbers around as E164 without the leading +
        parsed = phonenumbers.parse(channel.address, None)
        nexmo_phone_number = phonenumbers.format_number(parsed, phonenumbers.PhoneNumberFormat.E164).strip('+')

        return Channel.create(user.get_org(), user, channel.country, Channel.TYPE_NEXMO, name="Nexmo Sender",
                              address=channel.address, role=Channel.ROLE_SEND, parent=channel, bod=nexmo_phone_number)

    @classmethod
    def add_call_channel(cls, org, user, channel):
        return Channel.create(org, user, channel.country, Channel.TYPE_TWILIO, name="Twilio Caller",
                              address=channel.address, role=Channel.ROLE_CALL, parent=channel)

    @classmethod
    def add_facebook_channel(cls, org, user, page_name, page_id, page_access_token):
        channel = Channel.create(org, user, None, Channel.TYPE_FACEBOOK, name=page_name, address=page_id,
                                 config={Channel.CONFIG_AUTH_TOKEN: page_access_token, Channel.CONFIG_PAGE_NAME: page_name},
                                 secret=Channel.generate_secret())

        return channel

    @classmethod
    def add_twitter_channel(cls, org, user, screen_name, handle_id, oauth_token, oauth_token_secret):
        config = dict(handle_id=long(handle_id),
                      oauth_token=oauth_token,
                      oauth_token_secret=oauth_token_secret)

        with org.lock_on(OrgLock.channels):
            channel = Channel.objects.filter(org=org, channel_type=Channel.TYPE_TWITTER, address=screen_name, is_active=True).first()
            if channel:
                channel.config = json.dumps(config)
                channel.modified_by = user
                channel.save()
            else:
                channel = Channel.create(org, user, None, Channel.TYPE_TWITTER, name="@%s" % screen_name, address=screen_name,
                                         config=config)

                # notify Mage so that it activates this channel
                from .tasks import MageStreamAction, notify_mage_task
                notify_mage_task.delay(channel.uuid, MageStreamAction.activate)

        return channel

    @classmethod
    def get_or_create_android(cls, gcm, status):
        """
        Creates a new Android channel from the gcm and status commands sent during device registration
        """
        gcm_id = gcm.get('gcm_id')
        uuid = gcm.get('uuid')
        country = status.get('cc')
        device = status.get('dev')

        if not gcm_id or not uuid:
            raise ValueError("Can't create Android channel without UUID and GCM ID")

        # look for existing active channel with this UUID
        existing = Channel.objects.filter(uuid=uuid, is_active=True).first()

        # if device exists reset some of the settings (ok because device clearly isn't in use if it's registering)
        if existing:
            existing.gcm_id = gcm_id
            existing.claim_code = cls.generate_claim_code()
            existing.secret = cls.generate_secret()
            existing.country = country
            existing.device = device
            existing.save(update_fields=('gcm_id', 'secret', 'claim_code', 'country', 'device'))

            return existing

        # if any inactive channel has this UUID, we can steal it
        for ch in Channel.objects.filter(uuid=uuid, is_active=False):
            ch.uuid = generate_uuid()
            ch.save(update_fields=('uuid',))

        # generate random secret and claim code
        claim_code = cls.generate_claim_code()
        secret = cls.generate_secret()
        anon = User.objects.get(username=settings.ANONYMOUS_USER_NAME)

        return Channel.create(None, anon, country, Channel.TYPE_ANDROID, None, None, gcm_id=gcm_id, uuid=uuid,
                              device=device, claim_code=claim_code, secret=secret)

    @classmethod
    def generate_claim_code(cls):
        """
        Generates a random and guaranteed unique claim code
        """
        code = random_string(9)
        while cls.objects.filter(claim_code=code):  # pragma: no cover
            code = random_string(9)
        return code

    @classmethod
    def generate_secret(cls):
        """
        Generates a secret value used for command signing
        """
        return random_string(64)

    @classmethod
    def determine_encoding(cls, text, replace=False):
        """
        Determines what type of encoding should be used for the passed in SMS text.
        """
        # if this is plain gsm7, then we are good to go
        if is_gsm7(text):
            return Encoding.GSM7, text

        # if this doesn't look like GSM7 try to replace characters that are close enough
        if replace:
            replaced = replace_non_gsm7_accents(text)

            # great, this is now GSM7, let's send that
            if is_gsm7(replaced):
                return Encoding.REPLACED, replaced

        # otherwise, this is unicode
        return Encoding.UNICODE, text

    def has_sending_log(self):
        return self.channel_type != Channel.TYPE_ANDROID

    def has_configuration_page(self):
        """
        Whether or not this channel supports a configuration/settings page
        """
        return self.channel_type not in (Channel.TYPE_TWILIO, Channel.TYPE_ANDROID, Channel.TYPE_TWITTER, Channel.TYPE_TELEGRAM)

    def get_delegate_channels(self):
        if not self.org:  # detached channels can't have delegates
            return Channel.objects.none()

        return self.org.channels.filter(parent=self, is_active=True, org=self.org).order_by('-role')

    def set_fb_call_to_action_payload(self, payload):
        # register for get_started events
        url = 'https://graph.facebook.com/v2.6/%s/thread_settings' % self.address
        body = dict(setting_type='call_to_actions', thread_state='new_thread', call_to_actions=[])

        # if we have a payload, set it, otherwise, clear it
        if payload:
            body['call_to_actions'].append(dict(payload=payload))

        access_token = self.config_json()[Channel.CONFIG_AUTH_TOKEN]

        response = requests.post(url, json.dumps(body),
                                 params=dict(access_token=access_token),
                                 headers={'Content-Type': 'application/json'})

        if response.status_code != 200:
            raise Exception(_("Unable to update call to action: %s" % response.content))

    def get_delegate(self, role):
        """
        Get the channel that should perform a given action. Could just be us
        (the same channel), but may be a delegate channel working on our behalf.
        """
        if self.role == role:
            delegate = self
        else:
            # if we have a delegate channel for this role, use that
            delegate = self.get_delegate_channels().filter(role=role).first()

        if not delegate and role in self.role:
            delegate = self

        return delegate

    def get_sender(self):
        return self.get_delegate(Channel.ROLE_SEND)

    def get_caller(self):
        return self.get_delegate(Channel.ROLE_CALL)

    def is_delegate_sender(self):
        return self.parent and Channel.ROLE_SEND in self.role

    def is_delegate_caller(self):
        return self.parent and Channel.ROLE_CALL in self.role

    def generate_ivr_response(self):
        if self.channel_type in Channel.TWIML_CHANNELS:
            return twiml.Response()
        if self.channel_type in Channel.NCCO_CHANNELS:
            return ncco.Response()
        return None

    def get_ivr_client(self):
        if self.channel_type == Channel.TYPE_TWILIO:
            return self.org.get_twilio_client()
        if self.channel_type == Channel.TYPE_TWIML:
            return self.get_twiml_client()
        if self.channel_type == Channel.TYPE_VERBOICE:
            return self.org.get_verboice_client()
        elif self.channel_type == Channel.TYPE_NEXMO:
            return self.org.get_nexmo_client()

        return None

    def get_twiml_client(self):
        from temba.ivr.clients import TwilioClient
        from temba.orgs.models import ACCOUNT_SID, ACCOUNT_TOKEN

        config = self.config_json()

        if config:
            account_sid = config.get(ACCOUNT_SID, None)
            auth_token = config.get(ACCOUNT_TOKEN, None)
            base = config.get(Channel.CONFIG_SEND_URL, None)

            if account_sid and auth_token:
                return TwilioClient(account_sid, auth_token, org=self, base=base)

        return None

    def supports_ivr(self):
        return Channel.ROLE_CALL in self.role or Channel.ROLE_ANSWER in self.role

    def get_name(self):  # pragma: no cover
        if self.name:
            return self.name
        elif self.device:
            return self.device
        else:
            return _("Android Phone")

    def get_channel_type_name(self):
        channel_type_display = self.get_channel_type_display()

        if self.channel_type == Channel.TYPE_ANDROID:
            return _("Android Phone")
        else:
            return _("%s Channel" % channel_type_display)

    def get_address_display(self, e164=False):
        from temba.contacts.models import TEL_SCHEME
        if not self.address:
            return ''

        if self.address and self.scheme == TEL_SCHEME and self.country:
            # assume that a number not starting with + is a short code and return as is
            if self.address[0] != '+':
                return self.address

            try:
                normalized = phonenumbers.parse(self.address, str(self.country))
                fmt = phonenumbers.PhoneNumberFormat.E164 if e164 else phonenumbers.PhoneNumberFormat.INTERNATIONAL
                return phonenumbers.format_number(normalized, fmt)
            except NumberParseException:
                # the number may be alphanumeric in the case of short codes
                pass

        elif self.channel_type == Channel.TYPE_TWITTER:
            return '@%s' % self.address

        elif self.channel_type == Channel.TYPE_FACEBOOK:
            return "%s (%s)" % (self.config_json().get(Channel.CONFIG_PAGE_NAME, self.name), self.address)

        return self.address

    def build_message_context(self):
        from temba.contacts.models import TEL_SCHEME

        address = self.get_address_display()
        default = address if address else self.__unicode__()

        # for backwards compatibility
        if self.scheme == TEL_SCHEME:
            tel = address
            tel_e164 = self.get_address_display(e164=True)
        else:
            tel = ''
            tel_e164 = ''

        return dict(__default__=default, name=self.get_name(), address=address, tel=tel, tel_e164=tel_e164)

    def config_json(self):
        if self.config:
            return json.loads(self.config)
        else:
            return dict()

    @classmethod
    def get_cached_channel(cls, channel_id):
        """
        Fetches this channel's configuration from our cache, also populating it with the channel uuid
        """
        key = 'channel_config:%d' % channel_id
        cached = cache.get(key, None)

        if cached is None:
            channel = Channel.objects.filter(pk=channel_id).exclude(org=None).first()

            # channel has been disconnected, ignore
            if not channel:
                return None
            else:
                cached = channel.as_cached_json()
                cache.set(key, dict_to_json(cached), 900)
        else:
            cached = json.loads(cached)

        return dict_to_struct('ChannelStruct', cached)

    @classmethod
    def clear_cached_channel(cls, channel_id):
        key = 'channel_config:%d' % channel_id
        cache.delete(key)

    def as_cached_json(self):
        # also save our org config, as it has twilio and nexmo keys
        org_config = self.org.config_json()

        return dict(id=self.id, org=self.org_id, country=str(self.country), address=self.address, uuid=self.uuid,
                    secret=self.secret, channel_type=self.channel_type, name=self.name, config=self.config_json(),
                    org_config=org_config)

    def build_registration_command(self):
        # create a claim code if we don't have one
        if not self.claim_code:
            self.claim_code = self.generate_claim_code()
            self.save(update_fields=('claim_code',))

        # create a secret if we don't have one
        if not self.secret:
            self.secret = self.generate_secret()
            self.save(update_fields=('secret',))

        # return our command
        return dict(cmd='reg',
                    relayer_claim_code=self.claim_code,
                    relayer_secret=self.secret,
                    relayer_id=self.id)

    def get_latest_sent_message(self):
        # all message states that are successfully sent
        messages = self.msgs.filter(status__in=['S', 'D']).exclude(sent_on=None).order_by('-sent_on')

        # only outgoing messages
        messages = messages.filter(direction='O')

        latest_message = None
        if messages:
            latest_message = messages[0]

        return latest_message

    def get_delayed_outgoing_messages(self):
        messages = self.get_unsent_messages()
        latest_sent_message = self.get_latest_sent_message()

        # ignore really recent unsent messages
        messages = messages.exclude(created_on__gt=timezone.now() - timedelta(hours=1))

        # if there is one message successfully sent ignore also all message created before it was sent
        if latest_sent_message:
            messages = messages.exclude(created_on__lt=latest_sent_message.sent_on)

        return messages

    def get_recent_syncs(self):
        return self.syncevent_set.filter(created_on__gt=timezone.now() - timedelta(hours=1)).order_by('-created_on')

    def get_last_sync(self):
        if not hasattr(self, '_last_sync'):
            last_sync = self.syncevent_set.order_by('-created_on').first()

            self._last_sync = last_sync

        return self._last_sync

    def get_last_power(self):
        last = self.get_last_sync()
        return last.power_level if last else -1

    def get_last_power_status(self):
        last = self.get_last_sync()
        return last.power_status if last else None

    def get_last_power_source(self):
        last = self.get_last_sync()
        return last.power_source if last else None

    def get_last_network_type(self):
        last = self.get_last_sync()
        return last.network_type if last else None

    def get_unsent_messages(self):
        # use our optimized index for our org outbox
        from temba.msgs.models import Msg
        return Msg.objects.filter(org=self.org.id, status__in=['P', 'Q'], direction='O',
                                  visibility='V').filter(channel=self, contact__is_test=False)

    def is_new(self):
        # is this channel newer than an hour
        return self.created_on > timezone.now() - timedelta(hours=1) or not self.get_last_sync()

    def is_ussd(self):
        return self.channel_type in Channel.USSD_CHANNELS

    def claim(self, org, user, phone):
        """
        Claims this channel for the given org/user
        """
        from temba.contacts.models import ContactURN

        if not self.country:
            self.country = ContactURN.derive_country_from_tel(phone)

        self.alert_email = user.email
        self.org = org
        self.is_active = True
        self.claim_code = None
        self.address = phone
        self.save()

        org.normalize_contact_tels()

    def release(self, trigger_sync=True, notify_mage=True):
        """
        Releases this channel, removing it from the org and making it inactive
        """
        # release any channels working on our behalf as well
        for delegate_channel in Channel.objects.filter(parent=self, org=self.org):
            delegate_channel.release()

        if not settings.DEBUG:
            # only call out to external aggregator services if not in debug mode

            # delete Plivo application
            if self.channel_type == Channel.TYPE_PLIVO:
                client = plivo.RestAPI(self.config_json()[Channel.CONFIG_PLIVO_AUTH_ID], self.config_json()[Channel.CONFIG_PLIVO_AUTH_TOKEN])
                client.delete_application(params=dict(app_id=self.config_json()[Channel.CONFIG_PLIVO_APP_ID]))

            # delete Twilio SMS application
            elif self.channel_type == Channel.TYPE_TWILIO:
                client = self.org.get_twilio_client()
                number_update_args = dict()

                if not self.is_delegate_sender():
                    number_update_args['sms_application_sid'] = ""

                if self.supports_ivr():
                    number_update_args['voice_application_sid'] = ""

                try:
                    client.phone_numbers.update(self.bod, **number_update_args)
                except Exception:
                    if client:
                        matching = client.phone_numbers.list(phone_number=self.address)
                        if matching:
                            client.phone_numbers.update(matching[0].sid, **number_update_args)

            # unsubscribe from facebook events for this page
            elif self.channel_type == Channel.TYPE_FACEBOOK:
                page_access_token = self.config_json()[Channel.CONFIG_AUTH_TOKEN]
                requests.delete('https://graph.facebook.com/v2.5/me/subscribed_apps',
                                params=dict(access_token=page_access_token))

        # save off our org and gcm id before nullifying
        org = self.org
        gcm_id = self.gcm_id

        # remove all identifying bits from the client
        self.org = None
        self.gcm_id = None
        self.secret = None
        self.claim_code = None
        self.is_active = False
        self.save()

        # mark any messages in sending mode as failed for this channel
        from temba.msgs.models import Msg, OUTGOING, PENDING, QUEUED, ERRORED, FAILED
        Msg.objects.filter(channel=self, direction=OUTGOING, status__in=[QUEUED, PENDING, ERRORED]).update(status=FAILED)

        # trigger the orphaned channel
        if trigger_sync and self.channel_type == Channel.TYPE_ANDROID:  # pragma: no cover
            self.trigger_sync(gcm_id)

        # clear our cache for this channel
        Channel.clear_cached_channel(self.id)

        if notify_mage and self.channel_type == Channel.TYPE_TWITTER:
            # notify Mage so that it deactivates this channel
            from .tasks import MageStreamAction, notify_mage_task
            notify_mage_task.delay(self.uuid, MageStreamAction.deactivate)

        # if we just lost calling capabilities archive our voice flows
        if Channel.ROLE_CALL in self.role:
            if not org.get_schemes(Channel.ROLE_CALL):
                # archive any IVR flows
                from temba.flows.models import Flow
                for flow in Flow.objects.filter(org=org, is_active=True, flow_type=Flow.VOICE):
                    flow.archive()

        # if we just lost answering capabilities, archive our inbound call trigger
        if Channel.ROLE_ANSWER in self.role:
            if not org.get_schemes(Channel.ROLE_ANSWER):
                from temba.triggers.models import Trigger
                Trigger.objects.filter(trigger_type=Trigger.TYPE_INBOUND_CALL, org=org, is_archived=False).update(is_archived=True)

        from temba.triggers.models import Trigger
        Trigger.objects.filter(channel=self, org=org).update(is_active=False)

    def trigger_sync(self, gcm_id=None):  # pragma: no cover
        """
        Sends a GCM command to trigger a sync on the client
        """
        # androids sync via GCM
        if self.channel_type == Channel.TYPE_ANDROID:
            if getattr(settings, 'GCM_API_KEY', None):
                from .tasks import sync_channel_task
                if not gcm_id:
                    gcm_id = self.gcm_id
                if gcm_id:
                    sync_channel_task.delay(gcm_id, channel_id=self.pk)

        # otherwise this is an aggregator, no-op
        else:
            raise Exception("Trigger sync called on non Android channel. [%d]" % self.pk)

    @classmethod
    def sync_channel(cls, gcm_id, channel=None):  # pragma: no cover
        try:
            gcm = GCM(settings.GCM_API_KEY)
            gcm.plaintext_request(registration_id=gcm_id, data=dict(msg='sync'))
        except GCMNotRegisteredException:
            if channel:
                # this gcm id is invalid now, clear it out
                channel.gcm_id = None
                channel.save()

    @classmethod
    def build_send_url(cls, url, variables):
        for key in variables.keys():
            url = url.replace("{{%s}}" % key, quote_plus(unicode(variables[key]).encode('utf-8')))

        return url

    @classmethod
    def success(cls, channel, msg, msg_status, start, request_method=None, request_url=None, request_payload=None,
                response=None, external_id=None, response_status=None, response_text=None):

        request_time = time.time() - start

        if response:
            response_status = response.status_code
            response_text = response.text

        # write to our log file
        print(u"[%d] %0.3fs SENT - %s %s \"%s\" %s \"%s\"" %
              (msg.id, request_time, request_method, request_url, request_payload, response_status, response_text))

        from temba.msgs.models import Msg
        Msg.mark_sent(channel.config['r'], msg, msg_status, external_id)

        # record stats for analytics
        if msg.queued_on:
            analytics.gauge('temba.sending_latency', (msg.sent_on - msg.queued_on).total_seconds())

        # logs that a message was sent for this channel type if our latency is known
        if request_time > 0:
            analytics.gauge('temba.msg_sent_%s' % channel.channel_type.lower(), request_time)

        # lastly store a ChannelLog object for the user
        ChannelLog.objects.create(channel_id=msg.channel,
                                  msg_id=msg.id,
                                  is_error=False,
                                  description='Successfully Delivered',
                                  method=request_method,
                                  url=request_url,
                                  request=request_payload,
                                  response=response_text,
                                  response_status=response_status,
                                  request_time=request_time)

    @classmethod
    def send_jasmin_message(cls, channel, msg, text):
        from temba.msgs.models import WIRED
        from temba.utils import gsm7

        # build our callback dlr url, jasmin will call this when our message is sent or delivered
        dlr_url = 'https://%s%s' % (settings.HOSTNAME, reverse('handlers.jasmin_handler', args=['status', channel.uuid]))

        # encode to GSM7
        encoded = gsm7.encode(text, 'replace')[0]

        # build our payload
        payload = dict()
        payload['from'] = channel.address.lstrip('+')
        payload['to'] = msg.urn_path.lstrip('+')
        payload['username'] = channel.config[Channel.CONFIG_USERNAME]
        payload['password'] = channel.config[Channel.CONFIG_PASSWORD]
        payload['dlr'] = dlr_url
        payload['dlr-level'] = '2'
        payload['dlr-method'] = 'POST'
        payload['coding'] = '0'
        payload['content'] = encoded

        log_payload = payload.copy()
        log_payload['password'] = 'x' * len(log_payload['password'])

        log_url = channel.config[Channel.CONFIG_SEND_URL] + "?" + urlencode(log_payload)
        start = time.time()

        try:
            response = requests.get(channel.config[Channel.CONFIG_SEND_URL], verify=True, params=payload, timeout=15)
        except Exception as e:
            raise SendException(unicode(e),
                                method='GET',
                                url=log_url,
                                request="",
                                response="",
                                response_status=503,
                                start=start)

        if response.status_code != 200 and response.status_code != 201 and response.status_code != 202:
            raise SendException("Got non-200 response [%d] from Jasmin" % response.status_code,
                                method='GET',
                                url=log_url,
                                request="",
                                response=response.text,
                                response_status=response.status_code,
                                start=start)

        # save the external id, response should be in format:
        # Success "07033084-5cfd-4812-90a4-e4d24ffb6e3d"
        external_id = None
        match = re.match(r"Success \"(.*)\"", response.text)
        if match:
            external_id = match.group(1)

        Channel.success(channel, msg, WIRED, start, 'GET', log_url, payload, response, external_id)

    @classmethod
    def send_facebook_message(cls, channel, msg, text):
        from temba.msgs.models import WIRED

        # build our payload
        payload = dict()
        payload['recipient'] = dict(id=msg.urn_path)
        payload['message'] = dict(text=text)
        payload = json.dumps(payload)

        url = "https://graph.facebook.com/v2.5/me/messages"
        params = dict(access_token=channel.config[Channel.CONFIG_AUTH_TOKEN])
        headers = {'Content-Type': 'application/json'}
        start = time.time()

        try:
            response = requests.post(url, payload, params=params, headers=headers, timeout=15)
        except Exception as e:
            raise SendException(unicode(e),
                                method='POST',
                                url=url,
                                request=payload,
                                response="",
                                response_status=503,
                                start=start)

        if response.status_code != 200:
            raise SendException("Got non-200 response [%d] from Facebook" % response.status_code,
                                method='POST',
                                url=url,
                                request=payload,
                                response=response.text,
                                response_status=response.status_code,
                                start=start)

        # grab our external id out, Facebook response is in format:
        # "{"recipient_id":"997011467086879","message_id":"mid.1459532331848:2534ddacc3993a4b78"}"
        external_id = None
        try:
            external_id = response.json()['message_id']
        except Exception as e:  # pragma: no cover
            # if we can't pull out our message id, that's ok, we still sent
            pass

        Channel.success(channel, msg, WIRED, start, 'POST', url, payload, response, external_id)

    @classmethod
    def send_mblox_message(cls, channel, msg, text):
        from temba.msgs.models import WIRED

        # build our payload
        payload = dict()
        payload['from'] = channel.address.lstrip('+')
        payload['to'] = [msg.urn_path.lstrip('+')]
        payload['body'] = text
        payload['delivery_report'] = 'per_recipient'

        request_body = json.dumps(payload)

        url = 'https://api.mblox.com/xms/v1/%s/batches' % channel.config[Channel.CONFIG_USERNAME]
        headers = {'Content-Type': 'application/json',
                   'Authorization': 'Bearer %s' % channel.config[Channel.CONFIG_PASSWORD]}

        start = time.time()

        try:
            response = requests.post(url, request_body, headers=headers, timeout=15)
        except Exception as e:
            raise SendException(unicode(e),
                                method='POST',
                                url=url,
                                request=request_body,
                                response="",
                                response_status=503,
                                start=start)

        if response.status_code != 200 and response.status_code != 201 and response.status_code != 202:
            raise SendException("Got non-200 response [%d] from MBlox" % response.status_code,
                                method='POST',
                                url=url,
                                request=request_body,
                                response=response.text,
                                response_status=response.status_code,
                                start=start)

        # response in format:
        # {
        #  "id": "Oyi75urq5_yB",
        #  "to": [ "593997290044" ],
        #  "from": "18444651185",
        #  "canceled": false,
        #  "body": "Hello world.",
        #  "type": "mt_text",
        #  "created_at": "2016-03-30T17:55:03.683Z",
        #  "modified_at": "2016-03-30T17:55:03.683Z",
        #  "delivery_report": "none",
        #  "expire_at": "2016-04-02T17:55:03.683Z"
        # }

        external_id = None
        try:
            response_json = response.json()
            external_id = response_json['id']
        except:  # pragma: no cover
            raise SendException("Unable to parse response body from MBlox",
                                method='POST',
                                url=url,
                                request=request_body,
                                response=response.text,
                                response_status=response.status_code,
                                start=start)

        Channel.success(channel, msg, WIRED, start, 'POST', url, request_body, response, external_id)

    @classmethod
    def send_kannel_message(cls, channel, msg, text):
        from temba.msgs.models import WIRED

        # build our callback dlr url, kannel will call this when our message is sent or delivered
        dlr_url = 'https://%s%s?id=%d&status=%%d' % (settings.HOSTNAME, reverse('handlers.kannel_handler', args=['status', channel.uuid]), msg.id)
        dlr_mask = 31

        # build our payload
        payload = dict()
        payload['from'] = channel.address
        payload['username'] = channel.config[Channel.CONFIG_USERNAME]
        payload['password'] = channel.config[Channel.CONFIG_PASSWORD]
        payload['text'] = text
        payload['to'] = msg.urn_path
        payload['dlr-url'] = dlr_url
        payload['dlr-mask'] = dlr_mask

        # should our to actually be in national format?
        use_national = channel.config.get(Channel.CONFIG_USE_NATIONAL, False)
        if use_national:
            # parse and remap our 'to' address
            parsed = phonenumbers.parse(msg.urn_path)
            payload['to'] = str(parsed.national_number)

        # figure out if we should send encoding or do any of our own substitution
        desired_encoding = channel.config.get(Channel.CONFIG_ENCODING, Channel.ENCODING_DEFAULT)

        # they want unicde, they get unicode!
        if desired_encoding == Channel.ENCODING_UNICODE:
            payload['coding'] = '2'

        # otherwise, if this is smart encoding, try to derive it
        elif desired_encoding == Channel.ENCODING_SMART:
            # if this is smart encoding, figure out what encoding we will use
            encoding, text = Channel.determine_encoding(text, replace=True)
            payload['text'] = text

            if encoding == Encoding.UNICODE:
                payload['coding'] = '2'

        log_payload = payload.copy()
        log_payload['password'] = 'x' * len(log_payload['password'])

        log_url = channel.config[Channel.CONFIG_SEND_URL]
        if log_url.find("?") >= 0:  # pragma: no cover
            log_url += "&" + urlencode(log_payload)
        else:
            log_url += "?" + urlencode(log_payload)

        start = time.time()

        try:
            if channel.config.get(Channel.CONFIG_VERIFY_SSL, True):
                response = requests.get(channel.config[Channel.CONFIG_SEND_URL], verify=True, params=payload, timeout=15)
            else:
                response = requests.get(channel.config[Channel.CONFIG_SEND_URL], verify=False, params=payload, timeout=15)
        except Exception as e:
            payload['password'] = 'x' * len(payload['password'])
            raise SendException(unicode(e),
                                method='GET',
                                url=log_url,
                                request="",
                                response="",
                                response_status=503,
                                start=start)

        if response.status_code != 200 and response.status_code != 201 and response.status_code != 202:
            raise SendException("Got non-200 response [%d] from Kannel" % response.status_code,
                                method='GET',
                                url=log_url,
                                request="",
                                response=response.text,
                                response_status=response.status_code,
                                start=start)

        Channel.success(channel, msg, WIRED, start, 'GET', log_url, response=response)

    @classmethod
    def send_shaqodoon_message(cls, channel, msg, text):
        from temba.msgs.models import WIRED

        # requests are signed with a key built as follows:
        # signing_key = md5(username|password|from|to|msg|key|current_date)
        # where current_date is in the format: d/m/y H
        payload = {'from': channel.address.lstrip('+'), 'to': msg.urn_path.lstrip('+'),
                   'username': channel.config[Channel.CONFIG_USERNAME], 'password': channel.config[Channel.CONFIG_PASSWORD],
                   'msg': text}

        # build our send URL
        url = channel.config[Channel.CONFIG_SEND_URL] + "?" + urlencode(payload)
        log_payload = ""
        start = time.time()

        try:
            # these guys use a self signed certificate
            response = requests.get(url, headers=TEMBA_HEADERS, timeout=15, verify=False)

        except Exception as e:
            raise SendException(unicode(e),
                                method='GET',
                                url=url,
                                request=log_payload,
                                response="",
                                response_status=503,
                                start=start)

        if response.status_code != 200 and response.status_code != 201 and response.status_code != 202:
            raise SendException("Got non-200 response [%d] from API" % response.status_code,
                                method='GET',
                                url=url,
                                request=log_payload,
                                response=response.text,
                                response_status=response.status_code,
                                start=start)

        Channel.success(channel, msg, WIRED, start, 'GET', url, log_payload, response)

    @classmethod
    def send_dummy_message(cls, channel, msg, text):  # pragma: no cover
        from temba.msgs.models import WIRED

        delay = channel.config.get('delay', 1000)
        start = time.time()

        # sleep that amount
        time.sleep(delay / float(1000))

        # record the message as sent
        Channel.success(channel, msg, WIRED, start, 'GET', 'http://fake', "", "")

    @classmethod
    def send_external_message(cls, channel, msg, text):
        from temba.msgs.models import WIRED
        payload = {
            'id': str(msg.id),
            'text': text,
            'to': msg.urn_path,
            'to_no_plus': msg.urn_path.lstrip('+'),
            'from': channel.address,
            'from_no_plus': channel.address.lstrip('+'),
            'channel': str(channel.id)
        }

        # build our send URL
        url = Channel.build_send_url(channel.config[Channel.CONFIG_SEND_URL], payload)
        start = time.time()

        method = channel.config.get(Channel.CONFIG_SEND_METHOD, 'POST')

        headers = TEMBA_HEADERS.copy()
        if method in ('POST', 'PUT'):
            body = channel.config.get(Channel.CONFIG_SEND_BODY, Channel.CONFIG_DEFAULT_SEND_BODY)
            body = Channel.build_send_url(body, payload)
            headers['Content-Type'] = 'application/x-www-form-urlencoded'
            log_payload = body
        else:
            log_payload = None

        try:
            if method == 'POST':
                response = requests.post(url, data=body, headers=headers, timeout=5)
            elif method == 'PUT':
                response = requests.put(url, data=body, headers=headers, timeout=5)
            else:
                response = requests.get(url, headers=headers, timeout=5)

        except Exception as e:
            raise SendException(unicode(e),
                                method=method,
                                url=url,
                                request=log_payload,
                                response="",
                                response_status=503,
                                start=start)

        if response.status_code != 200 and response.status_code != 201 and response.status_code != 202:
            raise SendException("Got non-200 response [%d] from API" % response.status_code,
                                method=method,
                                url=url,
                                request=log_payload,
                                response=response.text,
                                response_status=response.status_code,
                                start=start)

        Channel.success(channel, msg, WIRED, start, method, url, log_payload, response)

    @classmethod
    def send_chikka_message(cls, channel, msg, text):
        from temba.msgs.models import Msg, WIRED
        payload = {
            'message_type': 'SEND',
            'mobile_number': msg.urn_path.lstrip('+'),
            'shortcode': channel.address,
            'message_id': msg.id,
            'message': msg.text,
            'request_cost': 'FREE',
            'client_id': channel.config[Channel.CONFIG_USERNAME],
            'secret_key': channel.config[Channel.CONFIG_PASSWORD]
        }

        # if this is a response to a user SMS, then we need to set this as a reply
        # response ids are only valid for up to 24 hours
        response_window = timedelta(hours=24)
        if msg.response_to_id and msg.created_on > timezone.now() - response_window:
            response_to = Msg.objects.filter(id=msg.response_to_id).first()
            if response_to:
                payload['message_type'] = 'REPLY'
                payload['request_id'] = response_to.external_id

        # build our send URL
        url = 'https://post.chikka.com/smsapi/request'
        start = time.time()

        log_payload = payload.copy()
        log_payload['secret_key'] = 'x' * len(log_payload['secret_key'])

        try:
            response = requests.post(url, data=payload, headers=TEMBA_HEADERS, timeout=5)
        except Exception as e:
            raise SendException(unicode(e),
                                method='POST',
                                url=url,
                                request=log_payload,
                                response="",
                                response_status=503,
                                start=start)

        # if they reject our request_id, send it as a normal send
        if response.status_code == 400 and 'request_id' in payload:
            error = response.json()
            if error.get('message', None) == 'BAD REQUEST' and error.get('description', None) == 'Invalid/Used Request ID':
                try:

                    # operate on a copy so we can still inspect our original call
                    payload = payload.copy()
                    del payload['request_id']
                    payload['message_type'] = 'SEND'

                    response = requests.post(url, data=payload, headers=TEMBA_HEADERS, timeout=5)

                    log_payload = payload.copy()
                    log_payload['secret_key'] = 'x' * len(log_payload['secret_key'])

                except Exception as e:
                    raise SendException(unicode(e),
                                        method='POST',
                                        url=url,
                                        request=log_payload,
                                        response="",
                                        response_status=503,
                                        start=start)

        if response.status_code != 200 and response.status_code != 201 and response.status_code != 202:
            raise SendException("Got non-200 response [%d] from API" % response.status_code,
                                method='POST',
                                url=url,
                                request=log_payload,
                                response=response.text,
                                response_status=response.status_code,
                                start=start)

        Channel.success(channel, msg, WIRED, start, 'POST', url, log_payload, response)

    @classmethod
    def send_high_connection_message(cls, channel, msg, text):
        from temba.msgs.models import WIRED
        payload = {
            'accountid': channel.config[Channel.CONFIG_USERNAME],
            'password': channel.config[Channel.CONFIG_PASSWORD],
            'text': text,
            'to': msg.urn_path,
            'ret_id': msg.id,
            'datacoding': 8,
            'userdata': 'textit',
            'ret_url': 'https://%s%s' % (settings.HOSTNAME, reverse('handlers.hcnx_handler', args=['status', channel.uuid])),
            'ret_mo_url': 'https://%s%s' % (settings.HOSTNAME, reverse('handlers.hcnx_handler', args=['receive', channel.uuid]))
        }

        # build our send URL
        url = 'https://highpushfastapi-v2.hcnx.eu/api' + '?' + urlencode(payload)
        log_payload = None
        start = time.time()

        try:
            response = requests.get(url, headers=TEMBA_HEADERS, timeout=30)
            log_payload = urlencode(payload)
        except Exception as e:
            raise SendException(unicode(e),
                                method='GET',
                                url=url,
                                request=log_payload,
                                response="",
                                response_status=503,
                                start=start)

        if response.status_code != 200 and response.status_code != 201 and response.status_code != 202:
            raise SendException("Got non-200 response [%d] from API" % response.status_code,
                                method='GET',
                                url=url,
                                request=log_payload,
                                response=response.text,
                                response_status=response.status_code,
                                start=start)

        Channel.success(channel, msg, WIRED, start, 'GET', url, log_payload, response)

    @classmethod
    def send_blackmyna_message(cls, channel, msg, text):
        from temba.msgs.models import WIRED
        payload = {
            'address': msg.urn_path,
            'senderaddress': channel.address,
            'message': text,
        }

        url = 'http://api.blackmyna.com/2/smsmessaging/outbound'
        log_payload = None
        external_id = None
        start = time.time()

        try:
            log_payload = urlencode(payload)

            response = requests.post(url, data=payload, headers=TEMBA_HEADERS, timeout=30,
                                     auth=(channel.config[Channel.CONFIG_USERNAME], channel.config[Channel.CONFIG_PASSWORD]))
            # parse our response, should be JSON that looks something like:
            # [{
            #   "recipient" : recipient_number_1,
            #   "id" : Unique_identifier (universally unique identifier UUID)
            # }]
            response_json = response.json()

            # we only care about the first piece
            if response_json and len(response_json) > 0:
                external_id = response_json[0].get('id', None)

        except Exception as e:
            raise SendException(unicode(e),
                                method='POST',
                                url=url,
                                request=log_payload,
                                response=response.text if response else '',
                                response_status=503,
                                start=start)

        if response.status_code != 200 and response.status_code != 201 and response.status_code != 202:
            raise SendException("Got non-200 response [%d] from API" % response.status_code,
                                method='POST',
                                url=url,
                                request=log_payload,
                                response=response.text,
                                response_status=response.status_code,
                                start=start)

        Channel.success(channel, msg, WIRED, start, 'POST', url, log_payload, response, external_id)

    @classmethod
    def send_start_message(cls, channel, msg, text):
        from temba.msgs.models import WIRED

        post_body = u"""
          <message>
            <service id="single" source=$$FROM$$ />
            <to>$$TO$$</to>
            <body content-type="plain/text" encoding="plain">$$BODY$$</body>
          </message>
        """
        post_body = post_body.replace("$$FROM$$", quoteattr(channel.address))
        post_body = post_body.replace("$$TO$$", escape(msg.urn_path))
        post_body = post_body.replace("$$BODY$$", escape(msg.text))
        post_body = post_body.encode('utf8')

        url = 'http://bulk.startmobile.com.ua/clients.php'

        start = time.time()
        try:
            headers = {'Content-Type': 'application/xml; charset=utf8'}
            headers.update(TEMBA_HEADERS)

            response = requests.post(url,
                                     data=post_body,
                                     headers=headers,
                                     auth=(channel.config[Channel.CONFIG_USERNAME], channel.config[Channel.CONFIG_PASSWORD]),
                                     timeout=30)
        except Exception as e:
            raise SendException(unicode(e),
                                method='POST',
                                url=url,
                                request=post_body.decode('utf8'),
                                response='',
                                response_status=503,
                                start=start)

        if (response.status_code != 200 and response.status_code != 201) or response.text.find("error") >= 0:
            raise SendException("Error Sending Message",
                                method='POST',
                                url=url,
                                request=post_body.decode('utf8'),
                                response=response.text,
                                response_status=response.status_code,
                                start=start)

        # parse out our id, this is XML but we only care about the id
        external_id = None
        start_idx = response.text.find("<id>")
        end_idx = response.text.find("</id>")
        if end_idx > start_idx > 0:
            external_id = response.text[start_idx + 4:end_idx]

        Channel.success(channel, msg, WIRED, start, 'POST', url, post_body.decode('utf8'), response, external_id)

    @classmethod
    def send_smscentral_message(cls, channel, msg, text):
        from temba.msgs.models import WIRED

        # strip a leading +
        mobile = msg.urn_path[1:] if msg.urn_path.startswith('+') else msg.urn_path

        payload = {
            'user': channel.config[Channel.CONFIG_USERNAME], 'pass': channel.config[Channel.CONFIG_PASSWORD], 'mobile': mobile, 'content': text,
        }

        url = 'http://smail.smscentral.com.np/bp/ApiSms.php'
        log_payload = urlencode(payload)
        start = time.time()

        try:
            response = requests.post(url, data=payload, headers=TEMBA_HEADERS, timeout=30)

        except Exception as e:
            raise SendException(unicode(e),
                                method='POST',
                                url=url,
                                request=log_payload,
                                response='',
                                response_status=503,
                                start=start)

        if response.status_code != 200 and response.status_code != 201 and response.status_code != 202:
            raise SendException("Got non-200 response [%d] from API" % response.status_code,
                                method='POST',
                                url=url,
                                request=log_payload,
                                response=response.text,
                                response_status=response.status_code,
                                start=start)

        Channel.success(channel, msg, WIRED, start, 'POST', url, log_payload, response)

    @classmethod
    def send_vumi_message(cls, channel, msg, text):
        from temba.msgs.models import WIRED
        from temba.contacts.models import Contact

        is_ussd = channel.channel_type in Channel.USSD_CHANNELS
        channel.config['transport_name'] = 'ussd_transport' if is_ussd else 'mtech_ng_smpp_transport'

        payload = dict(message_id=msg.id,
                       in_reply_to=None,
                       session_event="resume" if is_ussd else None,
                       to_addr=msg.urn_path,
                       from_addr=channel.address,
                       content=text,
                       transport_name=channel.config['transport_name'],
                       transport_type='ussd' if is_ussd else 'sms',
                       transport_metadata={},
                       helper_metadata={})

        payload = json.dumps(payload)

        headers = dict(TEMBA_HEADERS)
        headers['content-type'] = 'application/json'

        url = 'https://go.vumi.org/api/v1/go/http_api_nostream/%s/messages.json' % channel.config['conversation_key']
        start = time.time()

        try:
            response = requests.put(url,
                                    data=payload,
                                    headers=headers,
                                    timeout=30,
                                    auth=(channel.config['account_key'], channel.config['access_token']))

        except Exception as e:
            raise SendException(unicode(e),
                                method='PUT',
                                url=url,
                                request=payload,
                                response="",
                                response_status=503,
                                start=start)

        if response.status_code not in (200, 201):
            # this is a fatal failure, don't retry
            fatal = response.status_code == 400

            # if this is fatal due to the user opting out, stop them
            if response.text and response.text.find('has opted out') >= 0:
                contact = Contact.objects.get(id=msg.contact)
                contact.stop(contact.modified_by)
                fatal = True

            raise SendException("Got non-200 response [%d] from API" % response.status_code,
                                method='PUT',
                                url=url,
                                request=payload,
                                response=response.text,
                                response_status=response.status_code,
                                fatal=fatal,
                                start=start)

        # parse our response
        body = response.json()
        external_id = body.get('message_id', '')

        Channel.success(channel, msg, WIRED, start, 'PUT', url, payload, response, external_id)

    @classmethod
    def send_globe_message(cls, channel, msg, text):
        from temba.msgs.models import WIRED

        payload = {
            'address': msg.urn_path.lstrip('+'),
            'message': text,
            'passphrase': channel.config['passphrase'],
            'app_id': channel.config['app_id'],
            'app_secret': channel.config['app_secret']
        }
        headers = dict(TEMBA_HEADERS)

        url = 'https://devapi.globelabs.com.ph/smsmessaging/v1/outbound/%s/requests' % channel.address
        start = time.time()

        try:
            response = requests.post(url,
                                     data=payload,
                                     headers=headers,
                                     timeout=5)
        except Exception as e:
            raise SendException(unicode(e),
                                method='POST',
                                url=url,
                                request=payload,
                                response="",
                                response_status=503,
                                start=start)

        if response.status_code != 200 and response.status_code != 201:
            raise SendException("Got non-200 response [%d] from API" % response.status_code,
                                method='POST',
                                url=url,
                                request=payload,
                                response=response.text,
                                response_status=response.status_code,
                                start=start)

        # parse our response
        response.json()

        Channel.success(channel, msg, WIRED, start, 'POST', url, payload, response)

    @classmethod
    def send_nexmo_message(cls, channel, msg, text):
        from temba.msgs.models import SENT
        from temba.orgs.models import NEXMO_KEY, NEXMO_SECRET, NEXMO_APP_ID, NEXMO_APP_PRIVATE_KEY

        client = NexmoClient(channel.org_config[NEXMO_KEY], channel.org_config[NEXMO_SECRET],
                             channel.org_config[NEXMO_APP_ID], channel.org_config[NEXMO_APP_PRIVATE_KEY])
        start = time.time()

        attempts = 0
        response = None
        while not response:
            try:
                (message_id, response) = client.send_message_via_nexmo(channel.address, msg.urn_path, text)
            except SendException as e:
                match = regex.match(r'.*Throughput Rate Exceeded - please wait \[ (\d+) \] and retry.*', e.response)

                # this is a throughput failure, attempt to wait up to three times
                if match and attempts < 3:
                    sleep(float(match.group(1)) / 1000)
                    attempts += 1
                else:
                    raise e

        Channel.success(channel, msg, SENT, start, response.request.method, response.request.url, response=response, external_id=message_id)

    @classmethod
    def send_yo_message(cls, channel, msg, text):
        from temba.msgs.models import SENT
        from temba.contacts.models import Contact

        # build our message dict
        params = dict(origin=channel.address.lstrip('+'),
                      sms_content=text,
                      destinations=msg.urn_path.lstrip('+'),
                      ybsacctno=channel.config['username'],
                      password=channel.config['password'])
        log_params = params.copy()
        log_params['password'] = 'x' * len(log_params['password'])

        start = time.time()
        failed = False
        fatal = False

        for send_url in [Channel.YO_API_URL_1, Channel.YO_API_URL_2, Channel.YO_API_URL_3]:
            url = send_url + '?' + urlencode(params)
            log_url = send_url + '?' + urlencode(log_params)

            failed = False
            try:
                response = requests.get(url, headers=TEMBA_HEADERS, timeout=5)
                response_qs = urlparse.parse_qs(response.text)
            except Exception:
                failed = True

            if not failed and response.status_code != 200 and response.status_code != 201:
                failed = True

            # if it wasn't successfully delivered, throw
            if not failed and response_qs.get('ybs_autocreate_status', [''])[0] != 'OK':
                failed = True

            # check if we failed permanently (they blocked us)
            if failed and response_qs.get('ybs_autocreate_message', [''])[0].find('BLACKLISTED') >= 0:
                contact = Contact.objects.get(id=msg.contact)
                contact.stop(contact.modified_by)
                fatal = True
                break

            # if we sent the message, then move on
            if not failed:
                break

        if failed:
            raise SendException("Received error from Yo! API",
                                url=log_url,
                                method='GET',
                                request='',
                                response=response.text,
                                response_status=response.status_code,
                                fatal=fatal,
                                start=start)

        Channel.success(channel, msg, SENT, start, 'GET', log_url, response=response)

    @classmethod
    def send_infobip_message(cls, channel, msg, text):
        from temba.msgs.models import SENT

        API_URL = 'http://api.infobip.com/api/v3/sendsms/json'
        BACKUP_API_URL = 'http://api2.infobip.com/api/v3/sendsms/json'

        url = API_URL

        # build our message dict
        message = dict(sender=channel.address.lstrip('+'),
                       text=text,
                       recipients=[dict(gsm=msg.urn_path.lstrip('+'))])

        # infobip requires that long messages have a different type
        if len(text) > 160:
            message['type'] = 'longSMS'

        payload = {'authentication': dict(username=channel.config['username'], password=channel.config['password']),
                   'messages': [message]}

        headers = {'Content-Type': 'application/json', 'Accept': 'application/json'}
        headers.update(TEMBA_HEADERS)
        start = time.time()

        try:
            response = requests.post(url, data=json.dumps(payload), headers=headers, timeout=5)
        except Exception:
            try:
                # we failed to connect, try our backup URL
                url = BACKUP_API_URL
                response = requests.post(url, params=payload, headers=headers, timeout=5)
            except Exception as e:
                payload['authentication']['password'] = 'x' * len(payload['authentication']['password'])
                raise SendException(u"Unable to send message: %s" % unicode(e),
                                    url=url,
                                    method='POST',
                                    request=json.dumps(payload),
                                    response=response.text,
                                    response_status=response.status_code,
                                    start=start)

        if response.status_code != 200 and response.status_code != 201:
            payload['authentication']['password'] = 'x' * len(payload['authentication']['password'])
            raise SendException("Received non 200 status: %d" % response.status_code,
                                url=url,
                                method='POST',
                                request=json.dumps(payload),
                                response=response.text,
                                response_status=response.status_code,
                                start=start)

        response_json = response.json()
        messages = response_json['results']

        # if it wasn't successfully delivered, throw
        if int(messages[0]['status']) != 0:
            raise SendException("Received non-zero status code [%s]" % messages[0]['status'],
                                url=url,
                                method='POST',
                                request=json.dumps(payload),
                                response=response.text,
                                response_status=response.status_code,
                                start=start)

        external_id = messages[0]['messageid']
        Channel.success(channel, msg, SENT, start, 'POST', url, json.dumps(payload), response, external_id)

    @classmethod
    def send_hub9_message(cls, channel, msg, text):
        from temba.msgs.models import SENT

        # http://175.103.48.29:28078/testing/smsmt.php?
        #   userid=xxx
        #   &password=xxxx
        #   &original=6282881134567
        #   &sendto=628159152565
        #   &messagetype=0
        #   &messageid=1897869768
        #   &message=Test+Normal+Single+Message&dcs=0
        #   &udhl=0&charset=utf-8
        #
        from temba.settings import HUB9_ENDPOINT
        url = HUB9_ENDPOINT
        payload = dict(userid=channel.config['username'], password=channel.config['password'],
                       original=channel.address.lstrip('+'), sendto=msg.urn_path.lstrip('+'),
                       messageid=msg.id, message=text, dcs=0, udhl=0)

        # build up our querystring and send it as a get
        send_url = "%s?%s" % (url, urlencode(payload))
        payload['password'] = 'x' * len(payload['password'])
        masked_url = "%s?%s" % (url, urlencode(payload))
        start = time.time()

        try:
            response = requests.get(send_url, proxies=OUTGOING_PROXIES, headers=TEMBA_HEADERS, timeout=15)
            if not response:
                raise SendException("Unable to send message",
                                    url=masked_url,
                                    method='GET',
                                    response="Empty response",
                                    response_status=503,
                                    start=start)

            if response.status_code != 200 and response.status_code != 201:
                raise SendException("Received non 200 status: %d" % response.status_code,
                                    url=masked_url,
                                    method='GET',
                                    request=None,
                                    response=response.text,
                                    response_status=response.status_code,
                                    start=start)

            # if it wasn't successfully delivered, throw
            if response.text != "000":
                error = "Unknown error"
                if response.text == "001":
                    error = "Error 001: Authentication Error"
                elif response.text == "101":
                    error = "Error 101: Account expired or invalid parameters"

                raise SendException(error,
                                    url=masked_url,
                                    method='GET',
                                    request=None,
                                    response=response.text,
                                    response_status=response.status_code,
                                    start=start)

            Channel.success(channel, msg, SENT, start, 'GET', masked_url, response=response)

        except SendException as e:
            raise e
        except Exception as e:
            reason = "Unknown error"
            try:
                if e.message and e.message.reason:
                    reason = e.message.reason
            except Exception:
                pass
            raise SendException(u"Unable to send message: %s" % unicode(reason)[:64],
                                url=masked_url,
                                method='GET',
                                request=None,
                                response=reason,
                                response_status=503,
                                start=start)

    @classmethod
    def send_zenvia_message(cls, channel, msg, text):
        from temba.msgs.models import WIRED

        # Zenvia accepts messages via a GET
        # http://www.zenvia360.com.br/GatewayIntegration/msgSms.do?dispatch=send&account=temba&
        # code=abc123&to=5511996458779&msg=my message content&id=123&callbackOption=1
        payload = dict(dispatch='send',
                       account=channel.config['account'],
                       code=channel.config['code'],
                       msg=text,
                       to=msg.urn_path,
                       id=msg.id,
                       callbackOption=1)

        zenvia_url = "http://www.zenvia360.com.br/GatewayIntegration/msgSms.do"
        headers = {'Content-Type': "text/html", 'Accept-Charset': 'ISO-8859-1'}
        headers.update(TEMBA_HEADERS)
        start = time.time()

        try:
            response = requests.get(zenvia_url,
                                    params=payload, headers=headers, timeout=5)
        except Exception as e:
            raise SendException(u"Unable to send message: %s" % unicode(e),
                                url=zenvia_url,
                                method='POST',
                                request=json.dumps(payload),
                                response=response.text,
                                response_status=response.status_code,
                                start=start)

        if response.status_code != 200 and response.status_code != 201:
            raise SendException("Got non-200 response from API: %d" % response.status_code,
                                url=zenvia_url,
                                method='POST',
                                request=json.dumps(payload),
                                response=response.text,
                                response_status=response.status_code,
                                start=start)

        response_code = int(response.text[:3])

        if response_code != 0:
            raise Exception("Got non-zero response from Zenvia: %s" % response.text)

        Channel.success(channel, msg, WIRED, start, 'POST', zenvia_url, json.dumps(payload), response)

    @classmethod
    def send_africas_talking_message(cls, channel, msg, text):
        from temba.msgs.models import SENT

        payload = dict(username=channel.config['username'],
                       to=msg.urn_path,
                       message=text)

        # if this isn't a shared shortcode, send the from address
        if not channel.config.get('is_shared', False):
            payload['from'] = channel.address

        headers = dict(Accept='application/json', apikey=channel.config['api_key'])
        headers.update(TEMBA_HEADERS)

        api_url = "https://api.africastalking.com/version1/messaging"
        start = time.time()

        try:
            response = requests.post(api_url,
                                     data=payload, headers=headers, timeout=5)
        except Exception as e:
            raise SendException(u"Unable to send message: %s" % unicode(e),
                                url=api_url,
                                method='POST',
                                request=json.dumps(payload),
                                response=response.text,
                                response_status=response.status_code,
                                start=start)

        if response.status_code != 200 and response.status_code != 201:
            raise SendException("Got non-200 response from API: %d" % response.status_code,
                                url=api_url,
                                method='POST',
                                request=json.dumps(payload),
                                response=response.text,
                                response_status=response.status_code,
                                start=start)

        response_data = response.json()

        # grab the status out of our response
        status = response_data['SMSMessageData']['Recipients'][0]['status']
        if status != 'Success':
            raise SendException("Got non success status from API: %s" % status,
                                url=api_url,
                                method='POST',
                                request=json.dumps(payload),
                                response=response.text,
                                response_status=response.status_code,
                                start=start)

        # set our external id so we know when it is actually sent, this is missing in cases where
        # it wasn't sent, in which case we'll become an errored message
        external_id = response_data['SMSMessageData']['Recipients'][0]['messageId']

        Channel.success(channel, msg, SENT, start, 'POST', api_url, payload, response, external_id)

    @classmethod
    def send_twilio_message(cls, channel, msg, text):
        from temba.msgs.models import WIRED
        from temba.orgs.models import ACCOUNT_SID, ACCOUNT_TOKEN

        callback_url = Channel.build_twilio_callback_url(msg.id)
        start = time.time()

        if channel.channel_type == Channel.TYPE_TWIML:
            config = channel.config
            client = TwilioRestClient(config.get(ACCOUNT_SID), config.get(ACCOUNT_TOKEN), base=config.get(Channel.CONFIG_SEND_URL))
        else:
            client = TwilioRestClient(channel.org_config[ACCOUNT_SID], channel.org_config[ACCOUNT_TOKEN])

        if channel.channel_type == Channel.TYPE_TWILIO_MESSAGING_SERVICE:
            messaging_service_sid = channel.config['messaging_service_sid']
            client.messages.create(to=msg.urn_path,
                                   messaging_service_sid=messaging_service_sid,
                                   body=text,
                                   status_callback=callback_url)
        else:
            client.messages.create(to=msg.urn_path,
                                   from_=channel.address,
                                   body=text,
                                   status_callback=callback_url)

        Channel.success(channel, msg, WIRED, start)

    @classmethod
    def send_telegram_message(cls, channel, msg, text):
        from temba.msgs.models import WIRED
        start = time.time()

        auth_token = channel.config[Channel.CONFIG_AUTH_TOKEN]
        send_url = 'https://api.telegram.org/bot%s/sendMessage' % auth_token
        post_body = dict(chat_id=msg.urn_path, text=text)

        external_id = None
        try:
            response = requests.post(send_url, post_body)
            external_id = response.json()['result']['message_id']
        except Exception as e:
            raise SendException(str(e),
                                send_url,
                                'POST',
                                urlencode(post_body),
                                response.content,
                                505,
                                start=start)

        Channel.success(channel, msg, WIRED, start, 'POST', send_url, json.dumps(post_body), response, external_id)

    @classmethod
    def send_twitter_message(cls, channel, msg, text):
        from temba.msgs.models import WIRED
        from temba.contacts.models import Contact

        consumer_key = settings.TWITTER_API_KEY
        consumer_secret = settings.TWITTER_API_SECRET
        oauth_token = channel.config['oauth_token']
        oauth_token_secret = channel.config['oauth_token_secret']

        twitter = Twython(consumer_key, consumer_secret, oauth_token, oauth_token_secret)
        start = time.time()

        try:
            dm = twitter.send_direct_message(screen_name=msg.urn_path, text=text)
        except Exception as e:
            error_code = getattr(e, 'error_code', 400)
            fatal = False

            if error_code == 404:  # handle doesn't exist
                fatal = True
            elif error_code == 403:
                for err in Channel.TWITTER_FATAL_403S:
                    if unicode(e).find(err) >= 0:
                        fatal = True
                        break

            # if message can never be sent, stop them contact
            if fatal:
                contact = Contact.objects.get(id=msg.contact)
                contact.stop(contact.modified_by)

            raise SendException(str(e),
                                'https://api.twitter.com/1.1/direct_messages/new.json',
                                'POST',
                                urlencode(dict(screen_name=msg.urn_path, text=text)),  # not complete, but useful in the log
                                str(e),
                                error_code,
                                fatal=fatal,
                                start=start)

        external_id = dm['id']
        Channel.success(channel, msg, WIRED, start, external_id=external_id)

    @classmethod
    def send_clickatell_message(cls, channel, msg, text):
        """
        Sends a message to Clickatell, they expect a GET in the following format:
             https://api.clickatell.com/http/sendmsg?api_id=xxx&user=xxxx&password=xxxx&to=xxxxx&text=xxxx
        """
        from temba.msgs.models import WIRED

        # determine our encoding
        encoding, text = Channel.determine_encoding(text, replace=True)

        # if this looks like unicode, ask clickatell to send as unicode
        if encoding == Encoding.UNICODE:
            unicode_switch = 1
        else:
            unicode_switch = 0

        url = 'https://api.clickatell.com/http/sendmsg'
        payload = {'api_id': channel.config[Channel.CONFIG_API_ID],
                   'user': channel.config[Channel.CONFIG_USERNAME],
                   'password': channel.config[Channel.CONFIG_PASSWORD],
                   'from': channel.address.lstrip('+'),
                   'concat': 3,
                   'callback': 7,
                   'mo': 1,
                   'unicode': unicode_switch,
                   'to': msg.urn_path.lstrip('+'),
                   'text': text}
        start = time.time()

        try:
            response = requests.get(url, params=payload, headers=TEMBA_HEADERS, timeout=5)
            log_payload = urlencode(payload)

        except Exception as e:
            raise SendException(unicode(e),
                                method='GET',
                                url=url,
                                request=log_payload,
                                response="",
                                response_status=503,
                                start=start)

        if response.status_code != 200 and response.status_code != 201 and response.status_code != 202:
            raise SendException("Got non-200 response [%d] from API" % response.status_code,
                                method='GET',
                                url=url,
                                request=log_payload,
                                response=response.text,
                                response_status=response.status_code,
                                start=start)

        # parse out the external id for the message, comes in the format: "ID: id12312312312"
        external_id = None
        if response.text.startswith("ID: "):
            external_id = response.text[4:]

        Channel.success(channel, msg, WIRED, start, 'GET', url, log_payload, response, external_id)

    @classmethod
    def send_plivo_message(cls, channel, msg, text):
        import plivo
        from temba.msgs.models import WIRED

        # url used for logs and exceptions
        url = 'https://api.plivo.com/v1/Account/%s/Message/' % channel.config[Channel.CONFIG_PLIVO_AUTH_ID]

        client = plivo.RestAPI(channel.config[Channel.CONFIG_PLIVO_AUTH_ID], channel.config[Channel.CONFIG_PLIVO_AUTH_TOKEN])
        status_url = "https://" + settings.TEMBA_HOST + "%s" % reverse('handlers.plivo_handler',
                                                                       args=['status', channel.uuid])

        payload = {'src': channel.address.lstrip('+'),
                   'dst': msg.urn_path.lstrip('+'),
                   'text': text,
                   'url': status_url,
                   'method': 'POST'}
        start = time.time()

        try:
            plivo_response_status, plivo_response = client.send_message(params=payload)
        except Exception as e:
            raise SendException(unicode(e),
                                method='POST',
                                url=url,
                                request=json.dumps(payload),
                                response="",
                                response_status=503,
                                start=start)

        if plivo_response_status != 200 and plivo_response_status != 201 and plivo_response_status != 202:
            raise SendException("Got non-200 response [%d] from API" % plivo_response_status,
                                method='POST',
                                url=url,
                                request=json.dumps(payload),
                                response=plivo_response,
                                response_status=plivo_response_status,
                                start=start)

        external_id = plivo_response['message_uuid'][0]
        Channel.success(channel, msg, WIRED, start, 'POST', url, json.dumps(payload), external_id=external_id,
                        response_status=plivo_response_status, response_text=plivo_response)

    @classmethod
    def send_m3tech_message(cls, channel, msg, text):
        from temba.msgs.models import WIRED

        # determine our encoding
        encoding, text = Channel.determine_encoding(text, replace=True)

        # if this looks like unicode, ask m3tech to send as unicode
        if encoding == Encoding.UNICODE:
            sms_type = '7'
        else:
            sms_type = '0'

        url = 'https://secure.m3techservice.com/GenericServiceRestAPI/api/SendSMS'
        payload = {'AuthKey': 'm3-Tech',
                   'UserId': channel.config[Channel.CONFIG_USERNAME],
                   'Password': channel.config[Channel.CONFIG_PASSWORD],
                   'MobileNo': msg.urn_path.lstrip('+'),
                   'MsgId': msg.id,
                   'SMS': text,
                   'MsgHeader': channel.address.lstrip('+'),
                   'SMSType': sms_type,
                   'HandsetPort': '0',
                   'SMSChannel': '0',
                   'Telco': '0'}

        start = time.time()

        log_payload = urlencode(payload)

        try:
            response = requests.get(url, params=payload, headers=TEMBA_HEADERS, timeout=5)

        except Exception as e:
            raise SendException(unicode(e),
                                method='GET',
                                url=url,
                                request=log_payload,
                                response="",
                                response_status=503,
                                start=start)

        if response.status_code != 200 and response.status_code != 201 and response.status_code != 202:
            raise SendException("Got non-200 response [%d] from API" % response.status_code,
                                method='GET',
                                url=url,
                                request=log_payload,
                                response=response.text,
                                response_status=response.status_code,
                                start=start)

        # our response is JSON and should contain a 0 as a status code:
        # [{"Response":"0"}]
        response_code = ""
        try:
            response_code = json.loads(response.text)[0]["Response"]
        except Exception as e:
            response_code = str(e)

        # <Response>0</Response>
        if response_code != "0":
            raise SendException("Received non-zero status from API: %s" % str(response_code),
                                method='GET',
                                url=url,
                                request=log_payload,
                                response=response.text,
                                response_status=response.status_code,
                                start=start)

        Channel.success(channel, msg, WIRED, start, 'GET', url, log_payload, response)

    @classmethod
    def send_viber_message(cls, channel, msg, text):
        from temba.msgs.models import WIRED

        url = 'https://services.viber.com/vibersrvc/1/send_message'
        payload = {'service_id': int(channel.address),
                   'dest': msg.urn_path.lstrip('+'),
                   'seq': msg.id,
                   'type': 206,
                   'message': {
                       '#txt': text,
                       '#tracking_data': 'tracking_id:%d' % msg.id}}
        start = time.time()

        headers = dict(Accept='application/json')
        headers.update(TEMBA_HEADERS)

        try:
            response = requests.post(url, json=payload, headers=headers, timeout=5)
            response_json = response.json()
        except Exception as e:
            raise SendException(unicode(e),
                                method='POST',
                                url=url,
                                request=json.dumps(payload),
                                response="",
                                response_status=503,
                                start=start)

        if response.status_code not in [200, 201, 202]:
            raise SendException("Got non-200 response [%d] from API" % response.status_code,
                                method='POST',
                                url=url,
                                request=json.dumps(payload),
                                response=response.content,
                                response_status=response.status_code,
                                start=start)

        # success is 0, everything else is a failure
        if response_json['status'] != 0:
            print "failing: %s" % response.content
            raise SendException("Got non-0 status [%d] from API" % response_json['status'],
                                method='POST',
                                url=url,
                                request=json.dumps(payload),
                                response=response.content,
                                response_status=response.status_code,
                                fatal=True,
                                start=start)

        external_id = response.json().get('message_token', None)
        Channel.success(channel, msg, WIRED, start, 'POST', url, json.dumps(payload), response, external_id)

    @classmethod
    def get_pending_messages(cls, org):
        """
        We want all messages that are:
            1. Pending, ie, never queued
            2. Queued over two hours ago (something went awry and we need to re-queue)
            3. Errored and are ready for a retry
        """
        from temba.msgs.models import Msg, PENDING, QUEUED, ERRORED, OUTGOING

        now = timezone.now()
        hours_ago = now - timedelta(hours=12)

        pending = Msg.objects.filter(org=org, direction=OUTGOING)
        pending = pending.filter(Q(status=PENDING) |
                                 Q(status=QUEUED, queued_on__lte=hours_ago) |
                                 Q(status=ERRORED, next_attempt__lte=now))
        pending = pending.exclude(channel__channel_type=Channel.TYPE_ANDROID)

        # only SMS'es that have a topup and aren't the test contact
        pending = pending.exclude(topup=None).exclude(contact__is_test=True)

        # order then first by priority, then date
        pending = pending.order_by('-priority', 'created_on')
        return pending

    @classmethod
    def send_message(cls, msg):  # pragma: no cover
        from temba.msgs.models import Msg, QUEUED, WIRED, MSG_SENT_KEY
        r = get_redis_connection()

        # check whether this message was already sent somehow
        pipe = r.pipeline()
        pipe.sismember(timezone.now().strftime(MSG_SENT_KEY), str(msg.id))
        pipe.sismember((timezone.now() - timedelta(days=1)).strftime(MSG_SENT_KEY), str(msg.id))
        (sent_today, sent_yesterday) = pipe.execute()

        # get our cached channel
        channel = Channel.get_cached_channel(msg.channel)

        if sent_today or sent_yesterday:
            Msg.mark_sent(r, msg, WIRED, -1)
            print "!! [%d] prevented duplicate send" % (msg.id)
            return

        # channel can be none in the case where the channel has been removed
        if not channel:
            Msg.mark_error(r, None, msg, fatal=True)
            ChannelLog.log_error(msg, _("Message no longer has a way of being sent, marking as failed."))
            return

        # populate redis in our config
        channel.config['r'] = r

        type_settings = Channel.CHANNEL_SETTINGS[channel.channel_type]

        # Check whether we need to throttle ourselves
        # This isn't an ideal implementation, in that if there is only one Channel with tons of messages
        # and a low throttle rate, we will have lots of threads waiting, but since throttling is currently
        # a rare event, this is an ok stopgap.
        max_tps = type_settings.get('max_tps', 0)
        if max_tps:
            tps_set_name = 'channel_tps_%d' % channel.id
            lock_name = '%s_lock' % tps_set_name

            while True:
                # only one thread should be messing with the map at once
                with r.lock(lock_name, timeout=5):
                    # check how many were sent in the last second
                    now = time.time()
                    last_second = time.time() - 1

                    # how many have been sent in the past second?
                    count = r.zcount(tps_set_name, last_second, now)

                    # we're within our tps, add ourselves to the list and go on our way
                    if count < max_tps:
                        r.zadd(tps_set_name, now, now)
                        r.zremrangebyscore(tps_set_name, "-inf", last_second)
                        r.expire(tps_set_name, 5)
                        break

                # too many sent in the last second, sleep a bit and try again
                time.sleep(1 / float(max_tps))

        sent_count = 0
        parts = Msg.get_text_parts(msg.text, type_settings['max_length'])
        for part in parts:
            sent_count += 1
            try:
                channel_type = channel.channel_type

                # never send in debug unless overridden
                if not settings.SEND_MESSAGES:
                    Msg.mark_sent(r, msg, WIRED, -1)
                    print "FAKED SEND for [%d] - %s" % (msg.id, part)
                elif channel_type in SEND_FUNCTIONS:
                    SEND_FUNCTIONS[channel_type](channel, msg, part)
                else:
                    sent_count -= 1
                    raise Exception(_("Unknown channel type: %(channel)s") % {'channel': channel.channel_type})
            except SendException as e:
                ChannelLog.log_exception(channel, msg, e)

                import traceback
                traceback.print_exc(e)

                Msg.mark_error(r, channel, msg, fatal=e.fatal)
                sent_count -= 1

            except Exception as e:
                ChannelLog.log_error(msg, unicode(e))

                import traceback
                traceback.print_exc(e)

                Msg.mark_error(r, channel, msg)
                sent_count -= 1

            finally:
                # if we are still in a queued state, mark ourselves as an error
                if msg.status == QUEUED:
                    print "!! [%d] marking queued message as error" % msg.id
                    Msg.mark_error(r, channel, msg)
                    sent_count -= 1

        # update the number of sms it took to send this if it was more than 1
        if len(parts) > 1:
            Msg.objects.filter(pk=msg.id).update(msg_count=len(parts))

    @classmethod
    def track_status(cls, channel, status):
        if channel:
            # track success, errors and failures
            analytics.gauge('temba.channel_%s_%s' % (status.lower(), channel.channel_type.lower()))

    @classmethod
    def build_twilio_callback_url(cls, sms_id):
        url = "https://" + settings.TEMBA_HOST + reverse('handlers.twilio_handler') + "?action=callback&id=%d" % sms_id
        return url

    def __unicode__(self):  # pragma: no cover
        if self.name:
            return self.name
        elif self.device:
            return self.device
        elif self.address:
            return self.address
        else:
            return unicode(self.pk)

    def get_count(self, count_types):
        count = ChannelCount.objects.filter(channel=self, count_type__in=count_types)\
                                    .aggregate(Sum('count')).get('count__sum', 0)

        return 0 if count is None else count

    def get_msg_count(self):
        return self.get_count([ChannelCount.INCOMING_MSG_TYPE, ChannelCount.OUTGOING_MSG_TYPE])

    def get_ivr_count(self):
        return self.get_count([ChannelCount.INCOMING_IVR_TYPE, ChannelCount.OUTGOING_IVR_TYPE])

    def get_log_count(self):
        return self.get_count([ChannelCount.SUCCESS_LOG_TYPE, ChannelCount.ERROR_LOG_TYPE])

    def get_error_log_count(self):
        return self.get_count([ChannelCount.ERROR_LOG_TYPE])

    def get_success_log_count(self):
        return self.get_count([ChannelCount.SUCCESS_LOG_TYPE])

    class Meta:
        ordering = ('-last_seen', '-pk')

SOURCE_AC = "AC"
SOURCE_USB = "USB"
SOURCE_WIRELESS = "WIR"
SOURCE_BATTERY = "BAT"

STATUS_UNKNOWN = "UNK"
STATUS_CHARGING = "CHA"
STATUS_DISCHARGING = "DIS"
STATUS_NOT_CHARGING = "NOT"
STATUS_FULL = "FUL"

SEND_FUNCTIONS = {Channel.TYPE_AFRICAS_TALKING: Channel.send_africas_talking_message,
                  Channel.TYPE_BLACKMYNA: Channel.send_blackmyna_message,
                  Channel.TYPE_CHIKKA: Channel.send_chikka_message,
                  Channel.TYPE_CLICKATELL: Channel.send_clickatell_message,
                  Channel.TYPE_DUMMY: Channel.send_dummy_message,
                  Channel.TYPE_EXTERNAL: Channel.send_external_message,
                  Channel.TYPE_FACEBOOK: Channel.send_facebook_message,
                  Channel.TYPE_GLOBE: Channel.send_globe_message,
                  Channel.TYPE_HIGH_CONNECTION: Channel.send_high_connection_message,
                  Channel.TYPE_HUB9: Channel.send_hub9_message,
                  Channel.TYPE_INFOBIP: Channel.send_infobip_message,
                  Channel.TYPE_JASMIN: Channel.send_jasmin_message,
                  Channel.TYPE_KANNEL: Channel.send_kannel_message,
                  Channel.TYPE_M3TECH: Channel.send_m3tech_message,
                  Channel.TYPE_MBLOX: Channel.send_mblox_message,
                  Channel.TYPE_NEXMO: Channel.send_nexmo_message,
                  Channel.TYPE_PLIVO: Channel.send_plivo_message,
                  Channel.TYPE_SHAQODOON: Channel.send_shaqodoon_message,
                  Channel.TYPE_SMSCENTRAL: Channel.send_smscentral_message,
                  Channel.TYPE_START: Channel.send_start_message,
                  Channel.TYPE_TELEGRAM: Channel.send_telegram_message,
                  Channel.TYPE_TWILIO: Channel.send_twilio_message,
                  Channel.TYPE_TWIML: Channel.send_twilio_message,
                  Channel.TYPE_TWILIO_MESSAGING_SERVICE: Channel.send_twilio_message,
                  Channel.TYPE_TWITTER: Channel.send_twitter_message,
                  Channel.TYPE_VIBER: Channel.send_viber_message,
                  Channel.TYPE_VUMI: Channel.send_vumi_message,
                  Channel.TYPE_VUMI_USSD: Channel.send_vumi_message,
                  Channel.TYPE_YO: Channel.send_yo_message,
                  Channel.TYPE_ZENVIA: Channel.send_zenvia_message}


class ChannelCount(models.Model):
    """
    This model is maintained by Postgres triggers and maintains the daily counts of messages and ivr interactions
    on each day. This allows for fast visualizations of activity on the channel read page as well as summaries
    of message usage over the course of time.
    """
    LAST_SQUASH_KEY = 'last_channelcount_squash'

    INCOMING_MSG_TYPE = 'IM'  # Incoming message
    OUTGOING_MSG_TYPE = 'OM'  # Outgoing message
    INCOMING_IVR_TYPE = 'IV'  # Incoming IVR step
    OUTGOING_IVR_TYPE = 'OV'  # Outgoing IVR step
    SUCCESS_LOG_TYPE = 'LS'   # ChannelLog record
    ERROR_LOG_TYPE = 'LE'     # ChannelLog record that is an error

    COUNT_TYPE_CHOICES = ((INCOMING_MSG_TYPE, _("Incoming Message")),
                          (OUTGOING_MSG_TYPE, _("Outgoing Message")),
                          (INCOMING_IVR_TYPE, _("Incoming Voice")),
                          (OUTGOING_IVR_TYPE, _("Outgoing Voice")),
                          (SUCCESS_LOG_TYPE, _("Success Log Record")),
                          (ERROR_LOG_TYPE, _("Error Log Record")))

    channel = models.ForeignKey(Channel,
                                help_text=_("The channel this is a daily summary count for"))
    count_type = models.CharField(choices=COUNT_TYPE_CHOICES, max_length=2,
                                  help_text=_("What type of message this row is counting"))
    day = models.DateField(null=True, help_text=_("The day this count is for"))
    count = models.IntegerField(default=0,
                                help_text=_("The count of messages on this day and type"))

    @classmethod
    def get_day_count(cls, channel, count_type, day):
        count = ChannelCount.objects.filter(channel=channel, count_type=count_type, day=day)
        count = count.order_by('day', 'count_type').aggregate(count_sum=Sum('count'))

        return 0 if not count else count['count_sum']

    @classmethod
    def squash_counts(cls):
        # get the id of the last count we squashed
        r = get_redis_connection()
        last_squash = r.get(ChannelCount.LAST_SQUASH_KEY)
        if not last_squash:
            last_squash = 0

        # get the unique ids for all new ones
        start = time.time()
        squash_count = 0
        for count in ChannelCount.objects.filter(id__gt=last_squash).order_by('channel_id', 'count_type', 'day')\
                                                                    .distinct('channel_id', 'count_type', 'day'):

            # perform our atomic squash in SQL by calling our squash method
            with connection.cursor() as c:
                c.execute("SELECT temba_squash_channelcount(%s, %s, %s);", (count.channel_id, count.count_type, count.day))

            squash_count += 1

        # insert our new top squashed id
        max_id = ChannelCount.objects.all().order_by('-id').first()
        if max_id:
            r.set(ChannelCount.LAST_SQUASH_KEY, max_id.id)

        print "Squashed channel counts for %d pairs in %0.3fs" % (squash_count, time.time() - start)

    def __unicode__(self):  # pragma: no cover
        return "ChannelCount(%d) %s %s count: %d" % (self.channel_id, self.count_type, self.day, self.count)

    class Meta:
        index_together = ['channel', 'count_type', 'day']


class ChannelEvent(models.Model):
    """
    An event other than a message that occurs between a channel and a contact. Can be used to trigger flows etc.
    """
    TYPE_UNKNOWN = 'unknown'
    TYPE_CALL_OUT = 'mt_call'
    TYPE_CALL_OUT_MISSED = 'mt_miss'
    TYPE_CALL_IN = 'mo_call'
    TYPE_CALL_IN_MISSED = 'mo_miss'

    # single char flag, human readable name, API readable name
    TYPE_CONFIG = ((TYPE_UNKNOWN, _("Unknown Call Type"), 'unknown'),
                   (TYPE_CALL_OUT, _("Outgoing Call"), 'call-out'),
                   (TYPE_CALL_OUT_MISSED, _("Missed Outgoing Call"), 'call-out-missed'),
                   (TYPE_CALL_IN, _("Incoming Call"), 'call-in'),
                   (TYPE_CALL_IN_MISSED, _("Missed Incoming Call"), 'call-in-missed'))

    TYPE_CHOICES = [(t[0], t[1]) for t in TYPE_CONFIG]

    CALL_TYPES = {TYPE_CALL_OUT, TYPE_CALL_OUT_MISSED, TYPE_CALL_IN, TYPE_CALL_IN_MISSED}

    org = models.ForeignKey(Org, verbose_name=_("Org"),
                            help_text=_("The org this event is connected to"))
    channel = models.ForeignKey(Channel, verbose_name=_("Channel"),
                                help_text=_("The channel on which this event took place"))
    event_type = models.CharField(max_length=16, choices=TYPE_CHOICES, verbose_name=_("Event Type"),
                                  help_text=_("The type of event"))
    contact = models.ForeignKey('contacts.Contact', verbose_name=_("Contact"), related_name='channel_events',
                                help_text=_("The contact associated with this event"))
    contact_urn = models.ForeignKey('contacts.ContactURN', null=True, verbose_name=_("URN"), related_name='channel_events',
                                    help_text=_("The contact URN associated with this event"))
    time = models.DateTimeField(verbose_name=_("Time"),
                                help_text=_("When this event took place"))
    duration = models.IntegerField(default=0, verbose_name=_("Duration"),
                                   help_text=_("Duration in seconds if event is a call"))
    created_on = models.DateTimeField(verbose_name=_("Created On"), default=timezone.now,
                                      help_text=_("When this event was created"))
    is_active = models.BooleanField(default=True,
                                    help_text="Whether this item is active, use this instead of deleting")

    @classmethod
    def create(cls, channel, urn, event_type, date, duration=0):
        from temba.api.models import WebHookEvent
        from temba.contacts.models import Contact
        from temba.triggers.models import Trigger

        org = channel.org
        user = User.objects.get(username=settings.ANONYMOUS_USER_NAME)

        contact = Contact.get_or_create(org, user, name=None, urns=[urn], channel=channel)
        contact_urn = contact.urn_objects[urn]

        event = cls.objects.create(org=org, channel=channel, contact=contact, contact_urn=contact_urn,
                                   time=date, duration=duration, event_type=event_type)

        if event_type in cls.CALL_TYPES:
            analytics.gauge('temba.call_%s' % event.get_event_type_display().lower().replace(' ', '_'))

            WebHookEvent.trigger_call_event(event)

        if event_type == cls.TYPE_CALL_IN_MISSED:
            Trigger.catch_triggers(event, Trigger.TYPE_MISSED_CALL, channel)

        return event

    @classmethod
    def get_all(cls, org):
        return cls.objects.filter(org=org, is_active=True)

    def release(self):
        self.is_active = False
        self.save(update_fields=('is_active',))


class SendException(Exception):

    def __init__(self, description, url, method, request, response, response_status, fatal=False, start=None):
        super(SendException, self).__init__(description)

        self.description = description
        self.url = url
        self.method = method
        self.request = request
        self.response = response
        self.response_status = response_status
        self.fatal = fatal
        self.start = start


class ChannelLog(models.Model):
    channel = models.ForeignKey(Channel, related_name='logs',
                                help_text=_("The channel the message was sent on"))
    msg = models.ForeignKey('msgs.Msg', related_name='channel_logs',
                            help_text=_("The message that was sent"))
    description = models.CharField(max_length=255,
                                   help_text=_("A description of the status of this message send"))
    is_error = models.BooleanField(default=None,
                                   help_text=_("Whether an error was encountered when sending the message"))
    url = models.TextField(null=True,
                           help_text=_("The URL used when sending the message"))
    method = models.CharField(max_length=16, null=True,
                              help_text=_("The HTTP method used when sending the message"))
    request = models.TextField(null=True,
                               help_text=_("The body of the request used when sending the message"))
    response = models.TextField(null=True,
                                help_text=_("The body of the response received when sending the message"))
    response_status = models.IntegerField(null=True,
                                          help_text=_("The response code received when sending the message"))
    created_on = models.DateTimeField(auto_now_add=True,
                                      help_text=_("When this log message was logged"))
    request_time = models.IntegerField(null=True, help_text=_('Time it took to process this request'))

    @classmethod
    def log_exception(cls, channel, msg, e):
        # calculate our request time if possible
        request_time = 0 if not e.start else time.time() - e.start

        print(u"[%d] %0.3fs ERROR - %s %s \"%s\" %s \"%s\"" %
              (msg.id, request_time, e.method, e.url, e.request, e.response_status, e.response))

        ChannelLog.objects.create(channel_id=msg.channel,
                                  msg_id=msg.id,
                                  is_error=True,
                                  description=unicode(e.description)[:255],
                                  method=e.method,
                                  url=e.url,
                                  request=e.request,
                                  response=e.response,
                                  response_status=e.response_status)

        # log our request type if possible
        if request_time > 0:
            analytics.gauge('temba.msg_sent_%s' % channel.channel_type.lower(), request_time)

    @classmethod
    def log_error(cls, msg, description):
        print(u"[%d] ERROR - %s" % (msg.id, description))
        ChannelLog.objects.create(channel_id=msg.channel,
                                  msg_id=msg.id,
                                  is_error=True,
                                  description=description[:255])


class SyncEvent(SmartModel):
    channel = models.ForeignKey(Channel, verbose_name=_("Channel"),
                                help_text=_("The channel that synced to the server"))
    power_source = models.CharField(verbose_name=_("Power Source"), max_length=64,
                                    help_text=_("The power source the device is using"))
    power_status = models.CharField(verbose_name=_("Power Status"), max_length=64, default="STATUS_UNKNOWN",
                                    help_text=_("The power status. eg: Charging, Full or Discharging"))
    power_level = models.IntegerField(verbose_name=_("Power Level"), help_text=_("The power level of the battery"))
    network_type = models.CharField(verbose_name=_("Network Type"), max_length=128,
                                    help_text=_("The data network type to which the channel is connected"))
    lifetime = models.IntegerField(verbose_name=_("Lifetime"), null=True, blank=True, default=0)
    pending_message_count = models.IntegerField(verbose_name=_("Pending Messages Count"),
                                                help_text=_("The number of messages on the channel in PENDING state"), default=0)
    retry_message_count = models.IntegerField(verbose_name=_("Retry Message Count"),
                                              help_text=_("The number of messages on the channel in RETRY state"), default=0)
    incoming_command_count = models.IntegerField(verbose_name=_("Incoming Command Count"),
                                                 help_text=_("The number of commands that the channel gave us"), default=0)
    outgoing_command_count = models.IntegerField(verbose_name=_("Outgoing Command Count"),
                                                 help_text=_("The number of commands that we gave the channel"), default=0)

    @classmethod
    def create(cls, channel, cmd, incoming_commands):
        # update country, device and OS on our channel
        device = cmd.get('dev', None)
        os = cmd.get('os', None)

        # update our channel if anything is new
        if channel.device != device or channel.os != os:
            Channel.objects.filter(pk=channel.pk).update(device=device, os=os)

        args = dict()

        args['power_source'] = cmd.get('p_src', cmd.get('power_source'))
        args['power_status'] = cmd.get('p_sts', cmd.get('power_status'))
        args['power_level'] = cmd.get('p_lvl', cmd.get('power_level'))

        args['network_type'] = cmd.get('net', cmd.get('network_type'))

        args['pending_message_count'] = len(cmd.get('pending', cmd.get('pending_messages')))
        args['retry_message_count'] = len(cmd.get('retry', cmd.get('retry_messages')))
        args['incoming_command_count'] = max(len(incoming_commands) - 2, 0)

        anon_user = User.objects.get(username=settings.ANONYMOUS_USER_NAME)
        args['channel'] = channel
        args['created_by'] = anon_user
        args['modified_by'] = anon_user

        sync_event = SyncEvent.objects.create(**args)
        sync_event.pending_messages = cmd.get('pending', cmd.get('pending_messages'))
        sync_event.retry_messages = cmd.get('retry', cmd.get('retry_messages'))

        # trim any extra events
        cls.trim()

        return sync_event

    def get_pending_messages(self):
        return getattr(self, 'pending_messages', [])

    def get_retry_messages(self):
        return getattr(self, 'retry_messages', [])

    @classmethod
    def trim(cls):
        month_ago = timezone.now() - timedelta(days=30)
        cls.objects.filter(created_on__lte=month_ago).delete()


@receiver(pre_save, sender=SyncEvent)
def pre_save(sender, instance, **kwargs):
    if kwargs['raw']:  # pragma: no cover
        return

    if not instance.pk:
        last_sync_event = SyncEvent.objects.filter(channel=instance.channel).order_by('-created_on').first()
        if last_sync_event:
            td = (timezone.now() - last_sync_event.created_on)
            last_sync_event.lifetime = td.seconds + td.days * 24 * 3600
            last_sync_event.save()


class Alert(SmartModel):
    TYPE_DISCONNECTED = 'D'
    TYPE_POWER = 'P'
    TYPE_SMS = 'S'

    TYPE_CHOICES = ((TYPE_POWER, _("Power")),                 # channel has low power
                    (TYPE_DISCONNECTED, _("Disconnected")),   # channel hasn't synced in a while
                    (TYPE_SMS, _("SMS")))                     # channel has many unsent messages

    channel = models.ForeignKey(Channel, verbose_name=_("Channel"),
                                help_text=_("The channel that this alert is for"))
    sync_event = models.ForeignKey(SyncEvent, verbose_name=_("Sync Event"), null=True,
                                   help_text=_("The sync event that caused this alert to be sent (if any)"))
    alert_type = models.CharField(verbose_name=_("Alert Type"), max_length=1, choices=TYPE_CHOICES,
                                  help_text=_("The type of alert the channel is sending"))
    ended_on = models.DateTimeField(verbose_name=_("Ended On"), blank=True, null=True)

    @classmethod
    def check_power_alert(cls, sync):
        alert_user = get_alert_user()

        if sync.power_status in (STATUS_DISCHARGING, STATUS_UNKNOWN, STATUS_NOT_CHARGING) and int(sync.power_level) < 25:

            alerts = Alert.objects.filter(sync_event__channel=sync.channel, alert_type=cls.TYPE_POWER, ended_on=None)

            if not alerts:
                new_alert = Alert.objects.create(channel=sync.channel,
                                                 sync_event=sync,
                                                 alert_type=cls.TYPE_POWER,
                                                 created_by=alert_user,
                                                 modified_by=alert_user)
                new_alert.send_alert()

        if sync.power_status == STATUS_CHARGING or sync.power_status == STATUS_FULL:
            alerts = Alert.objects.filter(sync_event__channel=sync.channel, alert_type=cls.TYPE_POWER, ended_on=None)
            alerts = alerts.order_by('-created_on')

            # end our previous alert
            if alerts and int(alerts[0].sync_event.power_level) < 25:
                for alert in alerts:
                    alert.ended_on = timezone.now()
                    alert.save()
                    last_alert = alert
                last_alert.send_resolved()

    @classmethod
    def check_alerts(cls):
        from temba.msgs.models import Msg

        alert_user = get_alert_user()
        thirty_minutes_ago = timezone.now() - timedelta(minutes=30)

        # end any alerts that no longer seem valid
        for alert in Alert.objects.filter(alert_type=cls.TYPE_DISCONNECTED, ended_on=None):
            # if we've seen the channel since this alert went out, then clear the alert
            if alert.channel.last_seen > alert.created_on:
                alert.ended_on = alert.channel.last_seen
                alert.save()
                alert.send_resolved()

        for channel in Channel.objects.filter(channel_type=Channel.TYPE_ANDROID, is_active=True).exclude(org=None).exclude(last_seen__gte=thirty_minutes_ago):
            # have we already sent an alert for this channel
            if not Alert.objects.filter(channel=channel, alert_type=cls.TYPE_DISCONNECTED, ended_on=None):
                alert = Alert.objects.create(channel=channel, alert_type=cls.TYPE_DISCONNECTED,
                                             modified_by=alert_user, created_by=alert_user)
                alert.send_alert()

        day_ago = timezone.now() - timedelta(days=1)
        six_hours_ago = timezone.now() - timedelta(hours=6)

        # end any sms alerts that are open and no longer seem valid
        for alert in Alert.objects.filter(alert_type=cls.TYPE_SMS, ended_on=None):
            # are there still queued messages?

            if not Msg.objects.filter(status__in=['Q', 'P'], channel=alert.channel, contact__is_test=False, created_on__lte=thirty_minutes_ago).exclude(created_on__lte=day_ago):
                alert.ended_on = timezone.now()
                alert.save()

        # now look for channels that have many unsent messages
        queued_messages = Msg.objects.filter(status__in=['Q', 'P'], contact__is_test=False).order_by('channel', 'created_on').exclude(created_on__gte=thirty_minutes_ago).exclude(created_on__lte=day_ago).exclude(channel=None).values('channel').annotate(latest_queued=Max('created_on'))
        sent_messages = Msg.objects.filter(status__in=['S', 'D'], contact__is_test=False).exclude(created_on__lte=day_ago).exclude(channel=None).order_by('channel', 'sent_on').values('channel').annotate(latest_sent=Max('sent_on'))

        channels = dict()
        for queued in queued_messages:
            if queued['channel']:
                channels[queued['channel']] = dict(queued=queued['latest_queued'], sent=None)

        for sent in sent_messages:
            existing = channels.get(sent['channel'], dict(queued=None))
            existing['sent'] = sent['latest_sent']

        for (channel_id, value) in channels.items():
            # we haven't sent any messages in the past six hours
            if not value['sent'] or value['sent'] < six_hours_ago:
                channel = Channel.objects.get(pk=channel_id)

                # never alert on channels that have no org
                if channel.org is None:  # pragma: no cover
                    continue

                # if we haven't sent an alert in the past six ours
                if not Alert.objects.filter(channel=channel).filter(Q(created_on__gt=six_hours_ago)):
                    alert = Alert.objects.create(channel=channel, alert_type=cls.TYPE_SMS,
                                                 modified_by=alert_user, created_by=alert_user)
                    alert.send_alert()

    def send_alert(self):
        from .tasks import send_alert_task
        send_alert_task.delay(self.id, resolved=False)

    def send_resolved(self):
        from .tasks import send_alert_task
        send_alert_task.delay(self.id, resolved=True)

    def send_email(self, resolved):
        from temba.msgs.models import Msg

        # no-op if this channel has no alert email
        if not self.channel.alert_email:
            return

        # no-op if the channel is not tied to an org
        if not self.channel.org:
            return

        if self.alert_type == self.TYPE_POWER:
            if resolved:
                subject = "Your Android phone is now charging"
                template = 'channels/email/power_charging_alert'
            else:
                subject = "Your Android phone battery is low"
                template = 'channels/email/power_alert'

        elif self.alert_type == self.TYPE_DISCONNECTED:
            if resolved:
                subject = "Your Android phone is now connected"
                template = 'channels/email/connected_alert'
            else:
                subject = "Your Android phone is disconnected"
                template = 'channels/email/disconnected_alert'

        elif self.alert_type == self.TYPE_SMS:
            subject = "Your %s is having trouble sending messages" % self.channel.get_channel_type_name()
            template = 'channels/email/sms_alert'
        else:  # pragma: no cover
            raise Exception(_("Unknown alert type: %(alert)s") % {'alert': self.alert_type})

        context = dict(org=self.channel.org, channel=self.channel, now=timezone.now(),
                       last_seen=self.channel.last_seen, sync=self.sync_event)
        context['unsent_count'] = Msg.objects.filter(channel=self.channel, status__in=['Q', 'P'], contact__is_test=False).count()
        context['subject'] = subject

        send_template_email(self.channel.alert_email, subject, template, context, self.channel.org.get_branding())


def get_alert_user():
    user = User.objects.filter(username='alert').first()
    if user:
        return user
    else:
        user = User.objects.create_user('alert')
        user.groups.add(Group.objects.get(name='Service Users'))
        return user


class ChannelSession(SmartModel):
    PENDING = 'P'
    QUEUED = 'Q'
    RINGING = 'R'
    IN_PROGRESS = 'I'
    COMPLETED = 'D'
    BUSY = 'B'
    FAILED = 'F'
    NO_ANSWER = 'N'
    CANCELED = 'C'

    DONE = [COMPLETED, BUSY, FAILED, NO_ANSWER, CANCELED]

    INCOMING = 'I'
    OUTGOING = 'O'

    IVR = 'F'
    USSD = 'U'

    DIRECTION_CHOICES = ((INCOMING, "Incoming"),
                         (OUTGOING, "Outgoing"))

    TYPE_CHOICES = ((IVR, "IVR"), (USSD, "USSD"),)

    STATUS_CHOICES = ((QUEUED, "Queued"),
                      (RINGING, "Ringing"),
                      (IN_PROGRESS, "In Progress"),
                      (COMPLETED, "Complete"),
                      (BUSY, "Busy"),
                      (FAILED, "Failed"),
                      (NO_ANSWER, "No Answer"),
                      (CANCELED, "Canceled"))

    external_id = models.CharField(max_length=255,
                                   help_text="The external id for this session, our twilio id usually")
    status = models.CharField(max_length=1, choices=STATUS_CHOICES, default=PENDING,
                              help_text="The status of this session")

    channel = models.ForeignKey('Channel',
                                help_text="The channel that created this session")
    contact = models.ForeignKey('contacts.Contact', related_name='sessions',
                                help_text="Who this session is with")

    contact_urn = models.ForeignKey('contacts.ContactURN', verbose_name=_("Contact URN"),
                                    help_text=_("The URN this session is communicating with"))

    direction = models.CharField(max_length=1, choices=DIRECTION_CHOICES,
                                 help_text="The direction of this session, either incoming or outgoing")
    flow = models.ForeignKey('flows.Flow', null=True,
                             help_text="The flow this session was part of")
    started_on = models.DateTimeField(null=True, blank=True,
                                      help_text="When this session was connected and started")
    ended_on = models.DateTimeField(null=True, blank=True,
                                    help_text="When this session ended")
    org = models.ForeignKey(Org,
                            help_text="The organization this session belongs to")
    session_type = models.CharField(max_length=1, choices=TYPE_CHOICES,
                                    help_text="What sort of session this is")
    duration = models.IntegerField(default=0, null=True,
                                   help_text="The length of this session in seconds")

    parent = models.ForeignKey('ChannelSession', verbose_name=_("Parent Session"), related_name='child_sessions', null=True,
                               help_text=_("The session that triggered this one"))

    def is_done(self):
        return self.status in self.DONE

    def update_status(self, status, duration):
        """
        Updates our status from a twilio status string
        """
        from temba.flows.models import ActionLog, FlowRun
        if status == 'queued':
            self.status = self.QUEUED
        elif status == 'ringing':
            self.status = self.RINGING
        elif status == 'no-answer':
            self.status = self.NO_ANSWER
        elif status == 'in-progress':
            if self.status != self.IN_PROGRESS:
                self.started_on = timezone.now()
            self.status = self.IN_PROGRESS
        elif status == 'completed':
            if self.contact.is_test:
                run = FlowRun.objects.filter(session=self)
                if run:
                    ActionLog.create(run[0], _("Call ended."))
            self.status = self.COMPLETED
        elif status == 'busy':
            self.status = self.BUSY
        elif status == 'failed':
            self.status = self.FAILED
        elif status == 'canceled':
            self.status = self.CANCELED

        self.duration = duration

    def get_duration(self):
        """
        Either gets the set duration as reported by twilio, or tries to calculate
        it from the aproximate time it was started
        """
        duration = self.duration
        if not duration and self.status == 'I' and self.started_on:
            duration = (timezone.now() - self.started_on).seconds

        if not duration:
            duration = 0

        return duration<|MERGE_RESOLUTION|>--- conflicted
+++ resolved
@@ -409,13 +409,8 @@
         # buy the number if we have to
         if not nexmo_phones:
             try:
-<<<<<<< HEAD
                 client.buy_nexmo_number(country, phone_number)
             except Exception as e:
-=======
-                client.buy_number(country, phone_number)
-            except Exception as e:  # pragma: no cover
->>>>>>> 8b17c886
                 raise Exception(_("There was a problem claiming that number, "
                                   "please check the balance on your account. " +
                                   "Note that you can only claim numbers after "
@@ -3267,35 +3262,46 @@
     def is_done(self):
         return self.status in self.DONE
 
-    def update_status(self, status, duration):
+    def update_status(self, status, duration, channel_type):
         """
         Updates our status from a twilio status string
+
         """
-        from temba.flows.models import ActionLog, FlowRun
-        if status == 'queued':
-            self.status = self.QUEUED
-        elif status == 'ringing':
-            self.status = self.RINGING
-        elif status == 'no-answer':
-            self.status = self.NO_ANSWER
-        elif status == 'in-progress':
-            if self.status != self.IN_PROGRESS:
-                self.started_on = timezone.now()
-            self.status = self.IN_PROGRESS
-        elif status == 'completed':
-            if self.contact.is_test:
-                run = FlowRun.objects.filter(session=self)
-                if run:
-                    ActionLog.create(run[0], _("Call ended."))
-            self.status = self.COMPLETED
-        elif status == 'busy':
-            self.status = self.BUSY
-        elif status == 'failed':
-            self.status = self.FAILED
-        elif status == 'canceled':
-            self.status = self.CANCELED
-
-        self.duration = duration
+        from temba.flows.models import FlowRun, ActionLog
+        if channel_type in Channel.TWIML_CHANNELS:
+            if status == 'queued':
+                self.status = self.QUEUED
+            elif status == 'ringing':
+                self.status = self.RINGING
+            elif status == 'no-answer':
+                self.status = self.NO_ANSWER
+            elif status == 'in-progress':
+                if self.status != self.IN_PROGRESS:
+                    self.started_on = timezone.now()
+                self.status = self.IN_PROGRESS
+            elif status == 'completed':
+                if self.contact.is_test:
+                    run = FlowRun.objects.filter(call=self)
+                    if run:
+                        ActionLog.create(run[0], _("Call ended."))
+                self.status = self.COMPLETED
+            elif status == 'busy':
+                self.status = self.BUSY
+            elif status == 'failed':
+                self.status = self.FAILED
+            elif status == 'canceled':
+                self.status = self.CANCELED
+
+        elif channel_type in Channel.NCCO_CHANNELS:
+            if status == 'ringing':
+                self.status = self.RINGING
+            elif status == 'answered':
+                self.status = self.IN_PROGRESS
+            elif status == 'completed':
+                self.status = self.COMPLETED
+
+        if duration is not None:
+            self.duration = duration
 
     def get_duration(self):
         """
