from __future__ import absolute_import, print_function, unicode_literals

import json
import time
import urlparse
import phonenumbers
import plivo
import regex
import requests
import telegram
import re
import six

from enum import Enum
from datetime import timedelta
from django.contrib.auth.models import User, Group
from django.core.urlresolvers import reverse
from django.core.validators import URLValidator
from django.db import models
from django.db.models import Q, Max, Sum
from django.db.models.signals import pre_save
from django.conf import settings
from django.utils import timezone
from django.utils.http import urlencode
from django.utils.translation import ugettext_lazy as _
from django.dispatch import receiver
from django_countries.fields import CountryField
from django.core.cache import cache
from django_redis import get_redis_connection
from gcm.gcm import GCM, GCMNotRegisteredException
from phonenumbers import NumberParseException
from smartmin.models import SmartModel
from temba.orgs.models import Org, OrgLock, APPLICATION_SID, NEXMO_UUID, NEXMO_APP_ID
from temba.utils import analytics, random_string, dict_to_struct, dict_to_json, on_transaction_commit
from temba.utils.email import send_template_email
from temba.utils.gsm7 import is_gsm7, replace_non_gsm7_accents
from temba.utils.http import HttpEvent
from temba.utils.nexmo import NexmoClient, NCCOResponse
from temba.utils.models import SquashableModel, TembaModel, generate_uuid
from temba.utils.twitter import TembaTwython
from time import sleep
from twilio import twiml, TwilioRestException
from urllib import quote_plus
from xml.sax.saxutils import quoteattr, escape


TEMBA_HEADERS = {'User-agent': 'RapidPro'}

# Hub9 is an aggregator in Indonesia, set this to the endpoint for your service
# and make sure you send from a whitelisted IP Address
HUB9_ENDPOINT = 'http://175.103.48.29:28078/testing/smsmt.php'

# Dart Media is another aggregator in Indonesia, set this to the endpoint for your service
DART_MEDIA_ENDPOINT = 'http://202.43.169.11/APIhttpU/receive2waysms.php'


class Encoding(Enum):
    GSM7 = 1
    REPLACED = 2
    UNICODE = 3


@six.python_2_unicode_compatible
class Channel(TembaModel):
    TYPE_AFRICAS_TALKING = 'AT'
    TYPE_ANDROID = 'A'
    TYPE_BLACKMYNA = 'BM'
    TYPE_CHIKKA = 'CK'
    TYPE_CLICKATELL = 'CT'
    TYPE_DARTMEDIA = 'DA'
    TYPE_DUMMY = 'DM'
    TYPE_EXTERNAL = 'EX'
    TYPE_FACEBOOK = 'FB'
    TYPE_FCM = 'FCM'
    TYPE_GLOBE = 'GL'
    TYPE_HIGH_CONNECTION = 'HX'
    TYPE_HUB9 = 'H9'
    TYPE_INFOBIP = 'IB'
    TYPE_JASMIN = 'JS'
    TYPE_JUNEBUG = 'JN'
    TYPE_KANNEL = 'KN'
    TYPE_LINE = 'LN'
    TYPE_M3TECH = 'M3'
    TYPE_MBLOX = 'MB'
    TYPE_NEXMO = 'NX'
    TYPE_PLIVO = 'PL'
    TYPE_SHAQODOON = 'SQ'
    TYPE_SMSCENTRAL = 'SC'
    TYPE_START = 'ST'
    TYPE_TELEGRAM = 'TG'
    TYPE_TWILIO = 'T'
    TYPE_TWIML = 'TW'
    TYPE_TWILIO_MESSAGING_SERVICE = 'TMS'
    TYPE_TWITTER = 'TT'
    TYPE_VERBOICE = 'VB'
    TYPE_VIBER = 'VI'
    TYPE_VIBER_PUBLIC = 'VP'
    TYPE_VUMI = 'VM'
    TYPE_VUMI_USSD = 'VMU'
    TYPE_YO = 'YO'
    TYPE_ZENVIA = 'ZV'

    # keys for various config options stored in the channel config dict
    CONFIG_SEND_URL = 'send_url'
    CONFIG_SEND_METHOD = 'method'
    CONFIG_SEND_BODY = 'body'
    CONFIG_DEFAULT_SEND_BODY = 'id={{id}}&text={{text}}&to={{to}}&to_no_plus={{to_no_plus}}&from={{from}}&from_no_plus={{from_no_plus}}&channel={{channel}}'
    CONFIG_USERNAME = 'username'
    CONFIG_PASSWORD = 'password'
    CONFIG_KEY = 'key'
    CONFIG_API_ID = 'api_id'
    CONFIG_CONTENT_TYPE = 'content_type'
    CONFIG_VERIFY_SSL = 'verify_ssl'
    CONFIG_USE_NATIONAL = 'use_national'
    CONFIG_ENCODING = 'encoding'
    CONFIG_PAGE_NAME = 'page_name'
    CONFIG_PLIVO_AUTH_ID = 'PLIVO_AUTH_ID'
    CONFIG_PLIVO_AUTH_TOKEN = 'PLIVO_AUTH_TOKEN'
    CONFIG_PLIVO_APP_ID = 'PLIVO_APP_ID'
    CONFIG_AUTH_TOKEN = 'auth_token'
    CONFIG_CHANNEL_ID = 'channel_id'
    CONFIG_CHANNEL_SECRET = 'channel_secret'
    CONFIG_CHANNEL_MID = 'channel_mid'
    CONFIG_FCM_KEY = 'FCM_KEY'
    CONFIG_FCM_TITLE = 'FCM_TITLE'
    CONFIG_FCM_NOTIFICATION = 'FCM_NOTIFICATION'

    ENCODING_DEFAULT = 'D'  # we just pass the text down to the endpoint
    ENCODING_SMART = 'S'  # we try simple substitutions to GSM7 then go to unicode if it still isn't GSM7
    ENCODING_UNICODE = 'U'  # we send everything as unicode

    ENCODING_CHOICES = ((ENCODING_DEFAULT, _("Default Encoding")),
                        (ENCODING_SMART, _("Smart Encoding")),
                        (ENCODING_UNICODE, _("Unicode Encoding")))

    # the role types for our channels
    ROLE_SEND = 'S'
    ROLE_RECEIVE = 'R'
    ROLE_CALL = 'C'
    ROLE_ANSWER = 'A'

    # how many outgoing messages we will queue at once
    SEND_QUEUE_DEPTH = 500

    # how big each batch of outgoing messages can be
    SEND_BATCH_SIZE = 100

    TWITTER_FATAL_403S = ("messages to this user right now",  # handle is suspended
                          "users who are not following you")  # handle no longer follows us

    YO_API_URL_1 = 'http://smgw1.yo.co.ug:9100/sendsms'
    YO_API_URL_2 = 'http://41.220.12.201:9100/sendsms'
    YO_API_URL_3 = 'http://164.40.148.210:9100/sendsms'

    VUMI_GO_API_URL = 'https://go.vumi.org/api/v1/go/http_api_nostream'

    CONTENT_TYPE_URLENCODED = 'urlencoded'
    CONTENT_TYPE_JSON = 'json'
    CONTENT_TYPE_XML = 'xml'

    CONTENT_TYPES = {
        CONTENT_TYPE_URLENCODED: "application/x-www-form-urlencoded",
        CONTENT_TYPE_JSON: "application/json",
        CONTENT_TYPE_XML: "text/xml; charset=utf-8"
    }

    CONTENT_TYPE_CHOICES = ((CONTENT_TYPE_URLENCODED, _("URL Encoded - application/x-www-form-urlencoded")),
                            (CONTENT_TYPE_JSON, _("JSON - application/json")),
                            (CONTENT_TYPE_XML, _("XML - text/xml; charset=utf-8")))

    # various hard coded settings for the channel types
    CHANNEL_SETTINGS = {
        TYPE_AFRICAS_TALKING: dict(scheme='tel', max_length=160),
        TYPE_ANDROID: dict(scheme='tel', max_length=-1),
        TYPE_BLACKMYNA: dict(scheme='tel', max_length=1600),
        TYPE_CHIKKA: dict(scheme='tel', max_length=160),
        TYPE_CLICKATELL: dict(scheme='tel', max_length=420),
        TYPE_DARTMEDIA: dict(scheme='tel', max_length=160),
        TYPE_DUMMY: dict(scheme='tel', max_length=160),
        TYPE_EXTERNAL: dict(max_length=160),
        TYPE_FACEBOOK: dict(scheme='facebook', max_length=320),
        TYPE_FCM: dict(scheme='fcm', max_length=10000),
        TYPE_GLOBE: dict(scheme='tel', max_length=160),
        TYPE_HIGH_CONNECTION: dict(scheme='tel', max_length=1500),
        TYPE_HUB9: dict(scheme='tel', max_length=1600),
        TYPE_INFOBIP: dict(scheme='tel', max_length=1600),
        TYPE_JASMIN: dict(scheme='tel', max_length=1600),
        TYPE_JUNEBUG: dict(scheme='tel', max_length=1600),
        TYPE_KANNEL: dict(scheme='tel', max_length=1600),
        TYPE_LINE: dict(scheme='line', max_length=1600),
        TYPE_M3TECH: dict(scheme='tel', max_length=160),
        TYPE_NEXMO: dict(scheme='tel', max_length=1600, max_tps=1),
        TYPE_MBLOX: dict(scheme='tel', max_length=459),
        TYPE_PLIVO: dict(scheme='tel', max_length=1600),
        TYPE_SHAQODOON: dict(scheme='tel', max_length=1600),
        TYPE_SMSCENTRAL: dict(scheme='tel', max_length=1600),
        TYPE_START: dict(scheme='tel', max_length=1600),
        TYPE_TELEGRAM: dict(scheme='telegram', max_length=1600),
        TYPE_TWILIO: dict(scheme='tel', max_length=1600),
        TYPE_TWIML: dict(scheme='tel', max_length=1600),
        TYPE_TWILIO_MESSAGING_SERVICE: dict(scheme='tel', max_length=1600),
        TYPE_TWITTER: dict(scheme='twitter', max_length=10000),
        TYPE_VERBOICE: dict(scheme='tel', max_length=1600),
        TYPE_VIBER: dict(scheme='tel', max_length=1000),
        TYPE_VIBER_PUBLIC: dict(scheme='viber', max_length=7000),
        TYPE_VUMI: dict(scheme='tel', max_length=1600),
        TYPE_VUMI_USSD: dict(scheme='tel', max_length=182),
        TYPE_YO: dict(scheme='tel', max_length=1600),
        TYPE_ZENVIA: dict(scheme='tel', max_length=150),
    }

    TYPE_CHOICES = ((TYPE_AFRICAS_TALKING, "Africa's Talking"),
                    (TYPE_ANDROID, "Android"),
                    (TYPE_BLACKMYNA, "Blackmyna"),
                    (TYPE_CLICKATELL, "Clickatell"),
                    (TYPE_DARTMEDIA, "Dart Media"),
                    (TYPE_DUMMY, "Dummy"),
                    (TYPE_EXTERNAL, "External"),
                    (TYPE_FACEBOOK, "Facebook"),
                    (TYPE_FCM, "Firebase Cloud Messaging"),
                    (TYPE_GLOBE, "Globe Labs"),
                    (TYPE_HIGH_CONNECTION, "High Connection"),
                    (TYPE_HUB9, "Hub9"),
                    (TYPE_INFOBIP, "Infobip"),
                    (TYPE_JASMIN, "Jasmin"),
                    (TYPE_JUNEBUG, "Junebug"),
                    (TYPE_KANNEL, "Kannel"),
                    (TYPE_LINE, "Line"),
                    (TYPE_M3TECH, "M3 Tech"),
                    (TYPE_MBLOX, "Mblox"),
                    (TYPE_NEXMO, "Nexmo"),
                    (TYPE_PLIVO, "Plivo"),
                    (TYPE_SHAQODOON, "Shaqodoon"),
                    (TYPE_SMSCENTRAL, "SMSCentral"),
                    (TYPE_START, "Start Mobile"),
                    (TYPE_TELEGRAM, "Telegram"),
                    (TYPE_TWILIO, "Twilio"),
                    (TYPE_TWIML, "TwiML Rest API"),
                    (TYPE_TWILIO_MESSAGING_SERVICE, "Twilio Messaging Service"),
                    (TYPE_TWITTER, "Twitter"),
                    (TYPE_VERBOICE, "Verboice"),
                    (TYPE_VIBER, "Viber"),
                    (TYPE_VIBER_PUBLIC, "Viber Public Channels"),
                    (TYPE_VUMI, "Vumi"),
                    (TYPE_VUMI_USSD, "Vumi USSD"),
                    (TYPE_YO, "Yo!"),
                    (TYPE_ZENVIA, "Zenvia"))

    # list of all USSD channels
    USSD_CHANNELS = [TYPE_VUMI_USSD]

    TWIML_CHANNELS = [TYPE_TWILIO, TYPE_VERBOICE, TYPE_TWIML]

    NCCO_CHANNELS = [TYPE_NEXMO]

    MMS_CHANNELS = [TYPE_TWILIO, TYPE_TWIML, TYPE_TWILIO_MESSAGING_SERVICE, TYPE_TELEGRAM, TYPE_FACEBOOK]

    GET_STARTED = 'get_started'
    VIBER_NO_SERVICE_ID = 'no_service_id'

    channel_type = models.CharField(verbose_name=_("Channel Type"), max_length=3, choices=TYPE_CHOICES,
                                    default=TYPE_ANDROID, help_text=_("Type of this channel, whether Android, Twilio or SMSC"))

    name = models.CharField(verbose_name=_("Name"), max_length=64, blank=True, null=True,
                            help_text=_("Descriptive label for this channel"))

    address = models.CharField(verbose_name=_("Address"), max_length=64, blank=True, null=True,
                               help_text=_("Address with which this channel communicates"))

    country = CountryField(verbose_name=_("Country"), null=True, blank=True,
                           help_text=_("Country which this channel is for"))

    org = models.ForeignKey(Org, verbose_name=_("Org"), related_name="channels", blank=True, null=True,
                            help_text=_("Organization using this channel"))

    gcm_id = models.CharField(verbose_name=_("GCM ID"), max_length=255, blank=True, null=True,
                              help_text=_("The registration id for using Google Cloud Messaging"))

    claim_code = models.CharField(verbose_name=_("Claim Code"), max_length=16, blank=True, null=True, unique=True,
                                  help_text=_("The token the user will us to claim this channel"))

    secret = models.CharField(verbose_name=_("Secret"), max_length=64, blank=True, null=True, unique=True,
                              help_text=_("The secret token this channel should use when signing requests"))

    last_seen = models.DateTimeField(verbose_name=_("Last Seen"), auto_now_add=True,
                                     help_text=_("The last time this channel contacted the server"))

    device = models.CharField(verbose_name=_("Device"), max_length=255, null=True, blank=True,
                              help_text=_("The type of Android device this channel is running on"))

    os = models.CharField(verbose_name=_("OS"), max_length=255, null=True, blank=True,
                          help_text=_("What Android OS version this channel is running on"))

    alert_email = models.EmailField(verbose_name=_("Alert Email"), null=True, blank=True,
                                    help_text=_("We will send email alerts to this address if experiencing issues sending"))

    config = models.TextField(verbose_name=_("Config"), null=True,
                              help_text=_("Any channel specific configuration, used for the various aggregators"))

    scheme = models.CharField(verbose_name="URN Scheme", max_length=8, default='tel',
                              help_text=_("The URN scheme this channel can handle"))

    role = models.CharField(verbose_name="Channel Role", max_length=4, default=ROLE_SEND + ROLE_RECEIVE,
                            help_text=_("The roles this channel can fulfill"))

    parent = models.ForeignKey('self', blank=True, null=True,
                               help_text=_("The channel this channel is working on behalf of"))

    bod = models.TextField(verbose_name=_("Optional Data"), null=True,
                           help_text=_("Any channel specific state data"))

    @classmethod
    def create(cls, org, user, country, channel_type, name=None, address=None, config=None, role=ROLE_SEND + ROLE_RECEIVE, scheme=None, **kwargs):
        type_settings = Channel.CHANNEL_SETTINGS[channel_type]
        fixed_scheme = type_settings.get('scheme')

        if scheme:
            if fixed_scheme and fixed_scheme != scheme:
                raise ValueError("Channel type %s cannot support scheme %s" % (channel_type, scheme))
        else:
            scheme = fixed_scheme

        if not scheme:
            raise ValueError("Cannot create channel without scheme")

        if country and scheme != 'tel':
            raise ValueError("Only channels handling phone numbers can be country specific")

        if config is None:
            config = {}

        create_args = dict(org=org, created_by=user, modified_by=user,
                           country=country,
                           channel_type=channel_type,
                           name=name, address=address,
                           config=json.dumps(config),
                           role=role, scheme=scheme)
        create_args.update(kwargs)

        if 'uuid' not in create_args:
            create_args['uuid'] = generate_uuid()

        channel = cls.objects.create(**create_args)

        # normalize any telephone numbers that we may now have a clue as to country
        if org:
            org.normalize_contact_tels()

        return channel

    @classmethod
    def add_telegram_channel(cls, org, user, auth_token):
        """
        Creates a new telegram channel from the passed in auth token
        """
        from temba.contacts.models import TELEGRAM_SCHEME
        bot = telegram.Bot(auth_token)
        me = bot.getMe()

        channel = Channel.create(org, user, None, Channel.TYPE_TELEGRAM, name=me.first_name, address=me.username,
                                 config={Channel.CONFIG_AUTH_TOKEN: auth_token}, scheme=TELEGRAM_SCHEME)

        bot.setWebhook("https://" + settings.TEMBA_HOST +
                       "%s" % reverse('handlers.telegram_handler', args=[channel.uuid]))
        return channel

    @classmethod
    def add_viber_channel(cls, org, user, name):
        return Channel.create(org, user, None, Channel.TYPE_VIBER, name=name, address=Channel.VIBER_NO_SERVICE_ID)

    @classmethod
    def add_viber_public_channel(cls, org, user, auth_token):
        from temba.contacts.models import VIBER_SCHEME
        response = requests.post('https://chatapi.viber.com/pa/get_account_info', json=dict(auth_token=auth_token))
        if response.status_code != 200:  # pragma: no cover
            raise Exception(_("Invalid authentication token, please check."))

        response_json = response.json()
        if response_json['status'] != 0:  # pragma: no cover
            raise Exception(_("Invalid authentication token: %s" % response_json['status_message']))

        channel = Channel.create(org, user, None, Channel.TYPE_VIBER_PUBLIC,
                                 name=response_json['uri'], address=response_json['id'],
                                 config={Channel.CONFIG_AUTH_TOKEN: auth_token}, scheme=VIBER_SCHEME)

        # set the webhook for the channel
        # {
        #   "auth_token": "4453b6ac1s345678-e02c5f12174805f9-daec9cbb5448c51r",
        #   "url": "https://my.host.com",
        #   "event_types": ["delivered", "seen", "failed", "conversation_started"]
        # }
        response = requests.post('https://chatapi.viber.com/pa/set_webhook',
                                 json=dict(auth_token=auth_token,
                                           url="https://" + settings.TEMBA_HOST + "%s" % reverse('handlers.viber_public_handler', args=[channel.uuid]),
                                           event_types=['delivered', 'failed', 'conversation_started']))
        if response.status_code != 200:  # pragma: no cover
            channel.delete()
            raise Exception(_("Unable to set webhook for channel: %s", response.text))

        response_json = response.json()
        if response_json['status'] != 0:  # pragma: no cover
            raise Exception(_("Unable to set Viber webhook: %s" % response_json['status_message']))

        return channel

    @classmethod
    def add_fcm_channel(cls, org, user, data):
        """
        Creates a new Firebase Cloud Messaging channel
        """
        from temba.contacts.models import FCM_SCHEME

        assert Channel.CONFIG_FCM_KEY in data and Channel.CONFIG_FCM_TITLE in data, "%s and %s are required" % (
            Channel.CONFIG_FCM_KEY, Channel.CONFIG_FCM_TITLE)

        return Channel.create(org, user, None, Channel.TYPE_FCM, name=data.get(Channel.CONFIG_FCM_TITLE),
                              address=data.get(Channel.CONFIG_FCM_KEY), config=data, scheme=FCM_SCHEME)

    @classmethod
    def add_authenticated_external_channel(cls, org, user, country, phone_number,
                                           username, password, channel_type, url):
        try:
            parsed = phonenumbers.parse(phone_number, None)
            phone = phonenumbers.format_number(parsed, phonenumbers.PhoneNumberFormat.INTERNATIONAL)
        except Exception:
            # this is a shortcode, just use it plain
            phone = phone_number

        config = dict(username=username, password=password, send_url=url)
        return Channel.create(org, user, country, channel_type, name=phone, address=phone_number, config=config)

    @classmethod
    def add_config_external_channel(cls, org, user, country, address, channel_type, config, role=ROLE_SEND + ROLE_RECEIVE,
                                    scheme='tel', parent=None):
        return Channel.create(org, user, country, channel_type, name=address, address=address,
                              config=config, role=role, scheme=scheme, parent=parent)

    @classmethod
    def add_plivo_channel(cls, org, user, country, phone_number, auth_id, auth_token):
        plivo_uuid = generate_uuid()
        app_name = "%s/%s" % (settings.TEMBA_HOST.lower(), plivo_uuid)

        client = plivo.RestAPI(auth_id, auth_token)

        message_url = "https://" + settings.TEMBA_HOST + "%s" % reverse('handlers.plivo_handler', args=['receive', plivo_uuid])
        answer_url = "https://" + settings.AWS_BUCKET_DOMAIN + "/plivo_voice_unavailable.xml"

        plivo_response_status, plivo_response = client.create_application(params=dict(app_name=app_name,
                                                                                      answer_url=answer_url,
                                                                                      message_url=message_url))

        if plivo_response_status in [201, 200, 202]:
            plivo_app_id = plivo_response['app_id']
        else:  # pragma: no cover
            plivo_app_id = None

        plivo_config = {Channel.CONFIG_PLIVO_AUTH_ID: auth_id,
                        Channel.CONFIG_PLIVO_AUTH_TOKEN: auth_token,
                        Channel.CONFIG_PLIVO_APP_ID: plivo_app_id}

        plivo_number = phone_number.strip('+ ').replace(' ', '')

        plivo_response_status, plivo_response = client.get_number(params=dict(number=plivo_number))

        if plivo_response_status != 200:
            plivo_response_status, plivo_response = client.buy_phone_number(params=dict(number=plivo_number))

            if plivo_response_status != 201:  # pragma: no cover
                raise Exception(_("There was a problem claiming that number, please check the balance on your account."))

            plivo_response_status, plivo_response = client.get_number(params=dict(number=plivo_number))

        if plivo_response_status == 200:
            plivo_response_status, plivo_response = client.modify_number(params=dict(number=plivo_number,
                                                                                     app_id=plivo_app_id))
            if plivo_response_status != 202:  # pragma: no cover
                raise Exception(_("There was a problem updating that number, please try again."))

        phone_number = '+' + plivo_number
        phone = phonenumbers.format_number(phonenumbers.parse(phone_number, None),
                                           phonenumbers.PhoneNumberFormat.NATIONAL)

        return Channel.create(org, user, country, Channel.TYPE_PLIVO, name=phone, address=phone_number,
                              config=plivo_config, uuid=plivo_uuid)

    @classmethod
    def add_nexmo_channel(cls, org, user, country, phone_number):
        client = org.get_nexmo_client()
        org_config = org.config_json()
        org_uuid = org_config.get(NEXMO_UUID)
        app_id = org_config.get(NEXMO_APP_ID)

        nexmo_phones = client.get_numbers(phone_number)
        is_shortcode = False

        # try it with just the national code (for short codes)
        if not nexmo_phones:
            parsed = phonenumbers.parse(phone_number, None)
            shortcode = str(parsed.national_number)
            nexmo_phones = client.get_numbers(shortcode)
            if nexmo_phones:
                is_shortcode = True
                phone_number = shortcode

        # buy the number if we have to
        if not nexmo_phones:
            try:
                client.buy_nexmo_number(country, phone_number)
            except Exception as e:
                raise Exception(_("There was a problem claiming that number, "
                                  "please check the balance on your account. " +
                                  "Note that you can only claim numbers after "
                                  "adding credit to your Nexmo account.") + "\n" + str(e))

        mo_path = reverse('handlers.nexmo_handler', args=['receive', org_uuid])

        channel_uuid = generate_uuid()

        nexmo_phones = client.get_numbers(phone_number)
        features = [elt.upper() for elt in nexmo_phones[0]['features']]
        role = ''
        if 'SMS' in features:
            role += Channel.ROLE_SEND + Channel.ROLE_RECEIVE

        if 'VOICE' in features:
            role += Channel.ROLE_ANSWER + Channel.ROLE_CALL

        # update the delivery URLs for it
        from temba.settings import TEMBA_HOST
        try:
            client.update_nexmo_number(country, phone_number, 'https://%s%s' % (TEMBA_HOST, mo_path), app_id)

        except Exception as e:  # pragma: no cover
            # shortcodes don't seem to claim right on nexmo, move forward anyways
            if not is_shortcode:
                raise Exception(_("There was a problem claiming that number, please check the balance on your account.") +
                                "\n" + str(e))

        if is_shortcode:
            phone = phone_number
            nexmo_phone_number = phone_number
        else:
            parsed = phonenumbers.parse(phone_number, None)
            phone = phonenumbers.format_number(parsed, phonenumbers.PhoneNumberFormat.INTERNATIONAL)

            # nexmo ships numbers around as E164 without the leading +
            nexmo_phone_number = phonenumbers.format_number(parsed, phonenumbers.PhoneNumberFormat.E164).strip('+')

        return Channel.create(org, user, country, Channel.TYPE_NEXMO, name=phone, address=phone_number, role=role,
                              bod=nexmo_phone_number, uuid=channel_uuid)

    @classmethod
    def add_twilio_channel(cls, org, user, phone_number, country, role):
        client = org.get_twilio_client()
        twilio_phones = client.phone_numbers.list(phone_number=phone_number)

        config = org.config_json()
        application_sid = config.get(APPLICATION_SID)

        # make sure our application id still exists on this account
        exists = False
        for app in client.applications.list():
            if app.sid == application_sid:
                exists = True
                break

        if not exists:  # pragma: no cover
            raise Exception(_("Your Twilio account is no longer connected. "
                              "First remove your Twilio account, reconnect it and try again."))

        is_short_code = len(phone_number) <= 6

        if is_short_code:
            short_codes = client.sms.short_codes.list(short_code=phone_number)

            if short_codes:
                short_code = short_codes[0]
                twilio_sid = short_code.sid
                app_url = "https://" + settings.TEMBA_HOST + "%s" % reverse('handlers.twilio_handler')
                client.sms.short_codes.update(twilio_sid, sms_url=app_url)

                role = Channel.ROLE_SEND + Channel.ROLE_RECEIVE
                phone = phone_number

            else:  # pragma: no cover
                raise Exception(_("Short code not found on your Twilio Account. "
                                  "Please check you own the short code and Try again"))
        else:
            if twilio_phones:
                twilio_phone = twilio_phones[0]
                client.phone_numbers.update(twilio_phone.sid,
                                            voice_application_sid=application_sid,
                                            sms_application_sid=application_sid)

            else:  # pragma: needs cover
                twilio_phone = client.phone_numbers.purchase(phone_number=phone_number,
                                                             voice_application_sid=application_sid,
                                                             sms_application_sid=application_sid)

            phone = phonenumbers.format_number(phonenumbers.parse(phone_number, None),
                                               phonenumbers.PhoneNumberFormat.NATIONAL)

            twilio_sid = twilio_phone.sid

        return Channel.create(org, user, country, Channel.TYPE_TWILIO, name=phone, address=phone_number, role=role, bod=twilio_sid)

    @classmethod
    def add_twilio_messaging_service_channel(cls, org, user, messaging_service_sid, country):
        config = dict(messaging_service_sid=messaging_service_sid)

        return Channel.create(org, user, country, Channel.TYPE_TWILIO_MESSAGING_SERVICE,
                              name=messaging_service_sid, address=None, config=config)

    @classmethod
    def add_twiml_api_channel(cls, org, user, country, address, config, role):
        is_short_code = len(address) <= 6

        name = address

        if is_short_code:
            role = Channel.ROLE_SEND + Channel.ROLE_RECEIVE
        else:
            address = "+%s" % address
            name = phonenumbers.format_number(phonenumbers.parse(address, None), phonenumbers.PhoneNumberFormat.NATIONAL)

        existing = Channel.objects.filter(address=address, org=org, channel_type=Channel.TYPE_TWIML).first()
        if existing:
            existing.name = name
            existing.address = address
            existing.config = json.dumps(config)
            existing.country = country
            existing.role = role
            existing.save()
            return existing

        return Channel.create(org, user, country, Channel.TYPE_TWIML, name=name, address=address, config=config, role=role)

    @classmethod
    def add_africas_talking_channel(cls, org, user, country, phone, username, api_key, is_shared=False):
        config = dict(username=username, api_key=api_key, is_shared=is_shared)

        return Channel.create(org, user, country, Channel.TYPE_AFRICAS_TALKING,
                              name="Africa's Talking: %s" % phone, address=phone, config=config)

    @classmethod
    def add_zenvia_channel(cls, org, user, phone, account, code):
        config = dict(account=account, code=code)

        return Channel.create(org, user, 'BR', Channel.TYPE_ZENVIA, name="Zenvia: %s" % phone, address=phone, config=config)

    @classmethod
    def add_send_channel(cls, user, channel):
        # nexmo ships numbers around as E164 without the leading +
        parsed = phonenumbers.parse(channel.address, None)
        nexmo_phone_number = phonenumbers.format_number(parsed, phonenumbers.PhoneNumberFormat.E164).strip('+')

        return Channel.create(user.get_org(), user, channel.country, Channel.TYPE_NEXMO, name="Nexmo Sender",
                              address=channel.address, role=Channel.ROLE_SEND, parent=channel, bod=nexmo_phone_number)

    @classmethod
    def add_call_channel(cls, org, user, channel):
        return Channel.create(org, user, channel.country, Channel.TYPE_TWILIO, name="Twilio Caller",
                              address=channel.address, role=Channel.ROLE_CALL, parent=channel)

    @classmethod
    def add_facebook_channel(cls, org, user, page_name, page_id, page_access_token):
        channel = Channel.create(org, user, None, Channel.TYPE_FACEBOOK, name=page_name, address=page_id,
                                 config={Channel.CONFIG_AUTH_TOKEN: page_access_token, Channel.CONFIG_PAGE_NAME: page_name},
                                 secret=Channel.generate_secret())

        return channel

    @classmethod
    def add_line_channel(cls, org, user, credentials, name):
        channel_id = credentials.get('channel_id')
        channel_secret = credentials.get('channel_secret')
        channel_mid = credentials.get('channel_mid')
        channel_access_token = credentials.get('channel_access_token')

        return Channel.create(org, user, None, Channel.TYPE_LINE, name=name, address=channel_mid, config={Channel.CONFIG_AUTH_TOKEN: channel_access_token, Channel.CONFIG_CHANNEL_ID: channel_id, Channel.CONFIG_CHANNEL_SECRET: channel_secret, Channel.CONFIG_CHANNEL_MID: channel_mid})

    @classmethod
    def add_twitter_channel(cls, org, user, screen_name, handle_id, oauth_token, oauth_token_secret):
        config = dict(handle_id=int(handle_id),
                      oauth_token=oauth_token,
                      oauth_token_secret=oauth_token_secret)

        with org.lock_on(OrgLock.channels):
            channel = Channel.objects.filter(org=org, channel_type=Channel.TYPE_TWITTER, address=screen_name, is_active=True).first()
            if channel:
                channel.config = json.dumps(config)
                channel.modified_by = user
                channel.save()
            else:
                channel = Channel.create(org, user, None, Channel.TYPE_TWITTER, name="@%s" % screen_name, address=screen_name,
                                         config=config)

                # notify Mage so that it activates this channel
                from .tasks import MageStreamAction, notify_mage_task
                on_transaction_commit(lambda: notify_mage_task.delay(channel.uuid, MageStreamAction.activate.name))

        return channel

    @classmethod
    def get_or_create_android(cls, gcm, status):
        """
        Creates a new Android channel from the gcm and status commands sent during device registration
        """
        gcm_id = gcm.get('gcm_id')
        uuid = gcm.get('uuid')
        country = status.get('cc')
        device = status.get('dev')

        if not gcm_id or not uuid:  # pragma: no cover
            raise ValueError("Can't create Android channel without UUID and GCM ID")

        # look for existing active channel with this UUID
        existing = Channel.objects.filter(uuid=uuid, is_active=True).first()

        # if device exists reset some of the settings (ok because device clearly isn't in use if it's registering)
        if existing:
            existing.gcm_id = gcm_id
            existing.claim_code = cls.generate_claim_code()
            existing.secret = cls.generate_secret()
            existing.country = country
            existing.device = device
            existing.save(update_fields=('gcm_id', 'secret', 'claim_code', 'country', 'device'))

            return existing

        # if any inactive channel has this UUID, we can steal it
        for ch in Channel.objects.filter(uuid=uuid, is_active=False):
            ch.uuid = generate_uuid()
            ch.save(update_fields=('uuid',))

        # generate random secret and claim code
        claim_code = cls.generate_claim_code()
        secret = cls.generate_secret()
        anon = User.objects.get(username=settings.ANONYMOUS_USER_NAME)

        return Channel.create(None, anon, country, Channel.TYPE_ANDROID, None, None, gcm_id=gcm_id, uuid=uuid,
                              device=device, claim_code=claim_code, secret=secret)

    @classmethod
    def generate_claim_code(cls):
        """
        Generates a random and guaranteed unique claim code
        """
        code = random_string(9)
        while cls.objects.filter(claim_code=code):  # pragma: no cover
            code = random_string(9)
        return code

    @classmethod
    def generate_secret(cls):
        """
        Generates a secret value used for command signing
        """
        return random_string(64)

    @classmethod
    def determine_encoding(cls, text, replace=False):
        """
        Determines what type of encoding should be used for the passed in SMS text.
        """
        # if this is plain gsm7, then we are good to go
        if is_gsm7(text):
            return Encoding.GSM7, text

        # if this doesn't look like GSM7 try to replace characters that are close enough
        if replace:
            replaced = replace_non_gsm7_accents(text)

            # great, this is now GSM7, let's send that
            if is_gsm7(replaced):
                return Encoding.REPLACED, replaced

        # otherwise, this is unicode
        return Encoding.UNICODE, text

    def has_channel_log(self):
        return self.channel_type != Channel.TYPE_ANDROID

    def has_configuration_page(self):
        """
        Whether or not this channel supports a configuration/settings page
        """
        return self.channel_type not in (Channel.TYPE_TWILIO, Channel.TYPE_ANDROID, Channel.TYPE_TWITTER, Channel.TYPE_TELEGRAM)

    def get_delegate_channels(self):
        # detached channels can't have delegates
        if not self.org:  # pragma: no cover
            return Channel.objects.none()

        return self.org.channels.filter(parent=self, is_active=True, org=self.org).order_by('-role')

    def set_fb_call_to_action_payload(self, payload):
        # register for get_started events
        url = 'https://graph.facebook.com/v2.6/%s/thread_settings' % self.address
        body = dict(setting_type='call_to_actions', thread_state='new_thread', call_to_actions=[])

        # if we have a payload, set it, otherwise, clear it
        if payload:
            body['call_to_actions'].append(dict(payload=payload))

        access_token = self.config_json()[Channel.CONFIG_AUTH_TOKEN]

        response = requests.post(url, json.dumps(body),
                                 params=dict(access_token=access_token),
                                 headers={'Content-Type': 'application/json'})

        if response.status_code != 200:  # pragma: no cover
            raise Exception(_("Unable to update call to action: %s" % response.text))

    def get_delegate(self, role):
        """
        Get the channel that should perform a given action. Could just be us
        (the same channel), but may be a delegate channel working on our behalf.
        """
        if self.role == role:
            delegate = self
        else:
            # if we have a delegate channel for this role, use that
            delegate = self.get_delegate_channels().filter(role=role).first()

        if not delegate and role in self.role:
            delegate = self

        return delegate

    def get_sender(self):
        return self.get_delegate(Channel.ROLE_SEND)

    def get_caller(self):
        return self.get_delegate(Channel.ROLE_CALL)

    def is_delegate_sender(self):
        return self.parent and Channel.ROLE_SEND in self.role

    def is_delegate_caller(self):
        return self.parent and Channel.ROLE_CALL in self.role

    def generate_ivr_response(self):
        if self.channel_type in Channel.TWIML_CHANNELS:
            return twiml.Response()
        if self.channel_type in Channel.NCCO_CHANNELS:
            return NCCOResponse()

    def get_ivr_client(self):
        if self.channel_type == Channel.TYPE_TWILIO:
            return self.org.get_twilio_client()
        elif self.channel_type == Channel.TYPE_TWIML:
            return self.get_twiml_client()
        elif self.channel_type == Channel.TYPE_VERBOICE:  # pragma: no cover
            return self.org.get_verboice_client()
        elif self.channel_type == Channel.TYPE_NEXMO:
            return self.org.get_nexmo_client()

    def get_twiml_client(self):
        from temba.ivr.clients import TwilioClient
        from temba.orgs.models import ACCOUNT_SID, ACCOUNT_TOKEN

        config = self.config_json()

        if config:
            account_sid = config.get(ACCOUNT_SID, None)
            auth_token = config.get(ACCOUNT_TOKEN, None)
            base = config.get(Channel.CONFIG_SEND_URL, None)

            if account_sid and auth_token:
                return TwilioClient(account_sid, auth_token, org=self, base=base)

        return None

    def supports_ivr(self):
        return Channel.ROLE_CALL in self.role or Channel.ROLE_ANSWER in self.role

    def get_name(self):  # pragma: no cover
        if self.name:
            return self.name
        elif self.device:
            return self.device
        else:
            return _("Android Phone")

    def get_channel_type_name(self):
        channel_type_display = self.get_channel_type_display()

        if self.channel_type == Channel.TYPE_ANDROID:
            return _("Android Phone")
        else:
            return _("%s Channel" % channel_type_display)

    def get_address_display(self, e164=False):
        from temba.contacts.models import TEL_SCHEME
        if not self.address:
            return ''

        if self.address and self.scheme == TEL_SCHEME and self.country:
            # assume that a number not starting with + is a short code and return as is
            if self.address[0] != '+':
                return self.address

            try:
                normalized = phonenumbers.parse(self.address, str(self.country))
                fmt = phonenumbers.PhoneNumberFormat.E164 if e164 else phonenumbers.PhoneNumberFormat.INTERNATIONAL
                return phonenumbers.format_number(normalized, fmt)
            except NumberParseException:  # pragma: needs cover
                # the number may be alphanumeric in the case of short codes
                pass

        elif self.channel_type == Channel.TYPE_TWITTER:
            return '@%s' % self.address

        elif self.channel_type == Channel.TYPE_FACEBOOK:
            return "%s (%s)" % (self.config_json().get(Channel.CONFIG_PAGE_NAME, self.name), self.address)

        return self.address

    def build_message_context(self):
        from temba.contacts.models import TEL_SCHEME

        address = self.get_address_display()
        default = address if address else six.text_type(self)

        # for backwards compatibility
        if self.scheme == TEL_SCHEME:
            tel = address
            tel_e164 = self.get_address_display(e164=True)
        else:
            tel = ''
            tel_e164 = ''

        return dict(__default__=default, name=self.get_name(), address=address, tel=tel, tel_e164=tel_e164)

    def config_json(self):
        if self.config:
            return json.loads(self.config)
        else:  # pragma: no cover
            return dict()

    @classmethod
    def get_cached_channel(cls, channel_id):
        """
        Fetches this channel's configuration from our cache, also populating it with the channel uuid
        """
        key = 'channel_config:%d' % channel_id
        cached = cache.get(key, None)

        if cached is None:
            channel = Channel.objects.filter(pk=channel_id).exclude(org=None).first()

            # channel has been disconnected, ignore
            if not channel:  # pragma: no cover
                return None
            else:
                cached = channel.as_cached_json()
                cache.set(key, dict_to_json(cached), 900)
        else:
            cached = json.loads(cached)

        return dict_to_struct('ChannelStruct', cached)

    @classmethod
    def clear_cached_channel(cls, channel_id):
        key = 'channel_config:%d' % channel_id
        cache.delete(key)

    def as_cached_json(self):
        # also save our org config, as it has twilio and nexmo keys
        org_config = self.org.config_json()

        return dict(id=self.id, org=self.org_id, country=six.text_type(self.country), address=self.address,
                    uuid=self.uuid, secret=self.secret, channel_type=self.channel_type, name=self.name,
                    config=self.config_json(), org_config=org_config)

    def build_registration_command(self):
        # create a claim code if we don't have one
        if not self.claim_code:
            self.claim_code = self.generate_claim_code()
            self.save(update_fields=('claim_code',))

        # create a secret if we don't have one
        if not self.secret:
            self.secret = self.generate_secret()
            self.save(update_fields=('secret',))

        # return our command
        return dict(cmd='reg',
                    relayer_claim_code=self.claim_code,
                    relayer_secret=self.secret,
                    relayer_id=self.id)

    def get_latest_sent_message(self):
        # all message states that are successfully sent
        messages = self.msgs.filter(status__in=['S', 'D']).exclude(sent_on=None).order_by('-sent_on')

        # only outgoing messages
        messages = messages.filter(direction='O')

        latest_message = None
        if messages:
            latest_message = messages[0]

        return latest_message

    def get_delayed_outgoing_messages(self):
        messages = self.get_unsent_messages()
        latest_sent_message = self.get_latest_sent_message()

        # ignore really recent unsent messages
        messages = messages.exclude(created_on__gt=timezone.now() - timedelta(hours=1))

        # if there is one message successfully sent ignore also all message created before it was sent
        if latest_sent_message:
            messages = messages.exclude(created_on__lt=latest_sent_message.sent_on)

        return messages

    def get_recent_syncs(self):
        return self.syncevent_set.filter(created_on__gt=timezone.now() - timedelta(hours=1)).order_by('-created_on')

    def get_last_sync(self):
        if not hasattr(self, '_last_sync'):
            last_sync = self.syncevent_set.order_by('-created_on').first()

            self._last_sync = last_sync

        return self._last_sync

    def get_last_power(self):
        last = self.get_last_sync()
        return last.power_level if last else -1

    def get_last_power_status(self):
        last = self.get_last_sync()
        return last.power_status if last else None

    def get_last_power_source(self):
        last = self.get_last_sync()
        return last.power_source if last else None

    def get_last_network_type(self):
        last = self.get_last_sync()
        return last.network_type if last else None

    def get_unsent_messages(self):
        # use our optimized index for our org outbox
        from temba.msgs.models import Msg
        return Msg.objects.filter(org=self.org.id, status__in=['P', 'Q'], direction='O',
                                  visibility='V').filter(channel=self, contact__is_test=False)

    def is_new(self):
        # is this channel newer than an hour
        return self.created_on > timezone.now() - timedelta(hours=1) or not self.get_last_sync()

    def is_ussd(self):
        return self.channel_type in Channel.USSD_CHANNELS

    def claim(self, org, user, phone):
        """
        Claims this channel for the given org/user
        """
        from temba.contacts.models import ContactURN

        if not self.country:  # pragma: needs cover
            self.country = ContactURN.derive_country_from_tel(phone)

        self.alert_email = user.email
        self.org = org
        self.is_active = True
        self.claim_code = None
        self.address = phone
        self.save()

        org.normalize_contact_tels()

    def release(self, trigger_sync=True, notify_mage=True):
        """
        Releases this channel, removing it from the org and making it inactive
        """
        # release any channels working on our behalf as well
        for delegate_channel in Channel.objects.filter(parent=self, org=self.org):
            delegate_channel.release()

        if not settings.DEBUG:
            # only call out to external aggregator services if not in debug mode

            # delete Plivo application
            if self.channel_type == Channel.TYPE_PLIVO:
                client = plivo.RestAPI(self.config_json()[Channel.CONFIG_PLIVO_AUTH_ID], self.config_json()[Channel.CONFIG_PLIVO_AUTH_TOKEN])
                client.delete_application(params=dict(app_id=self.config_json()[Channel.CONFIG_PLIVO_APP_ID]))

            # delete Twilio SMS application
            elif self.channel_type == Channel.TYPE_TWILIO:
                client = self.org.get_twilio_client()
                number_update_args = dict()

                if not self.is_delegate_sender():
                    number_update_args['sms_application_sid'] = ""

                if self.supports_ivr():
                    number_update_args['voice_application_sid'] = ""

                try:
                    client.phone_numbers.update(self.bod, **number_update_args)
                except Exception:
                    if client:
                        matching = client.phone_numbers.list(phone_number=self.address)
                        if matching:
                            client.phone_numbers.update(matching[0].sid, **number_update_args)

            # unsubscribe from facebook events for this page
            elif self.channel_type == Channel.TYPE_FACEBOOK:
                page_access_token = self.config_json()[Channel.CONFIG_AUTH_TOKEN]
                requests.delete('https://graph.facebook.com/v2.5/me/subscribed_apps',
                                params=dict(access_token=page_access_token))

            # unsubscribe from Viber events
            elif self.channel_type == Channel.TYPE_VIBER_PUBLIC:
                auth_token = self.config_json()[Channel.CONFIG_AUTH_TOKEN]
                requests.post('https://chatapi.viber.com/pa/set_webhook', json=dict(auth_token=auth_token, url=''))

        # save off our org and gcm id before nullifying
        org = self.org
        gcm_id = self.gcm_id

        # remove all identifying bits from the client
        self.org = None
        self.gcm_id = None
        self.secret = None
        self.claim_code = None
        self.is_active = False
        self.save()

        # mark any messages in sending mode as failed for this channel
        from temba.msgs.models import Msg, OUTGOING, PENDING, QUEUED, ERRORED, FAILED
        Msg.objects.filter(channel=self, direction=OUTGOING, status__in=[QUEUED, PENDING, ERRORED]).update(status=FAILED)

        # trigger the orphaned channel
        if trigger_sync and self.channel_type == Channel.TYPE_ANDROID:  # pragma: no cover
            self.trigger_sync(gcm_id)

        # clear our cache for this channel
        Channel.clear_cached_channel(self.id)

        if notify_mage and self.channel_type == Channel.TYPE_TWITTER:
            # notify Mage so that it deactivates this channel
            from .tasks import MageStreamAction, notify_mage_task
            on_transaction_commit(lambda: notify_mage_task.delay(self.uuid, MageStreamAction.deactivate.name))

        from temba.triggers.models import Trigger
        Trigger.objects.filter(channel=self, org=org).update(is_active=False)

    def trigger_sync(self, gcm_id=None):  # pragma: no cover
        """
        Sends a GCM command to trigger a sync on the client
        """
        # androids sync via GCM
        if self.channel_type == Channel.TYPE_ANDROID:
            if getattr(settings, 'GCM_API_KEY', None):
                from .tasks import sync_channel_task
                if not gcm_id:
                    gcm_id = self.gcm_id
                if gcm_id:
                    on_transaction_commit(lambda: sync_channel_task.delay(gcm_id, channel_id=self.pk))

        # otherwise this is an aggregator, no-op
        else:
            raise Exception("Trigger sync called on non Android channel. [%d]" % self.pk)

    @classmethod
    def sync_channel(cls, gcm_id, channel=None):  # pragma: no cover
        try:
            gcm = GCM(settings.GCM_API_KEY)
            gcm.plaintext_request(registration_id=gcm_id, data=dict(msg='sync'))
        except GCMNotRegisteredException:
            if channel:
                # this gcm id is invalid now, clear it out
                channel.gcm_id = None
                channel.save()

    @classmethod
    def replace_variables(cls, text, variables, content_type=CONTENT_TYPE_URLENCODED):
        for key in variables.keys():
            replacement = six.text_type(variables[key]).encode('utf-8')

            # encode based on our content type
            if content_type == Channel.CONTENT_TYPE_URLENCODED:
                replacement = quote_plus(replacement)

            # if this is JSON, need to wrap in quotes (and escape them)
            elif content_type == Channel.CONTENT_TYPE_JSON:
                replacement = json.dumps(replacement)

            # XML needs to be escaped
            elif content_type == Channel.CONTENT_TYPE_XML:
                replacement = escape(replacement)

            text = text.replace("{{%s}}" % key, replacement)

        return text

    @classmethod
    def success(cls, channel, msg, msg_status, start, external_id=None, event=None, events=None):

        request_time = time.time() - start

        from temba.msgs.models import Msg
        Msg.mark_sent(channel.config['r'], msg, msg_status, external_id)

        # record stats for analytics
        if msg.queued_on:
            analytics.gauge('temba.sending_latency', (msg.sent_on - msg.queued_on).total_seconds())

        # logs that a message was sent for this channel type if our latency is known
        if request_time > 0:
            analytics.gauge('temba.msg_sent_%s' % channel.channel_type.lower(), request_time)

        if events is None and event:
            events = [event]

        for event in events:
            # write to our log file
            print(u"[%d] %0.3fs SENT - %s %s \"%s\" %s \"%s\"" %
                  (msg.id, request_time, event.method, event.url, event.request_body, event.status_code, event.response_body))

            # lastly store a ChannelLog object for the user
            ChannelLog.objects.create(channel_id=msg.channel,
                                      msg_id=msg.id,
                                      is_error=False,
                                      description='Successfully delivered',
                                      method=event.method,
                                      url=event.url,
                                      request=event.request_body,
                                      response=event.response_body,
                                      response_status=event.status_code,
                                      request_time=request_time)

    @classmethod
    def send_fcm_message(cls, channel, msg, text, attachment_url, attachment_type):
        from temba.msgs.models import WIRED
        start = time.time()

        url = 'https://fcm.googleapis.com/fcm/send'
        title = channel.config.get(Channel.CONFIG_FCM_TITLE)
        data = {
            'data': {
                'type': 'rapidpro',
                'title': title,
                'message': text,
                'message_id': msg.id
            },
            'content_available': False,
            'to': msg.auth,
            'priority': 'high'
        }

        if channel.config.get(Channel.CONFIG_FCM_NOTIFICATION):
            data['notification'] = {
                'title': title,
                'body': text
            }
            data['content_available'] = True

        payload = json.dumps(data)
        headers = {'Content-Type': 'application/json',
                   'Authorization': 'key=%s' % channel.config.get(Channel.CONFIG_FCM_KEY)}
        headers.update(TEMBA_HEADERS)

        event = HttpEvent('POST', url, payload)

        try:
            response = requests.post(url, data=payload, headers=headers, timeout=5)
            result = json.loads(response.text) if response.status_code == 200 else None

            event.status_code = response.status_code
            event.response_body = response.text
        except Exception as e:  # pragma: no cover
            raise SendException(unicode(e), event, start=start)

        if result and 'success' in result and result.get('success') == 1:
            external_id = result.get('multicast_id')
            Channel.success(channel, msg, WIRED, start, events=[event], external_id=external_id)
        else:
            raise SendException("Got non-200 response [%d] from Firebase Cloud Messaging" % response.status_code,
                                event, start=start)

    @classmethod
    def send_jasmin_message(cls, channel, msg, text, attachment_url, attachment_type):
        from temba.msgs.models import WIRED
        from temba.utils import gsm7

        # build our callback dlr url, jasmin will call this when our message is sent or delivered
        dlr_url = 'https://%s%s' % (settings.HOSTNAME, reverse('handlers.jasmin_handler', args=['status', channel.uuid]))

        # encode to GSM7
        encoded = gsm7.encode(text, 'replace')[0]

        # build our payload
        payload = dict()
        payload['from'] = channel.address.lstrip('+')
        payload['to'] = msg.urn_path.lstrip('+')
        payload['username'] = channel.config[Channel.CONFIG_USERNAME]
        payload['password'] = channel.config[Channel.CONFIG_PASSWORD]
        payload['dlr'] = dlr_url
        payload['dlr-level'] = '2'
        payload['dlr-method'] = 'POST'
        payload['coding'] = '0'
        payload['content'] = encoded

        log_payload = payload.copy()
        log_payload['password'] = 'x' * len(log_payload['password'])

        log_url = channel.config[Channel.CONFIG_SEND_URL] + "?" + urlencode(log_payload)
        start = time.time()

        event = HttpEvent('GET', log_url, log_payload)

        try:
            response = requests.get(channel.config[Channel.CONFIG_SEND_URL], verify=True, params=payload, timeout=15)
            event.status_code = response.status_code
            event.response_body = response.text

        except Exception as e:
            raise SendException(six.text_type(e),
                                event=event, start=start)

        if response.status_code != 200 and response.status_code != 201 and response.status_code != 202:
            raise SendException("Got non-200 response [%d] from Jasmin" % response.status_code,
                                event=event, start=start)

        # save the external id, response should be in format:
        # Success "07033084-5cfd-4812-90a4-e4d24ffb6e3d"
        external_id = None
        match = re.match(r"Success \"(.*)\"", response.text)
        if match:
            external_id = match.group(1)

        Channel.success(channel, msg, WIRED, start, event=event, external_id=external_id)

    @classmethod
    def send_junebug_message(cls, channel, msg, text, attachment_url, attachment_type):
        from temba.msgs.models import WIRED

        # the event url Junebug will relay events to
        event_url = 'https://%s%s' % (
            settings.HOSTNAME,
            reverse('handlers.junebug_handler',
                    args=['event', channel.uuid]))

        # build our payload
        payload = dict()
        payload['to'] = msg.urn_path
        payload['from'] = channel.address
        payload['event_url'] = event_url
        payload['content'] = text

        log_url = channel.config[Channel.CONFIG_SEND_URL]
        start = time.time()

        event = HttpEvent('POST', log_url, json.dumps(payload))

        try:
            response = requests.post(
                channel.config[Channel.CONFIG_SEND_URL], verify=True,
                json=payload, timeout=15,
                auth=(channel.config[Channel.CONFIG_USERNAME],
                      channel.config[Channel.CONFIG_PASSWORD]))

            event.status_code = response.status_code
            event.response_body = response.text

        except Exception as e:
            raise SendException(unicode(e), event=event, start=start)

        if not (200 <= response.status_code < 300):
            raise SendException("Received a non 200 response %d from Junebug" % response.status_code,
                                event=event, start=start)

        data = response.json()
        message_id = data['result']['id']
        Channel.success(channel, msg, WIRED, start, event=event, external_id=message_id)

    @classmethod
    def send_facebook_message(cls, channel, msg, text, attachment_url, attachment_type):
        from temba.msgs.models import WIRED
        from temba.contacts.models import Contact, ContactURN, URN

        # build our payload
        payload = dict()

        # this is a ref facebook id, temporary just for this message
        if URN.is_path_fb_ref(msg.urn_path):
            payload['recipient'] = dict(user_ref=URN.fb_ref_from_path(msg.urn_path))
        else:
            payload['recipient'] = dict(id=msg.urn_path)

        message = dict(text=text)

        if attachment_url and attachment_type:
            message['attachment'] = dict(type=attachment_type, payload=dict(url=attachment_url))

        payload['message'] = message
        payload = json.dumps(payload)

        url = "https://graph.facebook.com/v2.5/me/messages"
        params = dict(access_token=channel.config[Channel.CONFIG_AUTH_TOKEN])
        headers = {'Content-Type': 'application/json'}
        start = time.time()

        event = HttpEvent('POST', url, payload)

        try:
            response = requests.post(url, payload, params=params, headers=headers, timeout=15)
            event.status_code = response.status_code
            event.response_body = response.text
        except Exception as e:
            raise SendException(six.text_type(e), event=event, start=start)

        if response.status_code != 200:
            raise SendException("Got non-200 response [%d] from Facebook" % response.status_code,
                                event=event, start=start)

        # grab our external id out, Facebook response is in format:
        # "{"recipient_id":"997011467086879","message_id":"mid.1459532331848:2534ddacc3993a4b78"}"
        external_id = None
        try:
            external_id = response.json()['message_id']
        except Exception as e:  # pragma: no cover
            # if we can't pull out our message id, that's ok, we still sent
            pass

        # if we sent Facebook a user_ref, look up the real Facebook id for this contact, should be in 'recipient_id'
        if URN.is_path_fb_ref(msg.urn_path):
            contact_obj = Contact.objects.get(id=msg.contact)
            org_obj = Org.objects.get(id=channel.org)
            channel_obj = Channel.objects.get(id=channel.id)

            try:
                real_fb_id = response.json()['recipient_id']

                # associate this contact with our real FB id
                ContactURN.get_or_create(org_obj, contact_obj, URN.from_facebook(real_fb_id), channel=channel_obj)

                # save our ref_id as an external URN on this contact
                ContactURN.get_or_create(org_obj, contact_obj, URN.from_external(URN.fb_ref_from_path(msg.urn_path)))

                # finally, disassociate our temp ref URN with this contact
                ContactURN.objects.filter(id=msg.contact_urn).update(contact=None)

            except Exception as e:   # pragma: no cover
                # if we can't pull out the recipient id, that's ok, msg was sent
                pass

        Channel.success(channel, msg, WIRED, start, event=event, external_id=external_id)

    @classmethod
    def send_line_message(cls, channel, msg, text, attachment_url, attachment_type):
        from temba.msgs.models import WIRED

        channel_access_token = channel.config.get(Channel.CONFIG_AUTH_TOKEN)

        data = json.dumps({'to': msg.urn_path, 'messages': [{'type': 'text', 'text': text}]})

        start = time.time()
        headers = {'Content-Type': 'application/json', 'Authorization': 'Bearer %s' % channel_access_token}
        headers.update(TEMBA_HEADERS)
        send_url = 'https://api.line.me/v2/bot/message/push'

        event = HttpEvent('POST', send_url, data)

        try:
            response = requests.post(send_url, data=data, headers=headers)
            response.json()

            event.status_code = response.status_code
            event.response_body = response.text
        except Exception as e:
            raise SendException(six.text_type(e), event=event, start=start)

        if response.status_code not in [200, 201, 202]:  # pragma: needs cover
            raise SendException("Got non-200 response [%d] from Line" % response.status_code,
                                event=event, start=start)

        Channel.success(channel, msg, WIRED, start, event=event)

    @classmethod
    def send_mblox_message(cls, channel, msg, text, attachment_url, attachment_type):
        from temba.msgs.models import WIRED

        # build our payload
        payload = dict()
        payload['from'] = channel.address.lstrip('+')
        payload['to'] = [msg.urn_path.lstrip('+')]
        payload['body'] = text
        payload['delivery_report'] = 'per_recipient'

        request_body = json.dumps(payload)

        url = 'https://api.mblox.com/xms/v1/%s/batches' % channel.config[Channel.CONFIG_USERNAME]
        headers = {'Content-Type': 'application/json',
                   'Authorization': 'Bearer %s' % channel.config[Channel.CONFIG_PASSWORD]}

        start = time.time()

        event = HttpEvent('POST', url, request_body)

        try:
            response = requests.post(url, request_body, headers=headers, timeout=15)
            event.status_code = response.status_code
            event.response_body = response.text
        except Exception as e:  # pragma: no cover
            raise SendException(six.text_type(e), event=event, start=start)

        if response.status_code != 200 and response.status_code != 201 and response.status_code != 202:
            raise SendException("Got non-200 response [%d] from MBlox" % response.status_code,
                                event=event, start=start)

        # response in format:
        # {
        #  "id": "Oyi75urq5_yB",
        #  "to": [ "593997290044" ],
        #  "from": "18444651185",
        #  "canceled": false,
        #  "body": "Hello world.",
        #  "type": "mt_text",
        #  "created_at": "2016-03-30T17:55:03.683Z",
        #  "modified_at": "2016-03-30T17:55:03.683Z",
        #  "delivery_report": "none",
        #  "expire_at": "2016-04-02T17:55:03.683Z"
        # }

        external_id = None
        try:
            response_json = response.json()
            external_id = response_json['id']
        except:  # pragma: no cover
            raise SendException("Unable to parse response body from MBlox",
                                event=event, start=start)

        Channel.success(channel, msg, WIRED, start, event=event, external_id=external_id)

    @classmethod
    def send_kannel_message(cls, channel, msg, text, attachment_url, attachment_type):
        from temba.msgs.models import WIRED

        # build our callback dlr url, kannel will call this when our message is sent or delivered
        dlr_url = 'https://%s%s?id=%d&status=%%d' % (settings.HOSTNAME, reverse('handlers.kannel_handler', args=['status', channel.uuid]), msg.id)
        dlr_mask = 31

        # build our payload
        payload = dict()
        payload['from'] = channel.address
        payload['username'] = channel.config[Channel.CONFIG_USERNAME]
        payload['password'] = channel.config[Channel.CONFIG_PASSWORD]
        payload['text'] = text
        payload['to'] = msg.urn_path
        payload['dlr-url'] = dlr_url
        payload['dlr-mask'] = dlr_mask

        # should our to actually be in national format?
        use_national = channel.config.get(Channel.CONFIG_USE_NATIONAL, False)
        if use_national:
            # parse and remap our 'to' address
            parsed = phonenumbers.parse(msg.urn_path)
            payload['to'] = str(parsed.national_number)

        # figure out if we should send encoding or do any of our own substitution
        desired_encoding = channel.config.get(Channel.CONFIG_ENCODING, Channel.ENCODING_DEFAULT)

        # they want unicode, they get unicode!
        if desired_encoding == Channel.ENCODING_UNICODE:
            payload['coding'] = '2'
            payload['charset'] = 'utf8'

        # otherwise, if this is smart encoding, try to derive it
        elif desired_encoding == Channel.ENCODING_SMART:
            # if this is smart encoding, figure out what encoding we will use
            encoding, text = Channel.determine_encoding(text, replace=True)
            payload['text'] = text

            if encoding == Encoding.UNICODE:
                payload['coding'] = '2'
                payload['charset'] = 'utf8'

        log_payload = payload.copy()
        log_payload['password'] = 'x' * len(log_payload['password'])

        url = channel.config[Channel.CONFIG_SEND_URL]
        log_url = url
        if log_url.find("?") >= 0:  # pragma: no cover
            log_url += "&" + urlencode(log_payload)
        else:
            log_url += "?" + urlencode(log_payload)

        event = HttpEvent('GET', log_url)
        start = time.time()

        try:
            if channel.config.get(Channel.CONFIG_VERIFY_SSL, True):
                response = requests.get(url, verify=True, params=payload, timeout=15)
            else:
                response = requests.get(url, verify=False, params=payload, timeout=15)

            event.status_code = response.status_code
            event.response_body = response.text
        except Exception as e:
            raise SendException(six.text_type(e), event=event, start=start)

        if response.status_code != 200 and response.status_code != 201 and response.status_code != 202:
            raise SendException("Got non-200 response [%d] from Kannel" % response.status_code,
                                event=event, start=start)

        Channel.success(channel, msg, WIRED, start, event=event)

    @classmethod
    def send_shaqodoon_message(cls, channel, msg, text, attachment_url, attachment_type):
        from temba.msgs.models import WIRED

        # requests are signed with a key built as follows:
        # signing_key = md5(username|password|from|to|msg|key|current_date)
        # where current_date is in the format: d/m/y H
        payload = {'from': channel.address.lstrip('+'), 'to': msg.urn_path.lstrip('+'),
                   'username': channel.config[Channel.CONFIG_USERNAME], 'password': channel.config[Channel.CONFIG_PASSWORD],
                   'msg': text}

        # build our send URL
        url = channel.config[Channel.CONFIG_SEND_URL] + "?" + urlencode(payload)
        start = time.time()

        event = HttpEvent('GET', url)

        try:
            # these guys use a self signed certificate
            response = requests.get(url, headers=TEMBA_HEADERS, timeout=15, verify=False)
            event.status_code = response.status_code
            event.response_body = response.text

        except Exception as e:
            raise SendException(six.text_type(e), event=event, start=start)

        if response.status_code != 200 and response.status_code != 201 and response.status_code != 202:
            raise SendException("Got non-200 response [%d] from API" % response.status_code,
                                event=event, start=start)

        Channel.success(channel, msg, WIRED, start, event=event)

    @classmethod
    def send_dummy_message(cls, channel, msg, text, attachment_url, attachment_type):  # pragma: no cover
        from temba.msgs.models import WIRED

        delay = channel.config.get('delay', 1000)
        start = time.time()

        # sleep that amount
        time.sleep(delay / float(1000))

        event = HttpEvent('GET', 'http://fake')

        # record the message as sent
        Channel.success(channel, msg, WIRED, start, event=event)

    @classmethod
    def send_external_message(cls, channel, msg, text, attachment_url, attachment_type):
        from temba.msgs.models import WIRED

        payload = {
            'id': str(msg.id),
            'text': text,
            'to': msg.urn_path,
            'to_no_plus': msg.urn_path.lstrip('+'),
            'from': channel.address,
            'from_no_plus': channel.address.lstrip('+'),
            'channel': str(channel.id)
        }

        # build our send URL
        url = Channel.replace_variables(channel.config[Channel.CONFIG_SEND_URL], payload)
        start = time.time()

        method = channel.config.get(Channel.CONFIG_SEND_METHOD, 'POST')

        headers = TEMBA_HEADERS.copy()
        content_type = channel.config.get(Channel.CONFIG_CONTENT_TYPE, Channel.CONTENT_TYPE_URLENCODED)
        headers['Content-Type'] = Channel.CONTENT_TYPES[content_type]

        event = HttpEvent(method, url)

        if method in ('POST', 'PUT'):
            body = channel.config.get(Channel.CONFIG_SEND_BODY, Channel.CONFIG_DEFAULT_SEND_BODY)
            body = Channel.replace_variables(body, payload, content_type)
            event.request_body = body

        try:
            if method == 'POST':
                response = requests.post(url, data=body, headers=headers, timeout=5)
            elif method == 'PUT':
                response = requests.put(url, data=body, headers=headers, timeout=5)
            else:
                response = requests.get(url, headers=headers, timeout=5)

            event.status_code = response.status_code
            event.response_body = response.text

        except Exception as e:
            raise SendException(six.text_type(e), event=event, start=start)

        if response.status_code != 200 and response.status_code != 201 and response.status_code != 202:
            raise SendException("Got non-200 response [%d] from API" % response.status_code,
                                event=event, start=start)

        Channel.success(channel, msg, WIRED, start, event=event)

    @classmethod
    def send_chikka_message(cls, channel, msg, text, attachment_url, attachment_type):
        from temba.msgs.models import Msg, WIRED

        payload = {
            'message_type': 'SEND',
            'mobile_number': msg.urn_path.lstrip('+'),
            'shortcode': channel.address,
            'message_id': msg.id,
            'message': text,
            'request_cost': 'FREE',
            'client_id': channel.config[Channel.CONFIG_USERNAME],
            'secret_key': channel.config[Channel.CONFIG_PASSWORD]
        }

        # if this is a response to a user SMS, then we need to set this as a reply
        # response ids are only valid for up to 24 hours
        response_window = timedelta(hours=24)
        if msg.response_to_id and msg.created_on > timezone.now() - response_window:
            response_to = Msg.objects.filter(id=msg.response_to_id).first()
            if response_to:
                payload['message_type'] = 'REPLY'
                payload['request_id'] = response_to.external_id

        # build our send URL
        url = 'https://post.chikka.com/smsapi/request'
        start = time.time()

        log_payload = payload.copy()
        log_payload['secret_key'] = 'x' * len(log_payload['secret_key'])

        event = HttpEvent('POST', url, log_payload)
        events = [event]

        try:
            response = requests.post(url, data=payload, headers=TEMBA_HEADERS, timeout=5)
            event.status_code = response.status_code
            event.response_body = response.text
        except Exception as e:
            raise SendException(six.text_type(e), event=event, start=start)

        # if they reject our request_id, send it as a normal send
        if response.status_code == 400 and 'request_id' in payload:
            error = response.json()
            if error.get('message', None) == 'BAD REQUEST' and error.get('description', None) == 'Invalid/Used Request ID':
                try:

                    # operate on a copy so we can still inspect our original call
                    payload = payload.copy()
                    del payload['request_id']
                    payload['message_type'] = 'SEND'

                    event = HttpEvent('POST', url, payload)
                    events.append(event)

                    response = requests.post(url, data=payload, headers=TEMBA_HEADERS, timeout=5)
                    event.status_code = response.status_code
                    event.response_body = response.text

                    log_payload = payload.copy()
                    log_payload['secret_key'] = 'x' * len(log_payload['secret_key'])

                except Exception as e:
                    raise SendException(six.text_type(e), events=events, start=start)

        if response.status_code != 200 and response.status_code != 201 and response.status_code != 202:
            raise SendException("Got non-200 response [%d] from API" % response.status_code,
                                events=events, start=start)

        Channel.success(channel, msg, WIRED, start, events=events)

    @classmethod
    def send_high_connection_message(cls, channel, msg, text, attachment_url, attachment_type):
        from temba.msgs.models import WIRED

        payload = {
            'accountid': channel.config[Channel.CONFIG_USERNAME],
            'password': channel.config[Channel.CONFIG_PASSWORD],
            'text': text,
            'to': msg.urn_path,
            'ret_id': msg.id,
            'datacoding': 8,
            'userdata': 'textit',
            'ret_url': 'https://%s%s' % (settings.HOSTNAME, reverse('handlers.hcnx_handler', args=['status', channel.uuid])),
            'ret_mo_url': 'https://%s%s' % (settings.HOSTNAME, reverse('handlers.hcnx_handler', args=['receive', channel.uuid]))
        }

        # build our send URL
        url = 'https://highpushfastapi-v2.hcnx.eu/api' + '?' + urlencode(payload)
        log_payload = urlencode(payload)
        start = time.time()

        event = HttpEvent('GET', url, log_payload)

        try:
            response = requests.get(url, headers=TEMBA_HEADERS, timeout=30)
            event.status_code = response.status_code
            event.response_body = response.text
        except Exception as e:
            raise SendException(six.text_type(e), event=event, start=start)

        if response.status_code != 200 and response.status_code != 201 and response.status_code != 202:
            raise SendException("Got non-200 response [%d] from API" % response.status_code,
                                event=event, start=start)

        Channel.success(channel, msg, WIRED, start, event=event)

    @classmethod
    def send_blackmyna_message(cls, channel, msg, text, attachment_url, attachment_type):
        from temba.msgs.models import WIRED

        payload = {
            'address': msg.urn_path,
            'senderaddress': channel.address,
            'message': text,
        }

        url = 'http://api.blackmyna.com/2/smsmessaging/outbound'
        external_id = None
        start = time.time()

        event = HttpEvent('POST', url, payload)

        try:
            response = requests.post(url, data=payload, headers=TEMBA_HEADERS, timeout=30,
                                     auth=(channel.config[Channel.CONFIG_USERNAME], channel.config[Channel.CONFIG_PASSWORD]))
            # parse our response, should be JSON that looks something like:
            # [{
            #   "recipient" : recipient_number_1,
            #   "id" : Unique_identifier (universally unique identifier UUID)
            # }]
            event.status_code = response.status_code
            event.response_body = response.text

            response_json = response.json()

            # we only care about the first piece
            if response_json and len(response_json) > 0:
                external_id = response_json[0].get('id', None)

        except Exception as e:
            raise SendException(six.text_type(e), event=event, start=start)

        if response.status_code != 200 and response.status_code != 201 and response.status_code != 202:  # pragma: needs cover
            raise SendException("Got non-200 response [%d] from API" % response.status_code,
                                event=event, start=start)

        Channel.success(channel, msg, WIRED, start, event=event, external_id=external_id)

    @classmethod
    def send_start_message(cls, channel, msg, text, attachment_url, attachment_type):
        from temba.msgs.models import WIRED

        url = 'http://bulk.startmobile.com.ua/clients.php'
        post_body = u"""
          <message>
            <service id="single" source=$$FROM$$ validity=$$VALIDITY$$/>
            <to>$$TO$$</to>
            <body content-type="plain/text" encoding="plain">$$BODY$$</body>
          </message>
        """
        post_body = post_body.replace("$$FROM$$", quoteattr(channel.address))

        # tell Start to attempt to deliver this message for up to 12 hours
        post_body = post_body.replace("$$VALIDITY$$", quoteattr("+12 hours"))
        post_body = post_body.replace("$$TO$$", escape(msg.urn_path))
        post_body = post_body.replace("$$BODY$$", escape(text))
        post_body = post_body.encode('utf8')
        event = HttpEvent('POST', url, post_body)

        post_body = post_body.encode('utf8')

        start = time.time()
        try:
            headers = {'Content-Type': 'application/xml; charset=utf8'}
            headers.update(TEMBA_HEADERS)

            response = requests.post(url,
                                     data=post_body,
                                     headers=headers,
                                     auth=(channel.config[Channel.CONFIG_USERNAME], channel.config[Channel.CONFIG_PASSWORD]),
                                     timeout=30)

            event.status_code = response.status_code
            event.response_body = response.text

        except Exception as e:
            raise SendException(six.text_type(e), event=event, start=start)

        if (response.status_code != 200 and response.status_code != 201) or response.text.find("error") >= 0:
            raise SendException("Error Sending Message", event=event, start=start)

        # parse out our id, this is XML but we only care about the id
        external_id = None
        start_idx = response.text.find("<id>")
        end_idx = response.text.find("</id>")
        if end_idx > start_idx > 0:
            external_id = response.text[start_idx + 4:end_idx]

        Channel.success(channel, msg, WIRED, start, event=event, external_id=external_id)

    @classmethod
    def send_smscentral_message(cls, channel, msg, text, attachment_url, attachment_type):
        from temba.msgs.models import WIRED

        # strip a leading +
        mobile = msg.urn_path[1:] if msg.urn_path.startswith('+') else msg.urn_path

        payload = {
            'user': channel.config[Channel.CONFIG_USERNAME], 'pass': channel.config[Channel.CONFIG_PASSWORD], 'mobile': mobile, 'content': text,
        }

        url = 'http://smail.smscentral.com.np/bp/ApiSms.php'
        log_payload = urlencode(payload)

        event = HttpEvent('POST', url, log_payload)

        start = time.time()

        try:
            response = requests.post(url, data=payload, headers=TEMBA_HEADERS, timeout=30)
            event.status_code = response.status_code
            event.response_body = response.text

        except Exception as e:
            raise SendException(six.text_type(e), event=event, start=start)

        if response.status_code != 200 and response.status_code != 201 and response.status_code != 202:
            raise SendException("Got non-200 response [%d] from API" % response.status_code,
                                event=event, start=start)

        Channel.success(channel, msg, WIRED, start, event=event)

    @classmethod
<<<<<<< HEAD
    def send_vumi_message(cls, channel, msg, text, attachment_url, attachment_type):
        from temba.msgs.models import WIRED
=======
    def send_vumi_message(cls, channel, msg, text):
        from temba.msgs.models import WIRED, Msg
>>>>>>> e5a54ac4
        from temba.contacts.models import Contact

        is_ussd = channel.channel_type in Channel.USSD_CHANNELS
        channel.config['transport_name'] = 'ussd_transport' if is_ussd else 'mtech_ng_smpp_transport'

        in_reply_to = None
        if msg.response_to_id:
            in_reply_to = Msg.objects.values_list('external_id', flat=True).filter(pk=msg.response_to_id).first()

        payload = dict(message_id=msg.id,
                       in_reply_to=in_reply_to,
                       session_event="resume" if is_ussd else None,
                       to_addr=msg.urn_path,
                       from_addr=channel.address,
                       content=text,
                       transport_name=channel.config['transport_name'],
                       transport_type='ussd' if is_ussd else 'sms',
                       transport_metadata={},
                       helper_metadata={})

        payload = json.dumps(payload)

        headers = dict(TEMBA_HEADERS)
        headers['content-type'] = 'application/json'

        api_url_base = channel.config.get('api_url', cls.VUMI_GO_API_URL)

        url = "%s/%s/messages.json" % (api_url_base, channel.config['conversation_key'])

        event = HttpEvent('PUT', url, json.dumps(payload))

        start = time.time()

        validator = URLValidator()
        validator(url)

        try:
            response = requests.put(url,
                                    data=payload,
                                    headers=headers,
                                    timeout=30,
                                    auth=(channel.config['account_key'], channel.config['access_token']))

            event.status_code = response.status_code
            event.response_body = response.text

        except Exception as e:
            raise SendException(six.text_type(e), event=event, start=start)

        if response.status_code not in (200, 201):
            # this is a fatal failure, don't retry
            fatal = response.status_code == 400

            # if this is fatal due to the user opting out, stop them
            if response.text and response.text.find('has opted out') >= 0:
                contact = Contact.objects.get(id=msg.contact)
                contact.stop(contact.modified_by)
                fatal = True

            raise SendException("Got non-200 response [%d] from API" % response.status_code,
                                event=event, fatal=fatal, start=start)

        # parse our response
        body = response.json()
        external_id = body.get('message_id', '')

        Channel.success(channel, msg, WIRED, start, event=event, external_id=external_id)

    @classmethod
    def send_globe_message(cls, channel, msg, text, attachment_url, attachment_type):
        from temba.msgs.models import WIRED

        payload = {
            'address': msg.urn_path.lstrip('+'),
            'message': text,
            'passphrase': channel.config['passphrase'],
            'app_id': channel.config['app_id'],
            'app_secret': channel.config['app_secret']
        }
        headers = dict(TEMBA_HEADERS)

        url = 'https://devapi.globelabs.com.ph/smsmessaging/v1/outbound/%s/requests' % channel.address

        event = HttpEvent('POST', url, json.dumps(payload))

        start = time.time()

        try:
            response = requests.post(url,
                                     data=payload,
                                     headers=headers,
                                     timeout=5)
            event.status_code = response.status_code
            event.response_body = response.text

        except Exception as e:
            raise SendException(six.text_type(e), event=event, start=start)

        if response.status_code != 200 and response.status_code != 201:
            raise SendException("Got non-200 response [%d] from API" % response.status_code,
                                event=event, start=start)

        # parse our response
        response.json()

        Channel.success(channel, msg, WIRED, start, event=event)

    @classmethod
    def send_nexmo_message(cls, channel, msg, text, attachment_url, attachment_type):
        from temba.msgs.models import SENT
        from temba.orgs.models import NEXMO_KEY, NEXMO_SECRET, NEXMO_APP_ID, NEXMO_APP_PRIVATE_KEY

        client = NexmoClient(channel.org_config[NEXMO_KEY], channel.org_config[NEXMO_SECRET],
                             channel.org_config[NEXMO_APP_ID], channel.org_config[NEXMO_APP_PRIVATE_KEY])
        start = time.time()

        event = None
        attempts = 0
        while not event:
            try:
                (message_id, event) = client.send_message_via_nexmo(channel.address, msg.urn_path, text)
            except SendException as e:
                match = regex.match(r'.*Throughput Rate Exceeded - please wait \[ (\d+) \] and retry.*', e.events[0].response_body)

                # this is a throughput failure, attempt to wait up to three times
                if match and attempts < 3:
                    sleep(float(match.group(1)) / 1000)
                    attempts += 1
                else:
                    raise e

        Channel.success(channel, msg, SENT, start, event=event, external_id=message_id)

    @classmethod
    def send_yo_message(cls, channel, msg, text, attachment_url, attachment_type):
        from temba.msgs.models import SENT
        from temba.contacts.models import Contact

        # build our message dict
        params = dict(origin=channel.address.lstrip('+'),
                      sms_content=text,
                      destinations=msg.urn_path.lstrip('+'),
                      ybsacctno=channel.config['username'],
                      password=channel.config['password'])
        log_params = params.copy()
        log_params['password'] = 'x' * len(log_params['password'])

        start = time.time()
        failed = False
        fatal = False
        events = []

        for send_url in [Channel.YO_API_URL_1, Channel.YO_API_URL_2, Channel.YO_API_URL_3]:
            url = send_url + '?' + urlencode(params)
            log_url = send_url + '?' + urlencode(log_params)

            event = HttpEvent('GET', log_url)
            events.append(event)

            failed = False
            try:
                response = requests.get(url, headers=TEMBA_HEADERS, timeout=5)
                event.status_code = response.status_code
                event.response_body = response.text

                response_qs = urlparse.parse_qs(response.text)
            except Exception:
                failed = True

            if not failed and response.status_code != 200 and response.status_code != 201:
                failed = True

            # if it wasn't successfully delivered, throw
            if not failed and response_qs.get('ybs_autocreate_status', [''])[0] != 'OK':
                failed = True

            # check if we failed permanently (they blocked us)
            if failed and response_qs.get('ybs_autocreate_message', [''])[0].find('BLACKLISTED') >= 0:
                contact = Contact.objects.get(id=msg.contact)
                contact.stop(contact.modified_by)
                fatal = True
                break

            # if we sent the message, then move on
            if not failed:
                break

        if failed:
            raise SendException("Received error from Yo! API",
                                events=events, fatal=fatal, start=start)

        Channel.success(channel, msg, SENT, start, events=events)

    @classmethod
    def send_infobip_message(cls, channel, msg, text, attachment_url, attachment_type):
        from temba.msgs.models import SENT

        API_URL = 'http://api.infobip.com/api/v3/sendsms/json'
        BACKUP_API_URL = 'http://api2.infobip.com/api/v3/sendsms/json'

        url = API_URL

        # build our message dict
        message = dict(sender=channel.address.lstrip('+'),
                       text=text,
                       recipients=[dict(gsm=msg.urn_path.lstrip('+'))])

        # infobip requires that long messages have a different type
        if len(text) > 160:  # pragma: no cover
            message['type'] = 'longSMS'

        payload = {'authentication': dict(username=channel.config['username'], password=channel.config['password']),
                   'messages': [message]}
        payload_json = json.dumps(payload)

        headers = {'Content-Type': 'application/json', 'Accept': 'application/json'}
        headers.update(TEMBA_HEADERS)

        event = HttpEvent('POST', url, payload_json)
        events = [event]
        start = time.time()

        try:
            response = requests.post(url, data=payload_json, headers=headers, timeout=5)
            event.status_code = response.status_code
            event.response_body = response.text
        except Exception:  # pragma: no cover
            try:
                # we failed to connect, try our backup URL
                url = BACKUP_API_URL
                event = HttpEvent('POST', url, payload_json)
                events.append(event)
                response = requests.post(url, data=payload_json, headers=headers, timeout=5)
                event.status_code = response.status_code
                event.response_body = response.text
            except Exception as e:
                payload['authentication']['password'] = 'x' * len(payload['authentication']['password'])
                raise SendException(u"Unable to send message: %s" % six.text_type(e),
                                    events=events, start=start)

        if response.status_code != 200 and response.status_code != 201:
            payload['authentication']['password'] = 'x' * len(payload['authentication']['password'])
            raise SendException("Received non 200 status: %d" % response.status_code,
                                events=events, start=start)

        response_json = response.json()
        messages = response_json['results']

        # if it wasn't successfully delivered, throw
        if int(messages[0]['status']) != 0:  # pragma: no cover
            raise SendException("Received non-zero status code [%s]" % messages[0]['status'],
                                events=events, start=start)

        external_id = messages[0]['messageid']
        Channel.success(channel, msg, SENT, start, events=events, external_id=external_id)

    @classmethod
    def send_hub9_or_dartmedia_message(cls, channel, msg, text, attachment_url, attachment_type):
        from temba.msgs.models import SENT

        # http://175.103.48.29:28078/testing/smsmt.php?
        #   userid=xxx
        #   &password=xxxx
        #   &original=6282881134567
        #   &sendto=628159152565
        #   &messagetype=0
        #   &messageid=1897869768
        #   &message=Test+Normal+Single+Message&dcs=0
        #   &udhl=0&charset=utf-8
        #
        if channel.channel_type == Channel.TYPE_HUB9:
            url = HUB9_ENDPOINT
        elif channel.channel_type == Channel.TYPE_DARTMEDIA:
            url = DART_MEDIA_ENDPOINT

        payload = dict(userid=channel.config['username'], password=channel.config['password'],
                       original=channel.address.lstrip('+'), sendto=msg.urn_path.lstrip('+'),
                       messageid=msg.id, message=text, dcs=0, udhl=0)

        # build up our querystring and send it as a get
        send_url = "%s?%s" % (url, urlencode(payload))
        payload['password'] = 'x' * len(payload['password'])
        masked_url = "%s?%s" % (url, urlencode(payload))

        event = HttpEvent('GET', masked_url)

        start = time.time()

        try:
            response = requests.get(send_url, headers=TEMBA_HEADERS, timeout=15)
            event.status_code = response.status_code
            event.response_body = response.text
            if not response:  # pragma: no cover
                raise SendException("Unable to send message",
                                    event=event, start=start)

            if response.status_code != 200 and response.status_code != 201:
                raise SendException("Received non 200 status: %d" % response.status_code,
                                    event=event, start=start)

            # if it wasn't successfully delivered, throw
            if response.text != "000":  # pragma: no cover
                error = "Unknown error"
                if response.text == "001":
                    error = "Error 001: Authentication Error"
                elif response.text == "101":
                    error = "Error 101: Account expired or invalid parameters"

                raise SendException(error, event=event, start=start)

            Channel.success(channel, msg, SENT, start, event=event)

        except SendException as e:
            raise e
        except Exception as e:  # pragma: no cover
            reason = "Unknown error"
            try:
                if e.message and e.message.reason:
                    reason = e.message.reason
            except Exception:
                pass
            raise SendException(u"Unable to send message: %s" % six.text_type(reason)[:64],
                                event=event, start=start)

    @classmethod
    def send_zenvia_message(cls, channel, msg, text, attachment_url, attachment_type):
        from temba.msgs.models import WIRED

        # Zenvia accepts messages via a GET
        # http://www.zenvia360.com.br/GatewayIntegration/msgSms.do?dispatch=send&account=temba&
        # code=abc123&to=5511996458779&msg=my message content&id=123&callbackOption=1
        payload = dict(dispatch='send',
                       account=channel.config['account'],
                       code=channel.config['code'],
                       msg=text,
                       to=msg.urn_path,
                       id=msg.id,
                       callbackOption=1)

        zenvia_url = "http://www.zenvia360.com.br/GatewayIntegration/msgSms.do"
        headers = {'Content-Type': "text/html", 'Accept-Charset': 'ISO-8859-1'}
        headers.update(TEMBA_HEADERS)

        event = HttpEvent('POST', zenvia_url, urlencode(payload))

        start = time.time()

        try:
            response = requests.get(zenvia_url, params=payload, headers=headers, timeout=5)
            event.status_code = response.status_code
            event.response_body = response.text

        except Exception as e:
            raise SendException(u"Unable to send message: %s" % six.text_type(e),
                                event=event, start=start)

        if response.status_code != 200 and response.status_code != 201:
            raise SendException("Got non-200 response from API: %d" % response.status_code,
                                event=event, start=start)

        response_code = int(response.text[:3])

        if response_code != 0:
            raise Exception("Got non-zero response from Zenvia: %s" % response.text)

        Channel.success(channel, msg, WIRED, start, event=event)

    @classmethod
    def send_africas_talking_message(cls, channel, msg, text, attachment_url, attachment_type):
        from temba.msgs.models import SENT

        payload = dict(username=channel.config['username'],
                       to=msg.urn_path,
                       message=text)

        # if this isn't a shared shortcode, send the from address
        if not channel.config.get('is_shared', False):
            payload['from'] = channel.address

        headers = dict(Accept='application/json', apikey=channel.config['api_key'])
        headers.update(TEMBA_HEADERS)

        api_url = "https://api.africastalking.com/version1/messaging"

        event = HttpEvent('POST', api_url, urlencode(payload))

        start = time.time()

        try:
            response = requests.post(api_url,
                                     data=payload, headers=headers, timeout=5)
            event.status_code = response.status_code
            event.response_body = response.text
        except Exception as e:
            raise SendException(u"Unable to send message: %s" % six.text_type(e),
                                event=event, start=start)

        if response.status_code != 200 and response.status_code != 201:
            raise SendException("Got non-200 response from API: %d" % response.status_code,
                                event=event, start=start)

        response_data = response.json()

        # grab the status out of our response
        status = response_data['SMSMessageData']['Recipients'][0]['status']
        if status != 'Success':
            raise SendException("Got non success status from API: %s" % status,
                                event=event, start=start)

        # set our external id so we know when it is actually sent, this is missing in cases where
        # it wasn't sent, in which case we'll become an errored message
        external_id = response_data['SMSMessageData']['Recipients'][0]['messageId']

        Channel.success(channel, msg, SENT, start, event=event, external_id=external_id)

    @classmethod
    def send_twilio_message(cls, channel, msg, text, attachment_url, attachment_type):
        from temba.msgs.models import WIRED
        from temba.orgs.models import ACCOUNT_SID, ACCOUNT_TOKEN
        from temba.utils.twilio import TembaTwilioRestClient

        callback_url = Channel.build_twilio_callback_url(msg.id)

        start = time.time()
        media_url = []

        if attachment_url and channel.country in ['CA', 'US']:
            media_url.append(attachment_url)

        if channel.channel_type == Channel.TYPE_TWIML:  # pragma: no cover
            config = channel.config
            client = TembaTwilioRestClient(config.get(ACCOUNT_SID), config.get(ACCOUNT_TOKEN),
                                           base=config.get(Channel.CONFIG_SEND_URL))
        else:
            client = TembaTwilioRestClient(channel.org_config[ACCOUNT_SID], channel.org_config[ACCOUNT_TOKEN])

        try:
            if channel.channel_type == Channel.TYPE_TWILIO_MESSAGING_SERVICE:
                messaging_service_sid = channel.config['messaging_service_sid']
                client.messages.create(to=msg.urn_path,
                                       messaging_service_sid=messaging_service_sid,
                                       body=text,
                                       media_url=media_url,
                                       status_callback=callback_url)
            else:
                client.messages.create(to=msg.urn_path,
                                       from_=channel.address,
                                       body=text,
                                       media_url=media_url,
                                       status_callback=callback_url)

            Channel.success(channel, msg, WIRED, start, events=client.messages.events)

        except TwilioRestException as e:
            fatal = False

            # user has blacklisted us, stop the contact
            if e.code == 21610:
                from temba.contacts.models import Contact
                fatal = True
                contact = Contact.objects.get(id=msg.contact)
                contact.stop(contact.modified_by)

            raise SendException(e.msg, events=client.messages.events, fatal=fatal)

        except Exception as e:
            raise SendException(six.text_type(e), events=client.messages.events)

    @classmethod
    def send_telegram_message(cls, channel, msg, text, attachment_url, attachment_type):
        from temba.msgs.models import WIRED

        auth_token = channel.config[Channel.CONFIG_AUTH_TOKEN]
        send_url = 'https://api.telegram.org/bot%s/sendMessage' % auth_token
        post_body = dict(chat_id=msg.urn_path, text=text)

        event = HttpEvent('POST', send_url, urlencode(post_body))
        start = time.time()

        if attachment_url and attachment_type:
            if attachment_type == 'image':
                send_url = 'https://api.telegram.org/bot%s/sendPhoto' % auth_token
                post_body['photo'] = attachment_url
                post_body['caption'] = text
                del post_body['text']
            elif attachment_type == 'video':
                send_url = 'https://api.telegram.org/bot%s/sendVideo' % auth_token
                post_body['video'] = attachment_url
                post_body['caption'] = text
                del post_body['text']
            elif attachment_type == 'audio':
                send_url = 'https://api.telegram.org/bot%s/sendAudio' % auth_token
                post_body['audio'] = attachment_url
                post_body['caption'] = text
                del post_body['text']

        external_id = None

        try:
            response = requests.post(send_url, post_body)
            event.status_code = response.status_code
            event.response_body = response.text

            external_id = response.json()['result']['message_id']
        except Exception as e:
            raise SendException(str(e), event=event, start=start)

        Channel.success(channel, msg, WIRED, start, event=event, external_id=external_id)

    @classmethod
    def send_twitter_message(cls, channel, msg, text, attachment_url, attachment_type):
        from temba.msgs.models import WIRED
        from temba.contacts.models import Contact

        consumer_key = settings.TWITTER_API_KEY
        consumer_secret = settings.TWITTER_API_SECRET
        oauth_token = channel.config['oauth_token']
        oauth_token_secret = channel.config['oauth_token_secret']

        twitter = TembaTwython(consumer_key, consumer_secret, oauth_token, oauth_token_secret)

        start = time.time()

        try:
            # TODO: Wrap in such a way that we can get full request/response details
            dm = twitter.send_direct_message(screen_name=msg.urn_path, text=text)
        except Exception as e:
            error_code = getattr(e, 'error_code', 400)
            fatal = False

            if error_code == 404:  # handle doesn't exist
                fatal = True
            elif error_code == 403:
                for err in Channel.TWITTER_FATAL_403S:
                    if six.text_type(e).find(err) >= 0:
                        fatal = True
                        break

            # if message can never be sent, stop them contact
            if fatal:
                contact = Contact.objects.get(id=msg.contact)
                contact.stop(contact.modified_by)

            raise SendException(str(e), events=twitter.events, fatal=fatal, start=start)

        external_id = dm['id']
        Channel.success(channel, msg, WIRED, start, events=twitter.events, external_id=external_id)

    @classmethod
    def send_clickatell_message(cls, channel, msg, text, attachment_url, attachment_type):
        """
        Sends a message to Clickatell, they expect a GET in the following format:
             https://api.clickatell.com/http/sendmsg?api_id=xxx&user=xxxx&password=xxxx&to=xxxxx&text=xxxx
        """
        from temba.msgs.models import WIRED

        # determine our encoding
        encoding, text = Channel.determine_encoding(text, replace=True)

        # if this looks like unicode, ask clickatell to send as unicode
        if encoding == Encoding.UNICODE:
            unicode_switch = 1
        else:
            unicode_switch = 0

        url = 'https://api.clickatell.com/http/sendmsg'
        payload = {'api_id': channel.config[Channel.CONFIG_API_ID],
                   'user': channel.config[Channel.CONFIG_USERNAME],
                   'password': channel.config[Channel.CONFIG_PASSWORD],
                   'from': channel.address.lstrip('+'),
                   'concat': 3,
                   'callback': 7,
                   'mo': 1,
                   'unicode': unicode_switch,
                   'to': msg.urn_path.lstrip('+'),
                   'text': text}

        event = HttpEvent('GET', url + "?" + urlencode(payload))

        start = time.time()

        try:
            response = requests.get(url, params=payload, headers=TEMBA_HEADERS, timeout=5)
            event.status_code = response.status_code
            event.response_body = response.text

        except Exception as e:
            raise SendException(six.text_type(e), event=event, start=start)

        if response.status_code != 200 and response.status_code != 201 and response.status_code != 202:
            raise SendException("Got non-200 response [%d] from API" % response.status_code,
                                event=event, start=start)

        # parse out the external id for the message, comes in the format: "ID: id12312312312"
        external_id = None
        if response.text.startswith("ID: "):
            external_id = response.text[4:]

        Channel.success(channel, msg, WIRED, start, event=event, external_id=external_id)

    @classmethod
    def send_plivo_message(cls, channel, msg, text, attachment_url, attachment_type):
        import plivo
        from temba.msgs.models import WIRED

        # url used for logs and exceptions
        url = 'https://api.plivo.com/v1/Account/%s/Message/' % channel.config[Channel.CONFIG_PLIVO_AUTH_ID]

        client = plivo.RestAPI(channel.config[Channel.CONFIG_PLIVO_AUTH_ID], channel.config[Channel.CONFIG_PLIVO_AUTH_TOKEN])
        status_url = "https://" + settings.TEMBA_HOST + "%s" % reverse('handlers.plivo_handler',
                                                                       args=['status', channel.uuid])

        payload = {'src': channel.address.lstrip('+'),
                   'dst': msg.urn_path.lstrip('+'),
                   'text': text,
                   'url': status_url,
                   'method': 'POST'}

        event = HttpEvent('POST', url, json.dumps(payload))

        start = time.time()

        try:
            # TODO: Grab real request and response here
            plivo_response_status, plivo_response = client.send_message(params=payload)
            event.status_code = plivo_response_status
            event.response_body = plivo_response

        except Exception as e:  # pragma: no cover
            raise SendException(six.text_type(e), event=event, start=start)

        if plivo_response_status != 200 and plivo_response_status != 201 and plivo_response_status != 202:
            raise SendException("Got non-200 response [%d] from API" % plivo_response_status,
                                event=event, start=start)

        external_id = plivo_response['message_uuid'][0]
        Channel.success(channel, msg, WIRED, start, event=event, external_id=external_id)

    @classmethod
    def send_m3tech_message(cls, channel, msg, text, attachment_url, attachment_type):
        from temba.msgs.models import WIRED

        # determine our encoding
        encoding, text = Channel.determine_encoding(text, replace=True)

        # if this looks like unicode, ask m3tech to send as unicode
        if encoding == Encoding.UNICODE:
            sms_type = '7'
        else:
            sms_type = '0'

        url = 'https://secure.m3techservice.com/GenericServiceRestAPI/api/SendSMS'
        payload = {'AuthKey': 'm3-Tech',
                   'UserId': channel.config[Channel.CONFIG_USERNAME],
                   'Password': channel.config[Channel.CONFIG_PASSWORD],
                   'MobileNo': msg.urn_path.lstrip('+'),
                   'MsgId': msg.id,
                   'SMS': text,
                   'MsgHeader': channel.address.lstrip('+'),
                   'SMSType': sms_type,
                   'HandsetPort': '0',
                   'SMSChannel': '0',
                   'Telco': '0'}

        event = HttpEvent('GET', url + "?" + urlencode(payload))

        start = time.time()

        try:
            response = requests.get(url, params=payload, headers=TEMBA_HEADERS, timeout=5)
            event.status_code = response.status_code
            event.response_body = response.text

        except Exception as e:
            raise SendException(six.text_type(e), event=event, start=start)

        if response.status_code != 200 and response.status_code != 201 and response.status_code != 202:
            raise SendException("Got non-200 response [%d] from API" % response.status_code,
                                event=event, start=start)

        # our response is JSON and should contain a 0 as a status code:
        # [{"Response":"0"}]
        try:
            response_code = json.loads(response.text)[0]["Response"]
        except Exception as e:
            response_code = str(e)

        # <Response>0</Response>
        if response_code != "0":
            raise SendException("Received non-zero status from API: %s" % str(response_code),
                                event=event, start=start)

        Channel.success(channel, msg, WIRED, start, event=event)

    @classmethod
    def send_viber_message(cls, channel, msg, text, attachment_url, attachment_type):
        from temba.msgs.models import WIRED

        url = 'https://services.viber.com/vibersrvc/1/send_message'
        payload = {'service_id': int(channel.address),
                   'dest': msg.urn_path.lstrip('+'),
                   'seq': msg.id,
                   'type': 206,
                   'message': {
                       '#txt': text,
                       '#tracking_data': 'tracking_id:%d' % msg.id}}

        event = HttpEvent('POST', url, json.dumps(payload))

        start = time.time()

        headers = dict(Accept='application/json')
        headers.update(TEMBA_HEADERS)

        try:
            response = requests.post(url, json=payload, headers=headers, timeout=5)
            event.status_code = response.status_code
            event.response_body = response.text

            response_json = response.json()
        except Exception as e:
            raise SendException(six.text_type(e), event=event, start=start)

        if response.status_code not in [200, 201, 202]:
            raise SendException("Got non-200 response [%d] from API" % response.status_code,
                                event=event, start=start)

        # success is 0, everything else is a failure
        if response_json['status'] != 0:
            raise SendException("Got non-0 status [%d] from API" % response_json['status'],
                                event=event, fatal=True, start=start)

        external_id = response.json().get('message_token', None)
        Channel.success(channel, msg, WIRED, start, event=event, external_id=external_id)

    @classmethod
    def send_viber_public_message(cls, channel, msg, text, attachment_url, attachment_type):
        from temba.msgs.models import WIRED

        url = 'https://chatapi.viber.com/pa/send_message'
        payload = dict(auth_token=channel.config[Channel.CONFIG_AUTH_TOKEN],
                       receiver=msg.urn_path,
                       text=text,
                       type='text',
                       tracking_data=msg.id)

        event = HttpEvent('POST', url, json.dumps(payload))

        start = time.time()

        headers = dict(Accept='application/json')
        headers.update(TEMBA_HEADERS)

        try:
            response = requests.post(url, json=payload, headers=headers, timeout=5)
            event.status_code = response.status_code
            event.response_body = response.text

            response_json = response.json()
        except Exception as e:
            raise SendException(six.text_type(e), event=event, start=start)

        if response.status_code not in [200, 201, 202]:
            raise SendException("Got non-200 response [%d] from API" % response.status_code,
                                event=event, start=start)

        # success is 0, everything else is a failure
        if response_json['status'] != 0:
            raise SendException("Got non-0 status [%d] from API" % response_json['status'],
                                event=event, fatal=True, start=start)

        external_id = response.json().get('message_token', None)
        Channel.success(channel, msg, WIRED, start, event=event, external_id=external_id)

    @classmethod
    def get_pending_messages(cls, org):
        """
        We want all messages that are:
            1. Pending, ie, never queued
            2. Queued over two hours ago (something went awry and we need to re-queue)
            3. Errored and are ready for a retry
        """
        from temba.msgs.models import Msg, PENDING, QUEUED, ERRORED, OUTGOING

        now = timezone.now()
        hours_ago = now - timedelta(hours=12)

        pending = Msg.objects.filter(org=org, direction=OUTGOING)
        pending = pending.filter(Q(status=PENDING) |
                                 Q(status=QUEUED, queued_on__lte=hours_ago) |
                                 Q(status=ERRORED, next_attempt__lte=now))
        pending = pending.exclude(channel__channel_type=Channel.TYPE_ANDROID)

        # only SMS'es that have a topup and aren't the test contact
        pending = pending.exclude(topup=None).exclude(contact__is_test=True)

        # order then first by priority, then date
        pending = pending.order_by('-priority', 'created_on')
        return pending

    @classmethod
    def send_message(cls, msg):  # pragma: no cover
        from temba.msgs.models import Msg, QUEUED, WIRED, MSG_SENT_KEY
        r = get_redis_connection()

        # check whether this message was already sent somehow
        pipe = r.pipeline()
        pipe.sismember(timezone.now().strftime(MSG_SENT_KEY), str(msg.id))
        pipe.sismember((timezone.now() - timedelta(days=1)).strftime(MSG_SENT_KEY), str(msg.id))
        (sent_today, sent_yesterday) = pipe.execute()

        # get our cached channel
        channel = Channel.get_cached_channel(msg.channel)

        if sent_today or sent_yesterday:
            Msg.mark_sent(r, msg, WIRED, -1)
            print("!! [%d] prevented duplicate send" % msg.id)
            return

        # channel can be none in the case where the channel has been removed
        if not channel:
            Msg.mark_error(r, None, msg, fatal=True)
            ChannelLog.log_error(msg, _("Message no longer has a way of being sent, marking as failed."))
            return

        # populate redis in our config
        channel.config['r'] = r

        type_settings = Channel.CHANNEL_SETTINGS[channel.channel_type]

        # Check whether we need to throttle ourselves
        # This isn't an ideal implementation, in that if there is only one Channel with tons of messages
        # and a low throttle rate, we will have lots of threads waiting, but since throttling is currently
        # a rare event, this is an ok stopgap.
        max_tps = type_settings.get('max_tps', 0)
        if max_tps:
            tps_set_name = 'channel_tps_%d' % channel.id
            lock_name = '%s_lock' % tps_set_name

            while True:
                # only one thread should be messing with the map at once
                with r.lock(lock_name, timeout=5):
                    # check how many were sent in the last second
                    now = time.time()
                    last_second = time.time() - 1

                    # how many have been sent in the past second?
                    count = r.zcount(tps_set_name, last_second, now)

                    # we're within our tps, add ourselves to the list and go on our way
                    if count < max_tps:
                        r.zadd(tps_set_name, now, now)
                        r.zremrangebyscore(tps_set_name, "-inf", last_second)
                        r.expire(tps_set_name, 5)
                        break

                # too many sent in the last second, sleep a bit and try again
                time.sleep(1 / float(max_tps))

        text = msg.text

        append_link = channel.channel_type not in Channel.MMS_CHANNELS
        append_link = append_link or (channel.channel_type in [Channel.TYPE_TWILIO, Channel.TYPE_TWIML,
                                                               Channel.TYPE_TWILIO_MESSAGING_SERVICE] and
                                      channel.country not in ['CA', 'US'])
        if append_link:
            text = Msg.text_with_attachment(msg)
        parts = Msg.get_text_parts(text, type_settings['max_length'])

        attachment_url, attachment_type = None, None  # initialize attachment_url and attachment_type
        sent_count = 0
        for part in parts:
            sent_count += 1
            try:
                channel_type = channel.channel_type

                if len(parts) == sent_count:
                    if not append_link:
                        attachment_url, attachment_type = Msg.get_media_attachment(msg)

                # never send in debug unless overridden
                if not settings.SEND_MESSAGES:
                    Msg.mark_sent(r, msg, WIRED, -1)
                    print("FAKED SEND for [%d] - %s" % (msg.id, part))
                elif channel_type in SEND_FUNCTIONS:
                    SEND_FUNCTIONS[channel_type](channel, msg, part, attachment_url, attachment_type)
                else:
                    sent_count -= 1
                    raise Exception(_("Unknown channel type: %(channel)s") % {'channel': channel.channel_type})
            except SendException as e:
                ChannelLog.log_exception(channel, msg, e)

                import traceback
                traceback.print_exc(e)

                Msg.mark_error(r, channel, msg, fatal=e.fatal)
                sent_count -= 1

            except Exception as e:
                ChannelLog.log_error(msg, six.text_type(e))

                import traceback
                traceback.print_exc(e)

                Msg.mark_error(r, channel, msg)
                sent_count -= 1

            finally:
                # if we are still in a queued state, mark ourselves as an error
                if msg.status == QUEUED:
                    print("!! [%d] marking queued message as error" % msg.id)
                    Msg.mark_error(r, channel, msg)
                    sent_count -= 1

        # update the number of sms it took to send this if it was more than 1
        if len(parts) > 1:
            Msg.objects.filter(pk=msg.id).update(msg_count=len(parts))

    @classmethod
    def track_status(cls, channel, status):
        if channel:
            # track success, errors and failures
            analytics.gauge('temba.channel_%s_%s' % (status.lower(), channel.channel_type.lower()))

    @classmethod
    def build_twilio_callback_url(cls, sms_id):
        url = "https://" + settings.TEMBA_HOST + reverse('handlers.twilio_handler') + "?action=callback&id=%d" % sms_id
        return url

    def __str__(self):  # pragma: no cover
        if self.name:
            return self.name
        elif self.device:
            return self.device
        elif self.address:
            return self.address
        else:
            return six.text_type(self.pk)

    def get_count(self, count_types):
        count = ChannelCount.objects.filter(channel=self, count_type__in=count_types)\
                                    .aggregate(Sum('count')).get('count__sum', 0)

        return 0 if count is None else count

    def get_msg_count(self):
        return self.get_count([ChannelCount.INCOMING_MSG_TYPE, ChannelCount.OUTGOING_MSG_TYPE])

    def get_ivr_count(self):
        return self.get_count([ChannelCount.INCOMING_IVR_TYPE, ChannelCount.OUTGOING_IVR_TYPE])

    def get_log_count(self):
        return self.get_count([ChannelCount.SUCCESS_LOG_TYPE, ChannelCount.ERROR_LOG_TYPE])

    def get_error_log_count(self):
        return self.get_count([ChannelCount.ERROR_LOG_TYPE]) + self.get_ivr_log_count()

    def get_success_log_count(self):
        return self.get_count([ChannelCount.SUCCESS_LOG_TYPE])

    def get_ivr_log_count(self):
        return ChannelLog.objects.filter(channel=self).exclude(session=None).order_by('session').distinct('session').count()

    def get_non_ivr_log_count(self):
        return self.get_log_count() - self.get_ivr_log_count()

    class Meta:
        ordering = ('-last_seen', '-pk')


SOURCE_AC = "AC"
SOURCE_USB = "USB"
SOURCE_WIRELESS = "WIR"
SOURCE_BATTERY = "BAT"

STATUS_UNKNOWN = "UNK"
STATUS_CHARGING = "CHA"
STATUS_DISCHARGING = "DIS"
STATUS_NOT_CHARGING = "NOT"
STATUS_FULL = "FUL"

SEND_FUNCTIONS = {Channel.TYPE_AFRICAS_TALKING: Channel.send_africas_talking_message,
                  Channel.TYPE_BLACKMYNA: Channel.send_blackmyna_message,
                  Channel.TYPE_CHIKKA: Channel.send_chikka_message,
                  Channel.TYPE_CLICKATELL: Channel.send_clickatell_message,
                  Channel.TYPE_DARTMEDIA: Channel.send_hub9_or_dartmedia_message,
                  Channel.TYPE_DUMMY: Channel.send_dummy_message,
                  Channel.TYPE_EXTERNAL: Channel.send_external_message,
                  Channel.TYPE_FACEBOOK: Channel.send_facebook_message,
                  Channel.TYPE_FCM: Channel.send_fcm_message,
                  Channel.TYPE_GLOBE: Channel.send_globe_message,
                  Channel.TYPE_HIGH_CONNECTION: Channel.send_high_connection_message,
                  Channel.TYPE_HUB9: Channel.send_hub9_or_dartmedia_message,
                  Channel.TYPE_INFOBIP: Channel.send_infobip_message,
                  Channel.TYPE_JASMIN: Channel.send_jasmin_message,
                  Channel.TYPE_JUNEBUG: Channel.send_junebug_message,
                  Channel.TYPE_KANNEL: Channel.send_kannel_message,
                  Channel.TYPE_LINE: Channel.send_line_message,
                  Channel.TYPE_M3TECH: Channel.send_m3tech_message,
                  Channel.TYPE_MBLOX: Channel.send_mblox_message,
                  Channel.TYPE_NEXMO: Channel.send_nexmo_message,
                  Channel.TYPE_PLIVO: Channel.send_plivo_message,
                  Channel.TYPE_SHAQODOON: Channel.send_shaqodoon_message,
                  Channel.TYPE_SMSCENTRAL: Channel.send_smscentral_message,
                  Channel.TYPE_START: Channel.send_start_message,
                  Channel.TYPE_TELEGRAM: Channel.send_telegram_message,
                  Channel.TYPE_TWILIO: Channel.send_twilio_message,
                  Channel.TYPE_TWIML: Channel.send_twilio_message,
                  Channel.TYPE_TWILIO_MESSAGING_SERVICE: Channel.send_twilio_message,
                  Channel.TYPE_TWITTER: Channel.send_twitter_message,
                  Channel.TYPE_VIBER: Channel.send_viber_message,
                  Channel.TYPE_VIBER_PUBLIC: Channel.send_viber_public_message,
                  Channel.TYPE_VUMI: Channel.send_vumi_message,
                  Channel.TYPE_VUMI_USSD: Channel.send_vumi_message,
                  Channel.TYPE_YO: Channel.send_yo_message,
                  Channel.TYPE_ZENVIA: Channel.send_zenvia_message}


@six.python_2_unicode_compatible
class ChannelCount(SquashableModel):
    """
    This model is maintained by Postgres triggers and maintains the daily counts of messages and ivr interactions
    on each day. This allows for fast visualizations of activity on the channel read page as well as summaries
    of message usage over the course of time.
    """
    SQUASH_OVER = ('channel_id', 'count_type', 'day')

    INCOMING_MSG_TYPE = 'IM'  # Incoming message
    OUTGOING_MSG_TYPE = 'OM'  # Outgoing message
    INCOMING_IVR_TYPE = 'IV'  # Incoming IVR step
    OUTGOING_IVR_TYPE = 'OV'  # Outgoing IVR step
    SUCCESS_LOG_TYPE = 'LS'   # ChannelLog record
    ERROR_LOG_TYPE = 'LE'     # ChannelLog record that is an error

    COUNT_TYPE_CHOICES = ((INCOMING_MSG_TYPE, _("Incoming Message")),
                          (OUTGOING_MSG_TYPE, _("Outgoing Message")),
                          (INCOMING_IVR_TYPE, _("Incoming Voice")),
                          (OUTGOING_IVR_TYPE, _("Outgoing Voice")),
                          (SUCCESS_LOG_TYPE, _("Success Log Record")),
                          (ERROR_LOG_TYPE, _("Error Log Record")))

    channel = models.ForeignKey(Channel,
                                help_text=_("The channel this is a daily summary count for"))
    count_type = models.CharField(choices=COUNT_TYPE_CHOICES, max_length=2,
                                  help_text=_("What type of message this row is counting"))
    day = models.DateField(null=True, help_text=_("The day this count is for"))
    count = models.IntegerField(default=0,
                                help_text=_("The count of messages on this day and type"))

    @classmethod
    def get_day_count(cls, channel, count_type, day):
        count = ChannelCount.objects.filter(channel=channel, count_type=count_type, day=day)
        count = count.order_by('day', 'count_type').aggregate(count_sum=Sum('count'))

        return count['count_sum'] if count['count_sum'] is not None else 0

    @classmethod
    def get_squash_query(cls, distinct_set):
        if distinct_set.day:
            sql = """
            WITH removed as (
                DELETE FROM %(table)s WHERE "channel_id" = %%s AND "count_type" = %%s AND "day" = %%s RETURNING "count"
            )
            INSERT INTO %(table)s("channel_id", "count_type", "day", "count", "is_squashed")
            VALUES (%%s, %%s, %%s, GREATEST(0, (SELECT SUM("count") FROM removed)), TRUE);
            """ % {'table': cls._meta.db_table}

            params = (distinct_set.channel_id, distinct_set.count_type, distinct_set.day) * 2
        else:
            sql = """
            WITH removed as (
                DELETE FROM %(table)s WHERE "channel_id" = %%s AND "count_type" = %%s AND "day" IS NULL RETURNING "count"
            )
            INSERT INTO %(table)s("channel_id", "count_type", "day", "count", "is_squashed")
            VALUES (%%s, %%s, NULL, GREATEST(0, (SELECT SUM("count") FROM removed)), TRUE);
            """ % {'table': cls._meta.db_table}

            params = (distinct_set.channel_id, distinct_set.count_type) * 2

        return sql, params

    def __str__(self):  # pragma: no cover
        return "ChannelCount(%d) %s %s count: %d" % (self.channel_id, self.count_type, self.day, self.count)

    class Meta:
        index_together = ['channel', 'count_type', 'day']


class ChannelEvent(models.Model):
    """
    An event other than a message that occurs between a channel and a contact. Can be used to trigger flows etc.
    """
    TYPE_UNKNOWN = 'unknown'
    TYPE_CALL_OUT = 'mt_call'
    TYPE_CALL_OUT_MISSED = 'mt_miss'
    TYPE_CALL_IN = 'mo_call'
    TYPE_CALL_IN_MISSED = 'mo_miss'

    # single char flag, human readable name, API readable name
    TYPE_CONFIG = ((TYPE_UNKNOWN, _("Unknown Call Type"), 'unknown'),
                   (TYPE_CALL_OUT, _("Outgoing Call"), 'call-out'),
                   (TYPE_CALL_OUT_MISSED, _("Missed Outgoing Call"), 'call-out-missed'),
                   (TYPE_CALL_IN, _("Incoming Call"), 'call-in'),
                   (TYPE_CALL_IN_MISSED, _("Missed Incoming Call"), 'call-in-missed'))

    TYPE_CHOICES = [(t[0], t[1]) for t in TYPE_CONFIG]

    CALL_TYPES = {TYPE_CALL_OUT, TYPE_CALL_OUT_MISSED, TYPE_CALL_IN, TYPE_CALL_IN_MISSED}

    org = models.ForeignKey(Org, verbose_name=_("Org"),
                            help_text=_("The org this event is connected to"))
    channel = models.ForeignKey(Channel, verbose_name=_("Channel"),
                                help_text=_("The channel on which this event took place"))
    event_type = models.CharField(max_length=16, choices=TYPE_CHOICES, verbose_name=_("Event Type"),
                                  help_text=_("The type of event"))
    contact = models.ForeignKey('contacts.Contact', verbose_name=_("Contact"), related_name='channel_events',
                                help_text=_("The contact associated with this event"))
    contact_urn = models.ForeignKey('contacts.ContactURN', null=True, verbose_name=_("URN"), related_name='channel_events',
                                    help_text=_("The contact URN associated with this event"))
    time = models.DateTimeField(verbose_name=_("Time"),
                                help_text=_("When this event took place"))
    duration = models.IntegerField(default=0, verbose_name=_("Duration"),
                                   help_text=_("Duration in seconds if event is a call"))
    created_on = models.DateTimeField(verbose_name=_("Created On"), default=timezone.now,
                                      help_text=_("When this event was created"))
    is_active = models.BooleanField(default=True,
                                    help_text="Whether this item is active, use this instead of deleting")

    @classmethod
    def create(cls, channel, urn, event_type, date, duration=0):
        from temba.api.models import WebHookEvent
        from temba.contacts.models import Contact
        from temba.triggers.models import Trigger

        org = channel.org
        user = User.objects.get(username=settings.ANONYMOUS_USER_NAME)

        contact = Contact.get_or_create(org, user, name=None, urns=[urn], channel=channel)
        contact_urn = contact.urn_objects[urn]

        event = cls.objects.create(org=org, channel=channel, contact=contact, contact_urn=contact_urn,
                                   time=date, duration=duration, event_type=event_type)

        if event_type in cls.CALL_TYPES:
            analytics.gauge('temba.call_%s' % event.get_event_type_display().lower().replace(' ', '_'))

            WebHookEvent.trigger_call_event(event)

        if event_type == cls.TYPE_CALL_IN_MISSED:
            Trigger.catch_triggers(event, Trigger.TYPE_MISSED_CALL, channel)

        return event

    @classmethod
    def get_all(cls, org):
        return cls.objects.filter(org=org, is_active=True)

    def release(self):
        self.is_active = False
        self.save(update_fields=('is_active',))


class SendException(Exception):

    def __init__(self, description, event=None, events=None, fatal=False, start=None):
        super(SendException, self).__init__(description)

        if events is None and event:
            events = [event]

        self.description = description
        self.events = events
        self.fatal = fatal
        self.start = start


class ChannelLog(models.Model):
    channel = models.ForeignKey(Channel, related_name='logs',
                                help_text=_("The channel the message was sent on"))
    msg = models.ForeignKey('msgs.Msg', related_name='channel_logs', null=True,
                            help_text=_("The message that was sent"))

    session = models.ForeignKey('channels.ChannelSession', related_name='channel_logs', null=True,
                                help_text=_("The channel session for this log"))

    description = models.CharField(max_length=255,
                                   help_text=_("A description of the status of this message send"))
    is_error = models.BooleanField(default=None,
                                   help_text=_("Whether an error was encountered when sending the message"))
    url = models.TextField(null=True,
                           help_text=_("The URL used when sending the message"))
    method = models.CharField(max_length=16, null=True,
                              help_text=_("The HTTP method used when sending the message"))
    request = models.TextField(null=True,
                               help_text=_("The body of the request used when sending the message"))
    response = models.TextField(null=True,
                                help_text=_("The body of the response received when sending the message"))
    response_status = models.IntegerField(null=True,
                                          help_text=_("The response code received when sending the message"))
    created_on = models.DateTimeField(auto_now_add=True,
                                      help_text=_("When this log message was logged"))
    request_time = models.IntegerField(null=True, help_text=_('Time it took to process this request'))

    @classmethod
    def log_exception(cls, channel, msg, e):
        # calculate our request time if possible
        request_time = 0 if not e.start else time.time() - e.start

        for event in e.events:
            print(u"[%d] %0.3fs ERROR - %s %s \"%s\" %s \"%s\"" %
                  (msg.id, request_time, event.method, event.url, event.request_body, event.status_code, event.response_body))

            ChannelLog.objects.create(channel_id=msg.channel,
                                      msg_id=msg.id,
                                      is_error=True,
                                      description=six.text_type(e.description)[:255],
                                      method=event.method,
                                      url=event.url,
                                      request=event.request_body,
                                      response=event.response_body,
                                      response_status=event.status_code)

        # log our request type if possible
        if request_time > 0:
            analytics.gauge('temba.msg_sent_%s' % channel.channel_type.lower(), request_time)

    @classmethod
    def log_error(cls, msg, description):
        print(u"[%d] ERROR - %s" % (msg.id, description))
        ChannelLog.objects.create(channel_id=msg.channel,
                                  msg_id=msg.id,
                                  is_error=True,
                                  description=description[:255])

    @classmethod
    def log_message(cls, msg, description, event, is_error=False):
        ChannelLog.objects.create(channel_id=msg.channel_id,
                                  msg=msg,
                                  request=event.request_body,
                                  response=event.response_body,
                                  url=event.url,
                                  method=event.method,
                                  is_error=is_error,
                                  response_status=event.status_code,
                                  description=description[:255])

    @classmethod
    def log_ivr_interaction(cls, call, description, event, is_error=False):
        ChannelLog.objects.create(channel_id=call.channel_id,
                                  session_id=call.id,
                                  request=str(event.request_body),
                                  response=str(event.response_body),
                                  url=event.url,
                                  method=event.method,
                                  is_error=is_error,
                                  response_status=event.status_code,
                                  description=description[:255])

    def get_url_host(self):
        parsed = urlparse.urlparse(self.url)
        return '%s://%s%s' % (parsed.scheme, parsed.hostname, parsed.path)

    def get_request_formatted(self):

        if self.method == 'GET':
            return self.url

        try:
            return json.dumps(json.loads(self.request), indent=2)
        except:
            return self.request

    def get_response_formatted(self):
        try:
            return json.dumps(json.loads(self.response), indent=2)
        except:
            if not self.response:
                self.response = self.description
            return self.response


class SyncEvent(SmartModel):
    channel = models.ForeignKey(Channel, verbose_name=_("Channel"),
                                help_text=_("The channel that synced to the server"))
    power_source = models.CharField(verbose_name=_("Power Source"), max_length=64,
                                    help_text=_("The power source the device is using"))
    power_status = models.CharField(verbose_name=_("Power Status"), max_length=64, default="STATUS_UNKNOWN",
                                    help_text=_("The power status. eg: Charging, Full or Discharging"))
    power_level = models.IntegerField(verbose_name=_("Power Level"), help_text=_("The power level of the battery"))
    network_type = models.CharField(verbose_name=_("Network Type"), max_length=128,
                                    help_text=_("The data network type to which the channel is connected"))
    lifetime = models.IntegerField(verbose_name=_("Lifetime"), null=True, blank=True, default=0)
    pending_message_count = models.IntegerField(verbose_name=_("Pending Messages Count"),
                                                help_text=_("The number of messages on the channel in PENDING state"), default=0)
    retry_message_count = models.IntegerField(verbose_name=_("Retry Message Count"),
                                              help_text=_("The number of messages on the channel in RETRY state"), default=0)
    incoming_command_count = models.IntegerField(verbose_name=_("Incoming Command Count"),
                                                 help_text=_("The number of commands that the channel gave us"), default=0)
    outgoing_command_count = models.IntegerField(verbose_name=_("Outgoing Command Count"),
                                                 help_text=_("The number of commands that we gave the channel"), default=0)

    @classmethod
    def create(cls, channel, cmd, incoming_commands):
        # update country, device and OS on our channel
        device = cmd.get('dev', None)
        os = cmd.get('os', None)

        # update our channel if anything is new
        if channel.device != device or channel.os != os:  # pragma: no cover
            Channel.objects.filter(pk=channel.pk).update(device=device, os=os)

        args = dict()

        args['power_source'] = cmd.get('p_src', cmd.get('power_source'))
        args['power_status'] = cmd.get('p_sts', cmd.get('power_status'))
        args['power_level'] = cmd.get('p_lvl', cmd.get('power_level'))

        args['network_type'] = cmd.get('net', cmd.get('network_type'))

        args['pending_message_count'] = len(cmd.get('pending', cmd.get('pending_messages')))
        args['retry_message_count'] = len(cmd.get('retry', cmd.get('retry_messages')))
        args['incoming_command_count'] = max(len(incoming_commands) - 2, 0)

        anon_user = User.objects.get(username=settings.ANONYMOUS_USER_NAME)
        args['channel'] = channel
        args['created_by'] = anon_user
        args['modified_by'] = anon_user

        sync_event = SyncEvent.objects.create(**args)
        sync_event.pending_messages = cmd.get('pending', cmd.get('pending_messages'))
        sync_event.retry_messages = cmd.get('retry', cmd.get('retry_messages'))

        # trim any extra events
        cls.trim()

        return sync_event

    def get_pending_messages(self):
        return getattr(self, 'pending_messages', [])

    def get_retry_messages(self):
        return getattr(self, 'retry_messages', [])

    @classmethod
    def trim(cls):
        month_ago = timezone.now() - timedelta(days=30)
        cls.objects.filter(created_on__lte=month_ago).delete()


@receiver(pre_save, sender=SyncEvent)
def pre_save(sender, instance, **kwargs):
    if kwargs['raw']:  # pragma: no cover
        return

    if not instance.pk:
        last_sync_event = SyncEvent.objects.filter(channel=instance.channel).order_by('-created_on').first()
        if last_sync_event:
            td = (timezone.now() - last_sync_event.created_on)
            last_sync_event.lifetime = td.seconds + td.days * 24 * 3600
            last_sync_event.save()


class Alert(SmartModel):
    TYPE_DISCONNECTED = 'D'
    TYPE_POWER = 'P'
    TYPE_SMS = 'S'

    TYPE_CHOICES = ((TYPE_POWER, _("Power")),                 # channel has low power
                    (TYPE_DISCONNECTED, _("Disconnected")),   # channel hasn't synced in a while
                    (TYPE_SMS, _("SMS")))                     # channel has many unsent messages

    channel = models.ForeignKey(Channel, verbose_name=_("Channel"),
                                help_text=_("The channel that this alert is for"))
    sync_event = models.ForeignKey(SyncEvent, verbose_name=_("Sync Event"), null=True,
                                   help_text=_("The sync event that caused this alert to be sent (if any)"))
    alert_type = models.CharField(verbose_name=_("Alert Type"), max_length=1, choices=TYPE_CHOICES,
                                  help_text=_("The type of alert the channel is sending"))
    ended_on = models.DateTimeField(verbose_name=_("Ended On"), blank=True, null=True)

    @classmethod
    def check_power_alert(cls, sync):
        alert_user = get_alert_user()

        if sync.power_status in (STATUS_DISCHARGING, STATUS_UNKNOWN, STATUS_NOT_CHARGING) and int(sync.power_level) < 25:

            alerts = Alert.objects.filter(sync_event__channel=sync.channel, alert_type=cls.TYPE_POWER, ended_on=None)

            if not alerts:
                new_alert = Alert.objects.create(channel=sync.channel,
                                                 sync_event=sync,
                                                 alert_type=cls.TYPE_POWER,
                                                 created_by=alert_user,
                                                 modified_by=alert_user)
                new_alert.send_alert()

        if sync.power_status == STATUS_CHARGING or sync.power_status == STATUS_FULL:
            alerts = Alert.objects.filter(sync_event__channel=sync.channel, alert_type=cls.TYPE_POWER, ended_on=None)
            alerts = alerts.order_by('-created_on')

            # end our previous alert
            if alerts and int(alerts[0].sync_event.power_level) < 25:
                for alert in alerts:
                    alert.ended_on = timezone.now()
                    alert.save()
                    last_alert = alert
                last_alert.send_resolved()

    @classmethod
    def check_alerts(cls):
        from temba.msgs.models import Msg

        alert_user = get_alert_user()
        thirty_minutes_ago = timezone.now() - timedelta(minutes=30)

        # end any alerts that no longer seem valid
        for alert in Alert.objects.filter(alert_type=cls.TYPE_DISCONNECTED, ended_on=None):
            # if we've seen the channel since this alert went out, then clear the alert
            if alert.channel.last_seen > alert.created_on:
                alert.ended_on = alert.channel.last_seen
                alert.save()
                alert.send_resolved()

        for channel in Channel.objects.filter(channel_type=Channel.TYPE_ANDROID, is_active=True).exclude(org=None).exclude(last_seen__gte=thirty_minutes_ago):
            # have we already sent an alert for this channel
            if not Alert.objects.filter(channel=channel, alert_type=cls.TYPE_DISCONNECTED, ended_on=None):
                alert = Alert.objects.create(channel=channel, alert_type=cls.TYPE_DISCONNECTED,
                                             modified_by=alert_user, created_by=alert_user)
                alert.send_alert()

        day_ago = timezone.now() - timedelta(days=1)
        six_hours_ago = timezone.now() - timedelta(hours=6)

        # end any sms alerts that are open and no longer seem valid
        for alert in Alert.objects.filter(alert_type=cls.TYPE_SMS, ended_on=None):
            # are there still queued messages?

            if not Msg.objects.filter(status__in=['Q', 'P'], channel=alert.channel, contact__is_test=False, created_on__lte=thirty_minutes_ago).exclude(created_on__lte=day_ago):
                alert.ended_on = timezone.now()
                alert.save()

        # now look for channels that have many unsent messages
        queued_messages = Msg.objects.filter(status__in=['Q', 'P'], contact__is_test=False).order_by('channel', 'created_on').exclude(created_on__gte=thirty_minutes_ago).exclude(created_on__lte=day_ago).exclude(channel=None).values('channel').annotate(latest_queued=Max('created_on'))
        sent_messages = Msg.objects.filter(status__in=['S', 'D'], contact__is_test=False).exclude(created_on__lte=day_ago).exclude(channel=None).order_by('channel', 'sent_on').values('channel').annotate(latest_sent=Max('sent_on'))

        channels = dict()
        for queued in queued_messages:
            if queued['channel']:
                channels[queued['channel']] = dict(queued=queued['latest_queued'], sent=None)

        for sent in sent_messages:
            existing = channels.get(sent['channel'], dict(queued=None))
            existing['sent'] = sent['latest_sent']

        for (channel_id, value) in channels.items():
            # we haven't sent any messages in the past six hours
            if not value['sent'] or value['sent'] < six_hours_ago:
                channel = Channel.objects.get(pk=channel_id)

                # never alert on channels that have no org
                if channel.org is None:  # pragma: no cover
                    continue

                # if we haven't sent an alert in the past six ours
                if not Alert.objects.filter(channel=channel).filter(Q(created_on__gt=six_hours_ago)):
                    alert = Alert.objects.create(channel=channel, alert_type=cls.TYPE_SMS,
                                                 modified_by=alert_user, created_by=alert_user)
                    alert.send_alert()

    def send_alert(self):
        from .tasks import send_alert_task
        send_alert_task.delay(self.id, resolved=False)

    def send_resolved(self):
        from .tasks import send_alert_task
        send_alert_task.delay(self.id, resolved=True)

    def send_email(self, resolved):
        from temba.msgs.models import Msg

        # no-op if this channel has no alert email
        if not self.channel.alert_email:
            return

        # no-op if the channel is not tied to an org
        if not self.channel.org:
            return

        if self.alert_type == self.TYPE_POWER:
            if resolved:
                subject = "Your Android phone is now charging"
                template = 'channels/email/power_charging_alert'
            else:
                subject = "Your Android phone battery is low"
                template = 'channels/email/power_alert'

        elif self.alert_type == self.TYPE_DISCONNECTED:
            if resolved:
                subject = "Your Android phone is now connected"
                template = 'channels/email/connected_alert'
            else:
                subject = "Your Android phone is disconnected"
                template = 'channels/email/disconnected_alert'

        elif self.alert_type == self.TYPE_SMS:
            subject = "Your %s is having trouble sending messages" % self.channel.get_channel_type_name()
            template = 'channels/email/sms_alert'
        else:  # pragma: no cover
            raise Exception(_("Unknown alert type: %(alert)s") % {'alert': self.alert_type})

        context = dict(org=self.channel.org, channel=self.channel, now=timezone.now(),
                       last_seen=self.channel.last_seen, sync=self.sync_event)
        context['unsent_count'] = Msg.objects.filter(channel=self.channel, status__in=['Q', 'P'], contact__is_test=False).count()
        context['subject'] = subject

        send_template_email(self.channel.alert_email, subject, template, context, self.channel.org.get_branding())


def get_alert_user():
    user = User.objects.filter(username='alert').first()
    if user:
        return user
    else:
        user = User.objects.create_user('alert')
        user.groups.add(Group.objects.get(name='Service Users'))
        return user


class ChannelSession(SmartModel):
    PENDING = 'P'
    QUEUED = 'Q'
    RINGING = 'R'
    IN_PROGRESS = 'I'
    COMPLETED = 'D'
    BUSY = 'B'
    FAILED = 'F'
    NO_ANSWER = 'N'
    CANCELED = 'C'
    TRIGGERED = 'T'
    INTERRUPTED = 'X'
    INITIATED = 'A'

    DONE = [COMPLETED, BUSY, FAILED, NO_ANSWER, CANCELED, INTERRUPTED]

    INCOMING = 'I'
    OUTGOING = 'O'

    IVR = 'F'
    USSD = 'U'

    DIRECTION_CHOICES = ((INCOMING, "Incoming"),
                         (OUTGOING, "Outgoing"))

    TYPE_CHOICES = ((IVR, "IVR"), (USSD, "USSD"),)

    STATUS_CHOICES = ((QUEUED, "Queued"),
                      (RINGING, "Ringing"),
                      (IN_PROGRESS, "In Progress"),
                      (COMPLETED, "Complete"),
                      (BUSY, "Busy"),
                      (FAILED, "Failed"),
                      (NO_ANSWER, "No Answer"),
                      (CANCELED, "Canceled"),
                      (INTERRUPTED, "Interrupted"),
                      (TRIGGERED, "Triggered"),
                      (INITIATED, "Initiated"))

    external_id = models.CharField(max_length=255,
                                   help_text="The external id for this session, our twilio id usually")
    status = models.CharField(max_length=1, choices=STATUS_CHOICES, default=PENDING,
                              help_text="The status of this session")

    channel = models.ForeignKey('Channel',
                                help_text="The channel that created this session")
    contact = models.ForeignKey('contacts.Contact', related_name='sessions',
                                help_text="Who this session is with")

    contact_urn = models.ForeignKey('contacts.ContactURN', verbose_name=_("Contact URN"),
                                    help_text=_("The URN this session is communicating with"))

    direction = models.CharField(max_length=1, choices=DIRECTION_CHOICES,
                                 help_text="The direction of this session, either incoming or outgoing")
    started_on = models.DateTimeField(null=True, blank=True,
                                      help_text="When this session was connected and started")
    ended_on = models.DateTimeField(null=True, blank=True,
                                    help_text="When this session ended")
    org = models.ForeignKey(Org,
                            help_text="The organization this session belongs to")
    session_type = models.CharField(max_length=1, choices=TYPE_CHOICES,
                                    help_text="What sort of session this is")
    duration = models.IntegerField(default=0, null=True,
                                   help_text="The length of this session in seconds")

    def get_logs(self):
        return self.channel_logs.all().order_by('created_on')

    def get_duration(self):
        return timedelta(seconds=self.duration)

    def is_done(self):
        return self.status in self.DONE

    def is_ivr(self):
        return self.session_type == self.IVR

    def close(self):  # pragma: no cover
        pass

    def get(self):
        if self.session_type == ChannelSession.IVR:
            from temba.ivr.models import IVRCall
            return IVRCall.objects.filter(id=self.id).first()
        if self.session_type == ChannelSession.USSD:
            from temba.ussd.models import USSDSession
            return USSDSession.objects.filter(id=self.id).first()
        return self  # pragma: no cover<|MERGE_RESOLUTION|>--- conflicted
+++ resolved
@@ -1946,13 +1946,8 @@
         Channel.success(channel, msg, WIRED, start, event=event)
 
     @classmethod
-<<<<<<< HEAD
     def send_vumi_message(cls, channel, msg, text, attachment_url, attachment_type):
-        from temba.msgs.models import WIRED
-=======
-    def send_vumi_message(cls, channel, msg, text):
         from temba.msgs.models import WIRED, Msg
->>>>>>> e5a54ac4
         from temba.contacts.models import Contact
 
         is_ussd = channel.channel_type in Channel.USSD_CHANNELS
