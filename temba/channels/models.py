from __future__ import absolute_import, print_function, unicode_literals

import json
import time
import urlparse
import phonenumbers
import plivo
import regex
import requests
import telegram
import re
import six

from enum import Enum
from datetime import timedelta
from django.contrib.auth.models import User, Group
from django.core.urlresolvers import reverse
from django.core.validators import URLValidator
from django.db import models
from django.db.models import Q, Max, Sum
from django.db.models.signals import pre_save
from django.conf import settings
from django.utils import timezone
from django.utils.http import urlencode
from django.utils.translation import ugettext_lazy as _
from django.dispatch import receiver
from django_countries.fields import CountryField
from django.core.cache import cache
from django_redis import get_redis_connection
from gcm.gcm import GCM, GCMNotRegisteredException
from phonenumbers import NumberParseException
from smartmin.models import SmartModel
from temba.orgs.models import Org, OrgLock, APPLICATION_SID, NEXMO_UUID, NEXMO_APP_ID
from temba.utils import analytics, random_string, dict_to_struct, dict_to_json, on_transaction_commit
from temba.utils.email import send_template_email
from temba.utils.gsm7 import is_gsm7, replace_non_gsm7_accents
from temba.utils.http import HttpEvent
from temba.utils.nexmo import NexmoClient, NCCOResponse
from temba.utils.models import SquashableModel, TembaModel, generate_uuid
from temba.utils.twitter import TembaTwython
from time import sleep
from twilio import twiml, TwilioRestException
from urllib import quote_plus
from xml.sax.saxutils import quoteattr, escape


TEMBA_HEADERS = {'User-agent': 'RapidPro'}

# Hub9 is an aggregator in Indonesia, set this to the endpoint for your service
# and make sure you send from a whitelisted IP Address
HUB9_ENDPOINT = 'http://175.103.48.29:28078/testing/smsmt.php'

# Dart Media is another aggregator in Indonesia, set this to the endpoint for your service
DART_MEDIA_ENDPOINT = 'http://202.43.169.11/APIhttpU/receive2waysms.php'


class Encoding(Enum):
    GSM7 = 1
    REPLACED = 2
    UNICODE = 3


@six.python_2_unicode_compatible
class Channel(TembaModel):
    TYPE_AFRICAS_TALKING = 'AT'
    TYPE_ANDROID = 'A'
    TYPE_BLACKMYNA = 'BM'
    TYPE_CHIKKA = 'CK'
    TYPE_CLICKATELL = 'CT'
    TYPE_DARTMEDIA = 'DA'
    TYPE_DUMMY = 'DM'
    TYPE_EXTERNAL = 'EX'
    TYPE_FACEBOOK = 'FB'
    TYPE_FCM = 'FCM'
    TYPE_GLOBE = 'GL'
    TYPE_HIGH_CONNECTION = 'HX'
    TYPE_HUB9 = 'H9'
    TYPE_INFOBIP = 'IB'
    TYPE_JASMIN = 'JS'
    TYPE_JUNEBUG = 'JN'
    TYPE_KANNEL = 'KN'
    TYPE_LINE = 'LN'
    TYPE_M3TECH = 'M3'
    TYPE_MBLOX = 'MB'
    TYPE_NEXMO = 'NX'
    TYPE_PLIVO = 'PL'
    TYPE_SHAQODOON = 'SQ'
    TYPE_SMSCENTRAL = 'SC'
    TYPE_START = 'ST'
    TYPE_TELEGRAM = 'TG'
    TYPE_TWILIO = 'T'
    TYPE_TWIML = 'TW'
    TYPE_TWILIO_MESSAGING_SERVICE = 'TMS'
    TYPE_TWITTER = 'TT'
    TYPE_VERBOICE = 'VB'
    TYPE_VIBER = 'VI'
    TYPE_VIBER_PUBLIC = 'VP'
    TYPE_VUMI = 'VM'
    TYPE_VUMI_USSD = 'VMU'
    TYPE_YO = 'YO'
    TYPE_ZENVIA = 'ZV'

    # keys for various config options stored in the channel config dict
    CONFIG_SEND_URL = 'send_url'
    CONFIG_SEND_METHOD = 'method'
    CONFIG_SEND_BODY = 'body'
    CONFIG_DEFAULT_SEND_BODY = 'id={{id}}&text={{text}}&to={{to}}&to_no_plus={{to_no_plus}}&from={{from}}&from_no_plus={{from_no_plus}}&channel={{channel}}'
    CONFIG_USERNAME = 'username'
    CONFIG_PASSWORD = 'password'
    CONFIG_KEY = 'key'
    CONFIG_API_ID = 'api_id'
    CONFIG_VERIFY_SSL = 'verify_ssl'
    CONFIG_USE_NATIONAL = 'use_national'
    CONFIG_ENCODING = 'encoding'
    CONFIG_PAGE_NAME = 'page_name'
    CONFIG_PLIVO_AUTH_ID = 'PLIVO_AUTH_ID'
    CONFIG_PLIVO_AUTH_TOKEN = 'PLIVO_AUTH_TOKEN'
    CONFIG_PLIVO_APP_ID = 'PLIVO_APP_ID'
    CONFIG_AUTH_TOKEN = 'auth_token'
    CONFIG_CHANNEL_ID = 'channel_id'
    CONFIG_CHANNEL_SECRET = 'channel_secret'
    CONFIG_CHANNEL_MID = 'channel_mid'
    CONFIG_FCM_KEY = 'FCM_KEY'
    CONFIG_FCM_TITLE = 'FCM_TITLE'
    CONFIG_FCM_NOTIFICATION = 'FCM_NOTIFICATION'

    ENCODING_DEFAULT = 'D'  # we just pass the text down to the endpoint
    ENCODING_SMART = 'S'  # we try simple substitutions to GSM7 then go to unicode if it still isn't GSM7
    ENCODING_UNICODE = 'U'  # we send everything as unicode

    ENCODING_CHOICES = ((ENCODING_DEFAULT, _("Default Encoding")),
                        (ENCODING_SMART, _("Smart Encoding")),
                        (ENCODING_UNICODE, _("Unicode Encoding")))

    # the role types for our channels
    ROLE_SEND = 'S'
    ROLE_RECEIVE = 'R'
    ROLE_CALL = 'C'
    ROLE_ANSWER = 'A'

    # how many outgoing messages we will queue at once
    SEND_QUEUE_DEPTH = 500

    # how big each batch of outgoing messages can be
    SEND_BATCH_SIZE = 100

    TWITTER_FATAL_403S = ("messages to this user right now",  # handle is suspended
                          "users who are not following you")  # handle no longer follows us

    YO_API_URL_1 = 'http://smgw1.yo.co.ug:9100/sendsms'
    YO_API_URL_2 = 'http://41.220.12.201:9100/sendsms'
    YO_API_URL_3 = 'http://164.40.148.210:9100/sendsms'

    VUMI_GO_API_URL = 'https://go.vumi.org/api/v1/go/http_api_nostream'

    # various hard coded settings for the channel types
    CHANNEL_SETTINGS = {
        TYPE_AFRICAS_TALKING: dict(scheme='tel', max_length=160),
        TYPE_ANDROID: dict(scheme='tel', max_length=-1),
        TYPE_BLACKMYNA: dict(scheme='tel', max_length=1600),
        TYPE_CHIKKA: dict(scheme='tel', max_length=160),
        TYPE_CLICKATELL: dict(scheme='tel', max_length=420),
        TYPE_DARTMEDIA: dict(scheme='tel', max_length=160),
        TYPE_DUMMY: dict(scheme='tel', max_length=160),
        TYPE_EXTERNAL: dict(max_length=160),
        TYPE_FACEBOOK: dict(scheme='facebook', max_length=320),
        TYPE_FCM: dict(scheme='fcm', max_length=10000),
        TYPE_GLOBE: dict(scheme='tel', max_length=160),
        TYPE_HIGH_CONNECTION: dict(scheme='tel', max_length=1500),
        TYPE_HUB9: dict(scheme='tel', max_length=1600),
        TYPE_INFOBIP: dict(scheme='tel', max_length=1600),
        TYPE_JASMIN: dict(scheme='tel', max_length=1600),
        TYPE_JUNEBUG: dict(scheme='tel', max_length=1600),
        TYPE_KANNEL: dict(scheme='tel', max_length=1600),
        TYPE_LINE: dict(scheme='line', max_length=1600),
        TYPE_M3TECH: dict(scheme='tel', max_length=160),
        TYPE_NEXMO: dict(scheme='tel', max_length=1600, max_tps=1),
        TYPE_MBLOX: dict(scheme='tel', max_length=459),
        TYPE_PLIVO: dict(scheme='tel', max_length=1600),
        TYPE_SHAQODOON: dict(scheme='tel', max_length=1600),
        TYPE_SMSCENTRAL: dict(scheme='tel', max_length=1600),
        TYPE_START: dict(scheme='tel', max_length=1600),
        TYPE_TELEGRAM: dict(scheme='telegram', max_length=1600),
        TYPE_TWILIO: dict(scheme='tel', max_length=1600),
        TYPE_TWIML: dict(scheme='tel', max_length=1600),
        TYPE_TWILIO_MESSAGING_SERVICE: dict(scheme='tel', max_length=1600),
        TYPE_TWITTER: dict(scheme='twitter', max_length=10000),
        TYPE_VERBOICE: dict(scheme='tel', max_length=1600),
        TYPE_VIBER: dict(scheme='tel', max_length=1000),
        TYPE_VIBER_PUBLIC: dict(scheme='viber', max_length=7000),
        TYPE_VUMI: dict(scheme='tel', max_length=1600),
        TYPE_VUMI_USSD: dict(scheme='tel', max_length=182),
        TYPE_YO: dict(scheme='tel', max_length=1600),
        TYPE_ZENVIA: dict(scheme='tel', max_length=150),
    }

    TYPE_CHOICES = ((TYPE_AFRICAS_TALKING, "Africa's Talking"),
                    (TYPE_ANDROID, "Android"),
                    (TYPE_BLACKMYNA, "Blackmyna"),
                    (TYPE_CLICKATELL, "Clickatell"),
                    (TYPE_DARTMEDIA, "Dart Media"),
                    (TYPE_DUMMY, "Dummy"),
                    (TYPE_EXTERNAL, "External"),
                    (TYPE_FACEBOOK, "Facebook"),
                    (TYPE_FCM, "Firebase Cloud Messaging"),
                    (TYPE_GLOBE, "Globe Labs"),
                    (TYPE_HIGH_CONNECTION, "High Connection"),
                    (TYPE_HUB9, "Hub9"),
                    (TYPE_INFOBIP, "Infobip"),
                    (TYPE_JASMIN, "Jasmin"),
                    (TYPE_JUNEBUG, "Junebug"),
                    (TYPE_KANNEL, "Kannel"),
                    (TYPE_LINE, "Line"),
                    (TYPE_M3TECH, "M3 Tech"),
                    (TYPE_MBLOX, "Mblox"),
                    (TYPE_NEXMO, "Nexmo"),
                    (TYPE_PLIVO, "Plivo"),
                    (TYPE_SHAQODOON, "Shaqodoon"),
                    (TYPE_SMSCENTRAL, "SMSCentral"),
                    (TYPE_START, "Start Mobile"),
                    (TYPE_TELEGRAM, "Telegram"),
                    (TYPE_TWILIO, "Twilio"),
                    (TYPE_TWIML, "TwiML Rest API"),
                    (TYPE_TWILIO_MESSAGING_SERVICE, "Twilio Messaging Service"),
                    (TYPE_TWITTER, "Twitter"),
                    (TYPE_VERBOICE, "Verboice"),
                    (TYPE_VIBER, "Viber"),
                    (TYPE_VIBER_PUBLIC, "Viber Public Channels"),
                    (TYPE_VUMI, "Vumi"),
                    (TYPE_VUMI_USSD, "Vumi USSD"),
                    (TYPE_YO, "Yo!"),
                    (TYPE_ZENVIA, "Zenvia"))

    # list of all USSD channels
    USSD_CHANNELS = [TYPE_VUMI_USSD]

    TWIML_CHANNELS = [TYPE_TWILIO, TYPE_VERBOICE, TYPE_TWIML]

    NCCO_CHANNELS = [TYPE_NEXMO]

    MMS_CHANNELS = [TYPE_TWILIO, TYPE_TWIML, TYPE_TWILIO_MESSAGING_SERVICE, TYPE_TELEGRAM, TYPE_FACEBOOK]

    GET_STARTED = 'get_started'
    VIBER_NO_SERVICE_ID = 'no_service_id'

    channel_type = models.CharField(verbose_name=_("Channel Type"), max_length=3, choices=TYPE_CHOICES,
                                    default=TYPE_ANDROID, help_text=_("Type of this channel, whether Android, Twilio or SMSC"))

    name = models.CharField(verbose_name=_("Name"), max_length=64, blank=True, null=True,
                            help_text=_("Descriptive label for this channel"))

    address = models.CharField(verbose_name=_("Address"), max_length=64, blank=True, null=True,
                               help_text=_("Address with which this channel communicates"))

    country = CountryField(verbose_name=_("Country"), null=True, blank=True,
                           help_text=_("Country which this channel is for"))

    org = models.ForeignKey(Org, verbose_name=_("Org"), related_name="channels", blank=True, null=True,
                            help_text=_("Organization using this channel"))

    gcm_id = models.CharField(verbose_name=_("GCM ID"), max_length=255, blank=True, null=True,
                              help_text=_("The registration id for using Google Cloud Messaging"))

    claim_code = models.CharField(verbose_name=_("Claim Code"), max_length=16, blank=True, null=True, unique=True,
                                  help_text=_("The token the user will us to claim this channel"))

    secret = models.CharField(verbose_name=_("Secret"), max_length=64, blank=True, null=True, unique=True,
                              help_text=_("The secret token this channel should use when signing requests"))

    last_seen = models.DateTimeField(verbose_name=_("Last Seen"), auto_now_add=True,
                                     help_text=_("The last time this channel contacted the server"))

    device = models.CharField(verbose_name=_("Device"), max_length=255, null=True, blank=True,
                              help_text=_("The type of Android device this channel is running on"))

    os = models.CharField(verbose_name=_("OS"), max_length=255, null=True, blank=True,
                          help_text=_("What Android OS version this channel is running on"))

    alert_email = models.EmailField(verbose_name=_("Alert Email"), null=True, blank=True,
                                    help_text=_("We will send email alerts to this address if experiencing issues sending"))

    config = models.TextField(verbose_name=_("Config"), null=True,
                              help_text=_("Any channel specific configuration, used for the various aggregators"))

    scheme = models.CharField(verbose_name="URN Scheme", max_length=8, default='tel',
                              help_text=_("The URN scheme this channel can handle"))

    role = models.CharField(verbose_name="Channel Role", max_length=4, default=ROLE_SEND + ROLE_RECEIVE,
                            help_text=_("The roles this channel can fulfill"))

    parent = models.ForeignKey('self', blank=True, null=True,
                               help_text=_("The channel this channel is working on behalf of"))

    bod = models.TextField(verbose_name=_("Optional Data"), null=True,
                           help_text=_("Any channel specific state data"))

    @classmethod
    def create(cls, org, user, country, channel_type, name=None, address=None, config=None, role=ROLE_SEND + ROLE_RECEIVE, scheme=None, **kwargs):
        type_settings = Channel.CHANNEL_SETTINGS[channel_type]
        fixed_scheme = type_settings.get('scheme')

        if scheme:
            if fixed_scheme and fixed_scheme != scheme:
                raise ValueError("Channel type %s cannot support scheme %s" % (channel_type, scheme))
        else:
            scheme = fixed_scheme

        if not scheme:
            raise ValueError("Cannot create channel without scheme")

        if country and scheme != 'tel':
            raise ValueError("Only channels handling phone numbers can be country specific")

        if config is None:
            config = {}

        create_args = dict(org=org, created_by=user, modified_by=user,
                           country=country,
                           channel_type=channel_type,
                           name=name, address=address,
                           config=json.dumps(config),
                           role=role, scheme=scheme)
        create_args.update(kwargs)

        if 'uuid' not in create_args:
            create_args['uuid'] = generate_uuid()

        channel = cls.objects.create(**create_args)

        # normalize any telephone numbers that we may now have a clue as to country
        if org:
            org.normalize_contact_tels()

        return channel

    @classmethod
    def add_telegram_channel(cls, org, user, auth_token):
        """
        Creates a new telegram channel from the passed in auth token
        """
        from temba.contacts.models import TELEGRAM_SCHEME
        bot = telegram.Bot(auth_token)
        me = bot.getMe()

        channel = Channel.create(org, user, None, Channel.TYPE_TELEGRAM, name=me.first_name, address=me.username,
                                 config={Channel.CONFIG_AUTH_TOKEN: auth_token}, scheme=TELEGRAM_SCHEME)

        bot.setWebhook("https://" + settings.TEMBA_HOST +
                       "%s" % reverse('handlers.telegram_handler', args=[channel.uuid]))
        return channel

    @classmethod
    def add_viber_channel(cls, org, user, name):
        return Channel.create(org, user, None, Channel.TYPE_VIBER, name=name, address=Channel.VIBER_NO_SERVICE_ID)

    @classmethod
    def add_viber_public_channel(cls, org, user, auth_token):
        from temba.contacts.models import VIBER_SCHEME
        response = requests.post('https://chatapi.viber.com/pa/get_account_info', json=dict(auth_token=auth_token))
        if response.status_code != 200:  # pragma: no cover
            raise Exception(_("Invalid authentication token, please check."))

        response_json = response.json()
        if response_json['status'] != 0:  # pragma: no cover
            raise Exception(_("Invalid authentication token: %s" % response_json['status_message']))

        channel = Channel.create(org, user, None, Channel.TYPE_VIBER_PUBLIC,
                                 name=response_json['uri'], address=response_json['id'],
                                 config={Channel.CONFIG_AUTH_TOKEN: auth_token}, scheme=VIBER_SCHEME)

        # set the webhook for the channel
        # {
        #   "auth_token": "4453b6ac1s345678-e02c5f12174805f9-daec9cbb5448c51r",
        #   "url": "https://my.host.com",
        #   "event_types": ["delivered", "seen", "failed", "conversation_started"]
        # }
        response = requests.post('https://chatapi.viber.com/pa/set_webhook',
                                 json=dict(auth_token=auth_token,
                                           url="https://" + settings.TEMBA_HOST + "%s" % reverse('handlers.viber_public_handler', args=[channel.uuid]),
                                           event_types=['delivered', 'failed', 'conversation_started']))
        if response.status_code != 200:  # pragma: no cover
            channel.delete()
            raise Exception(_("Unable to set webhook for channel: %s", response.text))

        response_json = response.json()
        if response_json['status'] != 0:  # pragma: no cover
            raise Exception(_("Unable to set Viber webhook: %s" % response_json['status_message']))

        return channel

    @classmethod
    def add_fcm_channel(cls, org, user, data):
        """
        Creates a new Firebase Cloud Messaging channel
        """
        from temba.contacts.models import FCM_SCHEME

        assert Channel.CONFIG_FCM_KEY in data and Channel.CONFIG_FCM_TITLE in data, "%s and %s are required" % (
            Channel.CONFIG_FCM_KEY, Channel.CONFIG_FCM_TITLE)

        return Channel.create(org, user, None, Channel.TYPE_FCM, name=data.get(Channel.CONFIG_FCM_TITLE),
                              address=data.get(Channel.CONFIG_FCM_KEY), config=data, scheme=FCM_SCHEME)

    @classmethod
    def add_authenticated_external_channel(cls, org, user, country, phone_number,
                                           username, password, channel_type, url):
        try:
            parsed = phonenumbers.parse(phone_number, None)
            phone = phonenumbers.format_number(parsed, phonenumbers.PhoneNumberFormat.INTERNATIONAL)
        except Exception:
            # this is a shortcode, just use it plain
            phone = phone_number

        config = dict(username=username, password=password, send_url=url)
        return Channel.create(org, user, country, channel_type, name=phone, address=phone_number, config=config)

    @classmethod
    def add_config_external_channel(cls, org, user, country, address, channel_type, config, role=ROLE_SEND + ROLE_RECEIVE,
                                    scheme='tel', parent=None):
        return Channel.create(org, user, country, channel_type, name=address, address=address,
                              config=config, role=role, scheme=scheme, parent=parent)

    @classmethod
    def add_plivo_channel(cls, org, user, country, phone_number, auth_id, auth_token):
        plivo_uuid = generate_uuid()
        app_name = "%s/%s" % (settings.TEMBA_HOST.lower(), plivo_uuid)

        client = plivo.RestAPI(auth_id, auth_token)

        message_url = "https://" + settings.TEMBA_HOST + "%s" % reverse('handlers.plivo_handler', args=['receive', plivo_uuid])
        answer_url = "https://" + settings.AWS_BUCKET_DOMAIN + "/plivo_voice_unavailable.xml"

        plivo_response_status, plivo_response = client.create_application(params=dict(app_name=app_name,
                                                                                      answer_url=answer_url,
                                                                                      message_url=message_url))

        if plivo_response_status in [201, 200, 202]:
            plivo_app_id = plivo_response['app_id']
        else:  # pragma: no cover
            plivo_app_id = None

        plivo_config = {Channel.CONFIG_PLIVO_AUTH_ID: auth_id,
                        Channel.CONFIG_PLIVO_AUTH_TOKEN: auth_token,
                        Channel.CONFIG_PLIVO_APP_ID: plivo_app_id}

        plivo_number = phone_number.strip('+ ').replace(' ', '')

        plivo_response_status, plivo_response = client.get_number(params=dict(number=plivo_number))

        if plivo_response_status != 200:
            plivo_response_status, plivo_response = client.buy_phone_number(params=dict(number=plivo_number))

            if plivo_response_status != 201:  # pragma: no cover
                raise Exception(_("There was a problem claiming that number, please check the balance on your account."))

            plivo_response_status, plivo_response = client.get_number(params=dict(number=plivo_number))

        if plivo_response_status == 200:
            plivo_response_status, plivo_response = client.modify_number(params=dict(number=plivo_number,
                                                                                     app_id=plivo_app_id))
            if plivo_response_status != 202:  # pragma: no cover
                raise Exception(_("There was a problem updating that number, please try again."))

        phone_number = '+' + plivo_number
        phone = phonenumbers.format_number(phonenumbers.parse(phone_number, None),
                                           phonenumbers.PhoneNumberFormat.NATIONAL)

        return Channel.create(org, user, country, Channel.TYPE_PLIVO, name=phone, address=phone_number,
                              config=plivo_config, uuid=plivo_uuid)

    @classmethod
    def add_nexmo_channel(cls, org, user, country, phone_number):
        client = org.get_nexmo_client()
        org_config = org.config_json()
        org_uuid = org_config.get(NEXMO_UUID)
        app_id = org_config.get(NEXMO_APP_ID)

        nexmo_phones = client.get_numbers(phone_number)
        is_shortcode = False

        # try it with just the national code (for short codes)
        if not nexmo_phones:
            parsed = phonenumbers.parse(phone_number, None)
            shortcode = str(parsed.national_number)
            nexmo_phones = client.get_numbers(shortcode)
            if nexmo_phones:
                is_shortcode = True
                phone_number = shortcode

        # buy the number if we have to
        if not nexmo_phones:
            try:
                client.buy_nexmo_number(country, phone_number)
            except Exception as e:
                raise Exception(_("There was a problem claiming that number, "
                                  "please check the balance on your account. " +
                                  "Note that you can only claim numbers after "
                                  "adding credit to your Nexmo account.") + "\n" + str(e))

        mo_path = reverse('handlers.nexmo_handler', args=['receive', org_uuid])

        channel_uuid = generate_uuid()

        nexmo_phones = client.get_numbers(phone_number)
        features = [elt.upper() for elt in nexmo_phones[0]['features']]
        role = ''
        if 'SMS' in features:
            role += Channel.ROLE_SEND + Channel.ROLE_RECEIVE

        if 'VOICE' in features:
            role += Channel.ROLE_ANSWER + Channel.ROLE_CALL

        # update the delivery URLs for it
        from temba.settings import TEMBA_HOST
        try:
            client.update_nexmo_number(country, phone_number, 'https://%s%s' % (TEMBA_HOST, mo_path), app_id)

        except Exception as e:  # pragma: no cover
            # shortcodes don't seem to claim right on nexmo, move forward anyways
            if not is_shortcode:
                raise Exception(_("There was a problem claiming that number, please check the balance on your account.") +
                                "\n" + str(e))

        if is_shortcode:
            phone = phone_number
            nexmo_phone_number = phone_number
        else:
            parsed = phonenumbers.parse(phone_number, None)
            phone = phonenumbers.format_number(parsed, phonenumbers.PhoneNumberFormat.INTERNATIONAL)

            # nexmo ships numbers around as E164 without the leading +
            nexmo_phone_number = phonenumbers.format_number(parsed, phonenumbers.PhoneNumberFormat.E164).strip('+')

        return Channel.create(org, user, country, Channel.TYPE_NEXMO, name=phone, address=phone_number, role=role,
                              bod=nexmo_phone_number, uuid=channel_uuid)

    @classmethod
    def add_twilio_channel(cls, org, user, phone_number, country, role):
        client = org.get_twilio_client()
        twilio_phones = client.phone_numbers.list(phone_number=phone_number)

        config = org.config_json()
        application_sid = config.get(APPLICATION_SID)

        # make sure our application id still exists on this account
        exists = False
        for app in client.applications.list():
            if app.sid == application_sid:
                exists = True
                break

        if not exists:  # pragma: no cover
            raise Exception(_("Your Twilio account is no longer connected. "
                              "First remove your Twilio account, reconnect it and try again."))

        is_short_code = len(phone_number) <= 6

        if is_short_code:
            short_codes = client.sms.short_codes.list(short_code=phone_number)

            if short_codes:
                short_code = short_codes[0]
                twilio_sid = short_code.sid
                app_url = "https://" + settings.TEMBA_HOST + "%s" % reverse('handlers.twilio_handler')
                client.sms.short_codes.update(twilio_sid, sms_url=app_url)

                role = Channel.ROLE_SEND + Channel.ROLE_RECEIVE
                phone = phone_number

            else:  # pragma: no cover
                raise Exception(_("Short code not found on your Twilio Account. "
                                  "Please check you own the short code and Try again"))
        else:
            if twilio_phones:
                twilio_phone = twilio_phones[0]
                client.phone_numbers.update(twilio_phone.sid,
                                            voice_application_sid=application_sid,
                                            sms_application_sid=application_sid)

            else:  # pragma: needs cover
                twilio_phone = client.phone_numbers.purchase(phone_number=phone_number,
                                                             voice_application_sid=application_sid,
                                                             sms_application_sid=application_sid)

            phone = phonenumbers.format_number(phonenumbers.parse(phone_number, None),
                                               phonenumbers.PhoneNumberFormat.NATIONAL)

            twilio_sid = twilio_phone.sid

        return Channel.create(org, user, country, Channel.TYPE_TWILIO, name=phone, address=phone_number, role=role, bod=twilio_sid)

    @classmethod
    def add_twilio_messaging_service_channel(cls, org, user, messaging_service_sid, country):
        config = dict(messaging_service_sid=messaging_service_sid)

        return Channel.create(org, user, country, Channel.TYPE_TWILIO_MESSAGING_SERVICE,
                              name=messaging_service_sid, address=None, config=config)

    @classmethod
    def add_twiml_api_channel(cls, org, user, country, address, config, role):
        is_short_code = len(address) <= 6

        name = address

        if is_short_code:
            role = Channel.ROLE_SEND + Channel.ROLE_RECEIVE
        else:
            address = "+%s" % address
            name = phonenumbers.format_number(phonenumbers.parse(address, None), phonenumbers.PhoneNumberFormat.NATIONAL)

        existing = Channel.objects.filter(address=address, org=org, channel_type=Channel.TYPE_TWIML).first()
        if existing:
            existing.name = name
            existing.address = address
            existing.config = json.dumps(config)
            existing.country = country
            existing.role = role
            existing.save()
            return existing

        return Channel.create(org, user, country, Channel.TYPE_TWIML, name=name, address=address, config=config, role=role)

    @classmethod
    def add_africas_talking_channel(cls, org, user, country, phone, username, api_key, is_shared=False):
        config = dict(username=username, api_key=api_key, is_shared=is_shared)

        return Channel.create(org, user, country, Channel.TYPE_AFRICAS_TALKING,
                              name="Africa's Talking: %s" % phone, address=phone, config=config)

    @classmethod
    def add_zenvia_channel(cls, org, user, phone, account, code):
        config = dict(account=account, code=code)

        return Channel.create(org, user, 'BR', Channel.TYPE_ZENVIA, name="Zenvia: %s" % phone, address=phone, config=config)

    @classmethod
    def add_send_channel(cls, user, channel):
        # nexmo ships numbers around as E164 without the leading +
        parsed = phonenumbers.parse(channel.address, None)
        nexmo_phone_number = phonenumbers.format_number(parsed, phonenumbers.PhoneNumberFormat.E164).strip('+')

        return Channel.create(user.get_org(), user, channel.country, Channel.TYPE_NEXMO, name="Nexmo Sender",
                              address=channel.address, role=Channel.ROLE_SEND, parent=channel, bod=nexmo_phone_number)

    @classmethod
    def add_call_channel(cls, org, user, channel):
        return Channel.create(org, user, channel.country, Channel.TYPE_TWILIO, name="Twilio Caller",
                              address=channel.address, role=Channel.ROLE_CALL, parent=channel)

    @classmethod
    def add_facebook_channel(cls, org, user, page_name, page_id, page_access_token):
        channel = Channel.create(org, user, None, Channel.TYPE_FACEBOOK, name=page_name, address=page_id,
                                 config={Channel.CONFIG_AUTH_TOKEN: page_access_token, Channel.CONFIG_PAGE_NAME: page_name},
                                 secret=Channel.generate_secret())

        return channel

    @classmethod
    def add_line_channel(cls, org, user, credentials, name):
        channel_id = credentials.get('channel_id')
        channel_secret = credentials.get('channel_secret')
        channel_mid = credentials.get('channel_mid')
        channel_access_token = credentials.get('channel_access_token')

        return Channel.create(org, user, None, Channel.TYPE_LINE, name=name, address=channel_mid, config={Channel.CONFIG_AUTH_TOKEN: channel_access_token, Channel.CONFIG_CHANNEL_ID: channel_id, Channel.CONFIG_CHANNEL_SECRET: channel_secret, Channel.CONFIG_CHANNEL_MID: channel_mid})

    @classmethod
    def add_twitter_channel(cls, org, user, screen_name, handle_id, oauth_token, oauth_token_secret):
        config = dict(handle_id=int(handle_id),
                      oauth_token=oauth_token,
                      oauth_token_secret=oauth_token_secret)

        with org.lock_on(OrgLock.channels):
            channel = Channel.objects.filter(org=org, channel_type=Channel.TYPE_TWITTER, address=screen_name, is_active=True).first()
            if channel:
                channel.config = json.dumps(config)
                channel.modified_by = user
                channel.save()
            else:
                channel = Channel.create(org, user, None, Channel.TYPE_TWITTER, name="@%s" % screen_name, address=screen_name,
                                         config=config)

                # notify Mage so that it activates this channel
                from .tasks import MageStreamAction, notify_mage_task
                on_transaction_commit(lambda: notify_mage_task.delay(channel.uuid, MageStreamAction.activate.name))

        return channel

    @classmethod
    def get_or_create_android(cls, gcm, status):
        """
        Creates a new Android channel from the gcm and status commands sent during device registration
        """
        gcm_id = gcm.get('gcm_id')
        uuid = gcm.get('uuid')
        country = status.get('cc')
        device = status.get('dev')

        if not gcm_id or not uuid:  # pragma: no cover
            raise ValueError("Can't create Android channel without UUID and GCM ID")

        # look for existing active channel with this UUID
        existing = Channel.objects.filter(uuid=uuid, is_active=True).first()

        # if device exists reset some of the settings (ok because device clearly isn't in use if it's registering)
        if existing:
            existing.gcm_id = gcm_id
            existing.claim_code = cls.generate_claim_code()
            existing.secret = cls.generate_secret()
            existing.country = country
            existing.device = device
            existing.save(update_fields=('gcm_id', 'secret', 'claim_code', 'country', 'device'))

            return existing

        # if any inactive channel has this UUID, we can steal it
        for ch in Channel.objects.filter(uuid=uuid, is_active=False):
            ch.uuid = generate_uuid()
            ch.save(update_fields=('uuid',))

        # generate random secret and claim code
        claim_code = cls.generate_claim_code()
        secret = cls.generate_secret()
        anon = User.objects.get(username=settings.ANONYMOUS_USER_NAME)

        return Channel.create(None, anon, country, Channel.TYPE_ANDROID, None, None, gcm_id=gcm_id, uuid=uuid,
                              device=device, claim_code=claim_code, secret=secret)

    @classmethod
    def generate_claim_code(cls):
        """
        Generates a random and guaranteed unique claim code
        """
        code = random_string(9)
        while cls.objects.filter(claim_code=code):  # pragma: no cover
            code = random_string(9)
        return code

    @classmethod
    def generate_secret(cls):
        """
        Generates a secret value used for command signing
        """
        return random_string(64)

    @classmethod
    def determine_encoding(cls, text, replace=False):
        """
        Determines what type of encoding should be used for the passed in SMS text.
        """
        # if this is plain gsm7, then we are good to go
        if is_gsm7(text):
            return Encoding.GSM7, text

        # if this doesn't look like GSM7 try to replace characters that are close enough
        if replace:
            replaced = replace_non_gsm7_accents(text)

            # great, this is now GSM7, let's send that
            if is_gsm7(replaced):
                return Encoding.REPLACED, replaced

        # otherwise, this is unicode
        return Encoding.UNICODE, text

    def has_channel_log(self):
        return self.channel_type != Channel.TYPE_ANDROID

    def has_configuration_page(self):
        """
        Whether or not this channel supports a configuration/settings page
        """
        return self.channel_type not in (Channel.TYPE_TWILIO, Channel.TYPE_ANDROID, Channel.TYPE_TWITTER, Channel.TYPE_TELEGRAM)

    def get_delegate_channels(self):
        # detached channels can't have delegates
        if not self.org:  # pragma: no cover
            return Channel.objects.none()

        return self.org.channels.filter(parent=self, is_active=True, org=self.org).order_by('-role')

    def set_fb_call_to_action_payload(self, payload):
        # register for get_started events
        url = 'https://graph.facebook.com/v2.6/%s/thread_settings' % self.address
        body = dict(setting_type='call_to_actions', thread_state='new_thread', call_to_actions=[])

        # if we have a payload, set it, otherwise, clear it
        if payload:
            body['call_to_actions'].append(dict(payload=payload))

        access_token = self.config_json()[Channel.CONFIG_AUTH_TOKEN]

        response = requests.post(url, json.dumps(body),
                                 params=dict(access_token=access_token),
                                 headers={'Content-Type': 'application/json'})

        if response.status_code != 200:  # pragma: no cover
            raise Exception(_("Unable to update call to action: %s" % response.text))

    def get_delegate(self, role):
        """
        Get the channel that should perform a given action. Could just be us
        (the same channel), but may be a delegate channel working on our behalf.
        """
        if self.role == role:
            delegate = self
        else:
            # if we have a delegate channel for this role, use that
            delegate = self.get_delegate_channels().filter(role=role).first()

        if not delegate and role in self.role:
            delegate = self

        return delegate

    def get_sender(self):
        return self.get_delegate(Channel.ROLE_SEND)

    def get_caller(self):
        return self.get_delegate(Channel.ROLE_CALL)

    def is_delegate_sender(self):
        return self.parent and Channel.ROLE_SEND in self.role

    def is_delegate_caller(self):
        return self.parent and Channel.ROLE_CALL in self.role

    def generate_ivr_response(self):
        if self.channel_type in Channel.TWIML_CHANNELS:
            return twiml.Response()
        if self.channel_type in Channel.NCCO_CHANNELS:
            return NCCOResponse()

    def get_ivr_client(self):
        if self.channel_type == Channel.TYPE_TWILIO:
            return self.org.get_twilio_client()
        elif self.channel_type == Channel.TYPE_TWIML:
            return self.get_twiml_client()
        elif self.channel_type == Channel.TYPE_VERBOICE:  # pragma: no cover
            return self.org.get_verboice_client()
        elif self.channel_type == Channel.TYPE_NEXMO:
            return self.org.get_nexmo_client()

    def get_twiml_client(self):
        from temba.ivr.clients import TwilioClient
        from temba.orgs.models import ACCOUNT_SID, ACCOUNT_TOKEN

        config = self.config_json()

        if config:
            account_sid = config.get(ACCOUNT_SID, None)
            auth_token = config.get(ACCOUNT_TOKEN, None)
            base = config.get(Channel.CONFIG_SEND_URL, None)

            if account_sid and auth_token:
                return TwilioClient(account_sid, auth_token, org=self, base=base)

        return None

    def supports_ivr(self):
        return Channel.ROLE_CALL in self.role or Channel.ROLE_ANSWER in self.role

    def get_name(self):  # pragma: no cover
        if self.name:
            return self.name
        elif self.device:
            return self.device
        else:
            return _("Android Phone")

    def get_channel_type_name(self):
        channel_type_display = self.get_channel_type_display()

        if self.channel_type == Channel.TYPE_ANDROID:
            return _("Android Phone")
        else:
            return _("%s Channel" % channel_type_display)

    def get_address_display(self, e164=False):
        from temba.contacts.models import TEL_SCHEME
        if not self.address:
            return ''

        if self.address and self.scheme == TEL_SCHEME and self.country:
            # assume that a number not starting with + is a short code and return as is
            if self.address[0] != '+':
                return self.address

            try:
                normalized = phonenumbers.parse(self.address, str(self.country))
                fmt = phonenumbers.PhoneNumberFormat.E164 if e164 else phonenumbers.PhoneNumberFormat.INTERNATIONAL
                return phonenumbers.format_number(normalized, fmt)
            except NumberParseException:  # pragma: needs cover
                # the number may be alphanumeric in the case of short codes
                pass

        elif self.channel_type == Channel.TYPE_TWITTER:
            return '@%s' % self.address

        elif self.channel_type == Channel.TYPE_FACEBOOK:
            return "%s (%s)" % (self.config_json().get(Channel.CONFIG_PAGE_NAME, self.name), self.address)

        return self.address

    def build_message_context(self):
        from temba.contacts.models import TEL_SCHEME

        address = self.get_address_display()
        default = address if address else six.text_type(self)

        # for backwards compatibility
        if self.scheme == TEL_SCHEME:
            tel = address
            tel_e164 = self.get_address_display(e164=True)
        else:
            tel = ''
            tel_e164 = ''

        return dict(__default__=default, name=self.get_name(), address=address, tel=tel, tel_e164=tel_e164)

    def config_json(self):
        if self.config:
            return json.loads(self.config)
        else:  # pragma: no cover
            return dict()

    @classmethod
    def get_cached_channel(cls, channel_id):
        """
        Fetches this channel's configuration from our cache, also populating it with the channel uuid
        """
        key = 'channel_config:%d' % channel_id
        cached = cache.get(key, None)

        if cached is None:
            channel = Channel.objects.filter(pk=channel_id).exclude(org=None).first()

            # channel has been disconnected, ignore
            if not channel:  # pragma: no cover
                return None
            else:
                cached = channel.as_cached_json()
                cache.set(key, dict_to_json(cached), 900)
        else:
            cached = json.loads(cached)

        return dict_to_struct('ChannelStruct', cached)

    @classmethod
    def clear_cached_channel(cls, channel_id):
        key = 'channel_config:%d' % channel_id
        cache.delete(key)

    def as_cached_json(self):
        # also save our org config, as it has twilio and nexmo keys
        org_config = self.org.config_json()

        return dict(id=self.id, org=self.org_id, country=six.text_type(self.country), address=self.address,
                    uuid=self.uuid, secret=self.secret, channel_type=self.channel_type, name=self.name,
                    config=self.config_json(), org_config=org_config)

    def build_registration_command(self):
        # create a claim code if we don't have one
        if not self.claim_code:
            self.claim_code = self.generate_claim_code()
            self.save(update_fields=('claim_code',))

        # create a secret if we don't have one
        if not self.secret:
            self.secret = self.generate_secret()
            self.save(update_fields=('secret',))

        # return our command
        return dict(cmd='reg',
                    relayer_claim_code=self.claim_code,
                    relayer_secret=self.secret,
                    relayer_id=self.id)

    def get_latest_sent_message(self):
        # all message states that are successfully sent
        messages = self.msgs.filter(status__in=['S', 'D']).exclude(sent_on=None).order_by('-sent_on')

        # only outgoing messages
        messages = messages.filter(direction='O')

        latest_message = None
        if messages:
            latest_message = messages[0]

        return latest_message

    def get_delayed_outgoing_messages(self):
        messages = self.get_unsent_messages()
        latest_sent_message = self.get_latest_sent_message()

        # ignore really recent unsent messages
        messages = messages.exclude(created_on__gt=timezone.now() - timedelta(hours=1))

        # if there is one message successfully sent ignore also all message created before it was sent
        if latest_sent_message:
            messages = messages.exclude(created_on__lt=latest_sent_message.sent_on)

        return messages

    def get_recent_syncs(self):
        return self.syncevent_set.filter(created_on__gt=timezone.now() - timedelta(hours=1)).order_by('-created_on')

    def get_last_sync(self):
        if not hasattr(self, '_last_sync'):
            last_sync = self.syncevent_set.order_by('-created_on').first()

            self._last_sync = last_sync

        return self._last_sync

    def get_last_power(self):
        last = self.get_last_sync()
        return last.power_level if last else -1

    def get_last_power_status(self):
        last = self.get_last_sync()
        return last.power_status if last else None

    def get_last_power_source(self):
        last = self.get_last_sync()
        return last.power_source if last else None

    def get_last_network_type(self):
        last = self.get_last_sync()
        return last.network_type if last else None

    def get_unsent_messages(self):
        # use our optimized index for our org outbox
        from temba.msgs.models import Msg
        return Msg.objects.filter(org=self.org.id, status__in=['P', 'Q'], direction='O',
                                  visibility='V').filter(channel=self, contact__is_test=False)

    def is_new(self):
        # is this channel newer than an hour
        return self.created_on > timezone.now() - timedelta(hours=1) or not self.get_last_sync()

    def is_ussd(self):
        return self.channel_type in Channel.USSD_CHANNELS

    def claim(self, org, user, phone):
        """
        Claims this channel for the given org/user
        """
        from temba.contacts.models import ContactURN

        if not self.country:  # pragma: needs cover
            self.country = ContactURN.derive_country_from_tel(phone)

        self.alert_email = user.email
        self.org = org
        self.is_active = True
        self.claim_code = None
        self.address = phone
        self.save()

        org.normalize_contact_tels()

    def release(self, trigger_sync=True, notify_mage=True):
        """
        Releases this channel, removing it from the org and making it inactive
        """
        # release any channels working on our behalf as well
        for delegate_channel in Channel.objects.filter(parent=self, org=self.org):
            delegate_channel.release()

        if not settings.DEBUG:
            # only call out to external aggregator services if not in debug mode

            # delete Plivo application
            if self.channel_type == Channel.TYPE_PLIVO:
                client = plivo.RestAPI(self.config_json()[Channel.CONFIG_PLIVO_AUTH_ID], self.config_json()[Channel.CONFIG_PLIVO_AUTH_TOKEN])
                client.delete_application(params=dict(app_id=self.config_json()[Channel.CONFIG_PLIVO_APP_ID]))

            # delete Twilio SMS application
            elif self.channel_type == Channel.TYPE_TWILIO:
                client = self.org.get_twilio_client()
                number_update_args = dict()

                if not self.is_delegate_sender():
                    number_update_args['sms_application_sid'] = ""

                if self.supports_ivr():
                    number_update_args['voice_application_sid'] = ""

                try:
                    client.phone_numbers.update(self.bod, **number_update_args)
                except Exception:
                    if client:
                        matching = client.phone_numbers.list(phone_number=self.address)
                        if matching:
                            client.phone_numbers.update(matching[0].sid, **number_update_args)

            # unsubscribe from facebook events for this page
            elif self.channel_type == Channel.TYPE_FACEBOOK:
                page_access_token = self.config_json()[Channel.CONFIG_AUTH_TOKEN]
                requests.delete('https://graph.facebook.com/v2.5/me/subscribed_apps',
                                params=dict(access_token=page_access_token))

            # unsubscribe from Viber events
            elif self.channel_type == Channel.TYPE_VIBER_PUBLIC:
                auth_token = self.config_json()[Channel.CONFIG_AUTH_TOKEN]
                requests.post('https://chatapi.viber.com/pa/set_webhook', json=dict(auth_token=auth_token, url=''))

        # save off our org and gcm id before nullifying
        org = self.org
        gcm_id = self.gcm_id

        # remove all identifying bits from the client
        self.org = None
        self.gcm_id = None
        self.secret = None
        self.claim_code = None
        self.is_active = False
        self.save()

        # mark any messages in sending mode as failed for this channel
        from temba.msgs.models import Msg, OUTGOING, PENDING, QUEUED, ERRORED, FAILED
        Msg.objects.filter(channel=self, direction=OUTGOING, status__in=[QUEUED, PENDING, ERRORED]).update(status=FAILED)

        # trigger the orphaned channel
        if trigger_sync and self.channel_type == Channel.TYPE_ANDROID:  # pragma: no cover
            self.trigger_sync(gcm_id)

        # clear our cache for this channel
        Channel.clear_cached_channel(self.id)

        if notify_mage and self.channel_type == Channel.TYPE_TWITTER:
            # notify Mage so that it deactivates this channel
            from .tasks import MageStreamAction, notify_mage_task
            on_transaction_commit(lambda: notify_mage_task.delay(self.uuid, MageStreamAction.deactivate.name))

        from temba.triggers.models import Trigger
        Trigger.objects.filter(channel=self, org=org).update(is_active=False)

    def trigger_sync(self, gcm_id=None):  # pragma: no cover
        """
        Sends a GCM command to trigger a sync on the client
        """
        # androids sync via GCM
        if self.channel_type == Channel.TYPE_ANDROID:
            if getattr(settings, 'GCM_API_KEY', None):
                from .tasks import sync_channel_task
                if not gcm_id:
                    gcm_id = self.gcm_id
                if gcm_id:
                    on_transaction_commit(lambda: sync_channel_task.delay(gcm_id, channel_id=self.pk))

        # otherwise this is an aggregator, no-op
        else:
            raise Exception("Trigger sync called on non Android channel. [%d]" % self.pk)

    @classmethod
    def sync_channel(cls, gcm_id, channel=None):  # pragma: no cover
        try:
            gcm = GCM(settings.GCM_API_KEY)
            gcm.plaintext_request(registration_id=gcm_id, data=dict(msg='sync'))
        except GCMNotRegisteredException:
            if channel:
                # this gcm id is invalid now, clear it out
                channel.gcm_id = None
                channel.save()

    @classmethod
    def build_send_url(cls, url, variables):
        for key in variables.keys():
            url = url.replace("{{%s}}" % key, quote_plus(six.text_type(variables[key]).encode('utf-8')))

        return url

    @classmethod
    def success(cls, channel, msg, msg_status, start, external_id=None, event=None, events=None):

        request_time = time.time() - start

        from temba.msgs.models import Msg
        Msg.mark_sent(channel.config['r'], msg, msg_status, external_id)

        # record stats for analytics
        if msg.queued_on:
            analytics.gauge('temba.sending_latency', (msg.sent_on - msg.queued_on).total_seconds())

        # logs that a message was sent for this channel type if our latency is known
        if request_time > 0:
            analytics.gauge('temba.msg_sent_%s' % channel.channel_type.lower(), request_time)

        if events is None and event:
            events = [event]

        for event in events:
            # write to our log file
            print(u"[%d] %0.3fs SENT - %s %s \"%s\" %s \"%s\"" %
                  (msg.id, request_time, event.method, event.url, event.request_body, event.status_code, event.response_body))

            # lastly store a ChannelLog object for the user
            ChannelLog.objects.create(channel_id=msg.channel,
                                      msg_id=msg.id,
                                      is_error=False,
                                      description='Successfully delivered',
                                      method=event.method,
                                      url=event.url,
                                      request=event.request_body,
                                      response=event.response_body,
                                      response_status=event.status_code,
                                      request_time=request_time)

    @classmethod
    def send_fcm_message(cls, channel, msg, text, attachment_url, attachment_type):
        from temba.msgs.models import WIRED
        start = time.time()

        url = 'https://fcm.googleapis.com/fcm/send'
        title = channel.config.get(Channel.CONFIG_FCM_TITLE)
        data = {
            'data': {
                'type': 'rapidpro',
                'title': title,
                'message': text,
                'message_id': msg.id
            },
            'content_available': False,
            'to': msg.auth,
            'priority': 'high'
        }

        if channel.config.get(Channel.CONFIG_FCM_NOTIFICATION):
            data['notification'] = {
                'title': title,
                'body': text
            }
            data['content_available'] = True

        payload = json.dumps(data)
        headers = {'Content-Type': 'application/json',
                   'Authorization': 'key=%s' % channel.config.get(Channel.CONFIG_FCM_KEY)}
        headers.update(TEMBA_HEADERS)

        event = HttpEvent('POST', url, payload)

        try:
            response = requests.post(url, data=payload, headers=headers, timeout=5)
            result = json.loads(response.text) if response.status_code == 200 else None

            event.status_code = response.status_code
            event.response_body = response.text
        except Exception as e:  # pragma: no cover
            raise SendException(unicode(e), event, start=start)

        if result and 'success' in result and result.get('success') == 1:
            external_id = result.get('multicast_id')
            Channel.success(channel, msg, WIRED, start, events=[event], external_id=external_id)
        else:
            raise SendException("Got non-200 response [%d] from Firebase Cloud Messaging" % response.status_code,
                                event, start=start)

    @classmethod
    def send_jasmin_message(cls, channel, msg, text, attachment_url, attachment_type):
        from temba.msgs.models import WIRED
        from temba.utils import gsm7

        # build our callback dlr url, jasmin will call this when our message is sent or delivered
        dlr_url = 'https://%s%s' % (settings.HOSTNAME, reverse('handlers.jasmin_handler', args=['status', channel.uuid]))

        # encode to GSM7
        encoded = gsm7.encode(text, 'replace')[0]

        # build our payload
        payload = dict()
        payload['from'] = channel.address.lstrip('+')
        payload['to'] = msg.urn_path.lstrip('+')
        payload['username'] = channel.config[Channel.CONFIG_USERNAME]
        payload['password'] = channel.config[Channel.CONFIG_PASSWORD]
        payload['dlr'] = dlr_url
        payload['dlr-level'] = '2'
        payload['dlr-method'] = 'POST'
        payload['coding'] = '0'
        payload['content'] = encoded

        log_payload = payload.copy()
        log_payload['password'] = 'x' * len(log_payload['password'])

        log_url = channel.config[Channel.CONFIG_SEND_URL] + "?" + urlencode(log_payload)
        start = time.time()

        event = HttpEvent('GET', log_url, log_payload)

        try:
            response = requests.get(channel.config[Channel.CONFIG_SEND_URL], verify=True, params=payload, timeout=15)
            event.status_code = response.status_code
            event.response_body = response.text

        except Exception as e:
            raise SendException(six.text_type(e),
                                event=event, start=start)

        if response.status_code != 200 and response.status_code != 201 and response.status_code != 202:
            raise SendException("Got non-200 response [%d] from Jasmin" % response.status_code,
                                event=event, start=start)

        # save the external id, response should be in format:
        # Success "07033084-5cfd-4812-90a4-e4d24ffb6e3d"
        external_id = None
        match = re.match(r"Success \"(.*)\"", response.text)
        if match:
            external_id = match.group(1)

        Channel.success(channel, msg, WIRED, start, event=event, external_id=external_id)

    @classmethod
    def send_junebug_message(cls, channel, msg, text, attachment_url, attachment_type):
        from temba.msgs.models import WIRED

        # the event url Junebug will relay events to
        event_url = 'https://%s%s' % (
            settings.HOSTNAME,
            reverse('handlers.junebug_handler',
                    args=['event', channel.uuid]))

        # build our payload
        payload = dict()
        payload['to'] = msg.urn_path
        payload['from'] = channel.address
        payload['event_url'] = event_url
        payload['content'] = text

        log_url = channel.config[Channel.CONFIG_SEND_URL]
        start = time.time()

        event = HttpEvent('POST', log_url, json.dumps(payload))

        try:
            response = requests.post(
                channel.config[Channel.CONFIG_SEND_URL], verify=True,
                json=payload, timeout=15,
                auth=(channel.config[Channel.CONFIG_USERNAME],
                      channel.config[Channel.CONFIG_PASSWORD]))

            event.status_code = response.status_code
            event.response_body = response.text

        except Exception as e:
            raise SendException(unicode(e), event=event, start=start)

        if not (200 <= response.status_code < 300):
            raise SendException("Received a non 200 response %d from Junebug" % response.status_code,
                                event=event, start=start)

        data = response.json()
        message_id = data['result']['id']
        Channel.success(channel, msg, WIRED, start, event=event, external_id=message_id)

    @classmethod
    def send_facebook_message(cls, channel, msg, text, attachment_url, attachment_type):
        from temba.msgs.models import WIRED
        from temba.contacts.models import Contact, ContactURN, URN

        # build our payload
        payload = dict()

        # this is a ref facebook id, temporary just for this message
        if URN.is_path_fb_ref(msg.urn_path):
            payload['recipient'] = dict(user_ref=URN.fb_ref_from_path(msg.urn_path))
        else:
            payload['recipient'] = dict(id=msg.urn_path)

        message = dict(text=text)

        if attachment_url and attachment_type:
            message['attachment'] = dict(type=attachment_type, payload=dict(url=attachment_url))

        payload['message'] = message
        payload = json.dumps(payload)

        url = "https://graph.facebook.com/v2.5/me/messages"
        params = dict(access_token=channel.config[Channel.CONFIG_AUTH_TOKEN])
        headers = {'Content-Type': 'application/json'}
        start = time.time()

        event = HttpEvent('POST', url, payload)

        try:
            response = requests.post(url, payload, params=params, headers=headers, timeout=15)
            event.status_code = response.status_code
            event.response_body = response.text
        except Exception as e:
            raise SendException(six.text_type(e), event=event, start=start)

        if response.status_code != 200:
            raise SendException("Got non-200 response [%d] from Facebook" % response.status_code,
                                event=event, start=start)

        # grab our external id out, Facebook response is in format:
        # "{"recipient_id":"997011467086879","message_id":"mid.1459532331848:2534ddacc3993a4b78"}"
        external_id = None
        try:
            external_id = response.json()['message_id']
        except Exception as e:  # pragma: no cover
            # if we can't pull out our message id, that's ok, we still sent
            pass

        # if we sent Facebook a user_ref, look up the real Facebook id for this contact, should be in 'recipient_id'
        if URN.is_path_fb_ref(msg.urn_path):
            contact_obj = Contact.objects.get(id=msg.contact)
            org_obj = Org.objects.get(id=channel.org)
            channel_obj = Channel.objects.get(id=channel.id)

            try:
                real_fb_id = response.json()['recipient_id']

                # associate this contact with our real FB id
                ContactURN.get_or_create(org_obj, contact_obj, URN.from_facebook(real_fb_id), channel=channel_obj)

                # save our ref_id as an external URN on this contact
                ContactURN.get_or_create(org_obj, contact_obj, URN.from_external(URN.fb_ref_from_path(msg.urn_path)))

                # finally, disassociate our temp ref URN with this contact
                ContactURN.objects.filter(id=msg.contact_urn).update(contact=None)

            except Exception as e:   # pragma: no cover
                # if we can't pull out the recipient id, that's ok, msg was sent
                pass

        Channel.success(channel, msg, WIRED, start, event=event, external_id=external_id)

    @classmethod
    def send_line_message(cls, channel, msg, text, attachment_url, attachment_type):
        from temba.msgs.models import WIRED

        channel_access_token = channel.config.get(Channel.CONFIG_AUTH_TOKEN)

        data = json.dumps({'to': msg.urn_path, 'messages': [{'type': 'text', 'text': text}]})

        start = time.time()
        headers = {'Content-Type': 'application/json', 'Authorization': 'Bearer %s' % channel_access_token}
        headers.update(TEMBA_HEADERS)
        send_url = 'https://api.line.me/v2/bot/message/push'

        event = HttpEvent('POST', send_url, data)

        try:
            response = requests.post(send_url, data=data, headers=headers)
            response.json()

            event.status_code = response.status_code
            event.response_body = response.text
        except Exception as e:
            raise SendException(six.text_type(e), event=event, start=start)

        if response.status_code not in [200, 201, 202]:  # pragma: needs cover
            raise SendException("Got non-200 response [%d] from Line" % response.status_code,
                                event=event, start=start)

        Channel.success(channel, msg, WIRED, start, event=event)

    @classmethod
    def send_mblox_message(cls, channel, msg, text, attachment_url, attachment_type):
        from temba.msgs.models import WIRED

        # build our payload
        payload = dict()
        payload['from'] = channel.address.lstrip('+')
        payload['to'] = [msg.urn_path.lstrip('+')]
        payload['body'] = text
        payload['delivery_report'] = 'per_recipient'

        request_body = json.dumps(payload)

        url = 'https://api.mblox.com/xms/v1/%s/batches' % channel.config[Channel.CONFIG_USERNAME]
        headers = {'Content-Type': 'application/json',
                   'Authorization': 'Bearer %s' % channel.config[Channel.CONFIG_PASSWORD]}

        start = time.time()

        event = HttpEvent('POST', url, request_body)

        try:
            response = requests.post(url, request_body, headers=headers, timeout=15)
            event.status_code = response.status_code
            event.response_body = response.text
        except Exception as e:  # pragma: no cover
            raise SendException(six.text_type(e), event=event, start=start)

        if response.status_code != 200 and response.status_code != 201 and response.status_code != 202:
            raise SendException("Got non-200 response [%d] from MBlox" % response.status_code,
                                event=event, start=start)

        # response in format:
        # {
        #  "id": "Oyi75urq5_yB",
        #  "to": [ "593997290044" ],
        #  "from": "18444651185",
        #  "canceled": false,
        #  "body": "Hello world.",
        #  "type": "mt_text",
        #  "created_at": "2016-03-30T17:55:03.683Z",
        #  "modified_at": "2016-03-30T17:55:03.683Z",
        #  "delivery_report": "none",
        #  "expire_at": "2016-04-02T17:55:03.683Z"
        # }

        external_id = None
        try:
            response_json = response.json()
            external_id = response_json['id']
        except:  # pragma: no cover
            raise SendException("Unable to parse response body from MBlox",
                                event=event, start=start)

        Channel.success(channel, msg, WIRED, start, event=event, external_id=external_id)

    @classmethod
    def send_kannel_message(cls, channel, msg, text, attachment_url, attachment_type):
        from temba.msgs.models import WIRED

        # build our callback dlr url, kannel will call this when our message is sent or delivered
        dlr_url = 'https://%s%s?id=%d&status=%%d' % (settings.HOSTNAME, reverse('handlers.kannel_handler', args=['status', channel.uuid]), msg.id)
        dlr_mask = 31

        # build our payload
        payload = dict()
        payload['from'] = channel.address
        payload['username'] = channel.config[Channel.CONFIG_USERNAME]
        payload['password'] = channel.config[Channel.CONFIG_PASSWORD]
        payload['text'] = text
        payload['to'] = msg.urn_path
        payload['dlr-url'] = dlr_url
        payload['dlr-mask'] = dlr_mask

        # should our to actually be in national format?
        use_national = channel.config.get(Channel.CONFIG_USE_NATIONAL, False)
        if use_national:
            # parse and remap our 'to' address
            parsed = phonenumbers.parse(msg.urn_path)
            payload['to'] = str(parsed.national_number)

        # figure out if we should send encoding or do any of our own substitution
        desired_encoding = channel.config.get(Channel.CONFIG_ENCODING, Channel.ENCODING_DEFAULT)

        # they want unicode, they get unicode!
        if desired_encoding == Channel.ENCODING_UNICODE:
            payload['coding'] = '2'
            payload['charset'] = 'utf8'

        # otherwise, if this is smart encoding, try to derive it
        elif desired_encoding == Channel.ENCODING_SMART:
            # if this is smart encoding, figure out what encoding we will use
            encoding, text = Channel.determine_encoding(text, replace=True)
            payload['text'] = text

            if encoding == Encoding.UNICODE:
                payload['coding'] = '2'
                payload['charset'] = 'utf8'

        log_payload = payload.copy()
        log_payload['password'] = 'x' * len(log_payload['password'])

        url = channel.config[Channel.CONFIG_SEND_URL]
        log_url = url
        if log_url.find("?") >= 0:  # pragma: no cover
            log_url += "&" + urlencode(log_payload)
        else:
            log_url += "?" + urlencode(log_payload)

        event = HttpEvent('GET', log_url)
        start = time.time()

        try:
            if channel.config.get(Channel.CONFIG_VERIFY_SSL, True):
                response = requests.get(url, verify=True, params=payload, timeout=15)
            else:
                response = requests.get(url, verify=False, params=payload, timeout=15)

            event.status_code = response.status_code
            event.response_body = response.text
        except Exception as e:
            raise SendException(six.text_type(e), event=event, start=start)

        if response.status_code != 200 and response.status_code != 201 and response.status_code != 202:
            raise SendException("Got non-200 response [%d] from Kannel" % response.status_code,
                                event=event, start=start)

        Channel.success(channel, msg, WIRED, start, event=event)

    @classmethod
    def send_shaqodoon_message(cls, channel, msg, text, attachment_url, attachment_type):
        from temba.msgs.models import WIRED

        # requests are signed with a key built as follows:
        # signing_key = md5(username|password|from|to|msg|key|current_date)
        # where current_date is in the format: d/m/y H
        payload = {'from': channel.address.lstrip('+'), 'to': msg.urn_path.lstrip('+'),
                   'username': channel.config[Channel.CONFIG_USERNAME], 'password': channel.config[Channel.CONFIG_PASSWORD],
                   'msg': text}

        # build our send URL
        url = channel.config[Channel.CONFIG_SEND_URL] + "?" + urlencode(payload)
        start = time.time()

        event = HttpEvent('GET', url)

        try:
            # these guys use a self signed certificate
            response = requests.get(url, headers=TEMBA_HEADERS, timeout=15, verify=False)
            event.status_code = response.status_code
            event.response_body = response.text

        except Exception as e:
            raise SendException(six.text_type(e), event=event, start=start)

        if response.status_code != 200 and response.status_code != 201 and response.status_code != 202:
            raise SendException("Got non-200 response [%d] from API" % response.status_code,
                                event=event, start=start)

        Channel.success(channel, msg, WIRED, start, event=event)

    @classmethod
    def send_dummy_message(cls, channel, msg, text, attachment_url, attachment_type):  # pragma: no cover
        from temba.msgs.models import WIRED

        delay = channel.config.get('delay', 1000)
        start = time.time()

        # sleep that amount
        time.sleep(delay / float(1000))

        event = HttpEvent('GET', 'http://fake')

        # record the message as sent
        Channel.success(channel, msg, WIRED, start, event=event)

    @classmethod
    def send_external_message(cls, channel, msg, text, attachment_url, attachment_type):
        from temba.msgs.models import WIRED

        payload = {
            'id': str(msg.id),
            'text': text,
            'to': msg.urn_path,
            'to_no_plus': msg.urn_path.lstrip('+'),
            'from': channel.address,
            'from_no_plus': channel.address.lstrip('+'),
            'channel': str(channel.id)
        }

        # build our send URL
        url = Channel.build_send_url(channel.config[Channel.CONFIG_SEND_URL], payload)
        start = time.time()

        method = channel.config.get(Channel.CONFIG_SEND_METHOD, 'POST')

        headers = TEMBA_HEADERS.copy()
        event = HttpEvent(method, url)

        if method in ('POST', 'PUT'):
            body = channel.config.get(Channel.CONFIG_SEND_BODY, Channel.CONFIG_DEFAULT_SEND_BODY)
            body = Channel.build_send_url(body, payload)
            headers['Content-Type'] = 'application/x-www-form-urlencoded'
            event.request_body = body

        try:
            if method == 'POST':
                response = requests.post(url, data=body, headers=headers, timeout=5)
            elif method == 'PUT':
                response = requests.put(url, data=body, headers=headers, timeout=5)
            else:
                response = requests.get(url, headers=headers, timeout=5)

            event.status_code = response.status_code
            event.response_body = response.text

        except Exception as e:
            raise SendException(six.text_type(e), event=event, start=start)

        if response.status_code != 200 and response.status_code != 201 and response.status_code != 202:
            raise SendException("Got non-200 response [%d] from API" % response.status_code,
                                event=event, start=start)

        Channel.success(channel, msg, WIRED, start, event=event)

    @classmethod
    def send_chikka_message(cls, channel, msg, text, attachment_url, attachment_type):
        from temba.msgs.models import Msg, WIRED

        payload = {
            'message_type': 'SEND',
            'mobile_number': msg.urn_path.lstrip('+'),
            'shortcode': channel.address,
            'message_id': msg.id,
            'message': text,
            'request_cost': 'FREE',
            'client_id': channel.config[Channel.CONFIG_USERNAME],
            'secret_key': channel.config[Channel.CONFIG_PASSWORD]
        }

        # if this is a response to a user SMS, then we need to set this as a reply
        # response ids are only valid for up to 24 hours
        response_window = timedelta(hours=24)
        if msg.response_to_id and msg.created_on > timezone.now() - response_window:
            response_to = Msg.objects.filter(id=msg.response_to_id).first()
            if response_to:
                payload['message_type'] = 'REPLY'
                payload['request_id'] = response_to.external_id

        # build our send URL
        url = 'https://post.chikka.com/smsapi/request'
        start = time.time()

        log_payload = payload.copy()
        log_payload['secret_key'] = 'x' * len(log_payload['secret_key'])

        event = HttpEvent('POST', url, log_payload)
        events = [event]

        try:
            response = requests.post(url, data=payload, headers=TEMBA_HEADERS, timeout=5)
            event.status_code = response.status_code
            event.response_body = response.text
        except Exception as e:
            raise SendException(six.text_type(e), event=event, start=start)

        # if they reject our request_id, send it as a normal send
        if response.status_code == 400 and 'request_id' in payload:
            error = response.json()
            if error.get('message', None) == 'BAD REQUEST' and error.get('description', None) == 'Invalid/Used Request ID':
                try:

                    # operate on a copy so we can still inspect our original call
                    payload = payload.copy()
                    del payload['request_id']
                    payload['message_type'] = 'SEND'

                    event = HttpEvent('POST', url, payload)
                    events.append(event)

                    response = requests.post(url, data=payload, headers=TEMBA_HEADERS, timeout=5)
                    event.status_code = response.status_code
                    event.response_body = response.text

                    log_payload = payload.copy()
                    log_payload['secret_key'] = 'x' * len(log_payload['secret_key'])

                except Exception as e:
                    raise SendException(six.text_type(e), events=events, start=start)

        if response.status_code != 200 and response.status_code != 201 and response.status_code != 202:
            raise SendException("Got non-200 response [%d] from API" % response.status_code,
                                events=events, start=start)

        Channel.success(channel, msg, WIRED, start, events=events)

    @classmethod
    def send_high_connection_message(cls, channel, msg, text, attachment_url, attachment_type):
        from temba.msgs.models import WIRED

        payload = {
            'accountid': channel.config[Channel.CONFIG_USERNAME],
            'password': channel.config[Channel.CONFIG_PASSWORD],
            'text': text,
            'to': msg.urn_path,
            'ret_id': msg.id,
            'datacoding': 8,
            'userdata': 'textit',
            'ret_url': 'https://%s%s' % (settings.HOSTNAME, reverse('handlers.hcnx_handler', args=['status', channel.uuid])),
            'ret_mo_url': 'https://%s%s' % (settings.HOSTNAME, reverse('handlers.hcnx_handler', args=['receive', channel.uuid]))
        }

        # build our send URL
        url = 'https://highpushfastapi-v2.hcnx.eu/api' + '?' + urlencode(payload)
        log_payload = urlencode(payload)
        start = time.time()

        event = HttpEvent('GET', url, log_payload)

        try:
            response = requests.get(url, headers=TEMBA_HEADERS, timeout=30)
            event.status_code = response.status_code
            event.response_body = response.text
        except Exception as e:
            raise SendException(six.text_type(e), event=event, start=start)

        if response.status_code != 200 and response.status_code != 201 and response.status_code != 202:
            raise SendException("Got non-200 response [%d] from API" % response.status_code,
                                event=event, start=start)

        Channel.success(channel, msg, WIRED, start, event=event)

    @classmethod
    def send_blackmyna_message(cls, channel, msg, text, attachment_url, attachment_type):
        from temba.msgs.models import WIRED

        payload = {
            'address': msg.urn_path,
            'senderaddress': channel.address,
            'message': text,
        }

        url = 'http://api.blackmyna.com/2/smsmessaging/outbound'
        external_id = None
        start = time.time()

        event = HttpEvent('POST', url, payload)

        try:
            response = requests.post(url, data=payload, headers=TEMBA_HEADERS, timeout=30,
                                     auth=(channel.config[Channel.CONFIG_USERNAME], channel.config[Channel.CONFIG_PASSWORD]))
            # parse our response, should be JSON that looks something like:
            # [{
            #   "recipient" : recipient_number_1,
            #   "id" : Unique_identifier (universally unique identifier UUID)
            # }]
            event.status_code = response.status_code
            event.response_body = response.text

            response_json = response.json()

            # we only care about the first piece
            if response_json and len(response_json) > 0:
                external_id = response_json[0].get('id', None)

        except Exception as e:
            raise SendException(six.text_type(e), event=event, start=start)

        if response.status_code != 200 and response.status_code != 201 and response.status_code != 202:  # pragma: needs cover
            raise SendException("Got non-200 response [%d] from API" % response.status_code,
                                event=event, start=start)

        Channel.success(channel, msg, WIRED, start, event=event, external_id=external_id)

    @classmethod
    def send_start_message(cls, channel, msg, text, attachment_url, attachment_type):
        from temba.msgs.models import WIRED

        url = 'http://bulk.startmobile.com.ua/clients.php'
        post_body = u"""
          <message>
            <service id="single" source=$$FROM$$ validity=$$VALIDITY$$/>
            <to>$$TO$$</to>
            <body content-type="plain/text" encoding="plain">$$BODY$$</body>
          </message>
        """
        post_body = post_body.replace("$$FROM$$", quoteattr(channel.address))

        # tell Start to attempt to deliver this message for up to 12 hours
        post_body = post_body.replace("$$VALIDITY$$", quoteattr("+12 hours"))
        post_body = post_body.replace("$$TO$$", escape(msg.urn_path))
<<<<<<< HEAD
        post_body = post_body.replace("$$BODY$$", escape(msg.text))
        event = HttpEvent('POST', url, post_body)
=======
        post_body = post_body.replace("$$BODY$$", escape(text))
        post_body = post_body.encode('utf8')
>>>>>>> 088d718a

        post_body = post_body.encode('utf8')

        start = time.time()
        try:
            headers = {'Content-Type': 'application/xml; charset=utf8'}
            headers.update(TEMBA_HEADERS)

            response = requests.post(url,
                                     data=post_body,
                                     headers=headers,
                                     auth=(channel.config[Channel.CONFIG_USERNAME], channel.config[Channel.CONFIG_PASSWORD]),
                                     timeout=30)

            event.status_code = response.status_code
            event.response_body = response.text

        except Exception as e:
            raise SendException(six.text_type(e), event=event, start=start)

        if (response.status_code != 200 and response.status_code != 201) or response.text.find("error") >= 0:
            raise SendException("Error Sending Message", event=event, start=start)

        # parse out our id, this is XML but we only care about the id
        external_id = None
        start_idx = response.text.find("<id>")
        end_idx = response.text.find("</id>")
        if end_idx > start_idx > 0:
            external_id = response.text[start_idx + 4:end_idx]

        Channel.success(channel, msg, WIRED, start, event=event, external_id=external_id)

    @classmethod
    def send_smscentral_message(cls, channel, msg, text, attachment_url, attachment_type):
        from temba.msgs.models import WIRED

        # strip a leading +
        mobile = msg.urn_path[1:] if msg.urn_path.startswith('+') else msg.urn_path

        payload = {
            'user': channel.config[Channel.CONFIG_USERNAME], 'pass': channel.config[Channel.CONFIG_PASSWORD], 'mobile': mobile, 'content': text,
        }

        url = 'http://smail.smscentral.com.np/bp/ApiSms.php'
        log_payload = urlencode(payload)

        event = HttpEvent('POST', url, log_payload)

        start = time.time()

        try:
            response = requests.post(url, data=payload, headers=TEMBA_HEADERS, timeout=30)
            event.status_code = response.status_code
            event.response_body = response.text

        except Exception as e:
            raise SendException(six.text_type(e), event=event, start=start)

        if response.status_code != 200 and response.status_code != 201 and response.status_code != 202:
            raise SendException("Got non-200 response [%d] from API" % response.status_code,
                                event=event, start=start)

        Channel.success(channel, msg, WIRED, start, event=event)

    @classmethod
    def send_vumi_message(cls, channel, msg, text, attachment_url, attachment_type):
        from temba.msgs.models import WIRED
        from temba.contacts.models import Contact

        is_ussd = channel.channel_type in Channel.USSD_CHANNELS
        channel.config['transport_name'] = 'ussd_transport' if is_ussd else 'mtech_ng_smpp_transport'

        payload = dict(message_id=msg.id,
                       in_reply_to=None,
                       session_event="resume" if is_ussd else None,
                       to_addr=msg.urn_path,
                       from_addr=channel.address,
                       content=text,
                       transport_name=channel.config['transport_name'],
                       transport_type='ussd' if is_ussd else 'sms',
                       transport_metadata={},
                       helper_metadata={})

        payload = json.dumps(payload)

        headers = dict(TEMBA_HEADERS)
        headers['content-type'] = 'application/json'

        api_url_base = channel.config.get('api_url', cls.VUMI_GO_API_URL)

        url = "%s/%s/messages.json" % (api_url_base, channel.config['conversation_key'])

        event = HttpEvent('PUT', url, json.dumps(payload))

        start = time.time()

        validator = URLValidator()
        validator(url)

        try:
            response = requests.put(url,
                                    data=payload,
                                    headers=headers,
                                    timeout=30,
                                    auth=(channel.config['account_key'], channel.config['access_token']))

            event.status_code = response.status_code
            event.response_body = response.text

        except Exception as e:
            raise SendException(six.text_type(e), event=event, start=start)

        if response.status_code not in (200, 201):
            # this is a fatal failure, don't retry
            fatal = response.status_code == 400

            # if this is fatal due to the user opting out, stop them
            if response.text and response.text.find('has opted out') >= 0:
                contact = Contact.objects.get(id=msg.contact)
                contact.stop(contact.modified_by)
                fatal = True

            raise SendException("Got non-200 response [%d] from API" % response.status_code,
                                event=event, fatal=fatal, start=start)

        # parse our response
        body = response.json()
        external_id = body.get('message_id', '')

        Channel.success(channel, msg, WIRED, start, event=event, external_id=external_id)

    @classmethod
    def send_globe_message(cls, channel, msg, text, attachment_url, attachment_type):
        from temba.msgs.models import WIRED

        payload = {
            'address': msg.urn_path.lstrip('+'),
            'message': text,
            'passphrase': channel.config['passphrase'],
            'app_id': channel.config['app_id'],
            'app_secret': channel.config['app_secret']
        }
        headers = dict(TEMBA_HEADERS)

        url = 'https://devapi.globelabs.com.ph/smsmessaging/v1/outbound/%s/requests' % channel.address

        event = HttpEvent('POST', url, json.dumps(payload))

        start = time.time()

        try:
            response = requests.post(url,
                                     data=payload,
                                     headers=headers,
                                     timeout=5)
            event.status_code = response.status_code
            event.response_body = response.text

        except Exception as e:
            raise SendException(six.text_type(e), event=event, start=start)

        if response.status_code != 200 and response.status_code != 201:
            raise SendException("Got non-200 response [%d] from API" % response.status_code,
                                event=event, start=start)

        # parse our response
        response.json()

        Channel.success(channel, msg, WIRED, start, event=event)

    @classmethod
    def send_nexmo_message(cls, channel, msg, text, attachment_url, attachment_type):
        from temba.msgs.models import SENT
        from temba.orgs.models import NEXMO_KEY, NEXMO_SECRET, NEXMO_APP_ID, NEXMO_APP_PRIVATE_KEY

        client = NexmoClient(channel.org_config[NEXMO_KEY], channel.org_config[NEXMO_SECRET],
                             channel.org_config[NEXMO_APP_ID], channel.org_config[NEXMO_APP_PRIVATE_KEY])
        start = time.time()

        event = None
        attempts = 0
        while not event:
            try:
                (message_id, event) = client.send_message_via_nexmo(channel.address, msg.urn_path, text)
            except SendException as e:
                match = regex.match(r'.*Throughput Rate Exceeded - please wait \[ (\d+) \] and retry.*', e.events[0].response_body)

                # this is a throughput failure, attempt to wait up to three times
                if match and attempts < 3:
                    sleep(float(match.group(1)) / 1000)
                    attempts += 1
                else:
                    raise e

        Channel.success(channel, msg, SENT, start, event=event, external_id=message_id)

    @classmethod
    def send_yo_message(cls, channel, msg, text, attachment_url, attachment_type):
        from temba.msgs.models import SENT
        from temba.contacts.models import Contact

        # build our message dict
        params = dict(origin=channel.address.lstrip('+'),
                      sms_content=text,
                      destinations=msg.urn_path.lstrip('+'),
                      ybsacctno=channel.config['username'],
                      password=channel.config['password'])
        log_params = params.copy()
        log_params['password'] = 'x' * len(log_params['password'])

        start = time.time()
        failed = False
        fatal = False
        events = []

        for send_url in [Channel.YO_API_URL_1, Channel.YO_API_URL_2, Channel.YO_API_URL_3]:
            url = send_url + '?' + urlencode(params)
            log_url = send_url + '?' + urlencode(log_params)

            event = HttpEvent('GET', log_url)
            events.append(event)

            failed = False
            try:
                response = requests.get(url, headers=TEMBA_HEADERS, timeout=5)
                event.status_code = response.status_code
                event.response_body = response.text

                response_qs = urlparse.parse_qs(response.text)
            except Exception:
                failed = True

            if not failed and response.status_code != 200 and response.status_code != 201:
                failed = True

            # if it wasn't successfully delivered, throw
            if not failed and response_qs.get('ybs_autocreate_status', [''])[0] != 'OK':
                failed = True

            # check if we failed permanently (they blocked us)
            if failed and response_qs.get('ybs_autocreate_message', [''])[0].find('BLACKLISTED') >= 0:
                contact = Contact.objects.get(id=msg.contact)
                contact.stop(contact.modified_by)
                fatal = True
                break

            # if we sent the message, then move on
            if not failed:
                break

        if failed:
            raise SendException("Received error from Yo! API",
                                events=events, fatal=fatal, start=start)

        Channel.success(channel, msg, SENT, start, events=events)

    @classmethod
    def send_infobip_message(cls, channel, msg, text, attachment_url, attachment_type):
        from temba.msgs.models import SENT

        API_URL = 'http://api.infobip.com/api/v3/sendsms/json'
        BACKUP_API_URL = 'http://api2.infobip.com/api/v3/sendsms/json'

        url = API_URL

        # build our message dict
        message = dict(sender=channel.address.lstrip('+'),
                       text=text,
                       recipients=[dict(gsm=msg.urn_path.lstrip('+'))])

        # infobip requires that long messages have a different type
        if len(text) > 160:  # pragma: no cover
            message['type'] = 'longSMS'

        payload = {'authentication': dict(username=channel.config['username'], password=channel.config['password']),
                   'messages': [message]}
        payload_json = json.dumps(payload)

        headers = {'Content-Type': 'application/json', 'Accept': 'application/json'}
        headers.update(TEMBA_HEADERS)

        event = HttpEvent('POST', url, payload_json)
        events = [event]
        start = time.time()

        try:
            response = requests.post(url, data=payload_json, headers=headers, timeout=5)
            event.status_code = response.status_code
            event.response_body = response.text
        except Exception:  # pragma: no cover
            try:
                # we failed to connect, try our backup URL
                url = BACKUP_API_URL
                event = HttpEvent('POST', url, payload_json)
                events.append(event)
                response = requests.post(url, data=payload_json, headers=headers, timeout=5)
                event.status_code = response.status_code
                event.response_body = response.text
            except Exception as e:
                payload['authentication']['password'] = 'x' * len(payload['authentication']['password'])
                raise SendException(u"Unable to send message: %s" % six.text_type(e),
                                    events=events, start=start)

        if response.status_code != 200 and response.status_code != 201:
            payload['authentication']['password'] = 'x' * len(payload['authentication']['password'])
            raise SendException("Received non 200 status: %d" % response.status_code,
                                events=events, start=start)

        response_json = response.json()
        messages = response_json['results']

        # if it wasn't successfully delivered, throw
        if int(messages[0]['status']) != 0:  # pragma: no cover
            raise SendException("Received non-zero status code [%s]" % messages[0]['status'],
                                events=events, start=start)

        external_id = messages[0]['messageid']
        Channel.success(channel, msg, SENT, start, events=events, external_id=external_id)

    @classmethod
    def send_hub9_or_dartmedia_message(cls, channel, msg, text, attachment_url, attachment_type):
        from temba.msgs.models import SENT

        # http://175.103.48.29:28078/testing/smsmt.php?
        #   userid=xxx
        #   &password=xxxx
        #   &original=6282881134567
        #   &sendto=628159152565
        #   &messagetype=0
        #   &messageid=1897869768
        #   &message=Test+Normal+Single+Message&dcs=0
        #   &udhl=0&charset=utf-8
        #
        if channel.channel_type == Channel.TYPE_HUB9:
            url = HUB9_ENDPOINT
        elif channel.channel_type == Channel.TYPE_DARTMEDIA:
            url = DART_MEDIA_ENDPOINT

        payload = dict(userid=channel.config['username'], password=channel.config['password'],
                       original=channel.address.lstrip('+'), sendto=msg.urn_path.lstrip('+'),
                       messageid=msg.id, message=text, dcs=0, udhl=0)

        # build up our querystring and send it as a get
        send_url = "%s?%s" % (url, urlencode(payload))
        payload['password'] = 'x' * len(payload['password'])
        masked_url = "%s?%s" % (url, urlencode(payload))

        event = HttpEvent('GET', masked_url)

        start = time.time()

        try:
            response = requests.get(send_url, headers=TEMBA_HEADERS, timeout=15)
            event.status_code = response.status_code
            event.response_body = response.text
            if not response:  # pragma: no cover
                raise SendException("Unable to send message",
                                    event=event, start=start)

            if response.status_code != 200 and response.status_code != 201:
                raise SendException("Received non 200 status: %d" % response.status_code,
                                    event=event, start=start)

            # if it wasn't successfully delivered, throw
            if response.text != "000":  # pragma: no cover
                error = "Unknown error"
                if response.text == "001":
                    error = "Error 001: Authentication Error"
                elif response.text == "101":
                    error = "Error 101: Account expired or invalid parameters"

                raise SendException(error, event=event, start=start)

            Channel.success(channel, msg, SENT, start, event=event)

        except SendException as e:
            raise e
        except Exception as e:  # pragma: no cover
            reason = "Unknown error"
            try:
                if e.message and e.message.reason:
                    reason = e.message.reason
            except Exception:
                pass
            raise SendException(u"Unable to send message: %s" % six.text_type(reason)[:64],
                                event=event, start=start)

    @classmethod
    def send_zenvia_message(cls, channel, msg, text, attachment_url, attachment_type):
        from temba.msgs.models import WIRED

        # Zenvia accepts messages via a GET
        # http://www.zenvia360.com.br/GatewayIntegration/msgSms.do?dispatch=send&account=temba&
        # code=abc123&to=5511996458779&msg=my message content&id=123&callbackOption=1
        payload = dict(dispatch='send',
                       account=channel.config['account'],
                       code=channel.config['code'],
                       msg=text,
                       to=msg.urn_path,
                       id=msg.id,
                       callbackOption=1)

        zenvia_url = "http://www.zenvia360.com.br/GatewayIntegration/msgSms.do"
        headers = {'Content-Type': "text/html", 'Accept-Charset': 'ISO-8859-1'}
        headers.update(TEMBA_HEADERS)

        event = HttpEvent('POST', zenvia_url, urlencode(payload))

        start = time.time()

        try:
            response = requests.get(zenvia_url, params=payload, headers=headers, timeout=5)
            event.status_code = response.status_code
            event.response_body = response.text

        except Exception as e:
            raise SendException(u"Unable to send message: %s" % six.text_type(e),
                                event=event, start=start)

        if response.status_code != 200 and response.status_code != 201:
            raise SendException("Got non-200 response from API: %d" % response.status_code,
                                event=event, start=start)

        response_code = int(response.text[:3])

        if response_code != 0:
            raise Exception("Got non-zero response from Zenvia: %s" % response.text)

        Channel.success(channel, msg, WIRED, start, event=event)

    @classmethod
    def send_africas_talking_message(cls, channel, msg, text, attachment_url, attachment_type):
        from temba.msgs.models import SENT

        payload = dict(username=channel.config['username'],
                       to=msg.urn_path,
                       message=text)

        # if this isn't a shared shortcode, send the from address
        if not channel.config.get('is_shared', False):
            payload['from'] = channel.address

        headers = dict(Accept='application/json', apikey=channel.config['api_key'])
        headers.update(TEMBA_HEADERS)

        api_url = "https://api.africastalking.com/version1/messaging"

        event = HttpEvent('POST', api_url, urlencode(payload))

        start = time.time()

        try:
            response = requests.post(api_url,
                                     data=payload, headers=headers, timeout=5)
            event.status_code = response.status_code
            event.response_body = response.text
        except Exception as e:
            raise SendException(u"Unable to send message: %s" % six.text_type(e),
                                event=event, start=start)

        if response.status_code != 200 and response.status_code != 201:
            raise SendException("Got non-200 response from API: %d" % response.status_code,
                                event=event, start=start)

        response_data = response.json()

        # grab the status out of our response
        status = response_data['SMSMessageData']['Recipients'][0]['status']
        if status != 'Success':
            raise SendException("Got non success status from API: %s" % status,
                                event=event, start=start)

        # set our external id so we know when it is actually sent, this is missing in cases where
        # it wasn't sent, in which case we'll become an errored message
        external_id = response_data['SMSMessageData']['Recipients'][0]['messageId']

        Channel.success(channel, msg, SENT, start, event=event, external_id=external_id)

    @classmethod
    def send_twilio_message(cls, channel, msg, text, attachment_url, attachment_type):
        from temba.msgs.models import WIRED
        from temba.orgs.models import ACCOUNT_SID, ACCOUNT_TOKEN
        from temba.utils.twilio import TembaTwilioRestClient

        callback_url = Channel.build_twilio_callback_url(msg.id)

        start = time.time()

<<<<<<< HEAD
        if channel.channel_type == Channel.TYPE_TWIML:  # pragma: no cover
            config = channel.config
            client = TembaTwilioRestClient(config.get(ACCOUNT_SID), config.get(ACCOUNT_TOKEN),
                                           base=config.get(Channel.CONFIG_SEND_URL))
        else:
            client = TembaTwilioRestClient(channel.org_config[ACCOUNT_SID], channel.org_config[ACCOUNT_TOKEN])
=======
        media_url = []
        if attachment_url and channel.country in ['CA', 'US']:
            media_url.append(attachment_url)

        try:
            if channel.channel_type == Channel.TYPE_TWIML:  # pragma: no cover
                config = channel.config
                client = TwilioRestClient(config.get(ACCOUNT_SID), config.get(ACCOUNT_TOKEN), base=config.get(Channel.CONFIG_SEND_URL))
            else:
                client = TwilioRestClient(channel.org_config[ACCOUNT_SID], channel.org_config[ACCOUNT_TOKEN])
>>>>>>> 088d718a

        try:
            if channel.channel_type == Channel.TYPE_TWILIO_MESSAGING_SERVICE:
                messaging_service_sid = channel.config['messaging_service_sid']
                client.messages.create(to=msg.urn_path,
                                       messaging_service_sid=messaging_service_sid,
                                       body=text,
                                       media_url=media_url,
                                       status_callback=callback_url)
            else:
                client.messages.create(to=msg.urn_path,
                                       from_=channel.address,
                                       body=text,
                                       media_url=media_url,
                                       status_callback=callback_url)

            Channel.success(channel, msg, WIRED, start, events=client.messages.events)

        except TwilioRestException as e:
            fatal = False

            # user has blacklisted us, stop the contact
            if e.code == 21610:
                from temba.contacts.models import Contact
                fatal = True
                contact = Contact.objects.get(id=msg.contact)
                contact.stop(contact.modified_by)

            raise SendException(e.msg, events=client.messages.events, fatal=fatal)

        except Exception as e:
            raise SendException(six.text_type(e), events=client.messages.events)

    @classmethod
    def send_telegram_message(cls, channel, msg, text, attachment_url, attachment_type):
        from temba.msgs.models import WIRED

        auth_token = channel.config[Channel.CONFIG_AUTH_TOKEN]
        send_url = 'https://api.telegram.org/bot%s/sendMessage' % auth_token
        post_body = dict(chat_id=msg.urn_path, text=text)

<<<<<<< HEAD
        event = HttpEvent('POST', send_url, urlencode(post_body))

        start = time.time()

=======
        if attachment_url and attachment_type:
            if attachment_type == 'image':
                send_url = 'https://api.telegram.org/bot%s/sendPhoto' % auth_token
                post_body['photo'] = attachment_url
                post_body['caption'] = text
                del post_body['text']
            elif attachment_type == 'video':
                send_url = 'https://api.telegram.org/bot%s/sendVideo' % auth_token
                post_body['video'] = attachment_url
                post_body['caption'] = text
                del post_body['text']
            elif attachment_type == 'audio':
                send_url = 'https://api.telegram.org/bot%s/sendAudio' % auth_token
                post_body['audio'] = attachment_url
                post_body['caption'] = text
                del post_body['text']

        external_id = None
>>>>>>> 088d718a
        try:
            response = requests.post(send_url, post_body)
            event.status_code = response.status_code
            event.response_body = response.text

            external_id = response.json()['result']['message_id']
        except Exception as e:
            raise SendException(str(e), event=event, start=start)

        Channel.success(channel, msg, WIRED, start, event=event, external_id=external_id)

    @classmethod
    def send_twitter_message(cls, channel, msg, text, attachment_url, attachment_type):
        from temba.msgs.models import WIRED
        from temba.contacts.models import Contact

        consumer_key = settings.TWITTER_API_KEY
        consumer_secret = settings.TWITTER_API_SECRET
        oauth_token = channel.config['oauth_token']
        oauth_token_secret = channel.config['oauth_token_secret']

        twitter = TembaTwython(consumer_key, consumer_secret, oauth_token, oauth_token_secret)

        start = time.time()

        try:
            # TODO: Wrap in such a way that we can get full request/response details
            dm = twitter.send_direct_message(screen_name=msg.urn_path, text=text)
        except Exception as e:
            error_code = getattr(e, 'error_code', 400)
            fatal = False

            if error_code == 404:  # handle doesn't exist
                fatal = True
            elif error_code == 403:
                for err in Channel.TWITTER_FATAL_403S:
                    if six.text_type(e).find(err) >= 0:
                        fatal = True
                        break

            # if message can never be sent, stop them contact
            if fatal:
                contact = Contact.objects.get(id=msg.contact)
                contact.stop(contact.modified_by)

            raise SendException(str(e), events=twitter.events, fatal=fatal, start=start)

        external_id = dm['id']
        Channel.success(channel, msg, WIRED, start, events=twitter.events, external_id=external_id)

    @classmethod
    def send_clickatell_message(cls, channel, msg, text, attachment_url, attachment_type):
        """
        Sends a message to Clickatell, they expect a GET in the following format:
             https://api.clickatell.com/http/sendmsg?api_id=xxx&user=xxxx&password=xxxx&to=xxxxx&text=xxxx
        """
        from temba.msgs.models import WIRED

        # determine our encoding
        encoding, text = Channel.determine_encoding(text, replace=True)

        # if this looks like unicode, ask clickatell to send as unicode
        if encoding == Encoding.UNICODE:
            unicode_switch = 1
        else:
            unicode_switch = 0

        url = 'https://api.clickatell.com/http/sendmsg'
        payload = {'api_id': channel.config[Channel.CONFIG_API_ID],
                   'user': channel.config[Channel.CONFIG_USERNAME],
                   'password': channel.config[Channel.CONFIG_PASSWORD],
                   'from': channel.address.lstrip('+'),
                   'concat': 3,
                   'callback': 7,
                   'mo': 1,
                   'unicode': unicode_switch,
                   'to': msg.urn_path.lstrip('+'),
                   'text': text}

        event = HttpEvent('GET', url + "?" + urlencode(payload))

        start = time.time()

        try:
            response = requests.get(url, params=payload, headers=TEMBA_HEADERS, timeout=5)
            event.status_code = response.status_code
            event.response_body = response.text

        except Exception as e:
            raise SendException(six.text_type(e), event=event, start=start)

        if response.status_code != 200 and response.status_code != 201 and response.status_code != 202:
            raise SendException("Got non-200 response [%d] from API" % response.status_code,
                                event=event, start=start)

        # parse out the external id for the message, comes in the format: "ID: id12312312312"
        external_id = None
        if response.text.startswith("ID: "):
            external_id = response.text[4:]

        Channel.success(channel, msg, WIRED, start, event=event, external_id=external_id)

    @classmethod
    def send_plivo_message(cls, channel, msg, text, attachment_url, attachment_type):
        import plivo
        from temba.msgs.models import WIRED

        # url used for logs and exceptions
        url = 'https://api.plivo.com/v1/Account/%s/Message/' % channel.config[Channel.CONFIG_PLIVO_AUTH_ID]

        client = plivo.RestAPI(channel.config[Channel.CONFIG_PLIVO_AUTH_ID], channel.config[Channel.CONFIG_PLIVO_AUTH_TOKEN])
        status_url = "https://" + settings.TEMBA_HOST + "%s" % reverse('handlers.plivo_handler',
                                                                       args=['status', channel.uuid])

        payload = {'src': channel.address.lstrip('+'),
                   'dst': msg.urn_path.lstrip('+'),
                   'text': text,
                   'url': status_url,
                   'method': 'POST'}

        event = HttpEvent('POST', url, json.dumps(payload))

        start = time.time()

        try:
            # TODO: Grab real request and response here
            plivo_response_status, plivo_response = client.send_message(params=payload)
            event.status_code = plivo_response_status
            event.response_body = plivo_response

        except Exception as e:  # pragma: no cover
            raise SendException(six.text_type(e), event=event, start=start)

        if plivo_response_status != 200 and plivo_response_status != 201 and plivo_response_status != 202:
            raise SendException("Got non-200 response [%d] from API" % plivo_response_status,
                                event=event, start=start)

        external_id = plivo_response['message_uuid'][0]
        Channel.success(channel, msg, WIRED, start, event=event, external_id=external_id)

    @classmethod
    def send_m3tech_message(cls, channel, msg, text, attachment_url, attachment_type):
        from temba.msgs.models import WIRED

        # determine our encoding
        encoding, text = Channel.determine_encoding(text, replace=True)

        # if this looks like unicode, ask m3tech to send as unicode
        if encoding == Encoding.UNICODE:
            sms_type = '7'
        else:
            sms_type = '0'

        url = 'https://secure.m3techservice.com/GenericServiceRestAPI/api/SendSMS'
        payload = {'AuthKey': 'm3-Tech',
                   'UserId': channel.config[Channel.CONFIG_USERNAME],
                   'Password': channel.config[Channel.CONFIG_PASSWORD],
                   'MobileNo': msg.urn_path.lstrip('+'),
                   'MsgId': msg.id,
                   'SMS': text,
                   'MsgHeader': channel.address.lstrip('+'),
                   'SMSType': sms_type,
                   'HandsetPort': '0',
                   'SMSChannel': '0',
                   'Telco': '0'}

        event = HttpEvent('GET', url + "?" + urlencode(payload))

        start = time.time()

        try:
            response = requests.get(url, params=payload, headers=TEMBA_HEADERS, timeout=5)
            event.status_code = response.status_code
            event.response_body = response.text

        except Exception as e:
            raise SendException(six.text_type(e), event=event, start=start)

        if response.status_code != 200 and response.status_code != 201 and response.status_code != 202:
            raise SendException("Got non-200 response [%d] from API" % response.status_code,
                                event=event, start=start)

        # our response is JSON and should contain a 0 as a status code:
        # [{"Response":"0"}]
        try:
            response_code = json.loads(response.text)[0]["Response"]
        except Exception as e:
            response_code = str(e)

        # <Response>0</Response>
        if response_code != "0":
            raise SendException("Received non-zero status from API: %s" % str(response_code),
                                event=event, start=start)

        Channel.success(channel, msg, WIRED, start, event=event)

    @classmethod
    def send_viber_message(cls, channel, msg, text, attachment_url, attachment_type):
        from temba.msgs.models import WIRED

        url = 'https://services.viber.com/vibersrvc/1/send_message'
        payload = {'service_id': int(channel.address),
                   'dest': msg.urn_path.lstrip('+'),
                   'seq': msg.id,
                   'type': 206,
                   'message': {
                       '#txt': text,
                       '#tracking_data': 'tracking_id:%d' % msg.id}}

        event = HttpEvent('POST', url, json.dumps(payload))

        start = time.time()

        headers = dict(Accept='application/json')
        headers.update(TEMBA_HEADERS)

        try:
            response = requests.post(url, json=payload, headers=headers, timeout=5)
            event.status_code = response.status_code
            event.response_body = response.text

            response_json = response.json()
        except Exception as e:
            raise SendException(six.text_type(e), event=event, start=start)

        if response.status_code not in [200, 201, 202]:
            raise SendException("Got non-200 response [%d] from API" % response.status_code,
                                event=event, start=start)

        # success is 0, everything else is a failure
        if response_json['status'] != 0:
            raise SendException("Got non-0 status [%d] from API" % response_json['status'],
                                event=event, fatal=True, start=start)

        external_id = response.json().get('message_token', None)
        Channel.success(channel, msg, WIRED, start, event=event, external_id=external_id)

    @classmethod
    def send_viber_public_message(cls, channel, msg, text, attachment_url, attachment_type):
        from temba.msgs.models import WIRED

        url = 'https://chatapi.viber.com/pa/send_message'
        payload = dict(auth_token=channel.config[Channel.CONFIG_AUTH_TOKEN],
                       receiver=msg.urn_path,
                       text=text,
                       type='text',
                       tracking_data=msg.id)

        event = HttpEvent('POST', url, json.dumps(payload))

        start = time.time()

        headers = dict(Accept='application/json')
        headers.update(TEMBA_HEADERS)

        try:
            response = requests.post(url, json=payload, headers=headers, timeout=5)
            event.status_code = response.status_code
            event.response_body = response.text

            response_json = response.json()
        except Exception as e:
            raise SendException(six.text_type(e), event=event, start=start)

        if response.status_code not in [200, 201, 202]:
            raise SendException("Got non-200 response [%d] from API" % response.status_code,
                                event=event, start=start)

        # success is 0, everything else is a failure
        if response_json['status'] != 0:
            raise SendException("Got non-0 status [%d] from API" % response_json['status'],
                                event=event, fatal=True, start=start)

        external_id = response.json().get('message_token', None)
        Channel.success(channel, msg, WIRED, start, event=event, external_id=external_id)

    @classmethod
    def get_pending_messages(cls, org):
        """
        We want all messages that are:
            1. Pending, ie, never queued
            2. Queued over two hours ago (something went awry and we need to re-queue)
            3. Errored and are ready for a retry
        """
        from temba.msgs.models import Msg, PENDING, QUEUED, ERRORED, OUTGOING

        now = timezone.now()
        hours_ago = now - timedelta(hours=12)

        pending = Msg.objects.filter(org=org, direction=OUTGOING)
        pending = pending.filter(Q(status=PENDING) |
                                 Q(status=QUEUED, queued_on__lte=hours_ago) |
                                 Q(status=ERRORED, next_attempt__lte=now))
        pending = pending.exclude(channel__channel_type=Channel.TYPE_ANDROID)

        # only SMS'es that have a topup and aren't the test contact
        pending = pending.exclude(topup=None).exclude(contact__is_test=True)

        # order then first by priority, then date
        pending = pending.order_by('-priority', 'created_on')
        return pending

    @classmethod
    def send_message(cls, msg):  # pragma: no cover
        from temba.msgs.models import Msg, QUEUED, WIRED, MSG_SENT_KEY
        r = get_redis_connection()

        # check whether this message was already sent somehow
        pipe = r.pipeline()
        pipe.sismember(timezone.now().strftime(MSG_SENT_KEY), str(msg.id))
        pipe.sismember((timezone.now() - timedelta(days=1)).strftime(MSG_SENT_KEY), str(msg.id))
        (sent_today, sent_yesterday) = pipe.execute()

        # get our cached channel
        channel = Channel.get_cached_channel(msg.channel)

        if sent_today or sent_yesterday:
            Msg.mark_sent(r, msg, WIRED, -1)
            print("!! [%d] prevented duplicate send" % msg.id)
            return

        # channel can be none in the case where the channel has been removed
        if not channel:
            Msg.mark_error(r, None, msg, fatal=True)
            ChannelLog.log_error(msg, _("Message no longer has a way of being sent, marking as failed."))
            return

        # populate redis in our config
        channel.config['r'] = r

        type_settings = Channel.CHANNEL_SETTINGS[channel.channel_type]

        # Check whether we need to throttle ourselves
        # This isn't an ideal implementation, in that if there is only one Channel with tons of messages
        # and a low throttle rate, we will have lots of threads waiting, but since throttling is currently
        # a rare event, this is an ok stopgap.
        max_tps = type_settings.get('max_tps', 0)
        if max_tps:
            tps_set_name = 'channel_tps_%d' % channel.id
            lock_name = '%s_lock' % tps_set_name

            while True:
                # only one thread should be messing with the map at once
                with r.lock(lock_name, timeout=5):
                    # check how many were sent in the last second
                    now = time.time()
                    last_second = time.time() - 1

                    # how many have been sent in the past second?
                    count = r.zcount(tps_set_name, last_second, now)

                    # we're within our tps, add ourselves to the list and go on our way
                    if count < max_tps:
                        r.zadd(tps_set_name, now, now)
                        r.zremrangebyscore(tps_set_name, "-inf", last_second)
                        r.expire(tps_set_name, 5)
                        break

                # too many sent in the last second, sleep a bit and try again
                time.sleep(1 / float(max_tps))

        text = msg.text

        append_link = channel.channel_type not in Channel.MMS_CHANNELS
        append_link = append_link or (channel.channel_type in [Channel.TYPE_TWILIO, Channel.TYPE_TWIML,
                                                               Channel.TYPE_TWILIO_MESSAGING_SERVICE] and
                                      channel.country not in ['CA', 'US'])
        if append_link:
            text = Msg.text_with_attachment(msg)
        parts = Msg.get_text_parts(text, type_settings['max_length'])

        attachment_url, attachment_type = None, None  # initialize attachment_url and attachment_type
        sent_count = 0
        for part in parts:
            sent_count += 1
            try:
                channel_type = channel.channel_type

                if len(parts) == sent_count:
                    if not append_link:
                        attachment_url, attachment_type = Msg.get_media_attachment(msg)

                # never send in debug unless overridden
                if not settings.SEND_MESSAGES:
                    Msg.mark_sent(r, msg, WIRED, -1)
                    print("FAKED SEND for [%d] - %s" % (msg.id, part))
                elif channel_type in SEND_FUNCTIONS:
                    SEND_FUNCTIONS[channel_type](channel, msg, part, attachment_url, attachment_type)
                else:
                    sent_count -= 1
                    raise Exception(_("Unknown channel type: %(channel)s") % {'channel': channel.channel_type})
            except SendException as e:
                ChannelLog.log_exception(channel, msg, e)

                import traceback
                traceback.print_exc(e)

                Msg.mark_error(r, channel, msg, fatal=e.fatal)
                sent_count -= 1

            except Exception as e:
                ChannelLog.log_error(msg, six.text_type(e))

                import traceback
                traceback.print_exc(e)

                Msg.mark_error(r, channel, msg)
                sent_count -= 1

            finally:
                # if we are still in a queued state, mark ourselves as an error
                if msg.status == QUEUED:
                    print("!! [%d] marking queued message as error" % msg.id)
                    Msg.mark_error(r, channel, msg)
                    sent_count -= 1

        # update the number of sms it took to send this if it was more than 1
        if len(parts) > 1:
            Msg.objects.filter(pk=msg.id).update(msg_count=len(parts))

    @classmethod
    def track_status(cls, channel, status):
        if channel:
            # track success, errors and failures
            analytics.gauge('temba.channel_%s_%s' % (status.lower(), channel.channel_type.lower()))

    @classmethod
    def build_twilio_callback_url(cls, sms_id):
        url = "https://" + settings.TEMBA_HOST + reverse('handlers.twilio_handler') + "?action=callback&id=%d" % sms_id
        return url

    def __str__(self):  # pragma: no cover
        if self.name:
            return self.name
        elif self.device:
            return self.device
        elif self.address:
            return self.address
        else:
            return six.text_type(self.pk)

    def get_count(self, count_types):
        count = ChannelCount.objects.filter(channel=self, count_type__in=count_types)\
                                    .aggregate(Sum('count')).get('count__sum', 0)

        return 0 if count is None else count

    def get_msg_count(self):
        return self.get_count([ChannelCount.INCOMING_MSG_TYPE, ChannelCount.OUTGOING_MSG_TYPE])

    def get_ivr_count(self):
        return self.get_count([ChannelCount.INCOMING_IVR_TYPE, ChannelCount.OUTGOING_IVR_TYPE])

    def get_log_count(self):
        return self.get_count([ChannelCount.SUCCESS_LOG_TYPE, ChannelCount.ERROR_LOG_TYPE])

    def get_error_log_count(self):
        return self.get_count([ChannelCount.ERROR_LOG_TYPE]) + self.get_ivr_log_count()

    def get_success_log_count(self):
        return self.get_count([ChannelCount.SUCCESS_LOG_TYPE])

    def get_ivr_log_count(self):
        return ChannelLog.objects.filter(channel=self).exclude(session=None).order_by('session').distinct('session').count()

    def get_non_ivr_log_count(self):
        return self.get_log_count() - self.get_ivr_log_count()

    class Meta:
        ordering = ('-last_seen', '-pk')


SOURCE_AC = "AC"
SOURCE_USB = "USB"
SOURCE_WIRELESS = "WIR"
SOURCE_BATTERY = "BAT"

STATUS_UNKNOWN = "UNK"
STATUS_CHARGING = "CHA"
STATUS_DISCHARGING = "DIS"
STATUS_NOT_CHARGING = "NOT"
STATUS_FULL = "FUL"

SEND_FUNCTIONS = {Channel.TYPE_AFRICAS_TALKING: Channel.send_africas_talking_message,
                  Channel.TYPE_BLACKMYNA: Channel.send_blackmyna_message,
                  Channel.TYPE_CHIKKA: Channel.send_chikka_message,
                  Channel.TYPE_CLICKATELL: Channel.send_clickatell_message,
                  Channel.TYPE_DARTMEDIA: Channel.send_hub9_or_dartmedia_message,
                  Channel.TYPE_DUMMY: Channel.send_dummy_message,
                  Channel.TYPE_EXTERNAL: Channel.send_external_message,
                  Channel.TYPE_FACEBOOK: Channel.send_facebook_message,
                  Channel.TYPE_FCM: Channel.send_fcm_message,
                  Channel.TYPE_GLOBE: Channel.send_globe_message,
                  Channel.TYPE_HIGH_CONNECTION: Channel.send_high_connection_message,
                  Channel.TYPE_HUB9: Channel.send_hub9_or_dartmedia_message,
                  Channel.TYPE_INFOBIP: Channel.send_infobip_message,
                  Channel.TYPE_JASMIN: Channel.send_jasmin_message,
                  Channel.TYPE_JUNEBUG: Channel.send_junebug_message,
                  Channel.TYPE_KANNEL: Channel.send_kannel_message,
                  Channel.TYPE_LINE: Channel.send_line_message,
                  Channel.TYPE_M3TECH: Channel.send_m3tech_message,
                  Channel.TYPE_MBLOX: Channel.send_mblox_message,
                  Channel.TYPE_NEXMO: Channel.send_nexmo_message,
                  Channel.TYPE_PLIVO: Channel.send_plivo_message,
                  Channel.TYPE_SHAQODOON: Channel.send_shaqodoon_message,
                  Channel.TYPE_SMSCENTRAL: Channel.send_smscentral_message,
                  Channel.TYPE_START: Channel.send_start_message,
                  Channel.TYPE_TELEGRAM: Channel.send_telegram_message,
                  Channel.TYPE_TWILIO: Channel.send_twilio_message,
                  Channel.TYPE_TWIML: Channel.send_twilio_message,
                  Channel.TYPE_TWILIO_MESSAGING_SERVICE: Channel.send_twilio_message,
                  Channel.TYPE_TWITTER: Channel.send_twitter_message,
                  Channel.TYPE_VIBER: Channel.send_viber_message,
                  Channel.TYPE_VIBER_PUBLIC: Channel.send_viber_public_message,
                  Channel.TYPE_VUMI: Channel.send_vumi_message,
                  Channel.TYPE_VUMI_USSD: Channel.send_vumi_message,
                  Channel.TYPE_YO: Channel.send_yo_message,
                  Channel.TYPE_ZENVIA: Channel.send_zenvia_message}


@six.python_2_unicode_compatible
class ChannelCount(SquashableModel):
    """
    This model is maintained by Postgres triggers and maintains the daily counts of messages and ivr interactions
    on each day. This allows for fast visualizations of activity on the channel read page as well as summaries
    of message usage over the course of time.
    """
    SQUASH_OVER = ('channel_id', 'count_type', 'day')

    INCOMING_MSG_TYPE = 'IM'  # Incoming message
    OUTGOING_MSG_TYPE = 'OM'  # Outgoing message
    INCOMING_IVR_TYPE = 'IV'  # Incoming IVR step
    OUTGOING_IVR_TYPE = 'OV'  # Outgoing IVR step
    SUCCESS_LOG_TYPE = 'LS'   # ChannelLog record
    ERROR_LOG_TYPE = 'LE'     # ChannelLog record that is an error

    COUNT_TYPE_CHOICES = ((INCOMING_MSG_TYPE, _("Incoming Message")),
                          (OUTGOING_MSG_TYPE, _("Outgoing Message")),
                          (INCOMING_IVR_TYPE, _("Incoming Voice")),
                          (OUTGOING_IVR_TYPE, _("Outgoing Voice")),
                          (SUCCESS_LOG_TYPE, _("Success Log Record")),
                          (ERROR_LOG_TYPE, _("Error Log Record")))

    channel = models.ForeignKey(Channel,
                                help_text=_("The channel this is a daily summary count for"))
    count_type = models.CharField(choices=COUNT_TYPE_CHOICES, max_length=2,
                                  help_text=_("What type of message this row is counting"))
    day = models.DateField(null=True, help_text=_("The day this count is for"))
    count = models.IntegerField(default=0,
                                help_text=_("The count of messages on this day and type"))

    @classmethod
    def get_day_count(cls, channel, count_type, day):
        count = ChannelCount.objects.filter(channel=channel, count_type=count_type, day=day)
        count = count.order_by('day', 'count_type').aggregate(count_sum=Sum('count'))

        return count['count_sum'] if count['count_sum'] is not None else 0

    @classmethod
    def get_squash_query(cls, distinct_set):
        if distinct_set.day:
            sql = """
            WITH removed as (
                DELETE FROM %(table)s WHERE "channel_id" = %%s AND "count_type" = %%s AND "day" = %%s RETURNING "count"
            )
            INSERT INTO %(table)s("channel_id", "count_type", "day", "count", "is_squashed")
            VALUES (%%s, %%s, %%s, GREATEST(0, (SELECT SUM("count") FROM removed)), TRUE);
            """ % {'table': cls._meta.db_table}

            params = (distinct_set.channel_id, distinct_set.count_type, distinct_set.day) * 2
        else:
            sql = """
            WITH removed as (
                DELETE FROM %(table)s WHERE "channel_id" = %%s AND "count_type" = %%s AND "day" IS NULL RETURNING "count"
            )
            INSERT INTO %(table)s("channel_id", "count_type", "day", "count", "is_squashed")
            VALUES (%%s, %%s, NULL, GREATEST(0, (SELECT SUM("count") FROM removed)), TRUE);
            """ % {'table': cls._meta.db_table}

            params = (distinct_set.channel_id, distinct_set.count_type) * 2

        return sql, params

    def __str__(self):  # pragma: no cover
        return "ChannelCount(%d) %s %s count: %d" % (self.channel_id, self.count_type, self.day, self.count)

    class Meta:
        index_together = ['channel', 'count_type', 'day']


class ChannelEvent(models.Model):
    """
    An event other than a message that occurs between a channel and a contact. Can be used to trigger flows etc.
    """
    TYPE_UNKNOWN = 'unknown'
    TYPE_CALL_OUT = 'mt_call'
    TYPE_CALL_OUT_MISSED = 'mt_miss'
    TYPE_CALL_IN = 'mo_call'
    TYPE_CALL_IN_MISSED = 'mo_miss'

    # single char flag, human readable name, API readable name
    TYPE_CONFIG = ((TYPE_UNKNOWN, _("Unknown Call Type"), 'unknown'),
                   (TYPE_CALL_OUT, _("Outgoing Call"), 'call-out'),
                   (TYPE_CALL_OUT_MISSED, _("Missed Outgoing Call"), 'call-out-missed'),
                   (TYPE_CALL_IN, _("Incoming Call"), 'call-in'),
                   (TYPE_CALL_IN_MISSED, _("Missed Incoming Call"), 'call-in-missed'))

    TYPE_CHOICES = [(t[0], t[1]) for t in TYPE_CONFIG]

    CALL_TYPES = {TYPE_CALL_OUT, TYPE_CALL_OUT_MISSED, TYPE_CALL_IN, TYPE_CALL_IN_MISSED}

    org = models.ForeignKey(Org, verbose_name=_("Org"),
                            help_text=_("The org this event is connected to"))
    channel = models.ForeignKey(Channel, verbose_name=_("Channel"),
                                help_text=_("The channel on which this event took place"))
    event_type = models.CharField(max_length=16, choices=TYPE_CHOICES, verbose_name=_("Event Type"),
                                  help_text=_("The type of event"))
    contact = models.ForeignKey('contacts.Contact', verbose_name=_("Contact"), related_name='channel_events',
                                help_text=_("The contact associated with this event"))
    contact_urn = models.ForeignKey('contacts.ContactURN', null=True, verbose_name=_("URN"), related_name='channel_events',
                                    help_text=_("The contact URN associated with this event"))
    time = models.DateTimeField(verbose_name=_("Time"),
                                help_text=_("When this event took place"))
    duration = models.IntegerField(default=0, verbose_name=_("Duration"),
                                   help_text=_("Duration in seconds if event is a call"))
    created_on = models.DateTimeField(verbose_name=_("Created On"), default=timezone.now,
                                      help_text=_("When this event was created"))
    is_active = models.BooleanField(default=True,
                                    help_text="Whether this item is active, use this instead of deleting")

    @classmethod
    def create(cls, channel, urn, event_type, date, duration=0):
        from temba.api.models import WebHookEvent
        from temba.contacts.models import Contact
        from temba.triggers.models import Trigger

        org = channel.org
        user = User.objects.get(username=settings.ANONYMOUS_USER_NAME)

        contact = Contact.get_or_create(org, user, name=None, urns=[urn], channel=channel)
        contact_urn = contact.urn_objects[urn]

        event = cls.objects.create(org=org, channel=channel, contact=contact, contact_urn=contact_urn,
                                   time=date, duration=duration, event_type=event_type)

        if event_type in cls.CALL_TYPES:
            analytics.gauge('temba.call_%s' % event.get_event_type_display().lower().replace(' ', '_'))

            WebHookEvent.trigger_call_event(event)

        if event_type == cls.TYPE_CALL_IN_MISSED:
            Trigger.catch_triggers(event, Trigger.TYPE_MISSED_CALL, channel)

        return event

    @classmethod
    def get_all(cls, org):
        return cls.objects.filter(org=org, is_active=True)

    def release(self):
        self.is_active = False
        self.save(update_fields=('is_active',))


class SendException(Exception):

    def __init__(self, description, event=None, events=None, fatal=False, start=None):
        super(SendException, self).__init__(description)

        if events is None and event:
            events = [event]

        self.description = description
        self.events = events
        self.fatal = fatal
        self.start = start


class ChannelLog(models.Model):
    channel = models.ForeignKey(Channel, related_name='logs',
                                help_text=_("The channel the message was sent on"))
    msg = models.ForeignKey('msgs.Msg', related_name='channel_logs', null=True,
                            help_text=_("The message that was sent"))

    session = models.ForeignKey('channels.ChannelSession', related_name='channel_logs', null=True,
                                help_text=_("The channel session for this log"))

    description = models.CharField(max_length=255,
                                   help_text=_("A description of the status of this message send"))
    is_error = models.BooleanField(default=None,
                                   help_text=_("Whether an error was encountered when sending the message"))
    url = models.TextField(null=True,
                           help_text=_("The URL used when sending the message"))
    method = models.CharField(max_length=16, null=True,
                              help_text=_("The HTTP method used when sending the message"))
    request = models.TextField(null=True,
                               help_text=_("The body of the request used when sending the message"))
    response = models.TextField(null=True,
                                help_text=_("The body of the response received when sending the message"))
    response_status = models.IntegerField(null=True,
                                          help_text=_("The response code received when sending the message"))
    created_on = models.DateTimeField(auto_now_add=True,
                                      help_text=_("When this log message was logged"))
    request_time = models.IntegerField(null=True, help_text=_('Time it took to process this request'))

    @classmethod
    def log_exception(cls, channel, msg, e):
        # calculate our request time if possible
        request_time = 0 if not e.start else time.time() - e.start

        for event in e.events:
            print(u"[%d] %0.3fs ERROR - %s %s \"%s\" %s \"%s\"" %
                  (msg.id, request_time, event.method, event.url, event.request_body, event.status_code, event.response_body))

            ChannelLog.objects.create(channel_id=msg.channel,
                                      msg_id=msg.id,
                                      is_error=True,
                                      description=six.text_type(e.description)[:255],
                                      method=event.method,
                                      url=event.url,
                                      request=event.request_body,
                                      response=event.response_body,
                                      response_status=event.status_code)

        # log our request type if possible
        if request_time > 0:
            analytics.gauge('temba.msg_sent_%s' % channel.channel_type.lower(), request_time)

    @classmethod
    def log_error(cls, msg, description):
        print(u"[%d] ERROR - %s" % (msg.id, description))
        ChannelLog.objects.create(channel_id=msg.channel,
                                  msg_id=msg.id,
                                  is_error=True,
                                  description=description[:255])

    @classmethod
    def log_message(cls, msg, description, event, is_error=False):
        ChannelLog.objects.create(channel_id=msg.channel_id,
                                  msg=msg,
                                  request=event.request_body,
                                  response=event.response_body,
                                  url=event.url,
                                  method=event.method,
                                  is_error=is_error,
                                  response_status=event.status_code,
                                  description=description[:255])

    @classmethod
    def log_ivr_interaction(cls, call, description, event, is_error=False):
        ChannelLog.objects.create(channel_id=call.channel_id,
                                  session_id=call.id,
                                  request=str(event.request_body),
                                  response=str(event.response_body),
                                  url=event.url,
                                  method=event.method,
                                  is_error=is_error,
                                  response_status=event.status_code,
                                  description=description[:255])

    def get_url_host(self):
        parsed = urlparse.urlparse(self.url)
        return '%s://%s%s' % (parsed.scheme, parsed.hostname, parsed.path)

    def get_request_formatted(self):

        if self.method == 'GET':
            return self.url

        try:
            return json.dumps(json.loads(self.request), indent=2)
        except:
            return self.request

    def get_response_formatted(self):
        try:
            return json.dumps(json.loads(self.response), indent=2)
        except:
            if not self.response:
                self.response = self.description
            return self.response


class SyncEvent(SmartModel):
    channel = models.ForeignKey(Channel, verbose_name=_("Channel"),
                                help_text=_("The channel that synced to the server"))
    power_source = models.CharField(verbose_name=_("Power Source"), max_length=64,
                                    help_text=_("The power source the device is using"))
    power_status = models.CharField(verbose_name=_("Power Status"), max_length=64, default="STATUS_UNKNOWN",
                                    help_text=_("The power status. eg: Charging, Full or Discharging"))
    power_level = models.IntegerField(verbose_name=_("Power Level"), help_text=_("The power level of the battery"))
    network_type = models.CharField(verbose_name=_("Network Type"), max_length=128,
                                    help_text=_("The data network type to which the channel is connected"))
    lifetime = models.IntegerField(verbose_name=_("Lifetime"), null=True, blank=True, default=0)
    pending_message_count = models.IntegerField(verbose_name=_("Pending Messages Count"),
                                                help_text=_("The number of messages on the channel in PENDING state"), default=0)
    retry_message_count = models.IntegerField(verbose_name=_("Retry Message Count"),
                                              help_text=_("The number of messages on the channel in RETRY state"), default=0)
    incoming_command_count = models.IntegerField(verbose_name=_("Incoming Command Count"),
                                                 help_text=_("The number of commands that the channel gave us"), default=0)
    outgoing_command_count = models.IntegerField(verbose_name=_("Outgoing Command Count"),
                                                 help_text=_("The number of commands that we gave the channel"), default=0)

    @classmethod
    def create(cls, channel, cmd, incoming_commands):
        # update country, device and OS on our channel
        device = cmd.get('dev', None)
        os = cmd.get('os', None)

        # update our channel if anything is new
        if channel.device != device or channel.os != os:  # pragma: no cover
            Channel.objects.filter(pk=channel.pk).update(device=device, os=os)

        args = dict()

        args['power_source'] = cmd.get('p_src', cmd.get('power_source'))
        args['power_status'] = cmd.get('p_sts', cmd.get('power_status'))
        args['power_level'] = cmd.get('p_lvl', cmd.get('power_level'))

        args['network_type'] = cmd.get('net', cmd.get('network_type'))

        args['pending_message_count'] = len(cmd.get('pending', cmd.get('pending_messages')))
        args['retry_message_count'] = len(cmd.get('retry', cmd.get('retry_messages')))
        args['incoming_command_count'] = max(len(incoming_commands) - 2, 0)

        anon_user = User.objects.get(username=settings.ANONYMOUS_USER_NAME)
        args['channel'] = channel
        args['created_by'] = anon_user
        args['modified_by'] = anon_user

        sync_event = SyncEvent.objects.create(**args)
        sync_event.pending_messages = cmd.get('pending', cmd.get('pending_messages'))
        sync_event.retry_messages = cmd.get('retry', cmd.get('retry_messages'))

        # trim any extra events
        cls.trim()

        return sync_event

    def get_pending_messages(self):
        return getattr(self, 'pending_messages', [])

    def get_retry_messages(self):
        return getattr(self, 'retry_messages', [])

    @classmethod
    def trim(cls):
        month_ago = timezone.now() - timedelta(days=30)
        cls.objects.filter(created_on__lte=month_ago).delete()


@receiver(pre_save, sender=SyncEvent)
def pre_save(sender, instance, **kwargs):
    if kwargs['raw']:  # pragma: no cover
        return

    if not instance.pk:
        last_sync_event = SyncEvent.objects.filter(channel=instance.channel).order_by('-created_on').first()
        if last_sync_event:
            td = (timezone.now() - last_sync_event.created_on)
            last_sync_event.lifetime = td.seconds + td.days * 24 * 3600
            last_sync_event.save()


class Alert(SmartModel):
    TYPE_DISCONNECTED = 'D'
    TYPE_POWER = 'P'
    TYPE_SMS = 'S'

    TYPE_CHOICES = ((TYPE_POWER, _("Power")),                 # channel has low power
                    (TYPE_DISCONNECTED, _("Disconnected")),   # channel hasn't synced in a while
                    (TYPE_SMS, _("SMS")))                     # channel has many unsent messages

    channel = models.ForeignKey(Channel, verbose_name=_("Channel"),
                                help_text=_("The channel that this alert is for"))
    sync_event = models.ForeignKey(SyncEvent, verbose_name=_("Sync Event"), null=True,
                                   help_text=_("The sync event that caused this alert to be sent (if any)"))
    alert_type = models.CharField(verbose_name=_("Alert Type"), max_length=1, choices=TYPE_CHOICES,
                                  help_text=_("The type of alert the channel is sending"))
    ended_on = models.DateTimeField(verbose_name=_("Ended On"), blank=True, null=True)

    @classmethod
    def check_power_alert(cls, sync):
        alert_user = get_alert_user()

        if sync.power_status in (STATUS_DISCHARGING, STATUS_UNKNOWN, STATUS_NOT_CHARGING) and int(sync.power_level) < 25:

            alerts = Alert.objects.filter(sync_event__channel=sync.channel, alert_type=cls.TYPE_POWER, ended_on=None)

            if not alerts:
                new_alert = Alert.objects.create(channel=sync.channel,
                                                 sync_event=sync,
                                                 alert_type=cls.TYPE_POWER,
                                                 created_by=alert_user,
                                                 modified_by=alert_user)
                new_alert.send_alert()

        if sync.power_status == STATUS_CHARGING or sync.power_status == STATUS_FULL:
            alerts = Alert.objects.filter(sync_event__channel=sync.channel, alert_type=cls.TYPE_POWER, ended_on=None)
            alerts = alerts.order_by('-created_on')

            # end our previous alert
            if alerts and int(alerts[0].sync_event.power_level) < 25:
                for alert in alerts:
                    alert.ended_on = timezone.now()
                    alert.save()
                    last_alert = alert
                last_alert.send_resolved()

    @classmethod
    def check_alerts(cls):
        from temba.msgs.models import Msg

        alert_user = get_alert_user()
        thirty_minutes_ago = timezone.now() - timedelta(minutes=30)

        # end any alerts that no longer seem valid
        for alert in Alert.objects.filter(alert_type=cls.TYPE_DISCONNECTED, ended_on=None):
            # if we've seen the channel since this alert went out, then clear the alert
            if alert.channel.last_seen > alert.created_on:
                alert.ended_on = alert.channel.last_seen
                alert.save()
                alert.send_resolved()

        for channel in Channel.objects.filter(channel_type=Channel.TYPE_ANDROID, is_active=True).exclude(org=None).exclude(last_seen__gte=thirty_minutes_ago):
            # have we already sent an alert for this channel
            if not Alert.objects.filter(channel=channel, alert_type=cls.TYPE_DISCONNECTED, ended_on=None):
                alert = Alert.objects.create(channel=channel, alert_type=cls.TYPE_DISCONNECTED,
                                             modified_by=alert_user, created_by=alert_user)
                alert.send_alert()

        day_ago = timezone.now() - timedelta(days=1)
        six_hours_ago = timezone.now() - timedelta(hours=6)

        # end any sms alerts that are open and no longer seem valid
        for alert in Alert.objects.filter(alert_type=cls.TYPE_SMS, ended_on=None):
            # are there still queued messages?

            if not Msg.objects.filter(status__in=['Q', 'P'], channel=alert.channel, contact__is_test=False, created_on__lte=thirty_minutes_ago).exclude(created_on__lte=day_ago):
                alert.ended_on = timezone.now()
                alert.save()

        # now look for channels that have many unsent messages
        queued_messages = Msg.objects.filter(status__in=['Q', 'P'], contact__is_test=False).order_by('channel', 'created_on').exclude(created_on__gte=thirty_minutes_ago).exclude(created_on__lte=day_ago).exclude(channel=None).values('channel').annotate(latest_queued=Max('created_on'))
        sent_messages = Msg.objects.filter(status__in=['S', 'D'], contact__is_test=False).exclude(created_on__lte=day_ago).exclude(channel=None).order_by('channel', 'sent_on').values('channel').annotate(latest_sent=Max('sent_on'))

        channels = dict()
        for queued in queued_messages:
            if queued['channel']:
                channels[queued['channel']] = dict(queued=queued['latest_queued'], sent=None)

        for sent in sent_messages:
            existing = channels.get(sent['channel'], dict(queued=None))
            existing['sent'] = sent['latest_sent']

        for (channel_id, value) in channels.items():
            # we haven't sent any messages in the past six hours
            if not value['sent'] or value['sent'] < six_hours_ago:
                channel = Channel.objects.get(pk=channel_id)

                # never alert on channels that have no org
                if channel.org is None:  # pragma: no cover
                    continue

                # if we haven't sent an alert in the past six ours
                if not Alert.objects.filter(channel=channel).filter(Q(created_on__gt=six_hours_ago)):
                    alert = Alert.objects.create(channel=channel, alert_type=cls.TYPE_SMS,
                                                 modified_by=alert_user, created_by=alert_user)
                    alert.send_alert()

    def send_alert(self):
        from .tasks import send_alert_task
        send_alert_task.delay(self.id, resolved=False)

    def send_resolved(self):
        from .tasks import send_alert_task
        send_alert_task.delay(self.id, resolved=True)

    def send_email(self, resolved):
        from temba.msgs.models import Msg

        # no-op if this channel has no alert email
        if not self.channel.alert_email:
            return

        # no-op if the channel is not tied to an org
        if not self.channel.org:
            return

        if self.alert_type == self.TYPE_POWER:
            if resolved:
                subject = "Your Android phone is now charging"
                template = 'channels/email/power_charging_alert'
            else:
                subject = "Your Android phone battery is low"
                template = 'channels/email/power_alert'

        elif self.alert_type == self.TYPE_DISCONNECTED:
            if resolved:
                subject = "Your Android phone is now connected"
                template = 'channels/email/connected_alert'
            else:
                subject = "Your Android phone is disconnected"
                template = 'channels/email/disconnected_alert'

        elif self.alert_type == self.TYPE_SMS:
            subject = "Your %s is having trouble sending messages" % self.channel.get_channel_type_name()
            template = 'channels/email/sms_alert'
        else:  # pragma: no cover
            raise Exception(_("Unknown alert type: %(alert)s") % {'alert': self.alert_type})

        context = dict(org=self.channel.org, channel=self.channel, now=timezone.now(),
                       last_seen=self.channel.last_seen, sync=self.sync_event)
        context['unsent_count'] = Msg.objects.filter(channel=self.channel, status__in=['Q', 'P'], contact__is_test=False).count()
        context['subject'] = subject

        send_template_email(self.channel.alert_email, subject, template, context, self.channel.org.get_branding())


def get_alert_user():
    user = User.objects.filter(username='alert').first()
    if user:
        return user
    else:
        user = User.objects.create_user('alert')
        user.groups.add(Group.objects.get(name='Service Users'))
        return user


class ChannelSession(SmartModel):
    PENDING = 'P'
    QUEUED = 'Q'
    RINGING = 'R'
    IN_PROGRESS = 'I'
    COMPLETED = 'D'
    BUSY = 'B'
    FAILED = 'F'
    NO_ANSWER = 'N'
    CANCELED = 'C'
    TRIGGERED = 'T'
    INTERRUPTED = 'X'
    INITIATED = 'A'

    DONE = [COMPLETED, BUSY, FAILED, NO_ANSWER, CANCELED, INTERRUPTED]

    INCOMING = 'I'
    OUTGOING = 'O'

    IVR = 'F'
    USSD = 'U'

    DIRECTION_CHOICES = ((INCOMING, "Incoming"),
                         (OUTGOING, "Outgoing"))

    TYPE_CHOICES = ((IVR, "IVR"), (USSD, "USSD"),)

    STATUS_CHOICES = ((QUEUED, "Queued"),
                      (RINGING, "Ringing"),
                      (IN_PROGRESS, "In Progress"),
                      (COMPLETED, "Complete"),
                      (BUSY, "Busy"),
                      (FAILED, "Failed"),
                      (NO_ANSWER, "No Answer"),
                      (CANCELED, "Canceled"),
                      (INTERRUPTED, "Interrupted"),
                      (TRIGGERED, "Triggered"),
                      (INITIATED, "Initiated"))

    external_id = models.CharField(max_length=255,
                                   help_text="The external id for this session, our twilio id usually")
    status = models.CharField(max_length=1, choices=STATUS_CHOICES, default=PENDING,
                              help_text="The status of this session")

    channel = models.ForeignKey('Channel',
                                help_text="The channel that created this session")
    contact = models.ForeignKey('contacts.Contact', related_name='sessions',
                                help_text="Who this session is with")

    contact_urn = models.ForeignKey('contacts.ContactURN', verbose_name=_("Contact URN"),
                                    help_text=_("The URN this session is communicating with"))

    direction = models.CharField(max_length=1, choices=DIRECTION_CHOICES,
                                 help_text="The direction of this session, either incoming or outgoing")
    started_on = models.DateTimeField(null=True, blank=True,
                                      help_text="When this session was connected and started")
    ended_on = models.DateTimeField(null=True, blank=True,
                                    help_text="When this session ended")
    org = models.ForeignKey(Org,
                            help_text="The organization this session belongs to")
    session_type = models.CharField(max_length=1, choices=TYPE_CHOICES,
                                    help_text="What sort of session this is")
    duration = models.IntegerField(default=0, null=True,
                                   help_text="The length of this session in seconds")

    def get_logs(self):
        return self.channel_logs.all().order_by('created_on')

    def get_duration(self):
        return timedelta(seconds=self.duration)

    def is_done(self):
        return self.status in self.DONE

    def is_ivr(self):
        return self.session_type == self.IVR

    def close(self):  # pragma: no cover
        pass

    def get(self):
        if self.session_type == ChannelSession.IVR:
            from temba.ivr.models import IVRCall
            return IVRCall.objects.filter(id=self.id).first()
        if self.session_type == ChannelSession.USSD:
            from temba.ussd.models import USSDSession
            return USSDSession.objects.filter(id=self.id).first()
        return self  # pragma: no cover<|MERGE_RESOLUTION|>--- conflicted
+++ resolved
@@ -1847,13 +1847,9 @@
         # tell Start to attempt to deliver this message for up to 12 hours
         post_body = post_body.replace("$$VALIDITY$$", quoteattr("+12 hours"))
         post_body = post_body.replace("$$TO$$", escape(msg.urn_path))
-<<<<<<< HEAD
-        post_body = post_body.replace("$$BODY$$", escape(msg.text))
-        event = HttpEvent('POST', url, post_body)
-=======
         post_body = post_body.replace("$$BODY$$", escape(text))
         post_body = post_body.encode('utf8')
->>>>>>> 088d718a
+        event = HttpEvent('POST', url, post_body)
 
         post_body = post_body.encode('utf8')
 
@@ -2341,26 +2337,17 @@
         callback_url = Channel.build_twilio_callback_url(msg.id)
 
         start = time.time()
-
-<<<<<<< HEAD
+        media_url = []
+
+        if attachment_url and channel.country in ['CA', 'US']:
+            media_url.append(attachment_url)
+
         if channel.channel_type == Channel.TYPE_TWIML:  # pragma: no cover
             config = channel.config
             client = TembaTwilioRestClient(config.get(ACCOUNT_SID), config.get(ACCOUNT_TOKEN),
                                            base=config.get(Channel.CONFIG_SEND_URL))
         else:
             client = TembaTwilioRestClient(channel.org_config[ACCOUNT_SID], channel.org_config[ACCOUNT_TOKEN])
-=======
-        media_url = []
-        if attachment_url and channel.country in ['CA', 'US']:
-            media_url.append(attachment_url)
-
-        try:
-            if channel.channel_type == Channel.TYPE_TWIML:  # pragma: no cover
-                config = channel.config
-                client = TwilioRestClient(config.get(ACCOUNT_SID), config.get(ACCOUNT_TOKEN), base=config.get(Channel.CONFIG_SEND_URL))
-            else:
-                client = TwilioRestClient(channel.org_config[ACCOUNT_SID], channel.org_config[ACCOUNT_TOKEN])
->>>>>>> 088d718a
 
         try:
             if channel.channel_type == Channel.TYPE_TWILIO_MESSAGING_SERVICE:
@@ -2402,12 +2389,9 @@
         send_url = 'https://api.telegram.org/bot%s/sendMessage' % auth_token
         post_body = dict(chat_id=msg.urn_path, text=text)
 
-<<<<<<< HEAD
         event = HttpEvent('POST', send_url, urlencode(post_body))
-
         start = time.time()
 
-=======
         if attachment_url and attachment_type:
             if attachment_type == 'image':
                 send_url = 'https://api.telegram.org/bot%s/sendPhoto' % auth_token
@@ -2426,7 +2410,7 @@
                 del post_body['text']
 
         external_id = None
->>>>>>> 088d718a
+
         try:
             response = requests.post(send_url, post_body)
             event.status_code = response.status_code
