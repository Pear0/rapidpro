--- conflicted
+++ resolved
@@ -1,190 +1,3 @@
 from __future__ import unicode_literals, absolute_import
 
-<<<<<<< HEAD
-import json
-import requests
-import six
-import time
-
-from django.utils.translation import ugettext_lazy as _
-from temba.contacts.models import Contact, ContactURN, URN, FACEBOOK_SCHEME
-from temba.msgs.models import Attachment, WIRED
-from temba.orgs.models import Org
-from temba.triggers.models import Trigger
-from temba.utils.http import HttpEvent
-from .views import ClaimView
-from ...models import Channel, ChannelType, SendException
-
-
-class FacebookType(ChannelType):
-    """
-    A Facebook channel
-    """
-    code = 'FB'
-    category = ChannelType.Category.SOCIAL_MEDIA
-
-    name = "Facebook"
-    icon = 'icon-facebook-official'
-
-    claim_blurb = _("""Add a <a href="http://facebook.com">Facebook</a> bot to send and receive messages on behalf
-    of one of your Facebook pages for free. You will need to create a Facebook application on their
-    <a href="http://developers.facebook.com">developers</a> site first.""")
-    claim_view = ClaimView
-
-    scheme = FACEBOOK_SCHEME
-    max_length = 320
-    attachment_support = True
-    free_sending = True
-
-    def deactivate(self, channel):
-        config = channel.config_json()
-        requests.delete('https://graph.facebook.com/v2.5/me/subscribed_apps', params={
-            'access_token': config[Channel.CONFIG_AUTH_TOKEN]
-        })
-
-    def activate_trigger(self, trigger):
-        # if this is new conversation trigger, register for the FB callback
-        if trigger.trigger_type == Trigger.TYPE_NEW_CONVERSATION:
-            self._set_call_to_action(trigger.channel, 'get_started')
-
-    def deactivate_trigger(self, trigger):
-        # for any new conversation triggers, clear out the call to action payload
-        if trigger.trigger_type == Trigger.TYPE_NEW_CONVERSATION:
-            self._set_call_to_action(trigger.channel, None)
-
-    def get_quick_replies(self, current_payload, params, text):
-        params = json.loads(params)
-        quick_replies = params.get('quick_replies')
-        if quick_replies:
-            current_payload['message']['quick_replies'] = []
-            for reply in quick_replies:
-                current_payload['message']['quick_replies'].append(dict(
-                    title=reply.get('title'),
-                    payload=reply.get('payload'),
-                    content_type='text'
-                ))
-
-        elif params.get('url_buttons'):
-            current_payload = dict(message=dict())
-            url_buttons = params.get('url_buttons')
-            current_payload['message']['attachment'] = dict(
-                type='template',
-                payload=dict(
-                    template_type='button',
-                    text=text,
-                    buttons=[]
-                )
-            )
-            for button in url_buttons:
-                button_obj = dict(title=button.get('title'), url=button.get('url'), type='web_url',
-                                  webview_height_ratio='tall')
-                current_payload['message']['attachment']['payload']['buttons'].append(button_obj)
-
-        return current_payload
-
-    def send(self, channel, msg, text):
-        # build our payload
-        payload = dict(message=dict(text=text))
-
-        if hasattr(msg, 'metadata'):
-            payload = self.get_quick_replies(payload, msg.metadata, text)
-
-        # this is a ref facebook id, temporary just for this message
-        if URN.is_path_fb_ref(msg.urn_path):
-            payload['recipient'] = dict(user_ref=URN.fb_ref_from_path(msg.urn_path))
-        else:
-            payload['recipient'] = dict(id=msg.urn_path)
-
-        url = "https://graph.facebook.com/v2.5/me/messages"
-        params = {'access_token': channel.config[Channel.CONFIG_AUTH_TOKEN]}
-        headers = {'Content-Type': 'application/json'}
-        start = time.time()
-
-        payload = json.dumps(payload)
-        event = HttpEvent('POST', url, json.dumps(payload))
-
-        try:
-            response = requests.post(url, payload, params=params, headers=headers, timeout=15)
-            event.status_code = response.status_code
-            event.response_body = response.text
-        except Exception as e:
-            raise SendException(six.text_type(e), event=event, start=start)
-
-        # for now we only support sending one attachment per message but this could change in future
-        attachments = Attachment.parse_all(msg.attachments)
-        attachment = attachments[0] if attachments else None
-
-        if attachment:
-            category = attachment.content_type.split('/')[0]
-
-            payload = json.loads(payload)
-            payload['message'] = {'attachment': {'type': category, 'payload': {'url': attachment.url}}}
-            payload = json.dumps(payload)
-
-            event = HttpEvent('POST', url, payload)
-
-            try:
-                response = requests.post(url, payload, params=params, headers=headers, timeout=15)
-                event.status_code = response.status_code
-                event.response_body = response.text
-                print(response.text)
-            except Exception as e:
-                raise SendException(six.text_type(e), event=event, start=start)
-
-        if response.status_code != 200:
-            raise SendException("Got non-200 response [%d] from Facebook" % response.status_code,
-                                event=event, start=start)
-
-        # grab our external id out, Facebook response is in format:
-        # "{"recipient_id":"997011467086879","message_id":"mid.1459532331848:2534ddacc3993a4b78"}"
-        external_id = None
-        try:
-            external_id = response.json()['message_id']
-        except Exception as e:  # pragma: no cover
-            # if we can't pull out our message id, that's ok, we still sent
-            pass
-
-        # if we sent Facebook a user_ref, look up the real Facebook id for this contact, should be in 'recipient_id'
-        if URN.is_path_fb_ref(msg.urn_path):
-            contact_obj = Contact.objects.get(id=msg.contact)
-            org_obj = Org.objects.get(id=channel.org)
-            channel_obj = Channel.objects.get(id=channel.id)
-
-            try:
-                real_fb_id = response.json()['recipient_id']
-
-                # associate this contact with our real FB id
-                ContactURN.get_or_create(org_obj, contact_obj, URN.from_facebook(real_fb_id), channel=channel_obj)
-
-                # save our ref_id as an external URN on this contact
-                ContactURN.get_or_create(org_obj, contact_obj, URN.from_external(URN.fb_ref_from_path(msg.urn_path)))
-
-                # finally, disassociate our temp ref URN with this contact
-                ContactURN.objects.filter(id=msg.contact_urn).update(contact=None)
-
-            except Exception as e:  # pragma: no cover
-                # if we can't pull out the recipient id, that's ok, msg was sent
-                pass
-
-        Channel.success(channel, msg, WIRED, start, event=event, external_id=external_id)
-
-    @staticmethod
-    def _set_call_to_action(channel, payload):
-        # register for get_started events
-        url = 'https://graph.facebook.com/v2.6/%s/thread_settings' % channel.address
-        body = {'setting_type': 'call_to_actions', 'thread_state': 'new_thread', 'call_to_actions': []}
-
-        # if we have a payload, set it, otherwise, clear it
-        if payload:
-            body['call_to_actions'].append({'payload': payload})
-
-        access_token = channel.config_json()[Channel.CONFIG_AUTH_TOKEN]
-
-        response = requests.post(url, json=body, params={'access_token': access_token},
-                                 headers={'Content-Type': 'application/json'})
-
-        if response.status_code != 200:  # pragma: no cover
-            raise Exception(_("Unable to update call to action: %s" % response.text))
-=======
-from .type import FacebookType  # noqa
->>>>>>> 4a646062
+from .type import FacebookType  # noqa