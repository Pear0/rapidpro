# -*- coding: utf-8 -*-
from __future__ import absolute_import, unicode_literals

import json
import pytz
import requests
import xml.etree.ElementTree as ET

from datetime import datetime
from django.conf import settings
from django.core.exceptions import ValidationError
from django.core.files import File
from django.core.files.temp import NamedTemporaryFile
from django.db.models import Q
from django.http import HttpResponse, JsonResponse
from django.utils import timezone
from django.utils.dateparse import parse_datetime
from django.views.generic import View
from guardian.utils import get_anonymous_user
from temba.api.models import WebHookEvent, SMS_RECEIVED
from temba.channels.models import Channel
from temba.contacts.models import Contact, URN
from temba.flows.models import Flow, FlowRun
from temba.orgs.models import NEXMO_UUID
from temba.msgs.models import Msg, HANDLE_EVENT_TASK, HANDLER_QUEUE, MSG_EVENT, INTERRUPTED
from temba.triggers.models import Trigger
from temba.utils import json_date_to_datetime
from temba.utils.middleware import disable_middleware
from temba.utils.queues import push_task
from .tasks import fb_channel_subscribe


class TwilioHandler(View):

    @disable_middleware
    def dispatch(self, *args, **kwargs):
        return super(TwilioHandler, self).dispatch(*args, **kwargs)

    def get(self, request, *args, **kwargs):
        return HttpResponse("ILLEGAL METHOD")

    def post(self, request, *args, **kwargs):
        from twilio.util import RequestValidator
        from temba.msgs.models import Msg

        signature = request.META.get('HTTP_X_TWILIO_SIGNATURE', '')
        url = "https://" + settings.TEMBA_HOST + "%s" % request.get_full_path()

        call_sid = request.REQUEST.get('CallSid', None)
        direction = request.REQUEST.get('Direction', None)
        status = request.REQUEST.get('CallStatus', None)
        to_number = request.REQUEST.get('To', None)
        to_country = request.REQUEST.get('ToCountry', None)
        from_number = request.REQUEST.get('From', None)

        # Twilio sometimes sends un-normalized numbers
        if not to_number.startswith('+') and to_country:
            to_number, valid = URN.normalize_number(to_number, to_country)

        # see if it's a twilio call being initiated
        if to_number and call_sid and direction == 'inbound' and status == 'ringing':

            # find a channel that knows how to answer twilio calls
            channel = Channel.objects.filter(address=to_number, channel_type='T', role__contains='A', is_active=True).exclude(org=None).first()
            if not channel:
                raise Exception("No active answering channel found for number: %s" % to_number)

            org = channel.org
            if not org.is_connected_to_twilio():
                return HttpResponse("No Twilio account is connected", status=400)

            client = org.get_twilio_client()
            validator = RequestValidator(client.auth[1])
            signature = request.META.get('HTTP_X_TWILIO_SIGNATURE', '')

            base_url = settings.TEMBA_HOST
            url = "https://%s%s" % (base_url, request.get_full_path())

            if validator.validate(url, request.POST, signature):
                from temba.ivr.models import IVRCall

                # find a contact for the one initiating us
                urn = URN.from_tel(from_number)
                contact = Contact.get_or_create(channel.org, channel.created_by, urns=[urn], channel=channel)
                urn_obj = contact.urn_objects[urn]

                flow = Trigger.find_flow_for_inbound_call(contact)

<<<<<<< HEAD
                call = IVRCall.create_incoming(channel, contact, urn_obj, flow, channel.created_by)
                call.update_status(request.POST.get('CallStatus', None),
                                   request.POST.get('CallDuration', None),
                                   Channel.TYPE_TWILIO)
                call.save()

=======
>>>>>>> fac9edfc
                if flow:
                    call = IVRCall.create_incoming(channel, contact, urn_obj, flow, channel.created_by)
                    call.update_status(request.POST.get('CallStatus', None),
                                       request.POST.get('CallDuration', None))
                    call.save()

                    FlowRun.create(flow, contact.pk, call=call)
                    response = Flow.handle_call(call)
                    return HttpResponse(unicode(response))
                else:

                    # we don't have an inbound trigger to deal with this call.
                    response = channel.generate_ivr_response()

                    # say nothing and hangup, this is a little rude, but if we reject the call, then
                    # they'll get a non-working number error. We send 'busy' when our server is down
                    # so we don't want to use that here either.
                    response.say('')
                    response.hangup()

                    # if they have a missed call trigger, fire that off
                    Trigger.catch_triggers(contact, Trigger.TYPE_MISSED_CALL, channel)

                    # either way, we need to hangup now
                    return HttpResponse(unicode(response))

        action = request.GET.get('action', 'received')
        # this is a callback for a message we sent
        if action == 'callback':
            smsId = request.GET.get('id', None)
            status = request.POST.get('SmsStatus', None)

            # get the SMS
            sms = Msg.objects.select_related('channel').filter(id=smsId).first()
            if sms is None:
                return HttpResponse("No message found with id: %s" % smsId, status=400)

            # validate this request is coming from twilio
            org = sms.org

            if not org.is_connected_to_twilio():
                return HttpResponse("No Twilio account is connected", status=400)

            client = org.get_twilio_client()
            validator = RequestValidator(client.auth[1])

            if not validator.validate(url, request.POST, signature):
                # raise an exception that things weren't properly signed
                raise ValidationError("Invalid request signature")

            # queued, sending, sent, failed, or received.
            if status == 'sent':
                sms.status_sent()
            elif status == 'delivered':
                sms.status_delivered()
            elif status == 'failed':
                sms.fail()

            return HttpResponse("", status=200)

        # this is an incoming message that is being received by Twilio
        elif action == 'received':
            channel = Channel.objects.filter(address=to_number, is_active=True).exclude(org=None).first()
            if not channel:
                raise Exception("No active channel found for number: %s" % to_number)

            # validate this request is coming from twilio
            org = channel.org

            if not org.is_connected_to_twilio():
                return HttpResponse("No Twilio account is connected", status=400)

            client = org.get_twilio_client()
            validator = RequestValidator(client.auth[1])

            if not validator.validate(url, request.POST, signature):
                # raise an exception that things weren't properly signed
                raise ValidationError("Invalid request signature")

            body = request.POST['Body']
            urn = URN.from_tel(request.POST['From'])

            # process any attached media
            for i in range(int(request.POST.get('NumMedia', 0))):
                media_url = client.download_media(request.POST['MediaUrl%d' % i])
                path = media_url.partition(':')[2]
                Msg.create_incoming(channel, urn, path, media=media_url)

            if body:
                Msg.create_incoming(channel, urn, body)

            return HttpResponse("", status=201)

        return HttpResponse("Not Handled, unknown action", status=400)


class TwilioMessagingServiceHandler(View):
    @disable_middleware
    def dispatch(self, *args, **kwargs):
        return super(TwilioMessagingServiceHandler, self).dispatch(*args, **kwargs)

    def get(self, request, *args, **kwargs):
        return self.post(request, *args, **kwargs)

    def post(self, request, *args, **kwargs):
        from twilio.util import RequestValidator
        from temba.msgs.models import Msg

        signature = request.META.get('HTTP_X_TWILIO_SIGNATURE', '')
        url = "https://" + settings.HOSTNAME + "%s" % request.get_full_path()

        action = kwargs['action']
        channel_uuid = kwargs['uuid']

        channel = Channel.objects.filter(uuid=channel_uuid, is_active=True, channel_type=Channel.TYPE_TWILIO_MESSAGING_SERVICE).exclude(org=None).first()
        if not channel:
            return HttpResponse("Channel with uuid: %s not found." % channel_uuid, status=404)

        if action == 'receive':

            org = channel.org

            if not org.is_connected_to_twilio():
                return HttpResponse("No Twilio account is connected", status=400)

            client = org.get_twilio_client()
            validator = RequestValidator(client.auth[1])

            if not validator.validate(url, request.POST, signature):
                # raise an exception that things weren't properly signed
                raise ValidationError("Invalid request signature")

            Msg.create_incoming(channel, URN.from_tel(request.POST['From']), request.POST['Body'])

            return HttpResponse("", status=201)

        return HttpResponse("Not Handled, unknown action", status=400)


class AfricasTalkingHandler(View):

    @disable_middleware
    def dispatch(self, *args, **kwargs):
        return super(AfricasTalkingHandler, self).dispatch(*args, **kwargs)

    def get(self, request, *args, **kwargs):
        return HttpResponse("ILLEGAL METHOD", status=400)

    def post(self, request, *args, **kwargs):
        from temba.msgs.models import Msg

        action = kwargs['action']
        channel_uuid = kwargs['uuid']

        channel = Channel.objects.filter(uuid=channel_uuid, is_active=True, channel_type=Channel.TYPE_AFRICAS_TALKING).exclude(org=None).first()
        if not channel:
            return HttpResponse("Channel with uuid: %s not found." % channel_uuid, status=404)

        # this is a callback for a message we sent
        if action == 'delivery':
            if 'status' not in request.POST or 'id' not in request.POST:
                return HttpResponse("Missing status or id parameters", status=400)

            status = request.POST['status']
            external_id = request.POST['id']

            # look up the message
            sms = Msg.objects.filter(channel=channel, external_id=external_id).select_related('channel').first()
            if not sms:
                return HttpResponse("No SMS message with id: %s" % external_id, status=404)

            if status == 'Success':
                sms.status_delivered()
            elif status == 'Sent' or status == 'Buffered':
                sms.status_sent()
            elif status == 'Rejected' or status == 'Failed':
                sms.fail()

            return HttpResponse("SMS Status Updated")

        # this is a new incoming message
        elif action == 'callback':
            if 'from' not in request.POST or 'text' not in request.POST:
                return HttpResponse("Missing from or text parameters", status=400)

            sms = Msg.create_incoming(channel, URN.from_tel(request.POST['from']), request.POST['text'])

            return HttpResponse("SMS Accepted: %d" % sms.id)

        else:
            return HttpResponse("Not handled", status=400)


class ZenviaHandler(View):

    @disable_middleware
    def dispatch(self, *args, **kwargs):
        return super(ZenviaHandler, self).dispatch(*args, **kwargs)

    def get(self, request, *args, **kwargs):
        return self.post(request, *args, **kwargs)

    def post(self, request, *args, **kwargs):
        from temba.msgs.models import Msg

        request.encoding = "ISO-8859-1"

        action = kwargs['action']
        channel_uuid = kwargs['uuid']

        channel = Channel.objects.filter(uuid=channel_uuid, is_active=True, channel_type=Channel.TYPE_ZENVIA).exclude(org=None).first()
        if not channel:
            return HttpResponse("Channel with uuid: %s not found." % channel_uuid, status=404)

        # this is a callback for a message we sent
        if action == 'status':
            if 'status' not in request.REQUEST or 'id' not in request.REQUEST:
                return HttpResponse("Missing parameters, requires 'status' and 'id'", status=400)

            status = int(request.REQUEST['status'])
            sms_id = request.REQUEST['id']

            # look up the message
            sms = Msg.objects.filter(channel=channel, pk=sms_id).select_related('channel').first()
            if not sms:
                return HttpResponse("No SMS message with id: %s" % sms_id, status=404)

            # delivered
            if status == 120:
                sms.status_delivered()
            elif status == 111:
                sms.status_sent()
            else:
                sms.fail()

            return HttpResponse("SMS Status Updated")

        # this is a new incoming message
        elif action == 'receive':
            import pytz

            if 'date' not in request.REQUEST or 'from' not in request.REQUEST or 'msg' not in request.REQUEST:
                return HttpResponse("Missing parameters, requires 'from', 'date' and 'msg'", status=400)

            # dates come in the format 31/07/2013 14:45:00
            sms_date = datetime.strptime(request.REQUEST['date'], "%d/%m/%Y %H:%M:%S")
            brazil_date = pytz.timezone('America/Sao_Paulo').localize(sms_date)

            urn = URN.from_tel(request.REQUEST['from'])
            sms = Msg.create_incoming(channel, urn, request.REQUEST['msg'], date=brazil_date)

            return HttpResponse("SMS Accepted: %d" % sms.id)

        else:
            return HttpResponse("Not handled", status=400)


class ExternalHandler(View):

    @disable_middleware
    def dispatch(self, *args, **kwargs):
        return super(ExternalHandler, self).dispatch(*args, **kwargs)

    def get_channel_type(self):
        return Channel.TYPE_EXTERNAL

    def get(self, request, *args, **kwargs):
        return self.post(request, *args, **kwargs)

    def post(self, request, *args, **kwargs):
        from temba.msgs.models import Msg

        action = kwargs['action'].lower()

        # some external channels that have been added as bulk relayers had UUID set to their phone number
        uuid_or_address = kwargs['uuid']
        if len(uuid_or_address) == 36:
            channel_q = Q(uuid=uuid_or_address)
        else:
            channel_q = Q(address=uuid_or_address) | Q(address=('+' + uuid_or_address))

        channel = Channel.objects.filter(channel_q).filter(is_active=True, channel_type=self.get_channel_type()).exclude(org=None).first()
        if not channel:
            return HttpResponse("Channel with uuid or address %s not found." % uuid_or_address, status=400)

        # this is a callback for a message we sent
        if action == 'delivered' or action == 'failed' or action == 'sent':
            if 'id' not in request.REQUEST:
                return HttpResponse("Missing 'id' parameter, invalid call.", status=400)

            sms_pk = request.REQUEST['id']

            # look up the message
            sms = Msg.objects.filter(channel=channel, pk=sms_pk).select_related('channel').first()
            if not sms:
                return HttpResponse("No SMS message with id: %s" % sms_pk, status=400)

            if action == 'delivered':
                sms.status_delivered()
            elif action == 'sent':
                sms.status_sent()
            elif action == 'failed':
                sms.fail()

            return HttpResponse("SMS Status Updated")

        # this is a new incoming message
        elif action == 'received':
            sender = request.REQUEST.get('from', request.REQUEST.get('sender', None))
            if not sender:
                return HttpResponse("Missing 'from' or 'sender' parameter, invalid call.", status=400)

            text = request.REQUEST.get('text', request.REQUEST.get('message', None))
            if text is None:
                return HttpResponse("Missing 'text' or 'message' parameter, invalid call.", status=400)

            # handlers can optionally specify the date/time of the message (as 'date' or 'time') in ECMA format
            date = request.REQUEST.get('date', request.REQUEST.get('time', None))
            if date:
                date = json_date_to_datetime(date)

            urn = URN.from_parts(channel.scheme, sender)
            sms = Msg.create_incoming(channel, urn, text, date=date)

            return HttpResponse("SMS Accepted: %d" % sms.id)

        else:
            return HttpResponse("Not handled", status=400)


class ShaqodoonHandler(ExternalHandler):
    """
    Overloaded external channel for accepting Shaqodoon messages
    """
    def get_channel_type(self):
        return Channel.TYPE_SHAQODOON


class YoHandler(ExternalHandler):
    """
    Overloaded external channel for accepting Yo! Messages.
    """
    def get_channel_type(self):
        return Channel.TYPE_YO


class TelegramHandler(View):

    @disable_middleware
    def dispatch(self, *args, **kwargs):
        return super(TelegramHandler, self).dispatch(*args, **kwargs)

    @classmethod
    def download_file(cls, channel, file_id):
        """
        Fetches a file from Telegram's server based on their file id
        """
        auth_token = channel.config_json()[Channel.CONFIG_AUTH_TOKEN]
        url = 'https://api.telegram.org/bot%s/getFile' % auth_token
        response = requests.post(url, {'file_id': file_id})

        if response.status_code == 200:
            if json:
                response_json = response.json()
                if response_json['ok']:
                    url = 'https://api.telegram.org/file/bot%s/%s' % (auth_token, response_json['result']['file_path'])
                    extension = url.rpartition('.')[2]
                    response = requests.get(url)
                    content_type = response.headers['Content-Type']

                    temp = NamedTemporaryFile(delete=True)
                    temp.write(response.content)
                    temp.flush()

                    return '%s:%s' % (content_type, channel.org.save_media(File(temp), extension))

    def post(self, request, *args, **kwargs):
        channel_uuid = kwargs['uuid']
        channel = Channel.objects.filter(uuid=channel_uuid, is_active=True, channel_type=Channel.TYPE_TELEGRAM).exclude(org=None).first()

        if not channel:
            return HttpResponse("Channel with uuid: %s not found." % channel_uuid, status=404)

        body = json.loads(request.body)

        # look up the contact
        telegram_id = str(body['message']['from']['id'])
        urn = URN.from_telegram(telegram_id)
        existing_contact = Contact.from_urn(channel.org, urn)

        # if the contact doesn't exist, try to create one
        if not existing_contact and not channel.org.is_anon:
            # "from": {
            # "id": 25028612,
            # "first_name": "Eric",
            # "last_name": "Newcomer",
            # "username": "ericn" }
            name = " ".join((body['message']['from'].get('first_name', ''), body['message']['from'].get('last_name', '')))
            name = name.strip()

            username = body['message']['from'].get('username', '')
            if not name and username:
                name = username

            if name:
                Contact.get_or_create(channel.org, channel.created_by, name, urns=[urn])

        msg_date = datetime.utcfromtimestamp(body['message']['date']).replace(tzinfo=pytz.utc)

        def create_media_message(body, name):
            # if we have a caption add it
            if 'caption' in body['message']:
                Msg.create_incoming(channel, urn, body['message']['caption'], date=msg_date)

            # pull out the media body, download it and create our msg
            if name in body['message']:
                attachment = body['message'][name]
                if isinstance(attachment, list):
                    attachment = attachment[-1]
                    if isinstance(attachment, list):
                        attachment = attachment[0]

                media_url = TelegramHandler.download_file(channel, attachment['file_id'])

                # if we got a media URL for this attachment, save it away
                if media_url:
                    url = media_url.partition(':')[2]
                    Msg.create_incoming(channel, urn, url, date=msg_date, media=media_url)

            return HttpResponse("Message Accepted")

        if 'sticker' in body['message']:
            return create_media_message(body, 'sticker')

        if 'video' in body['message']:
            return create_media_message(body, 'video')

        if 'voice' in body['message']:
            return create_media_message(body, 'voice')

        if 'document' in body['message']:
            return create_media_message(body, 'document')

        if 'location' in body['message']:
            location = body['message']['location']
            location = '%s,%s' % (location['latitude'], location['longitude'])

            msg_text = location
            if 'venue' in body['message']:
                if 'title' in body['message']['venue']:
                    msg_text = '%s (%s)' % (msg_text, body['message']['venue']['title'])
            media_url = 'geo:%s' % location
            msg = Msg.create_incoming(channel, urn, msg_text, date=msg_date, media=media_url)
            return HttpResponse("Message Accepted: %d" % msg.id)

        if 'photo' in body['message']:
            create_media_message(body, 'photo')

        if 'contact' in body['message']:
            contact = body['message']['contact']

            if 'first_name' in contact and 'phone_number' in contact:
                body['message']['text'] = '%(first_name)s (%(phone_number)s)' % contact

            elif 'first_name' in contact:
                body['message']['text'] = '%(first_name)s' % contact

            elif 'phone_number' in contact:
                body['message']['text'] = '%(phone_number)s' % contact

        # skip if there is no message block (could be a sticker or voice)
        if 'text' in body['message']:
            msg = Msg.create_incoming(channel, urn, body['message']['text'], date=msg_date)
            return HttpResponse("Message Accepted: %d" % msg.id)

        return HttpResponse("No message, ignored.")


class InfobipHandler(View):

    @disable_middleware
    def dispatch(self, *args, **kwargs):
        return super(InfobipHandler, self).dispatch(*args, **kwargs)

    def post(self, request, *args, **kwargs):
        from temba.msgs.models import Msg

        channel_uuid = kwargs['uuid']

        channel = Channel.objects.filter(uuid=channel_uuid, is_active=True, channel_type=Channel.TYPE_INFOBIP).exclude(org=None).first()
        if not channel:
            return HttpResponse("Channel with uuid: %s not found." % channel_uuid, status=404)

        # parse our raw body, it should be XML that looks something like:
        # <DeliveryReport>
        #   <message id="254021015120766124"
        #    sentdate="2014/02/10 16:12:07"
        #    donedate="2014/02/10 16:13:00"
        #    status="DELIVERED"
        #    gsmerror="0"
        #    price="0.65" />
        # </DeliveryReport>
        root = ET.fromstring(request.body)

        message = root.find('message')
        external_id = message.get('id')
        status = message.get('status')

        # look up the message
        sms = Msg.objects.filter(channel=channel, external_id=external_id).select_related('channel').first()
        if not sms:
            return HttpResponse("No SMS message with external id: %s" % external_id, status=404)

        if status == 'DELIVERED':
            sms.status_delivered()
        elif status == 'SENT':
            sms.status_sent()
        elif status in ['NOT_SENT', 'NOT_ALLOWED', 'INVALID_DESTINATION_ADDRESS',
                        'INVALID_SOURCE_ADDRESS', 'ROUTE_NOT_AVAILABLE', 'NOT_ENOUGH_CREDITS',
                        'REJECTED', 'INVALID_MESSAGE_FORMAT']:
            sms.fail()

        return HttpResponse("SMS Status Updated")

    def get(self, request, *args, **kwargs):
        from temba.msgs.models import Msg

        action = kwargs['action'].lower()
        channel_uuid = kwargs['uuid']

        # validate all the appropriate fields are there
        if 'sender' not in request.REQUEST or 'text' not in request.REQUEST or 'receiver' not in request.REQUEST:
            return HttpResponse("Missing parameters, must have 'sender', 'text' and 'receiver'", status=400)

        channel = Channel.objects.filter(uuid=channel_uuid, is_active=True, channel_type=Channel.TYPE_INFOBIP).exclude(org=None).first()
        if not channel:
            return HttpResponse("Channel with uuid: %s not found." % channel_uuid, status=404)

        # validate this is not a delivery report, those must be POSTs
        if action == 'delivered':
            return HttpResponse("Illegal method, delivery reports must be POSTs", status=401)

        # make sure the channel number matches the receiver
        if channel.address != '+' + request.REQUEST['receiver']:
            return HttpResponse("Channel with uuid: %s not found." % channel_uuid, status=404)

        sms = Msg.create_incoming(channel, URN.from_tel(request.REQUEST['sender']), request.REQUEST['text'])

        return HttpResponse("SMS Accepted: %d" % sms.id)


class Hub9Handler(View):

    @disable_middleware
    def dispatch(self, *args, **kwargs):
        return super(Hub9Handler, self).dispatch(*args, **kwargs)

    def get(self, request, *args, **kwargs):
        from temba.msgs.models import Msg

        channel_uuid = kwargs['uuid']
        channel = Channel.objects.filter(uuid=channel_uuid, is_active=True, channel_type=Channel.TYPE_HUB9).exclude(org=None).first()
        if not channel:
            return HttpResponse("Channel with uuid: %s not found." % channel_uuid, status=404)

        # They send everythign as a simple GET
        # userid=testusr&password=test&original=555555555555&sendto=666666666666
        # &messageid=99123635&message=Test+sending+sms

        action = kwargs['action'].lower()
        message = request.REQUEST.get('message', None)
        external_id = request.REQUEST.get('messageid', None)
        status = int(request.REQUEST.get('status', -1))
        from_number = request.REQUEST.get('original', None)
        to_number = request.REQUEST.get('sendto', None)

        # delivery reports
        if action == 'delivered':
            # look up the message
            sms = Msg.objects.filter(channel=channel, pk=external_id).select_related('channel').first()
            if not sms:
                return HttpResponse("No SMS message with external id: %s" % external_id, status=404)

            if 10 <= status <= 12:
                sms.status_delivered()
            elif status > 20:
                sms.fail()
            elif status != -1:
                sms.status_sent()

            return HttpResponse("000")

        # An MO message
        if action == 'received':
            # make sure the channel number matches the receiver
            if channel.address != '+' + to_number:
                return HttpResponse("Channel with number '%s' not found." % to_number, status=404)

            Msg.create_incoming(channel, URN.from_tel('+' + from_number), message)
            return HttpResponse("000")

        return HttpResponse("Unreconized action: %s" % action, status=404)


class HighConnectionHandler(View):

    @disable_middleware
    def dispatch(self, *args, **kwargs):
        return super(HighConnectionHandler, self).dispatch(*args, **kwargs)

    def post(self, request, *args, **kwargs):
        return self.get(request, *args, **kwargs)

    def get(self, request, *args, **kwargs):
        from temba.msgs.models import Msg

        channel_uuid = kwargs['uuid']
        channel = Channel.objects.filter(uuid=channel_uuid, is_active=True, channel_type=Channel.TYPE_HIGH_CONNECTION).exclude(org=None).first()
        if not channel:
            return HttpResponse("Channel with uuid: %s not found." % channel_uuid, status=400)

        action = kwargs['action'].lower()

        # Update on the status of a sent message
        if action == 'status':
            msg_id = request.REQUEST.get('ret_id', None)
            status = int(request.REQUEST.get('status', 0))

            # look up the message
            sms = Msg.objects.filter(channel=channel, pk=msg_id).select_related('channel').first()
            if not sms:
                return HttpResponse("No SMS message with id: %s" % msg_id, status=400)

            if status == 4:
                sms.status_sent()
            elif status == 6:
                sms.status_delivered()
            elif status in [2, 11, 12, 13, 14, 15, 16]:
                sms.fail()

            return HttpResponse(json.dumps(dict(msg="Status Updated")))

        # An MO message
        elif action == 'receive':
            to_number = request.REQUEST.get('TO', None)
            from_number = request.REQUEST.get('FROM', None)
            message = request.REQUEST.get('MESSAGE', None)
            received = request.REQUEST.get('RECEPTION_DATE', None)

            # dateformat for reception date is 2015-04-02T14:26:06 in UTC
            if received is None:
                received = timezone.now()
            else:
                raw_date = datetime.strptime(received, "%Y-%m-%dT%H:%M:%S")
                received = raw_date.replace(tzinfo=pytz.utc)

            if to_number is None or from_number is None or message is None:
                return HttpResponse("Missing TO, FROM or MESSAGE parameters", status=400)

            msg = Msg.create_incoming(channel, URN.from_tel(from_number), message, date=received)
            return HttpResponse(json.dumps(dict(msg="Msg received", id=msg.id)))

        return HttpResponse("Unrecognized action: %s" % action, status=400)


class BlackmynaHandler(View):

    @disable_middleware
    def dispatch(self, *args, **kwargs):
        return super(BlackmynaHandler, self).dispatch(*args, **kwargs)

    def post(self, request, *args, **kwargs):
        return self.get(request, *args, **kwargs)

    def get(self, request, *args, **kwargs):
        from temba.msgs.models import Msg

        channel_uuid = kwargs['uuid']
        channel = Channel.objects.filter(uuid=channel_uuid, is_active=True, channel_type=Channel.TYPE_BLACKMYNA).exclude(org=None).first()
        if not channel:
            return HttpResponse("Channel with uuid: %s not found." % channel_uuid, status=400)

        action = kwargs['action'].lower()

        # Update on the status of a sent message
        if action == 'status':
            msg_id = request.REQUEST.get('id', None)
            status = int(request.REQUEST.get('status', 0))

            # look up the message
            sms = Msg.objects.filter(channel=channel, external_id=msg_id).select_related('channel').first()
            if not sms:
                return HttpResponse("No SMS message with id: %s" % msg_id, status=400)

            if status == 8:
                sms.status_sent()
            elif status == 1:
                sms.status_delivered()
            elif status in [2, 16]:
                sms.fail()

            return HttpResponse("")

        # An MO message
        elif action == 'receive':
            to_number = request.REQUEST.get('to', None)
            from_number = request.REQUEST.get('from', None)
            message = request.REQUEST.get('text', None)
            # smsc = request.REQUEST.get('smsc', None)

            if to_number is None or from_number is None or message is None:
                return HttpResponse("Missing to, from or text parameters", status=400)

            if channel.address != to_number:
                return HttpResponse("Invalid to number [%s], expecting [%s]" % (to_number, channel.address), status=400)

            Msg.create_incoming(channel, URN.from_tel(from_number), message)
            return HttpResponse("")

        return HttpResponse("Unrecognized action: %s" % action, status=400)


class SMSCentralHandler(View):

    @disable_middleware
    def dispatch(self, *args, **kwargs):
        return super(SMSCentralHandler, self).dispatch(*args, **kwargs)

    def post(self, request, *args, **kwargs):
        return self.get(request, *args, **kwargs)

    def get(self, request, *args, **kwargs):
        from temba.msgs.models import Msg

        channel_uuid = kwargs['uuid']
        channel = Channel.objects.filter(uuid=channel_uuid, is_active=True, channel_type=Channel.TYPE_SMSCENTRAL).exclude(org=None).first()
        if not channel:
            return HttpResponse("Channel with uuid: %s not found." % channel_uuid, status=400)

        action = kwargs['action'].lower()

        # An MO message
        if action == 'receive':
            from_number = request.REQUEST.get('mobile', None)
            message = request.REQUEST.get('message', None)

            if from_number is None or message is None:
                return HttpResponse("Missing mobile or message parameters", status=400)

            Msg.create_incoming(channel, URN.from_tel(from_number), message)
            return HttpResponse("")

        return HttpResponse("Unrecognized action: %s" % action, status=400)


class M3TechHandler(ExternalHandler):
    """
    Exposes our API for handling and receiving messages, same as external handlers.
    """
    def get_channel_type(self):
        return Channel.TYPE_M3TECH


class NexmoCallHandler(View):

    @disable_middleware
    def dispatch(self, *args, **kwargs):
        return super(NexmoCallHandler, self).dispatch(*args, **kwargs)

    def post(self, request, *args, **kwargs):
        return self.get(request, *args, **kwargs)

    def get(self, request, *args, **kwargs):
        from temba.ivr.models import IVRCall

        action = kwargs['action'].lower()

        # nexmo fires a test request at our URL with no arguments, return 200 so they take our URL as valid
        if action == 'answer' and not request.REQUEST.get('nexmo_caller_id', None):
            return HttpResponse("No to parameter, ignoring")

        request_uuid = kwargs['uuid']

        channel = Channel.objects.filter(uuid__iexact=request_uuid, is_active=True, channel_type=Channel.TYPE_NEXMO).exclude(org=None).first()
        if not channel:
            return HttpResponse("Channel not found for id: %s" % request_uuid, status=404)

        if action == 'answer':

            from_number = request.REQUEST['nexmo_caller_id']
            external_id = request.REQUEST['nexmo_call_id']

            urn = URN.from_tel(from_number)
            contact = Contact.get_or_create(channel.org, channel.created_by, urns=[urn], channel=channel)
            urn_obj = contact.urn_objects[urn]

            flow = Trigger.find_flow_for_inbound_call(contact)

            call = IVRCall.create_incoming(channel, contact, urn_obj, flow, channel.created_by)
            call.external_id = external_id
            call.save()

            if flow:
                FlowRun.create(flow, contact.pk, call=call)
                response = Flow.handle_call(call)
                return HttpResponse(unicode(response))
            else:
                # we don't have an inbound trigger to deal with this call.
                response = channel.generate_ivr_response()

                # say nothing and hangup, this is a little rude, but if we reject the call, then
                # they'll get a non-working number error. We send 'busy' when our server is down
                # so we don't want to use that here either.
                response.say('')
                response.hangup()

                # if they have a missed call trigger, fire that off
                Trigger.catch_triggers(contact, Trigger.TYPE_MISSED_CALL, channel)

                # either way, we need to hangup now
                return HttpResponse(unicode(response))


class NexmoHandler(View):

    @disable_middleware
    def dispatch(self, *args, **kwargs):
        return super(NexmoHandler, self).dispatch(*args, **kwargs)

    def post(self, request, *args, **kwargs):
        return self.get(request, *args, **kwargs)

    def get(self, request, *args, **kwargs):
        from temba.msgs.models import Msg

        action = kwargs['action'].lower()

        # nexmo fires a test request at our URL with no arguments, return 200 so they take our URL as valid
        if (action == 'receive' and not request.REQUEST.get('to', None)) or (action == 'status' and not request.REQUEST.get('messageId', None)):
            return HttpResponse("No to parameter, ignoring")

        request_uuid = kwargs['uuid']

        # crazy enough, for nexmo 'to' is the channel number for both delivery reports and new messages
        channel_number = request.REQUEST['to']

        # look up the channel
        address_q = Q(address=channel_number) | Q(address=('+' + channel_number))
        channel = Channel.objects.filter(address_q).filter(is_active=True, channel_type=Channel.TYPE_NEXMO).exclude(org=None).first()

        # make sure we got one, and that it matches the key for our org
        org_uuid = None
        if channel:
            org_uuid = channel.org.config_json().get(NEXMO_UUID, None)

        if not channel or org_uuid != request_uuid:
            return HttpResponse("Channel not found for number: %s" % channel_number, status=404)

        # this is a callback for a message we sent
        if action == 'status':
            external_id = request.REQUEST['messageId']

            # look up the message
            sms = Msg.objects.filter(channel=channel, external_id=external_id).select_related('channel').first()
            if not sms:
                return HttpResponse("No SMS message with external id: %s" % external_id, status=200)

            status = request.REQUEST['status']

            if status == 'delivered':
                sms.status_delivered()
            elif status == 'accepted' or status == 'buffered':
                sms.status_sent()
            elif status == 'expired' or status == 'failed':
                sms.fail()

            return HttpResponse("SMS Status Updated")

        # this is a new incoming message
        elif action == 'receive':
            urn = URN.from_tel('+%s' % request.REQUEST['msisdn'])
            sms = Msg.create_incoming(channel, urn, request.REQUEST['text'])
            sms.external_id = request.REQUEST['messageId']
            sms.save(update_fields=['external_id'])
            return HttpResponse("SMS Accepted: %d" % sms.id)

        else:
            return HttpResponse("Not handled", status=400)


class VerboiceHandler(View):

    @disable_middleware
    def dispatch(self, *args, **kwargs):
        return super(VerboiceHandler, self).dispatch(*args, **kwargs)

    def post(self, request, *args, **kwargs):
        return HttpResponse("Illegal method, must be GET", status=405)

    def get(self, request, *args, **kwargs):

        action = kwargs['action'].lower()
        request_uuid = kwargs['uuid']

        channel = Channel.objects.filter(uuid__iexact=request_uuid, is_active=True, channel_type=Channel.TYPE_VERBOICE).exclude(org=None).first()
        if not channel:
            return HttpResponse("Channel not found for id: %s" % request_uuid, status=404)

        if action == 'status':

            to = self.request.REQUEST.get('From', None)
            call_sid = self.request.REQUEST.get('CallSid', None)
            call_status = self.request.REQUEST.get('CallStatus', None)

            if not to or not call_sid or not call_status:
                return HttpResponse("Missing From or CallSid or CallStatus, ignoring message", status=400)

            from temba.ivr.models import IVRCall
            call = IVRCall.objects.filter(external_id=call_sid).first()
            if call:
                call.update_status(call_status, None, Channel.TYPE_VERBOICE)
                call.save()
                return HttpResponse("Call Status Updated")

        return HttpResponse("Not handled", status=400)


class VumiHandler(View):

    @disable_middleware
    def dispatch(self, *args, **kwargs):
        return super(VumiHandler, self).dispatch(*args, **kwargs)

    def get(self, request, *args, **kwargs):
        return HttpResponse("Illegal method, must be POST", status=405)

    def post(self, request, *args, **kwargs):
        from temba.msgs.models import Msg, PENDING, QUEUED, WIRED, SENT

        action = kwargs['action'].lower()
        request_uuid = kwargs['uuid']

        # parse our JSON
        try:
            body = json.loads(request.body)
        except Exception as e:
            return HttpResponse("Invalid JSON: %s" % unicode(e), status=400)

        # determine if it's a USSD session message or a regular SMS
        is_ussd = "ussd" in body.get('transport_name', '') or body.get('transport_type') == 'ussd'
        channel_type = Channel.TYPE_VUMI_USSD if is_ussd else Channel.TYPE_VUMI

        # look up the channel
        channel = Channel.objects.filter(uuid=request_uuid, is_active=True, channel_type=channel_type).exclude(
            org=None).first()
        if not channel:
            return HttpResponse("Channel not found for id: %s" % request_uuid, status=404)

        # this is a callback for a message we sent
        if action == 'event':
            if 'event_type' not in body and 'user_message_id' not in body:
                return HttpResponse("Missing event_type or user_message_id, ignoring message", status=400)

            external_id = body['user_message_id']
            status = body['event_type']

            # look up the message
            message = Msg.objects.filter(channel=channel, external_id=external_id).select_related('channel')

            if not message:
                return HttpResponse("Message with external id of '%s' not found" % external_id, status=404)

            if status not in ('ack', 'nack', 'delivery_report'):
                return HttpResponse("Unknown status '%s', ignoring" % status, status=200)

            # only update to SENT status if still in WIRED state
            if status == 'ack':
                message.filter(status__in=[PENDING, QUEUED, WIRED]).update(status=SENT)
            if status == 'nack':
                if body.get('nack_reason') == "Unknown address.":
                    message[0].contact.stop(get_anonymous_user())
                # TODO: deal with other nack_reasons after VUMI hands them over
            elif status == 'delivery_report':
                message = message.first()
                if message:
                    delivery_status = body.get('delivery_status', 'success')
                    if delivery_status == 'failed':
                        # Vumi and M-Tech disagree on what 'failed' means in a DLR, so for now, ignore these
                        # cases.
                        #
                        # we can get multiple reports from vumi if they multi-part the message for us
                        # if message.status in (WIRED, DELIVERED):
                        #    print "!! [%d] marking %s message as error" % (message.pk, message.get_status_display())
                        #    Msg.mark_error(get_redis_connection(), channel, message)
                        pass
                    else:

                        # we should only mark it as delivered if it's in a wired state, we want to hold on to our
                        # delivery failures if any part of the message comes back as failed
                        if message.status == WIRED:
                            message.status_delivered()

            return HttpResponse("Message Status Updated")

        # this is a new incoming message
        elif action == 'receive':
            if not any(attr in body for attr in ('timestamp', 'from_addr', 'content', 'message_id')):
                return HttpResponse("Missing one of timestamp, from_addr, content or message_id, ignoring message", status=400)

            # dates come in the format "2014-04-18 03:54:20.570618" GMT
            message_date = datetime.strptime(body['timestamp'], "%Y-%m-%d %H:%M:%S.%f")
            gmt_date = pytz.timezone('GMT').localize(message_date)

            status = PENDING
            if body.get('session_event') == "close":
                status = INTERRUPTED
            message = Msg.create_incoming(channel, URN.from_tel(body['from_addr']), body['content'], date=gmt_date, status=status)

            if status != INTERRUPTED:
                # use an update so there is no race with our handling
                Msg.objects.filter(pk=message.id).update(external_id=body['message_id'])

            # TODO: handle "session_event" == "new" as USSD Trigger
            return HttpResponse("Message Accepted: %d" % message.id)

        else:
            return HttpResponse("Not handled", status=400)


class KannelHandler(View):

    @disable_middleware
    def dispatch(self, *args, **kwargs):
        return super(KannelHandler, self).dispatch(*args, **kwargs)

    def get(self, request, *args, **kwargs):
        return self.post(request, *args, **kwargs)

    def post(self, request, *args, **kwargs):
        from temba.msgs.models import Msg, SENT, DELIVERED, FAILED, WIRED, PENDING, QUEUED

        action = kwargs['action'].lower()
        request_uuid = kwargs['uuid']

        # look up the channel
        channel = Channel.objects.filter(uuid=request_uuid, is_active=True, channel_type=Channel.TYPE_KANNEL).exclude(org=None).first()
        if not channel:
            return HttpResponse("Channel not found for id: %s" % request_uuid, status=400)

        # kannel is telling us this message got delivered
        if action == 'status':
            if not all(k in request.REQUEST for k in ['id', 'status']):
                return HttpResponse("Missing one of 'id' or 'status' in request parameters.", status=400)

            sms_id = self.request.REQUEST['id']

            # look up the message
            sms = Msg.objects.filter(channel=channel, id=sms_id).select_related('channel')
            if not sms:
                return HttpResponse("Message with external id of '%s' not found" % sms_id, status=400)

            # possible status codes kannel will send us
            STATUS_CHOICES = {'1': DELIVERED,
                              '2': FAILED,
                              '4': SENT,
                              '8': SENT,
                              '16': FAILED}

            # check our status
            status_code = self.request.REQUEST['status']
            status = STATUS_CHOICES.get(status_code, None)

            # we don't recognize this status code
            if not status:
                return HttpResponse("Unrecognized status code: '%s', ignoring message." % status_code, status=401)

            # only update to SENT status if still in WIRED state
            if status == SENT:
                for sms_obj in sms.filter(status__in=[PENDING, QUEUED, WIRED]):
                    sms_obj.status_sent()
            elif status == DELIVERED:
                for sms_obj in sms:
                    sms_obj.status_delivered()
            elif status == FAILED:
                for sms_obj in sms:
                    sms_obj.fail()

            return HttpResponse("SMS Status Updated")

        # this is a new incoming message
        elif action == 'receive':
            if not all(k in request.REQUEST for k in ['message', 'sender', 'ts', 'id']):
                return HttpResponse("Missing one of 'message', 'sender', 'id' or 'ts' in request parameters.", status=400)

            # dates come in the format of a timestamp
            sms_date = datetime.utcfromtimestamp(int(request.REQUEST['ts']))
            gmt_date = pytz.timezone('GMT').localize(sms_date)

            urn = URN.from_tel(request.REQUEST['sender'])
            sms = Msg.create_incoming(channel, urn, request.REQUEST['message'], date=gmt_date)

            Msg.objects.filter(pk=sms.id).update(external_id=request.REQUEST['id'])
            return HttpResponse("SMS Accepted: %d" % sms.id)

        else:
            return HttpResponse("Not handled", status=400)


class ClickatellHandler(View):

    @disable_middleware
    def dispatch(self, *args, **kwargs):
        return super(ClickatellHandler, self).dispatch(*args, **kwargs)

    def get(self, request, *args, **kwargs):
        return self.post(request, *args, **kwargs)

    def post(self, request, *args, **kwargs):
        from temba.msgs.models import Msg, SENT, DELIVERED, FAILED, WIRED, PENDING, QUEUED

        action = kwargs['action'].lower()
        request_uuid = kwargs['uuid']

        # look up the channel
        channel = Channel.objects.filter(uuid=request_uuid, is_active=True, channel_type=Channel.TYPE_CLICKATELL).exclude(org=None).first()
        if not channel:
            return HttpResponse("Channel not found for id: %s" % request_uuid, status=400)

        # make sure the API id matches if it is included (pings from clickatell don't include them)
        if 'api_id' in self.request.REQUEST and channel.config_json()[Channel.CONFIG_API_ID] != self.request.REQUEST['api_id']:
            return HttpResponse("Invalid API id for message delivery: %s" % self.request.REQUEST['api_id'], status=400)

        # Clickatell is telling us a message status changed
        if action == 'status':
            if not all(k in request.REQUEST for k in ['apiMsgId', 'status']):
                # return 200 as clickatell pings our endpoint during configuration
                return HttpResponse("Missing one of 'apiMsgId' or 'status' in request parameters.", status=200)

            sms_id = self.request.REQUEST['apiMsgId']

            # look up the message
            sms = Msg.objects.filter(channel=channel, external_id=sms_id).select_related('channel')
            if not sms:
                return HttpResponse("Message with external id of '%s' not found" % sms_id, status=400)

            # possible status codes Clickatell will send us
            STATUS_CHOICES = {'001': FAILED,      # incorrect msg id
                              '002': WIRED,       # queued
                              '003': SENT,        # delivered to upstream gateway
                              '004': DELIVERED,   # received by handset
                              '005': FAILED,      # error in message
                              '006': FAILED,      # terminated by user
                              '007': FAILED,      # error delivering
                              '008': WIRED,       # msg received
                              '009': FAILED,      # error routing
                              '010': FAILED,      # expired
                              '011': WIRED,       # delayed but queued
                              '012': FAILED,      # out of credit
                              '014': FAILED}      # too long

            # check our status
            status_code = self.request.REQUEST['status']
            status = STATUS_CHOICES.get(status_code, None)

            # we don't recognize this status code
            if not status:
                return HttpResponse("Unrecognized status code: '%s', ignoring message." % status_code, status=401)

            # only update to SENT status if still in WIRED state
            if status == SENT:
                for sms_obj in sms.filter(status__in=[PENDING, QUEUED, WIRED]):
                    sms_obj.status_sent()
            elif status == DELIVERED:
                for sms_obj in sms:
                    sms_obj.status_delivered()
            elif status == FAILED:
                for sms_obj in sms:
                    sms_obj.fail()
                    Channel.track_status(sms_obj.channel, "Failed")
            else:
                # ignore wired, we are wired by default
                pass

            # update the broadcast status
            bcast = sms.first().broadcast
            if bcast:
                bcast.update()

            return HttpResponse("SMS Status Updated")

        # this is a new incoming message
        elif action == 'receive':
            if not all(k in request.REQUEST for k in ['from', 'text', 'moMsgId', 'timestamp']):
                # return 200 as clickatell pings our endpoint during configuration
                return HttpResponse("Missing one of 'from', 'text', 'moMsgId' or 'timestamp' in request parameters.", status=200)

            # dates come in the format "2014-04-18 03:54:20" GMT+2
            sms_date = parse_datetime(request.REQUEST['timestamp'])

            # Posix makes this timezone name back-asswards:
            # http://stackoverflow.com/questions/4008960/pytz-and-etc-gmt-5
            gmt_date = pytz.timezone('Etc/GMT-2').localize(sms_date, is_dst=None)
            text = request.REQUEST['text']
            charset = request.REQUEST.get('charset', 'utf-8')

            # clickatell will sometimes send us UTF-16BE encoded data which is double encoded, we need to turn
            # this into utf-8 through the insane process below, Python is retarded about encodings
            if charset == 'UTF-16BE':
                text_bytes = bytearray()
                for text_byte in text:
                    text_bytes.append(ord(text_byte))

                # now encode back into utf-8
                text = text_bytes.decode('utf-16be').encode('utf-8')
            elif charset == 'ISO-8859-1':
                text = text.encode('iso-8859-1', 'ignore').decode('iso-8859-1').encode('utf-8')

            sms = Msg.create_incoming(channel, URN.from_tel(request.REQUEST['from']), text, date=gmt_date)

            Msg.objects.filter(pk=sms.id).update(external_id=request.REQUEST['moMsgId'])
            return HttpResponse("SMS Accepted: %d" % sms.id)

        else:
            return HttpResponse("Not handled", status=400)


class PlivoHandler(View):

    @disable_middleware
    def dispatch(self, *args, **kwargs):
        return super(PlivoHandler, self).dispatch(*args, **kwargs)

    def get(self, request, *args, **kwargs):
        return self.post(request, *args, **kwargs)

    def post(self, request, *args, **kwargs):
        from temba.msgs.models import Msg, SENT, DELIVERED, FAILED, WIRED, PENDING, QUEUED

        action = kwargs['action'].lower()
        request_uuid = kwargs['uuid']

        if not all(k in request.REQUEST for k in ['From', 'To', 'MessageUUID']):
                return HttpResponse("Missing one of 'From', 'To', or 'MessageUUID' in request parameters.",
                                    status=400)

        channel = Channel.objects.filter(is_active=True, uuid=request_uuid, channel_type=Channel.TYPE_PLIVO).first()

        if action == 'status':
            plivo_channel_address = request.REQUEST['From']

            if 'Status' not in request.REQUEST:
                return HttpResponse("Missing 'Status' in request parameters.", status=400)

            if not channel:
                return HttpResponse("Channel not found for number: %s" % plivo_channel_address, status=400)

            channel_address = plivo_channel_address
            if channel_address[0] != '+':
                channel_address = '+' + channel_address

            if channel.address != channel_address:
                return HttpResponse("Channel not found for number: %s" % plivo_channel_address, status=400)

            sms_id = request.REQUEST['MessageUUID']

            if 'ParentMessageUUID' in request.REQUEST:
                sms_id = request.REQUEST['ParentMessageUUID']

            # look up the message
            sms = Msg.objects.filter(channel=channel, external_id=sms_id).select_related('channel')
            if not sms:
                return HttpResponse("Message with external id of '%s' not found" % sms_id, status=400)

            STATUS_CHOICES = {'queued': WIRED,
                              'sent': SENT,
                              'delivered': DELIVERED,
                              'undelivered': SENT,
                              'rejected': FAILED}

            plivo_status = request.REQUEST['Status']
            status = STATUS_CHOICES.get(plivo_status, None)

            if not status:
                return HttpResponse("Unrecognized status: '%s', ignoring message." % plivo_status, status=401)

            # only update to SENT status if still in WIRED state
            if status == SENT:
                for sms_obj in sms.filter(status__in=[PENDING, QUEUED, WIRED]):
                    sms_obj.status_sent()
            elif status == DELIVERED:
                for sms_obj in sms:
                    sms_obj.status_delivered()
            elif status == FAILED:
                for sms_obj in sms:
                    sms_obj.fail()
                    Channel.track_status(sms_obj.channel, "Failed")
            else:
                # ignore wired, we are wired by default
                pass

            # update the broadcast status
            bcast = sms.first().broadcast
            if bcast:
                bcast.update()

            return HttpResponse("Status Updated")

        elif action == 'receive':
            if 'Text' not in request.REQUEST:
                return HttpResponse("Missing 'Text' in request parameters.", status=400)

            plivo_channel_address = request.REQUEST['To']

            if not channel:
                return HttpResponse("Channel not found for number: %s" % plivo_channel_address, status=400)

            channel_address = plivo_channel_address
            if channel_address[0] != '+':
                channel_address = '+' + channel_address

            if channel.address != channel_address:
                return HttpResponse("Channel not found for number: %s" % plivo_channel_address, status=400)

            sms = Msg.create_incoming(channel, URN.from_tel(request.REQUEST['From']), request.REQUEST['Text'])

            Msg.objects.filter(pk=sms.id).update(external_id=request.REQUEST['MessageUUID'])

            return HttpResponse("SMS accepted: %d" % sms.id)
        else:
            return HttpResponse("Not handled", status=400)


class MageHandler(View):

    @disable_middleware
    def dispatch(self, *args, **kwargs):
        return super(MageHandler, self).dispatch(*args, **kwargs)

    def get(self, request, *args, **kwargs):
        return JsonResponse(dict(error="Illegal method, must be POST"), status=405)

    def post(self, request, *args, **kwargs):
        from temba.triggers.tasks import fire_follow_triggers

        authorization = request.META.get('HTTP_AUTHORIZATION', '').split(' ')

        if len(authorization) != 2 or authorization[0] != 'Token' or authorization[1] != settings.MAGE_AUTH_TOKEN:
            return JsonResponse(dict(error="Incorrect authentication token"), status=401)

        action = kwargs['action'].lower()
        new_contact = request.POST.get('new_contact', '').lower() in ('true', '1')

        if action == 'handle_message':
            try:
                msg_id = int(request.POST.get('message_id', ''))
            except ValueError:
                return JsonResponse(dict(error="Invalid message_id"), status=400)

            msg = Msg.objects.select_related('org').get(pk=msg_id)

            push_task(msg.org, HANDLER_QUEUE, HANDLE_EVENT_TASK,
                      dict(type=MSG_EVENT, id=msg.id, from_mage=True, new_contact=new_contact))

            # fire an event off for this message
            WebHookEvent.trigger_sms_event(SMS_RECEIVED, msg, msg.created_on)
        elif action == 'follow_notification':
            try:
                channel_id = int(request.POST.get('channel_id', ''))
                contact_urn_id = int(request.POST.get('contact_urn_id', ''))
            except ValueError:
                return JsonResponse(dict(error="Invalid channel or contact URN id"), status=400)

            fire_follow_triggers.apply_async(args=(channel_id, contact_urn_id, new_contact), queue='handler')

        return JsonResponse(dict(error=None))


class StartHandler(View):

    @disable_middleware
    def dispatch(self, *args, **kwargs):
        return super(StartHandler, self).dispatch(*args, **kwargs)

    def post(self, request, *args, **kwargs):
        from temba.msgs.models import Msg

        channel_uuid = kwargs['uuid']

        channel = Channel.objects.filter(uuid=channel_uuid, is_active=True, channel_type=Channel.TYPE_START).exclude(org=None).first()
        if not channel:
            return HttpResponse("Channel with uuid: %s not found." % channel_uuid, status=400)

        # Parse our raw body, it should be XML that looks something like:
        # <message>
        #   <service type="sms" timestamp="1450450974" auth="AAAFFF" request_id="15"/>
        #   <from>+12788123123</from>
        #   <to>1515</to>
        #   <body content-type="content-type" encoding="encoding">hello world</body>
        # </message>
        try:
            message = ET.fromstring(request.body)
        except ET.ParseError:
            message = None

        service = message.find('service') if message is not None else None
        external_id = service.get('request_id') if service is not None else None
        sender_el = message.find('from') if message is not None else None
        text_el = message.find('body') if message is not None else None

        # validate all the appropriate fields are there
        if external_id is None or sender_el is None or text_el is None:
            return HttpResponse("Missing parameters, must have 'request_id', 'to' and 'body'", status=400)

        text = text_el.text
        if text is None:
            text = ""

        Msg.create_incoming(channel, URN.from_tel(sender_el.text), text)

        # Start expects an XML response
        xml_response = """<answer type="async"><state>Accepted</state></answer>"""
        return HttpResponse(xml_response)


class ChikkaHandler(View):

    @disable_middleware
    def dispatch(self, *args, **kwargs):
        return super(ChikkaHandler, self).dispatch(*args, **kwargs)

    def get(self, request, *args, **kwargs):
        return self.post(request, *args, **kwargs)

    def post(self, request, *args, **kwargs):
        from temba.msgs.models import Msg, SENT, FAILED, WIRED, PENDING, QUEUED

        request_uuid = kwargs['uuid']
        action = request.REQUEST['message_type'].lower()

        # look up the channel
        channel = Channel.objects.filter(uuid=request_uuid, is_active=True, channel_type=Channel.TYPE_CHIKKA).exclude(org=None).first()
        if not channel:
            return HttpResponse("Error, channel not found for id: %s" % request_uuid, status=400)

        # if this is the status of an outgoing message
        if action == 'outgoing':
            if not all(k in request.REQUEST for k in ['message_id', 'status']):
                return HttpResponse("Error, missing one of 'message_id' or 'status' in request parameters.", status=400)

            sms_id = self.request.REQUEST['message_id']

            # look up the message
            sms = Msg.objects.filter(channel=channel, id=sms_id).select_related('channel')
            if not sms:
                return HttpResponse("Error, message with external id of '%s' not found" % sms_id, status=400)

            # possible status codes Chikka will send us
            status_choices = {'SENT': SENT, 'FAILED': FAILED}

            # check our status
            status_code = self.request.REQUEST['status']
            status = status_choices.get(status_code, None)

            # we don't recognize this status code
            if not status:
                return HttpResponse("Error, unrecognized status: '%s', ignoring message." % status_code, status=400)

            # only update to SENT status if still in WIRED state
            if status == SENT:
                for sms_obj in sms.filter(status__in=[PENDING, QUEUED, WIRED]):
                    sms_obj.status_sent()
            elif status == FAILED:
                for sms_obj in sms:
                    sms_obj.fail()

            return HttpResponse("Accepted. SMS Status Updated")

        # this is a new incoming message
        elif action == 'incoming':
            if not all(k in request.REQUEST for k in ['mobile_number', 'request_id', 'message', 'timestamp']):
                return HttpResponse("Error, missing one of 'mobile_number', 'request_id', "
                                    "'message' or 'timestamp' in request parameters.", status=400)

            # dates come as timestamps
            sms_date = datetime.utcfromtimestamp(float(request.REQUEST['timestamp']))
            gmt_date = pytz.timezone('GMT').localize(sms_date)

            urn = URN.from_tel(request.REQUEST['mobile_number'])
            sms = Msg.create_incoming(channel, urn, request.REQUEST['message'], date=gmt_date)

            # save our request id in case of replies
            Msg.objects.filter(pk=sms.id).update(external_id=request.REQUEST['request_id'])
            return HttpResponse("Accepted: %d" % sms.id)

        else:
            return HttpResponse("Error, unknown message type", status=400)


class JasminHandler(View):

    @disable_middleware
    def dispatch(self, *args, **kwargs):
        return super(JasminHandler, self).dispatch(*args, **kwargs)

    def get(self, request, *args, **kwargs):
        return HttpResponse("Must be called as a POST", status=400)

    def post(self, request, *args, **kwargs):
        from temba.msgs.models import Msg
        from temba.utils import gsm7

        action = kwargs['action'].lower()
        request_uuid = kwargs['uuid']

        # look up the channel
        channel = Channel.objects.filter(uuid=request_uuid, is_active=True, channel_type=Channel.TYPE_JASMIN).exclude(org=None).first()
        if not channel:
            return HttpResponse("Channel not found for id: %s" % request_uuid, status=400)

        # Jasmin is updating the delivery status for a message
        if action == 'status':
            if not all(k in request.POST for k in ['id', 'dlvrd', 'err']):
                return HttpResponse("Missing one of 'id' or 'dlvrd' or 'err' in request parameters.", status=400)

            sms_id = request.POST['id']
            dlvrd = request.POST['dlvrd']
            err = request.POST['err']

            # look up the message
            sms = Msg.objects.filter(channel=channel, external_id=sms_id).select_related('channel')
            if not sms:
                return HttpResponse("Message with external id of '%s' not found" % sms_id, status=400)

            if dlvrd == '1':
                for sms_obj in sms:
                    sms_obj.status_delivered()
            elif err == '1':
                for sms_obj in sms:
                    sms_obj.fail()

            # tell Jasmin we handled this
            return HttpResponse('ACK/Jasmin')

        # this is a new incoming message
        elif action == 'receive':
            if not all(k in request.POST for k in ['content', 'coding', 'from', 'to', 'id']):
                return HttpResponse("Missing one of 'content', 'coding', 'from', 'to' or 'id' in request parameters.",
                                    status=400)

            # if we are GSM7 coded, decode it
            content = request.POST['content']
            if request.POST['coding'] == '0':
                content = gsm7.decode(request.POST['content'], 'replace')[0]

            sms = Msg.create_incoming(channel, URN.from_tel(request.POST['from']), content)
            Msg.objects.filter(pk=sms.id).update(external_id=request.POST['id'])
            return HttpResponse('ACK/Jasmin')

        else:
            return HttpResponse("Not handled, unknown action", status=400)


class MbloxHandler(View):

    @disable_middleware
    def dispatch(self, *args, **kwargs):
        return super(MbloxHandler, self).dispatch(*args, **kwargs)

    def get(self, request, *args, **kwargs):
        return HttpResponse("Must be called as a POST", status=400)

    def post(self, request, *args, **kwargs):
        from temba.msgs.models import Msg

        request_uuid = kwargs['uuid']

        # look up the channel
        channel = Channel.objects.filter(uuid=request_uuid, is_active=True,
                                         channel_type=Channel.TYPE_MBLOX).exclude(org=None).first()
        if not channel:
            return HttpResponse("Channel not found for id: %s" % request_uuid, status=400)

        # parse our response
        try:
            body = json.loads(request.body)
        except Exception as e:
            return HttpResponse("Invalid JSON in POST body: %s" % str(e), status=400)

        if 'type' not in body:
            return HttpResponse("Missing 'type' in request body.", status=400)

        # two possible actions we care about: mo_text and recipient_deliveryreport_sms
        if body['type'] == 'recipient_delivery_report_sms':
            if not all(k in body for k in ['batch_id', 'status']):
                return HttpResponse("Missing one of 'batch_id' or 'status' in request body.", status=400)

            msg_id = body['batch_id']
            status = body['status']

            # look up the message
            msgs = Msg.objects.filter(channel=channel, external_id=msg_id).select_related('channel')
            if not msgs:
                return HttpResponse("Message with external id of '%s' not found" % msg_id, status=400)

            if status == 'Delivered':
                for msg in msgs:
                    msg.status_delivered()
            if status == 'Dispatched':
                for msg in msgs:
                    msg.status_sent()
            elif status in ['Aborted', 'Rejected', 'Failed', 'Expired']:
                for msg in msgs:
                    msg.fail()

            # tell Mblox we've handled this
            return HttpResponse('SMS Updated: %s' % ",".join([str(msg.id) for msg in msgs]))

        # this is a new incoming message
        elif body['type'] == 'mo_text':
            if not all(k in body for k in ['id', 'from', 'to', 'body', 'received_at']):
                return HttpResponse("Missing one of 'id', 'from', 'to', 'body' or 'received_at' in request body.",
                                    status=400)

            msg_date = parse_datetime(body['received_at'])
            msg = Msg.create_incoming(channel, URN.from_tel(body['from']), body['body'], date=msg_date)
            Msg.objects.filter(pk=msg.id).update(external_id=body['id'])
            return HttpResponse("SMS Accepted: %d" % msg.id)

        else:
            return HttpResponse("Not handled, unknown type: %s" % body['type'], status=400)


class FacebookHandler(View):

    @disable_middleware
    def dispatch(self, *args, **kwargs):
        return super(FacebookHandler, self).dispatch(*args, **kwargs)

    def lookup_channel(self, kwargs):
        # look up the channel
        channel = Channel.objects.filter(uuid=kwargs['uuid'], is_active=True,
                                         channel_type=Channel.TYPE_FACEBOOK).exclude(org=None).first()
        return channel

    def get(self, request, *args, **kwargs):
        channel = self.lookup_channel(kwargs)
        if not channel:
            return HttpResponse("Channel not found for id: %s" % kwargs['uuid'], status=400)

        # this is a verification of a webhook
        if request.GET.get('hub.mode') == 'subscribe':
            # verify the token against our secret, if the same return the challenge FB sent us
            if channel.secret == request.GET.get('hub.verify_token'):
                # fire off a subscription for facebook events, we have a bit of a delay here so that FB can react to this webhook result
                fb_channel_subscribe.apply_async([channel.id], delay=5)

                return HttpResponse(request.GET.get('hub.challenge'))

        return JsonResponse(dict(error="Unknown request"), status=400)

    def post(self, request, *args, **kwargs):
        from temba.msgs.models import Msg

        channel = self.lookup_channel(kwargs)
        if not channel:
            return HttpResponse("Channel not found for id: %s" % kwargs['uuid'], status=400)

        # parse our response
        try:
            body = json.loads(request.body)
        except Exception as e:
            return HttpResponse("Invalid JSON in POST body: %s" % str(e), status=400)

        if 'entry' not in body:
            return HttpResponse("Missing entry array", status=400)

        # iterate through our entries, handling them
        for entry in body.get('entry'):
            # this is a messaging notification
            if 'messaging' in entry:
                status = []

                for envelope in entry['messaging']:
                    if 'message' in envelope or 'postback' in envelope:
                        # ignore echos
                        if 'message' in envelope and envelope['message'].get('is_echo'):
                            status.append("Echo Ignored")
                            continue

                        # check that the recipient is correct for this channel
                        channel_address = str(envelope['recipient']['id'])
                        if channel_address != channel.address:
                            return HttpResponse("Msg Ignored for recipient id: %s" % channel.address, status=200)

                        content = None
                        postback = None

                        if 'message' in envelope:
                            if 'text' in envelope['message']:
                                content = envelope['message']['text']
                            elif 'attachments' in envelope['message']:
                                urls = []
                                for attachment in envelope['message']['attachments']:
                                    if attachment['payload'] and 'url' in attachment['payload']:
                                        urls.append(attachment['payload']['url'])
                                    elif 'url' in attachment and attachment['url']:
                                        if 'title' in attachment:
                                            urls.append(attachment['title'])
                                        urls.append(attachment['url'])

                                content = '\n'.join(urls)

                        elif 'postback' in envelope:
                            postback = envelope['postback']['payload']

                        # if we have some content, load the contact
                        if content or postback:
                            # does this contact already exist?
                            sender_id = envelope['sender']['id']
                            urn = URN.from_facebook(sender_id)
                            contact = Contact.from_urn(channel.org, urn)

                            # if not, let's go create it
                            if not contact:
                                name = None

                                # if this isn't an anonymous org, look up their name from the Facebook API
                                if not channel.org.is_anon:
                                    try:
                                        response = requests.get('https://graph.facebook.com/v2.5/' + unicode(sender_id),
                                                                params=dict(fields='first_name,last_name',
                                                                            access_token=channel.config_json()[Channel.CONFIG_AUTH_TOKEN]))

                                        if response.status_code == 200:
                                            user_stats = response.json()
                                            name = ' '.join([user_stats.get('first_name', ''), user_stats.get('last_name', '')])

                                    except Exception as e:
                                        # something went wrong trying to look up the user's attributes, oh well, move on
                                        import traceback
                                        traceback.print_exc()

                                contact = Contact.get_or_create(channel.org, channel.created_by,
                                                                name=name, urns=[urn], channel=channel)

                        # we received a new message, create and handle it
                        if content:
                            msg_date = datetime.fromtimestamp(envelope['timestamp'] / 1000.0).replace(tzinfo=pytz.utc)
                            msg = Msg.create_incoming(channel, urn, content, date=msg_date, contact=contact)
                            Msg.objects.filter(pk=msg.id).update(external_id=envelope['message']['mid'])
                            status.append("Msg %d accepted." % msg.id)

                        # a contact pressed "Get Started", trigger any new conversation triggers
                        elif postback == Channel.GET_STARTED:
                            Trigger.catch_triggers(contact, Trigger.TYPE_NEW_CONVERSATION, channel)
                            status.append("Postback handled.")

                        else:
                            status.append("Ignored, content unavailable")

                    elif 'delivery' in envelope and 'mids' in envelope['delivery']:
                        for external_id in envelope['delivery']['mids']:
                            msg = Msg.objects.filter(channel=channel, external_id=external_id).first()
                            if msg:
                                msg.status_delivered()
                                status.append("Msg %d updated." % msg.id)

                    else:
                        status.append("Messaging entry Ignored")

                return JsonResponse(dict(status=status))

        return JsonResponse(dict(status=["Ignored, unknown msg"]))


class GlobeHandler(View):

    @disable_middleware
    def dispatch(self, *args, **kwargs):
        return super(GlobeHandler, self).dispatch(*args, **kwargs)

    def get(self, request, *args, **kwargs):
        return HttpResponse("Illegal method, must be POST", status=405)

    def post(self, request, *args, **kwargs):
        from temba.msgs.models import Msg

        # Sample request body for incoming message
        # {
        #     "inboundSMSMessageList":{
        #         "inboundSMSMessage": [
        #             {
        #                 "dateTime": "Fri Nov 22 2013 12:12:13 GMT+0000 (UTC)",
        #                 "destinationAddress": "tel:21581234",
        #                 "messageId": null,
        #                 "message": "Hello",
        #                 "resourceURL": null,
        #                 "senderAddress": "tel:+9171234567"
        #             }
        #         ],
        #         "numberOfMessagesInThisBatch": 1,
        #         "resourceURL": null,
        #         "totalNumberOfPendingMessages": null
        #     }
        #
        # }
        action = kwargs['action'].lower()
        request_uuid = kwargs['uuid']

        # look up the channel
        channel = Channel.objects.filter(uuid=request_uuid, is_active=True, channel_type=Channel.TYPE_GLOBE).exclude(org=None).first()
        if not channel:
            return HttpResponse("Channel not found for id: %s" % request_uuid, status=400)

        # parse our JSON
        try:
            body = json.loads(request.body)
        except Exception as e:
            return HttpResponse("Invalid JSON: %s" % unicode(e), status=400)

        # needs to contain our message list and inboundSMS message
        if 'inboundSMSMessageList' not in body or 'inboundSMSMessage' not in body['inboundSMSMessageList']:
            return HttpResponse("Invalid request, missing inboundSMSMessageList or inboundSMSMessage", status=400)

        # this is a callback for a message we sent
        if action == 'receive':
            msgs = []
            for inbound_msg in body['inboundSMSMessageList']['inboundSMSMessage']:
                if not all(field in inbound_msg for field in ('dateTime', 'senderAddress', 'message', 'messageId', 'destinationAddress')):
                    return HttpResponse("Missing one of dateTime, senderAddress, message, messageId or destinationAddress in message", status=400)

                try:
                    scheme, destination = URN.to_parts(inbound_msg['destinationAddress'])
                except ValueError as v:
                    return HttpResponse("Error parsing destination address: " + str(v), status=400)

                if destination != channel.address:
                    return HttpResponse("Invalid request, channel address: %s mismatch with destinationAddress: %s" % (channel.address, destination), status=400)

                # dates come in the format "2014-04-18 03:54:20.570618" GMT
                sms_date = datetime.strptime(inbound_msg['dateTime'], "%a %b %d %Y %H:%M:%S GMT+0000 (UTC)")
                gmt_date = pytz.timezone('GMT').localize(sms_date)

                # parse our sender address out, it is a URN looking thing
                try:
                    scheme, sender_tel = URN.to_parts(inbound_msg['senderAddress'])
                except ValueError as v:
                    return HttpResponse("Error parsing sender address: " + str(v), status=400)

                msg = Msg.create_incoming(channel, URN.from_tel(sender_tel), inbound_msg['message'], date=gmt_date)

                # use an update so there is no race with our handling
                Msg.objects.filter(pk=msg.id).update(external_id=inbound_msg['messageId'])
                msgs.append(msg)

            return HttpResponse("Msgs Accepted: %s" % ", ".join([str(m.id) for m in msgs]))
        else:  # pragma: no cover
            return HttpResponse("Not handled", status=400)


class ViberHandler(View):

    @disable_middleware
    def dispatch(self, *args, **kwargs):
        return super(ViberHandler, self).dispatch(*args, **kwargs)

    def get(self, request, *args, **kwargs):
        return HttpResponse("Must be called as a POST", status=405)

    def post(self, request, *args, **kwargs):
        from temba.msgs.models import Msg

        action = kwargs['action'].lower()
        request_uuid = kwargs['uuid']

        # look up the channel
        channel = Channel.objects.filter(uuid=request_uuid, is_active=True, channel_type=Channel.TYPE_VIBER).exclude(org=None).first()
        if not channel:
            return HttpResponse("Channel not found for id: %s" % request_uuid, status=400)

        # parse our response
        try:
            body = json.loads(request.body)
        except Exception as e:
            return HttpResponse("Invalid JSON in POST body: %s" % str(e), status=400)

        # Viber is updating the delivery status for a message
        if action == 'status':
            # {
            #    "message_token": 4727481224105516513,
            #    "message_status": 0
            # }
            external_id = body['message_token']
            msg = Msg.objects.filter(channel=channel, external_id=external_id).select_related('channel').first()
            if not msg:
                return HttpResponse("Message with external id of '%s' not found" % external_id, status=400)

            msg.status_delivered()

            # tell Viber we handled this
            return HttpResponse('Msg %d updated' % msg.id)

        # this is a new incoming message
        elif action == 'receive':
            # { "message_token": 44444444444444,
            #   "phone_number": "972512222222",
            #   "time": 2121212121,
            #   "message": {
            #      "text": "a message to the service",
            #      "tracking_data": "tracking_id:100035"}
            #  }
            if not all(k in body for k in ['message_token', 'phone_number', 'time', 'message']):
                return HttpResponse("Missing one of 'message_token', 'phone_number', 'time', or 'message' in request parameters.",
                                    status=400)

            msg_date = datetime.utcfromtimestamp(body['time']).replace(tzinfo=pytz.utc)
            msg = Msg.create_incoming(channel,
                                      URN.from_tel(body['phone_number']),
                                      body['message']['text'],
                                      date=msg_date)
            Msg.objects.filter(pk=msg.id).update(external_id=body['message_token'])
            return HttpResponse('Msg Accepted: %d' % msg.id)

        else:
            return HttpResponse("Not handled, unknown action", status=400)<|MERGE_RESOLUTION|>--- conflicted
+++ resolved
@@ -86,15 +86,6 @@
 
                 flow = Trigger.find_flow_for_inbound_call(contact)
 
-<<<<<<< HEAD
-                call = IVRCall.create_incoming(channel, contact, urn_obj, flow, channel.created_by)
-                call.update_status(request.POST.get('CallStatus', None),
-                                   request.POST.get('CallDuration', None),
-                                   Channel.TYPE_TWILIO)
-                call.save()
-
-=======
->>>>>>> fac9edfc
                 if flow:
                     call = IVRCall.create_incoming(channel, contact, urn_obj, flow, channel.created_by)
                     call.update_status(request.POST.get('CallStatus', None),
