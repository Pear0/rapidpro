--- conflicted
+++ resolved
@@ -664,8 +664,6 @@
             'anon': False
         })
 
-<<<<<<< HEAD
-=======
     def test_media(self):
         url = reverse('api.v2.media') + '.json'
 
@@ -693,82 +691,6 @@
         self.assertEqual(response.status_code, 400)
         self.clear_storage()
 
-    def test_runs_offset(self):
-        url = reverse('api.v2.runs')
-
-        self.assertEndpointAccess(url)
-
-        flow1 = self.create_flow(uuid_start=0)
-
-        for i in range(600):
-            FlowRun.create(flow1, self.joe.pk)
-
-        with patch.object(timezone, 'now', return_value=datetime(2015, 9, 15, 0, 0, 0, 0, pytz.UTC)):
-            now = timezone.now()
-            for r in FlowRun.objects.all():
-                r.modified_on = now
-                r.save()
-
-        with self.settings(CURSOR_PAGINATION_OFFSET_CUTOFF=10):
-            response = self.fetchJSON(url)
-            self.assertEqual(len(response.json['results']), 250)
-            self.assertTrue(response.json['next'])
-
-            query = response.json['next'].split('?')[1]
-            response = self.fetchJSON(url, query=query)
-
-            self.assertEqual(len(response.json['results']), 250)
-            self.assertTrue(response.json['next'])
-
-            query = response.json['next'].split('?')[1]
-            response = self.fetchJSON(url, query=query)
-
-            self.assertEqual(len(response.json['results']), 250)
-            self.assertTrue(response.json['next'])
-
-            query = response.json['next'].split('?')[1]
-            response = self.fetchJSON(url, query=query)
-
-            self.assertEqual(len(response.json['results']), 250)
-            self.assertTrue(response.json['next'])
-
-        with self.settings(CURSOR_PAGINATION_OFFSET_CUTOFF=400):
-            url = reverse('api.v2.runs')
-            response = self.fetchJSON(url)
-            self.assertEqual(len(response.json['results']), 250)
-            self.assertTrue(response.json['next'])
-
-            query = response.json['next'].split('?')[1]
-            response = self.fetchJSON(url, query=query)
-
-            self.assertEqual(len(response.json['results']), 250)
-            self.assertTrue(response.json['next'])
-
-            query = response.json['next'].split('?')[1]
-            response = self.fetchJSON(url, query=query)
-
-            self.assertEqual(len(response.json['results']), 200)
-            self.assertIsNone(response.json['next'])
-
-        with self.settings(CURSOR_PAGINATION_OFFSET_CUTOFF=5000):
-            url = reverse('api.v2.runs')
-            response = self.fetchJSON(url)
-            self.assertEqual(len(response.json['results']), 250)
-            self.assertTrue(response.json['next'])
-
-            query = response.json['next'].split('?')[1]
-            response = self.fetchJSON(url, query=query)
-
-            self.assertEqual(len(response.json['results']), 250)
-            self.assertTrue(response.json['next'])
-
-            query = response.json['next'].split('?')[1]
-            response = self.fetchJSON(url, query=query)
-
-            self.assertEqual(len(response.json['results']), 100)
-            self.assertIsNone(response.json['next'])
-
->>>>>>> adca6651
     def test_runs(self):
         url = reverse('api.v2.runs')
 
