--- conflicted
+++ resolved
@@ -11,12 +11,9 @@
 from django.db import connection
 from django.test import override_settings
 from django.utils import timezone
-<<<<<<< HEAD
 from rest_framework.test import APIClient
+from mock import patch
 from temba.campaigns.models import Campaign, CampaignEvent
-=======
-from mock import patch
->>>>>>> 26a41607
 from temba.channels.models import Channel
 from temba.contacts.models import Contact, ContactGroup, ContactField
 from temba.flows.models import Flow, FlowRun
@@ -187,34 +184,6 @@
         self.assertEquals(200, response.status_code)
         self.assertNotContains(response, "Log in to use the Explorer")
 
-<<<<<<< HEAD
-    def test_pagination(self):
-        url = reverse('api.v2.runs') + '.json'
-        self.login(self.admin)
-
-        # create 1255 test runs (5 full pages of 250 items + 1 partial with 5 items)
-        flow = self.create_flow(uuid_start=0)
-        runs = [FlowRun.create(flow, self.joe.pk) for r in range(1255)]
-        runs = list(reversed(runs))
-
-        # give them all the same modified_on
-        FlowRun.objects.all().update(modified_on=datetime(2015, 9, 15, 0, 0, 0, 0, pytz.UTC))
-
-        # fetch all full pages
-        response = None
-        for p in range(5):
-            response = self.fetchJSON(url if p == 0 else response.json['next'], raw_url=True)
-
-            self.assertResultsById(response, [runs[p * 250 + i] for i in range(250)])
-            self.assertIsNotNone(response.json['next'])
-
-        # fetch final partial page
-        response = self.fetchJSON(response.json['next'], raw_url=True)
-
-        self.assertEqual(len(response.json['results']), 5)
-        self.assertResultsById(response, [runs[1250], runs[1251], runs[1252], runs[1253], runs[1254]])
-        self.assertIsNone(response.json['next'])
-
     def test_authenticate(self):
         url = reverse('api.v2.authenticate')
 
@@ -282,8 +251,6 @@
         self.assertEqual(client.get(reverse('api.v2.fields') + '.json').status_code, 200)
         self.assertEqual(client.get(reverse('api.v2.campaigns') + '.json').status_code, 403)
 
-=======
->>>>>>> 26a41607
     def test_broadcasts(self):
         url = reverse('api.v2.broadcasts')
 
