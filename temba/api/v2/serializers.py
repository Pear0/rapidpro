from __future__ import absolute_import, unicode_literals

import json
<<<<<<< HEAD
from django.forms import ValidationError
=======

>>>>>>> 8a4e57cd
from rest_framework import serializers
from temba.api.models import Resthook, ResthookSubscriber, WebHookEvent
from temba.campaigns.models import Campaign, CampaignEvent
from temba.channels.models import Channel, ChannelEvent, ANDROID
<<<<<<< HEAD
from temba.contacts.models import Contact, ContactField, ContactGroup, URN

from temba.flows.models import Flow, FlowRun, FlowStart, FlowStep
=======
from temba.contacts.models import Contact, ContactField, ContactGroup
from temba.flows.models import Flow, FlowRun, FlowStep
from temba.locations.models import AdminBoundary
>>>>>>> 8a4e57cd
from temba.msgs.models import Broadcast, Msg, Label, STATUS_CONFIG, INCOMING, OUTGOING, INBOX, FLOW, IVR, PENDING
from temba.msgs.models import QUEUED
from temba.utils import datetime_to_json_date
from temba.values.models import Value


def format_datetime(value):
    """
    Datetime fields are formatted with microsecond accuracy for v2
    """
    return datetime_to_json_date(value, micros=True) if value else None


class ReadSerializer(serializers.ModelSerializer):
    """
    We deviate slightly from regular REST framework usage with distinct serializers for reading and writing
    """
    @staticmethod
    def extract_constants(config):
        return {t[0]: t[2] for t in config}

    def save(self, **kwargs):  # pragma: no cover
        raise ValueError("Can't call save on a read serializer")


class WriteSerializer(serializers.Serializer):
    """
    The normal REST framework way is to have the view decide if it's an update on existing instance or a create for a
    new instance. Since our logic for that gets relatively complex, we have the serializer make that call.
    """

    def __init__(self, *args, **kwargs):
        super(WriteSerializer, self).__init__(*args, **kwargs)
        self.instance = None

    def run_validation(self, data=serializers.empty):
        if not isinstance(data, dict):
            raise serializers.ValidationError(detail={'non_field_errors': ["Request body should be a single JSON object"]})

        return super(WriteSerializer, self).run_validation(data)


class UUIDField(serializers.CharField):
    def __init__(self, **kwargs):
        super(UUIDField, self).__init__(max_length=36, **kwargs)


class UUIDListField(serializers.ListField):
    child = UUIDField()


class URNField(serializers.CharField):
    def to_representation(self, obj):
        return unicode(obj)

    def to_internal_value(self, data):
        if not URN.validate(data):
            raise ValidationError("Invalid URN: %s" % data)

        return URN.normalize(data)


class URNListField(serializers.ListField):
    child = URNField()


# ============================================================
# Serializers (A-Z)
# ============================================================

<<<<<<< HEAD
=======
class AdminBoundaryReadSerializer(ReadSerializer):
    parent = serializers.SerializerMethodField()
    aliases = serializers.SerializerMethodField()
    geometry = serializers.SerializerMethodField()

    def get_parent(self, obj):
        return {'id': obj.parent.osm_id, 'name': obj.parent.name} if obj.parent else None

    def get_aliases(self, obj):
        return [alias.name for alias in obj.aliases.all()]

    def get_geometry(self, obj):
        if self.context['include_geometry'] and obj.simplified_geometry:
            return json.loads(obj.simplified_geometry.geojson)
        else:
            return None

    class Meta:
        model = AdminBoundary
        fields = ('osm_id', 'name', 'parent', 'level', 'aliases', 'geometry')

>>>>>>> 8a4e57cd

class BroadcastReadSerializer(ReadSerializer):
    urns = serializers.SerializerMethodField()
    contacts = serializers.SerializerMethodField()
    groups = serializers.SerializerMethodField()

    def get_urns(self, obj):
        if self.context['org'].is_anon:
            return None
        else:
            return [urn.urn for urn in obj.urns.all()]

    def get_contacts(self, obj):
        return [{'uuid': c.uuid, 'name': c.name} for c in obj.contacts.all()]

    def get_groups(self, obj):
        return [{'uuid': g.uuid, 'name': g.name} for g in obj.groups.all()]

    class Meta:
        model = Broadcast
        fields = ('id', 'urns', 'contacts', 'groups', 'text', 'created_on')


class ChannelEventReadSerializer(ReadSerializer):
    TYPES = ReadSerializer.extract_constants(ChannelEvent.TYPE_CONFIG)

    type = serializers.SerializerMethodField()
    contact = serializers.SerializerMethodField()
    channel = serializers.SerializerMethodField()

    def get_type(self, obj):
        return self.TYPES.get(obj.event_type)

    def get_contact(self, obj):
        return {'uuid': obj.contact.uuid, 'name': obj.contact.name}

    def get_channel(self, obj):
        return {'uuid': obj.channel.uuid, 'name': obj.channel.name}

    class Meta:
        model = ChannelEvent
        fields = ('id', 'type', 'contact', 'channel', 'time', 'duration', 'created_on')


class CampaignReadSerializer(ReadSerializer):
    group = serializers.SerializerMethodField()

    def get_group(self, obj):
        return {'uuid': obj.group.uuid, 'name': obj.group.name}

    class Meta:
        model = Campaign
        fields = ('uuid', 'name', 'group', 'created_on')


class CampaignEventReadSerializer(ReadSerializer):
    UNITS = ReadSerializer.extract_constants(CampaignEvent.UNIT_CONFIG)

    campaign = serializers.SerializerMethodField()
    flow = serializers.SerializerMethodField()
    relative_to = serializers.SerializerMethodField()
    unit = serializers.SerializerMethodField()

    def get_campaign(self, obj):
        return {'uuid': obj.campaign.uuid, 'name': obj.campaign.name}

    def get_flow(self, obj):
        if obj.event_type == CampaignEvent.TYPE_FLOW:
            return {'uuid': obj.flow.uuid, 'name': obj.flow.name}
        else:
            return None

    def get_relative_to(self, obj):
        return {'key': obj.relative_to.key, 'label': obj.relative_to.label}

    def get_unit(self, obj):
        return self.UNITS.get(obj.unit)

    class Meta:
        model = CampaignEvent
        fields = ('uuid', 'campaign', 'relative_to', 'offset', 'unit', 'delivery_hour', 'flow', 'message', 'created_on')


class ChannelReadSerializer(ReadSerializer):
    country = serializers.SerializerMethodField()
    device = serializers.SerializerMethodField()

    def get_country(self, obj):
        return unicode(obj.country) if obj.country else None

    def get_device(self, obj):
        if obj.channel_type != ANDROID:
            return None

        return {
            'name': obj.device,
            'power_level': obj.get_last_power(),
            'power_status': obj.get_last_power_status(),
            'power_source': obj.get_last_power_source(),
            'network_type': obj.get_last_network_type()
        }

    class Meta:
        model = Channel
        fields = ('uuid', 'name', 'address', 'country', 'device', 'last_seen', 'created_on')


class ContactReadSerializer(ReadSerializer):
    name = serializers.SerializerMethodField()
    language = serializers.SerializerMethodField()
    urns = serializers.SerializerMethodField()
    groups = serializers.SerializerMethodField()
    fields = serializers.SerializerMethodField('get_contact_fields')
    blocked = serializers.SerializerMethodField()
    stopped = serializers.SerializerMethodField()

    def get_name(self, obj):
        return obj.name if obj.is_active else None

    def get_language(self, obj):
        return obj.language if obj.is_active else None

    def get_urns(self, obj):
        if self.context['org'].is_anon or not obj.is_active:
            return []

        return [urn.urn for urn in obj.get_urns()]

    def get_groups(self, obj):
        if not obj.is_active:
            return []

        groups = obj.prefetched_user_groups if hasattr(obj, 'prefetched_user_groups') else obj.user_groups.all()
        return [{'uuid': g.uuid, 'name': g.name} for g in groups]

    def get_contact_fields(self, obj):
        if not obj.is_active:
            return {}

        fields = {}
        for contact_field in self.context['contact_fields']:
            value = obj.get_field(contact_field.key)
            fields[contact_field.key] = Contact.serialize_field_value(contact_field, value)
        return fields

    def get_blocked(self, obj):
        return obj.is_blocked if obj.is_active else None

    def get_stopped(self, obj):
        return obj.is_stopped if obj.is_active else None

    class Meta:
        model = Contact
        fields = ('uuid', 'name', 'language', 'urns', 'groups', 'fields', 'blocked', 'stopped',
                  'created_on', 'modified_on')


class ContactFieldReadSerializer(ReadSerializer):
    VALUE_TYPES = ReadSerializer.extract_constants(Value.TYPE_CONFIG)

    value_type = serializers.SerializerMethodField()

    def get_value_type(self, obj):
        return self.VALUE_TYPES.get(obj.value_type)

    class Meta:
        model = ContactField
        fields = ('key', 'label', 'value_type')


class ContactGroupReadSerializer(ReadSerializer):
    count = serializers.SerializerMethodField()

    def get_count(self, obj):
        return obj.get_member_count()

    class Meta:
        model = ContactGroup
        fields = ('uuid', 'name', 'query', 'count')


class FlowReadSerializer(ReadSerializer):
    archived = serializers.ReadOnlyField(source='is_archived')
    labels = serializers.SerializerMethodField()
    expires = serializers.ReadOnlyField(source='expires_after_minutes')
    runs = serializers.SerializerMethodField()

    def get_labels(self, obj):
        return [{'uuid': l.uuid, 'name': l.name} for l in obj.labels.all()]

    def get_runs(self, obj):
        return {
            'completed': obj.get_completed_runs(),
            'interrupted': obj.get_interrupted_runs(),
            'expired': obj.get_expired_runs()
        }

    class Meta:
        model = Flow
        fields = ('uuid', 'name', 'archived', 'labels', 'expires', 'runs', 'created_on')


class FlowRunReadSerializer(ReadSerializer):
    NODE_TYPES = {
        FlowStep.TYPE_RULE_SET: 'ruleset',
        FlowStep.TYPE_ACTION_SET: 'actionset'
    }
    EXIT_TYPES = {
        FlowRun.EXIT_TYPE_COMPLETED: 'completed',
        FlowRun.EXIT_TYPE_INTERRUPTED: 'interrupted',
        FlowRun.EXIT_TYPE_EXPIRED: 'expired'
    }

    flow = serializers.SerializerMethodField()
    contact = serializers.SerializerMethodField()
    steps = serializers.SerializerMethodField()
    exit_type = serializers.SerializerMethodField()

    def get_flow(self, obj):
        return {'uuid': obj.flow.uuid, 'name': obj.flow.name}

    def get_contact(self, obj):
        return {'uuid': obj.contact.uuid, 'name': obj.contact.name}

    def get_steps(self, obj):
        # avoiding fetching org again
        run = obj
        run.org = self.context['org']

        steps = []
        for step in obj.steps.all():
            val = step.rule_decimal_value if step.rule_decimal_value is not None else step.rule_value
            steps.append({'type': self.NODE_TYPES.get(step.step_type),
                          'node': step.step_uuid,
                          'arrived_on': format_datetime(step.arrived_on),
                          'left_on': format_datetime(step.left_on),
                          'messages': self.get_step_messages(run, step),
                          'text': step.get_text(run=run),  # TODO remove
                          'value': val,
                          'category': step.rule_category})
        return steps

    def get_exit_type(self, obj):
        return self.EXIT_TYPES.get(obj.exit_type)

    @staticmethod
    def get_step_messages(run, step):
        messages = []
        for m in step.messages.all():
            messages.append({'id': m.id, 'broadcast': m.broadcast_id, 'text': m.text})

        for b in step.broadcasts.all():
            if b.purged:
                text = b.get_translated_text(run.contact, base_language=run.flow.base_language, org=run.org)
                messages.append({'id': None, 'broadcast': b.id, 'text': text})

        return messages

    class Meta:
        model = FlowRun
        fields = ('id', 'flow', 'contact', 'responded', 'steps',
                  'created_on', 'modified_on', 'exited_on', 'exit_type')


class FlowStartReadSerializer(ReadSerializer):
    STATUSES = {
        FlowStart.STATUS_PENDING: 'pending',
        FlowStart.STATUS_STARTING: 'starting',
        FlowStart.STATUS_COMPLETE: 'complete',
        FlowStart.STATUS_FAILED: 'failed'
    }

    flow = serializers.SerializerMethodField()
    status = serializers.SerializerMethodField()
    groups = serializers.SerializerMethodField()
    contacts = serializers.SerializerMethodField()

    def get_contacts(self, obj):
        contacts = []
        for contact in obj.contacts.all():
            contacts.append(dict(uuid=contact.uuid, name=contact.name))
        return contacts

    def get_groups(self, obj):
        groups = []
        for group in obj.groups.all():
            groups.append(dict(uuid=group.uuid, name=group.name))
        return groups

    def get_flow(self, obj):
        return dict(uuid=obj.flow.uuid, name=obj.flow.name)

    def get_status(self, obj):
        return FlowStartReadSerializer.STATUSES.get(obj.status)

    class Meta:
        model = FlowStart
        fields = ('id', 'flow', 'status', 'groups', 'contacts', 'restart_participants', 'created_on', 'modified_on')


class FlowStartWriteSerializer(WriteSerializer):
    flow = UUIDField()
    contacts = UUIDListField(required=False)
    groups = UUIDListField(required=False)
    urns = URNListField(required=False)

    def validate_flow(self, value):
        flow = Flow.objects.filter(org=self.context['org'], is_active=True, uuid=value).first()
        if not flow:
            raise ValidationError("No flow found with UUID: %s" % value)
        return flow

    def validate_contacts(self, value):
        contacts = []
        for contact_uuid in value:
            contact = Contact.objects.filter(org=self.context['org'], is_active=True, uuid=contact_uuid).first()
            if not contact:
                raise ValidationError("No contact found with UUID: %s" % value)
            contacts.append(contact)

        return contacts

    def validate_groups(self, value):
        groups = []
        for group_uuid in value:
            group = ContactGroup.user_groups.filter(org=self.context['org'], is_active=True, uuid=group_uuid).first()
            if not group:
                raise ValidationError("No group found with UUID: %s" % value)
            groups.append(group)

        return groups

    def validate_urns(self, value):
        urn_contacts = []
        for urn in value:
            contact = Contact.get_or_create(self.context['org'], self.context['user'], urns=[urn])
            urn_contacts.append(contact)

        return urn_contacts

    def validate(self, data):
        # need at least one of urns, groups or contacts
        args = data.get('groups', []) + data.get('contacts', []) + data.get('urns', [])
        if not args:
            raise ValidationError("Must specify at least one group, contact or URN")

        return data

    def save(self):
        # ok, let's go create our flow start, the actual starting will happen in our view
        start = FlowStart.objects.create(flow=self.validated_data['flow'],
                                         restart_participants=self.validated_data.get('restart_participants', True),
                                         created_by=self.context['user'], modified_by=self.context['user'])

        for contact in self.validated_data.get('contacts', []) + self.validated_data.get('urns', []):
            start.contacts.add(contact)

        for group in self.validated_data.get('groups', []):
            start.groups.add(group)

        return start

    class Meta:
        model = FlowStart
        fields = ('resthook', 'target_url')


class LabelReadSerializer(ReadSerializer):
    count = serializers.SerializerMethodField()

    def get_count(self, obj):
        return obj.get_visible_count()

    class Meta:
        model = Label
        fields = ('uuid', 'name', 'count')


class MsgReadSerializer(ReadSerializer):
    STATUSES = ReadSerializer.extract_constants(STATUS_CONFIG)
    VISIBILITIES = ReadSerializer.extract_constants(Msg.VISIBILITY_CONFIG)
    DIRECTIONS = {
        INCOMING: 'in',
        OUTGOING: 'out'
    }
    MSG_TYPES = {
        INBOX: 'inbox',
        FLOW: 'flow',
        IVR: 'ivr'
    }

    broadcast = serializers.SerializerMethodField()
    contact = serializers.SerializerMethodField()
    urn = serializers.SerializerMethodField()
    channel = serializers.SerializerMethodField()
    direction = serializers.SerializerMethodField()
    type = serializers.SerializerMethodField()
    status = serializers.SerializerMethodField()
    archived = serializers.SerializerMethodField()
    visibility = serializers.SerializerMethodField()
    labels = serializers.SerializerMethodField()

    def get_broadcast(self, obj):
        return obj.broadcast_id

    def get_contact(self, obj):
        return {'uuid': obj.contact.uuid, 'name': obj.contact.name}

    def get_urn(self, obj):
        if self.context['org'].is_anon:
            return None
        elif obj.contact_urn_id:
            return obj.contact_urn.urn
        else:
            return None

    def get_channel(self, obj):
        return {'uuid': obj.channel.uuid, 'name': obj.channel.name} if obj.channel_id else None

    def get_direction(self, obj):
        return self.DIRECTIONS.get(obj.direction)

    def get_type(self, obj):
        return self.MSG_TYPES.get(obj.msg_type)

    def get_status(self, obj):
        # PENDING and QUEUED are same as far as users are concerned
        return self.STATUSES.get(QUEUED if obj.status == PENDING else obj.status)

    def get_archived(self, obj):
        return obj.visibility == Msg.VISIBILITY_ARCHIVED

    def get_visibility(self, obj):
        return self.VISIBILITIES.get(obj.visibility)

    def get_labels(self, obj):
        return [{'uuid': l.uuid, 'name': l.name} for l in obj.labels.all()]

    class Meta:
        model = Msg
        fields = ('id', 'broadcast', 'contact', 'urn', 'channel',
                  'direction', 'type', 'status', 'archived', 'visibility', 'text', 'labels',
                  'created_on', 'sent_on', 'modified_on')


class ResthookReadSerializer(ReadSerializer):
    resthook = serializers.SerializerMethodField()

    def get_resthook(self, obj):
        return obj.slug

    class Meta:
        model = Resthook
        fields = ('resthook', 'modified_on', 'created_on')


class ResthookSubscriberReadSerializer(ReadSerializer):
    resthook = serializers.SlugField()

    def get_resthook(self, obj):
        return obj.resthook.slug

    class Meta:
        model = ResthookSubscriber
        fields = ('id', 'resthook', 'target_url', 'created_on')


class ResthookSubscriberWriteSerializer(WriteSerializer):
    resthook = serializers.SlugField()
    target_url = serializers.URLField()

    def get_resthook(self, slug):
        return Resthook.objects.filter(is_active=True, org=self.context['org'], slug=slug).first()

    def validate_resthook(self, value):
        if value:
            resthook = self.get_resthook(value)
            if not resthook:
                raise serializers.ValidationError("No resthook with slug: %s" % value)
        return value

    def validate(self, data):
        resthook = self.get_resthook(data.get('resthook'))
        target_url = data.get('target_url')

        # make sure this combination doesn't already exist
        if ResthookSubscriber.objects.filter(resthook=resthook, target_url=target_url, is_active=True):
            raise serializers.ValidationError("URL is already subscribed to this event.")

        return data

    def save(self):
        resthook = self.get_resthook(self.validated_data['resthook'])
        target_url = self.validated_data['target_url']
        return resthook.add_subscriber(target_url, self.context['user'])

    class Meta:
        model = ResthookSubscriber
        fields = ('resthook', 'target_url')


class WebHookEventReadSerializer(ReadSerializer):
    resthook = serializers.SerializerMethodField()
    data = serializers.SerializerMethodField()

    def get_resthook(self, obj):
        return obj.resthook.slug

    def get_data(self, obj):
        decoded = json.loads(obj.data)

        # also decode values and steps
        decoded['values'] = json.loads(decoded['values'])
        decoded['steps'] = json.loads(decoded['steps'])
        return decoded

    class Meta:
        model = WebHookEvent
        fields = ('resthook', 'data', 'created_on')<|MERGE_RESOLUTION|>--- conflicted
+++ resolved
@@ -1,24 +1,16 @@
 from __future__ import absolute_import, unicode_literals
 
 import json
-<<<<<<< HEAD
 from django.forms import ValidationError
-=======
-
->>>>>>> 8a4e57cd
+
 from rest_framework import serializers
 from temba.api.models import Resthook, ResthookSubscriber, WebHookEvent
 from temba.campaigns.models import Campaign, CampaignEvent
 from temba.channels.models import Channel, ChannelEvent, ANDROID
-<<<<<<< HEAD
+
 from temba.contacts.models import Contact, ContactField, ContactGroup, URN
-
-from temba.flows.models import Flow, FlowRun, FlowStart, FlowStep
-=======
-from temba.contacts.models import Contact, ContactField, ContactGroup
-from temba.flows.models import Flow, FlowRun, FlowStep
+from temba.flows.models import Flow, FlowRun, FlowStep, FlowStart
 from temba.locations.models import AdminBoundary
->>>>>>> 8a4e57cd
 from temba.msgs.models import Broadcast, Msg, Label, STATUS_CONFIG, INCOMING, OUTGOING, INBOX, FLOW, IVR, PENDING
 from temba.msgs.models import QUEUED
 from temba.utils import datetime_to_json_date
@@ -89,8 +81,6 @@
 # Serializers (A-Z)
 # ============================================================
 
-<<<<<<< HEAD
-=======
 class AdminBoundaryReadSerializer(ReadSerializer):
     parent = serializers.SerializerMethodField()
     aliases = serializers.SerializerMethodField()
@@ -112,7 +102,6 @@
         model = AdminBoundary
         fields = ('osm_id', 'name', 'parent', 'level', 'aliases', 'geometry')
 
->>>>>>> 8a4e57cd
 
 class BroadcastReadSerializer(ReadSerializer):
     urns = serializers.SerializerMethodField()
