--- conflicted
+++ resolved
@@ -142,35 +142,8 @@
             return HttpResponse(status=403)
 
 
-<<<<<<< HEAD
-class CreateAPIMixin(object):
-    """
-    Mixin for any endpoint which can create or update objects with a write serializer. Our list and create approach
-    differs slightly a bit from ListCreateAPIView in the REST framework as we use separate read and write serializers...
-    and sometimes we use another serializer again for write output
-    """
-    write_serializer_class = None
-
-    def post(self, request, *args, **kwargs):
-        user = request.user
-        context = self.get_serializer_context()
-        serializer = self.write_serializer_class(user=user, data=request.data, context=context)
-
-        if serializer.is_valid():
-            output = serializer.save()
-            return self.render_write_response(output, context)
-        else:
-            return Response(serializer.errors, status=status.HTTP_400_BAD_REQUEST)
-
-    def render_write_response(self, write_output, context):
-        response_serializer = self.serializer_class(instance=write_output, context=context)
-        return Response(response_serializer.data, status=status.HTTP_201_CREATED)
-
-
-class CreatedOnCursorPagination(CustomCursorPagination):
-=======
 class CreatedOnCursorPagination(CursorPagination):
->>>>>>> e9dace05
+
     ordering = ('-created_on', '-id')
     offset_cutoff = 1000000
 
