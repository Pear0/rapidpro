--- conflicted
+++ resolved
@@ -2516,12 +2516,7 @@
             'title': "List Flow Runs",
             'url': reverse('api.v2.runs'),
             'slug': 'run-list',
-<<<<<<< HEAD
-            'request': "after=2016-01-01T00:00:00.000",
-            'fields': [
-=======
             'params': [
->>>>>>> 5c186107
                 {'name': 'id', 'required': False, 'help': "A run ID to filter by, ex: 123456"},
                 {'name': 'flow', 'required': False, 'help': "A flow UUID to filter by, ex: f5901b62-ba76-4003-9c62-72fdacc1b7b7"},
                 {'name': 'contact', 'required': False, 'help': "A contact UUID to filter by, ex: 09d23a05-47fe-11e4-bfe9-b8f6b119e9ab"},
