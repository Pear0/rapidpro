@font-face {
  font-family: 'temba';
  src:  url('fonts/temba.eot?6cn2vq');
  src:  url('fonts/temba.eot?6cn2vq#iefix') format('embedded-opentype'),
    url('fonts/temba.ttf?6cn2vq') format('truetype'),
    url('fonts/temba.woff?6cn2vq') format('woff'),
    url('fonts/temba.svg?6cn2vq#temba') format('svg');
  font-weight: normal;
  font-style: normal;
}

[class^="icon-"], [class*=" icon-"] {
  /* use !important to prevent issues with browser extensions that change fonts */
  font-family: 'temba' !important;
  speak: none;
  font-style: normal;
  font-weight: normal;
  font-variant: normal;
  text-transform: none;
  line-height: 1;

  /* Better Font Rendering =========== */
  -webkit-font-smoothing: antialiased;
  -moz-osx-font-smoothing: grayscale;
}

.icon-viber:before {
  content: "\e904";
}
.icon-cloud-lightning:before {
  content: "\e903";
}
.icon-transferto:before {
  content: "\e0d2";
}
.icon-headphones:before {
  content: "\e948";
}
.icon-volume-medium:before {
  content: "\ed90";
}
.icon-folder:before {
  content: "\e60b";
}
.icon-folder-open:before {
  content: "\e60c";
}
.icon-channel-clickatell:before {
  content: "\e0d0";
}
.icon-channel-plivo:before {
  content: "\e0d1";
}
.icon-clickatell-inverted:before {
  content: "\e0cc";
}
.icon-clickatell:before {
  content: "\e0cd";
}
.icon-plivo-inverted:before {
  content: "\e0ce";
}
.icon-plivo:before {
  content: "\e0cf";
}
.icon-logo:before {
  content: "\e600";
}
.icon-docs-2:before {
  content: "\f0f7";
}
.icon-docs:before {
  content: "\e60a";
}
.icon-video:before {
  content: "\e609";
}
.icon-nav-docs:before {
  content: "\f0f6";
}
.icon-nav-docs-inverted:before {
  content: "\f15c";
}
.icon-plus-circle:before {
  content: "\e35e";
}
.icon-plus-circle2:before {
  content: "\e35f";
}
.icon-channel-kannel:before {
  content: "\e608";
}
.icon-location:before {
  content: "\e0f3";
}
.icon-location2:before {
  content: "\e0f4";
}
.icon-bubbles:before {
  content: "\e152";
}
.icon-nav-locations:before {
  content: "\e603";
}
.icon-nav-locations-inverted:before {
  content: "\e601";
}
.icon-circle:before {
  content: "\e105";
}
.icon-circle-2:before {
  content: "\e000";
}
.icon-radio-unchecked:before {
  content: "\e001";
}
.icon-radio-checked:before {
  content: "\e002";
}
.icon-checkbox-partial:before {
  content: "\e003";
}
.icon-checkbox-unchecked:before {
  content: "\e004";
}
.icon-facebook:before {
  content: "\e005";
}
.icon-google-plus:before {
  content: "\e006";
}
.icon-twitter:before {
  content: "\e007";
}
.icon-github:before {
  content: "\e009";
}
.icon-channel-android:before {
  content: "\e00a";
}
.icon-bubbles2:before {
  content: "\e00d";
}
.icon-bubbles-2:before {
  content: "\e00e";
}
.icon-bubble:before {
  content: "\e00f";
}
.icon-bubble-dots:before {
  content: "\e010";
}
.icon-bubble-2:before {
  content: "\e011";
}
.icon-radio:before {
  content: "\e012";
}
.icon-connection:before {
  content: "\e013";
}
.icon-stack:before {
  content: "\e014";
}
.icon-tags:before {
  content: "\e015";
}
.icon-tags-2:before {
  content: "\e016";
}
.icon-tag:before {
  content: "\e017";
}
.icon-tag-2:before {
  content: "\e018";
}
.icon-tag-3:before {
  content: "\e019";
}
.icon-call-outgoing:before {
  content: "\e01a";
}
.icon-call-incoming:before {
  content: "\e01b";
}
.icon-phone:before {
  content: "\e01c";
}
.icon-address-book:before {
  content: "\e01d";
}
.icon-map:before {
  content: "\e01e";
}
.icon-clock:before {
  content: "\e01f";
}
.icon-calendar:before {
  content: "\e020";
}
.icon-download:before {
  content: "\e021";
}
.icon-upload:before {
  content: "\e022";
}
.icon-users:before {
  content: "\e00c";
}
.icon-users-2:before {
  content: "\e03c";
}
.icon-user:before {
  content: "\e03b";
}
.icon-user-add:before {
  content: "\e00b";
}
.icon-user-remove:before {
  content: "\e604";
}
.icon-user-block:before {
  content: "\e605";
}
.icon-user-restore:before {
  content: "\e606";
}
.icon-user-delete:before {
  content: "\e607";
}
.icon-mobile:before {
  content: "\e023";
}
.icon-equalizer:before {
  content: "\e025";
}
.icon-cog:before {
  content: "\e024";
}
.icon-stats:before {
  content: "\e026";
}
.icon-pie:before {
  content: "\e027";
}
.icon-meter-slow:before {
  content: "\e028";
}
.icon-meter-medium:before {
  content: "\e029";
}
.icon-remove:before {
  content: "\e02a";
}
.icon-cloud-upload:before {
  content: "\e095";
}
.icon-cloud-download:before {
  content: "\e094";
}
.icon-cloud:before {
  content: "\e093";
}
.icon-envelop:before {
  content: "\e02b";
}
.icon-vcard:before {
  content: "\e02c";
}
.icon-bell:before {
  content: "\e02d";
}
.icon-archive:before {
  content: "\e02e";
}
.icon-box:before {
  content: "\e02f";
}
.icon-left-to-right:before {
  content: "\e030";
}
.icon-align-bottom:before {
  content: "\e008";
}
.icon-bars:before {
  content: "\e031";
}
.icon-bars-2:before {
  content: "\e032";
}
.icon-bubble-left:before {
  content: "\e033";
}
.icon-bubble-right:before {
  content: "\e034";
}
.icon-arrow-left:before {
  content: "\e035";
}
.icon-arrow-right:before {
  content: "\e036";
}
.icon-arrow-right-2:before {
  content: "\e037";
}
.icon-arrow-right-3:before {
  content: "\e038";
}
.icon-arrow-left-2:before {
  content: "\e039";
}
.icon-arrow-left-3:before {
  content: "\e03a";
}
.icon-bullhorn:before {
  content: "\e03d";
}
.icon-megaphone:before {
  content: "\e03e";
}
.icon-arrow-right-4:before {
  content: "\e03f";
}
.icon-arrow-left-4:before {
  content: "\e040";
}
.icon-arrow-right-5:before {
  content: "\e041";
}
.icon-arrow-left-5:before {
  content: "\e042";
}
.icon-arrow-left-6:before {
  content: "\e043";
}
.icon-arrow-right-6:before {
  content: "\e044";
}
.icon-new:before {
  content: "\e045";
}
.icon-coins:before {
  content: "\e046";
}
.icon-coin:before {
  content: "\e047";
}
.icon-exit:before {
  content: "\e048";
}
.icon-cancel-circle:before {
  content: "\e049";
}
.icon-mobile-2:before {
  content: "\e04a";
}
.icon-pencil:before {
  content: "\e04b";
}
.icon-wrench:before {
  content: "\e04c";
}
.icon-wand:before {
  content: "\e04d";
}
.icon-list:before {
  content: "\e04e";
}
.icon-puzzle:before {
  content: "\e04f";
}
.icon-tree:before {
  content: "\e050";
}
.icon-tree-2:before {
  content: "\e051";
}
.icon-star:before {
  content: "\e052";
}
.icon-star-2:before {
  content: "\e053";
}
.icon-star-3:before {
  content: "\e055";
}
.icon-heart:before {
  content: "\e054";
}
.icon-heart-2:before {
  content: "\e056";
}
.icon-filter:before {
  content: "\e057";
}
.icon-remove-2:before {
  content: "\e058";
}
.icon-drawer:before {
  content: "\e059";
}
.icon-inbox:before {
  content: "\e074";
}
.icon-untitled-2:before {
  content: "\e075";
}
.icon-untitled-3:before {
  content: "\e073";
}
.icon-checkbox-checked:before {
  content: "\e05a";
}
.icon-arrow-right-7:before {
  content: "\e05b";
}
.icon-arrow-down:before {
  content: "\e05c";
}
.icon-arrow-down-2:before {
  content: "\e05d";
}
.icon-arrow-right-8:before {
  content: "\e05e";
}
.icon-bubble-dots-2:before {
  content: "\e05f";
}
.icon-bubble-3:before {
  content: "\e060";
}
.icon-bubble-check:before {
  content: "\e061";
}
.icon-bubble-notification:before {
  content: "\e062";
}
.icon-arrow-up-left:before {
  content: "\e063";
}
.icon-arrow-down-right:before {
  content: "\e064";
}
.icon-arrow-down-left:before {
  content: "\e065";
}
.icon-arrow-up-right:before {
  content: "\e066";
}
.icon-arrow-right-9:before {
  content: "\e067";
}
.icon-arrow-left-7:before {
  content: "\e068";
}
.icon-menu:before {
  content: "\e069";
}
.icon-battery-empty:before {
  content: "\e06a";
}
.icon-battery-half:before {
  content: "\e06b";
}
.icon-battery-full:before {
  content: "\e06c";
}
.icon-battery-charging:before {
  content: "\e06d";
}
.icon-warning:before {
  content: "\e06e";
}
.icon-temba:before {
  content: "\e071";
}
.icon-bubble-replu:before {
  content: "\e072";
}
.icon-bubble-user:before {
  content: "\e076";
}
.icon-numerical:before {
  content: "\e077";
}
.icon-affordable:before {
  content: "\e07a";
}
.icon-agile:before {
  content: "\e07b";
}
.icon-everywhere:before {
  content: "\e07d";
}
.icon-easy:before {
  content: "\e079";
}
.icon-instant:before {
  content: "\e07e";
}
.icon-home:before {
  content: "\e078";
}
.icon-cash:before {
  content: "\e07f";
}
.icon-checkmark:before {
  content: "\e080";
}
.icon-nav-contacts-inverted:before {
  content: "\e081";
}
.icon-nav-contacts:before {
  content: "\e082";
}
.icon-nav-home-inverted:before {
  content: "\e083";
}
.icon-nav-home:before {
  content: "\e084";
}
.icon-nav-messages-inverted:before {
  content: "\e085";
}
.icon-nav-messages:before {
  content: "\e086";
}
.icon-nav-analytics-inverted:before {
  content: "\e087";
}
.icon-nav-analytics:before {
  content: "\e088";
}
.icon-nav-android-inverted:before {
  content: "\e089";
}
.icon-nav-android:before {
  content: "\e08a";
}
.icon-nav-flows:before {
  content: "\e08b";
}
.icon-nav-flows-inverted:before {
  content: "\e08c";
}
.icon-nav-groups-inverted:before {
  content: "\e08e";
}
.icon-nav-login:before {
  content: "\e08f";
}
.icon-nav-login-inverted:before {
  content: "\e090";
}
.icon-menu-2:before {
  content: "\e091";
}
.icon-menu-3:before {
  content: "\e092";
}
.icon-excel:before {
  content: "\e096";
}
.icon-login-2:before {
  content: "\e097";
}
.icon-twilio_inverted:before {
  content: "\e099";
}
.icon-twilio_original:before {
  content: "\e09a";
}
.icon-channel-twilio:before {
  content: "\e09b";
}
.icon-arrow-left-8:before {
  content: "\e09c";
}
.icon-nav-channels-inverted:before {
  content: "\e098";
}
.icon-nav-channels:before {
  content: "\e09d";
}
.icon-close:before {
  content: "\e09f";
}
.icon-loop:before {
  content: "\e0a0";
}
.icon-loop-2:before {
  content: "\e0a1";
}
.icon-close-2:before {
  content: "\e0a2";
}
.icon-nav-triggers-inverted:before {
  content: "\e0a5";
}
.icon-nav-triggers:before {
  content: "\e0a6";
}
.icon-activity:before {
  content: "\e0a7";
}
.icon-feed:before {
  content: "\e0a8";
}
.icon-pie-2:before {
  content: "\e0a9";
}
.icon-bars-3:before {
  content: "\e0aa";
}
.icon-spinner:before {
  content: "\e0ab";
}
.icon-nav-dashboard-inverted:before {
  content: "\e0a3";
}
.icon-nav-dashboard:before {
  content: "\e0a4";
}
.icon-nav-orgs:before {
  content: "\e0ac";
}
.icon-nav-orgs-inverted:before {
  content: "\e0ad";
}
.icon-credit:before {
  content: "\e0ae";
}
.icon-credit-2:before {
  content: "\e0af";
}
.icon-aggregator:before {
  content: "\e0b0";
}
.icon-aggregator_inverted:before {
  content: "\e0b1";
}
.icon-nav-pricing-inverted:before {
  content: "\e09e";
}
.icon-nav-pricing:before {
  content: "\e0b2";
}
.icon-power-cord:before {
  content: "\e0b3";
}
.icon-cord:before {
  content: "\e0b4";
}
.icon-power:before {
  content: "\e0b5";
}
.icon-nav-blog:before {
  content: "\e0b6";
}
.icon-nav-blog-inverted:before {
  content: "\e0b7";
}
.icon-graduation:before {
  content: "\e0b8";
}
.icon-nav-learn-inverted:before {
  content: "\e0b9";
}
.icon-nav-learn:before {
  content: "\e0ba";
}
.icon-nav-campaigns:before {
  content: "\e0bb";
}
.icon-nav-campaigns-inverted:before {
  content: "\e0bc";
}
.icon-left-quote:before {
  content: "\e0bd";
}
.icon-quotes-left:before {
  content: "\e0be";
}
.icon-more_inverted:before {
  content: "\e0bf";
}
.icon-more:before {
  content: "\e0c0";
}
.icon-menu-4:before {
  content: "\e0c1";
}
.icon-grid:before {
  content: "\e0c2";
}
.icon-menu-5:before {
  content: "\e0c3";
}
.icon-nexmo:before {
  content: "\e0c4";
}
.icon-channel-nexmo:before {
  content: "\e0c5";
}
.icon-nexmo_inverted:before {
  content: "\e0c6";
}
.icon-nav-logout:before {
  content: "\e0c7";
}
.icon-nav-logout-inverted:before {
  content: "\e0c8";
}
.icon-earth:before {
  content: "\e2c7";
}
.icon-newspaper:before {
  content: "\e0c9";
}
.icon-channel-external:before {
  content: "\e07c";
}
.icon-numbered-list:before {
  content: "\e29c";
}
.icon-grid2:before {
  content: "\e2a1";
}
.icon-phone2:before {
  content: "\e0dd";
}
.icon-mic:before {
  content: "\e0ca";
}
.icon-briefcase:before {
  content: "\e257";
}
.icon-office:before {
  content: "\e0cb";
}
.icon-lamp:before {
  content: "\e24d";
}
.icon-nav-groups:before {
  content: "\e08d";
}
.icon-telegram:before {
  content: "\e900";
}
.icon-file_download:before {
  content: "\e901";
}
.icon-photo_camera:before {
  content: "\e412";
}
.icon-photo:before {
  content: "\e410";
}
.icon-pin_drop:before {
  content: "\e55e";
}
.icon-public:before {
  content: "\e80b";
}
.icon-videocam:before {
  content: "\e06f";
}
.icon-language:before {
  content: "\e602";
}
.icon-facebook-official:before {
  content: "\e902";
}
<<<<<<< HEAD
.icon-fcm:before {
=======
.icon-line:before {
>>>>>>> 11ac592b
  content: "\e905";
}
<|MERGE_RESOLUTION|>--- conflicted
+++ resolved
@@ -771,10 +771,9 @@
 .icon-facebook-official:before {
   content: "\e902";
 }
-<<<<<<< HEAD
+.icon-line:before {
+  content: "\e905";
+}
 .icon-fcm:before {
-=======
-.icon-line:before {
->>>>>>> 11ac592b
-  content: "\e905";
-}
+  content: "\e906";
+}
