--- conflicted
+++ resolved
@@ -903,7 +903,6 @@
   formData.fieldIndex = Flow.getFieldSelection($scope.fieldIndexOptions, config.field_index, true)
   formData.fieldDelimiter = Flow.getFieldSelection($scope.fieldDelimiterOptions, config.field_delimiter, true)
 
-<<<<<<< HEAD
   airtimeAmountConfig = []
   seenOrgCountries = []
   for country in angular.copy(Flow.channel_countries)
@@ -922,12 +921,11 @@
       airtimeAmountConfig.push(countryConfig)
 
   formData.airtimeAmountConfig = airtimeAmountConfig
-=======
+
   if ruleset.config
     formData.flow = ruleset.config.flow
   else
     formData.flow = {}
->>>>>>> 13edbf77
 
   # default webhook action
   if not $scope.ruleset.webhook_action
@@ -1151,11 +1149,7 @@
   stopWatching = $scope.$watch (->$scope.ruleset), ->
     complete = true
     for rule in $scope.ruleset.rules
-<<<<<<< HEAD
-      if  rule._config.type == 'airtime_status'
-=======
-      if rule._config.type == 'subflow'
->>>>>>> 13edbf77
+      if rule._config.type == 'airtime_status' or rule._config.type == 'subflow'
         continue
       complete = complete and $scope.isRuleComplete(rule)
       if not complete
@@ -1178,7 +1172,6 @@
     # start with an empty list of rules
     rules = []
 
-<<<<<<< HEAD
     # airtime rulesets have their own kind of rules
     if ruleset.ruleset_type == 'airtime'
 
@@ -1203,7 +1196,22 @@
           test:
             type: 'airtime_status'
             exit_status: 'completed'
-=======
+          category: {}
+        rule['category'][Flow.flow.base_language] = 'Completed'
+        rules.push(rule)
+
+      # if we don't have the failed rule add it
+      if needs_failed
+        rule =
+          uuid: uuid()
+          type: 'airtime_status'
+          test:
+            type: 'airtime_status'
+            exit_status: 'failed'
+          category: {}
+        rule['category'][Flow.flow.base_language] = 'Failed'
+        rules.push(rule)
+
     # subflow rulesets have their own kind of rules
     if ruleset.ruleset_type == 'subflow'
 
@@ -1228,34 +1236,20 @@
           test: 
             type: 'subflow'
             exit_type: 'completed'
->>>>>>> 13edbf77
           category: {}
         rule['category'][Flow.flow.base_language] = 'Completed'
         rules.push(rule)
 
-<<<<<<< HEAD
-      # if we don't have the failed rule add it
-      if needs_failed
-        rule =
-          uuid: uuid()
-          type: 'airtime_status'
-          test:
-            type: 'airtime_status'
-            exit_status: 'failed'
-          category: {}
-        rule['category'][Flow.flow.base_language] = 'Failed'
-=======
       # if we don't have an expired rule, add it
       if needs_expired
         rule =
           uuid: uuid(),
           type: 'subflow'
-          test: 
+          test:
             type: 'subflow'
             exit_type: 'expired'
           category: {}
         rule['category'][Flow.flow.base_language] = 'Expired'
->>>>>>> 13edbf77
         rules.push(rule)
 
     # create rules off of an IVR menu configuration
@@ -1330,11 +1324,7 @@
     category[Flow.flow.base_language] = allCategory
 
     # for all rules that require a catch all, append a true rule
-<<<<<<< HEAD
-    if ruleset.ruleset_type != 'airtime'
-=======
-    if ruleset.ruleset_type != 'subflow'
->>>>>>> 13edbf77
+    if ruleset.ruleset_type != 'airtime' and ruleset.ruleset_type != 'subflow'
       rules.push
         _config: Flow.getOperatorConfig("true")
         test:
@@ -1353,25 +1343,20 @@
     $modalInstance.close ""
 
     $timeout ->
-
       # changes from the user
       ruleset = $scope.ruleset
       rulesetConfig = $scope.formData.rulesetConfig
       contactField = $scope.formData.contactField
       flowField = $scope.formData.flowField
-<<<<<<< HEAD
       airtimeAmountConfig = $scope.formData.airtimeAmountConfig
-=======
       flow = $scope.formData.flow
->>>>>>> 13edbf77
 
       # save whatever ruleset type they are setting us to
       ruleset.ruleset_type = rulesetConfig.type
 
-<<<<<<< HEAD
       # clear previous config
       ruleset.config = {}
-=======
+
       if rulesetConfig.type == 'subflow'
         # configure our subflow settings
         flow = splitEditor.flow.selected[0]
@@ -1386,7 +1371,6 @@
           if rule.type == 'subflow'
             rules.push(rule)
         ruleset.rules = rules
->>>>>>> 13edbf77
 
       # settings for a message form
       if rulesetConfig.type == 'form_field'
