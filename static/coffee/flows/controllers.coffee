#============================================================================
# Our main controller. Manages our flow state.
#============================================================================
app = angular.module('temba.controllers', ['ui.bootstrap', 'temba.services', 'ngAnimate'])

version = new Date().getTime()

defaultRuleSetType = ->
  if window.ivr
    'wait_digit'
  else if window.ussd
    'wait_menu'
  else
    'wait_message'

defaultActionSetType = ->
  if window.ivr
    'say'
  else if window.ussd
    'end_ussd'
  else
    'reply'

app.controller 'RevisionController', [ '$scope', '$rootScope', '$log', '$timeout', 'Flow', 'Revisions', ($scope, $rootScope, $log, $timeout, Flow, Revisions) ->

  $scope.revisions = ->
    return Revisions.revisions

  # apply the current flow as our definition
  $scope.apply = ->
    $scope.applyDefinition(Flow.flow)

  # go back to our original revision
  $scope.cancel = ->
    if Revisions.original
      $scope.applyDefinition(Revisions.original)
    else
      $scope.hideRevisions()

  # Select the revision show
  $scope.showRevision = (revision) ->

    # show our revision selection
    for other in Revisions.revisions
      other.selected = false
    revision.selected = true

    # store our original definition
    if not Revisions.original
      Revisions.original = Flow.flow

    # show the revision definition
    Revisions.getRevision(revision).then ->
      $scope.showDefinition(Revisions.definition)

  # Show a definition from a revision or our original definition
  $scope.showDefinition = (definition, onChange) ->
    $rootScope.visibleActivity = false
    Flow.flow = null
    jsPlumb.reset()
    $timeout ->
      Flow.flow = definition
      if onChange
        onChange()
    ,0


  # Apply the definition and hide the revision history interface
  $scope.applyDefinition = (definition) ->

    for actionset in definition.action_sets
        for action in actionset.actions
          action.uuid = uuid()

    # remove all revision selection
    for other in Revisions.revisions
      other.selected = false

    markDirty = false
    if definition.metadata.revision != Revisions.original.metadata.revision
      definition.metadata.saved_on = Revisions.original.metadata.saved_on
      markDirty = true

    $scope.showDefinition definition, ->
      $scope.hideRevisions()
      # save if things have changed
      if markDirty
        Flow.markDirty()

  $scope.hideRevisions = ->
    Revisions.original = null
    $rootScope.visibleActivity = true
    $rootScope.showRevisions = false
]

app.controller 'FlowController', [ '$scope', '$rootScope', '$timeout', '$log', '$interval', '$upload', 'Flow', 'Plumb', 'DragHelper', 'utils', ($scope, $rootScope, $timeout, $log, $interval, $upload, Flow, Plumb, DragHelper, utils) ->

  # inject into our gear menu
  $rootScope.gearLinks = []
  $rootScope.ivr = window.ivr
  $rootScope.ussd = window.ussd
  $rootScope.hasAirtimeService = window.hasAirtimeService

  $scope.getContactFieldName = (ruleset) ->
    if not ruleset._contactFieldName
      ruleset._contactFieldName = Flow.getContactField(ruleset)
    return ruleset._contactFieldName

  $scope.getFlowFieldName = (ruleset) ->
    if not ruleset._flowFieldName
      ruleset._flowFieldName = Flow.getFlowField(ruleset)
    return ruleset._flowFieldName

  # when they click on an injected gear item
  $scope.clickGearMenuItem = (id) ->

    # setting our default language
    if id == 'default_language'
      modal = new ConfirmationModal(gettext('Default Language'), gettext('The default language for the flow is used for contacts which have no preferred language. Are you sure you want to set the default language for this flow to') + ' <span class="attn">' + Flow.language.name + "</span>?")
      modal.addClass('warning')
      modal.setListeners
        onPrimary: ->
          $scope.setBaseLanguage(Flow.language)
      modal.show()

    return false


  $rootScope.activityInterval = 5000

  # fetch our flow to get started
  $scope.init = ->
    Flow.fetch window.flowId, ->
      $scope.updateActivity()
      $scope.flow = Flow.flow

  showDialog = (title, body, okButton='Okay', hideCancel=true) ->
    resolveObj =
      title: -> title
      body: -> body
      okButton: -> okButton
      hideCancel: -> hideCancel

    $scope.dialog = utils.openModal("/partials/modal", SimpleMessageController, resolveObj)
    return $scope.dialog

  showConnectTransferTo = ->
    modal = new ConfirmationModal(gettext("TransferTo Disconnected"), gettext("No TransferTo account connected. Please first connect your TransferTo account."))
    modal.addClass('airtime-warning')
    modal.setPrimaryButton(gettext("Connect TransferTo Account"))
    modal.setListeners
      onPrimary: ->
        document.location.href = window.connectAirtimeServiceURL
    modal.show()
    return

  $scope.showRevisionHistory = ->
    $scope.$evalAsync ->
      $rootScope.showRevisions = true

  $scope.setBaseLanguage = (lang) ->

    # now we have a real base language, remove the default placeholder
    if Flow.languages[0].name == gettext('Default')
      Flow.languages.splice(0, 1)

    # reorder our languages so the base language is first
    Flow.languages.splice(Flow.languages.indexOf(lang), 1)
    Flow.languages.unshift(lang)

    # set the base language
    Flow.flow.base_language = lang.iso_code

    $timeout ->
      $scope.setLanguage(lang)
      Flow.markDirty()
    ,0


  # Handle uploading of audio files for IVR recorded prompts
  $scope.onFileSelect = ($files, actionset, action, save=true) ->

    if window.dragging or not window.mutable
      return

    scope = @
    # enforce just one file
    if $files.length > 1
      showDialog("Too Many Files", "To upload a file, please drag and drop one file for each step.")
      return

    file = $files[0]
    if not file.type
      return

    # check for valid voice prompts
    if action.type == 'say' and file.type != 'audio/wav' and file.type != 'audio/x-wav'
      showDialog('Invalid Format', 'Voice prompts must in wav format. Please choose a wav file and try again.')
      return

    parts = file.type.split('/')
    media_type = parts[0]
    media_encoding = parts[1]

    if action.type in ['reply', 'send']
      if media_type not in ['audio', 'video', 'image']
        showDialog('Invalid Attachment', 'Attachments must be either video, audio, or an image.')
        return

      if media_type == 'audio' and media_encoding != 'mp3'
        showDialog('Invalid Format', 'Audio attachments must be encoded as mp3 files.')
        return

    if action.type in ['reply', 'send'] and (file.size > 20000000 or (file.name.endsWith('.jpg') and file.size > 500000))
      showDialog('File Size Exceeded', "The file size should be less than 500kB for images and less than 20MB for audio and video files. Please choose another file and try again.")
      return

    # if we have a recording already, confirm they want to replace it
    if action.type == 'say' and action._translation_recording
      modal = showDialog('Overwrite Recording', 'This step already has a recording, would you like to replace this recording with ' + file.name + '?', 'Overwrite Recording', false)
      modal.result.then (value) ->
        if value == 'ok'
          action._translation_recording = null
          scope.onFileSelect($files, actionset, action)
      return

    # if we have an attachment already, confirm they want to replace it
    if action.type in ['reply', 'send'] and action._media
      modal = showDialog('Overwrite Attachment', 'This step already has an attachment, would you like to replace this attachment with ' + file.name + '?', 'Overwrite Attachemnt', false)
      modal.result.then (value) ->
        if value == 'ok'
          action._media = null
          scope.onFileSelect($files, actionset, action)
      return


    action.uploading = true

    uploadURL = null
    if action.type == 'say'
      uploadURL = window.uploadURL

    if action.type in ['reply', 'send']
      uploadURL = window.uploadMediaURL

    if not uploadURL
      return

    $scope.upload = $upload.upload
      url: uploadURL
      data:
        actionset: actionset.uuid
        action:  if action.uuid? then action.uuid else ''
      file: file
    .progress (evt) ->
      $log.debug("percent: " + parseInt(100.0 * evt.loaded / evt.total))
      return
    .success (data, status, headers, config) ->
      if action.type == 'say'
        if not action.recording
          action.recording = {}
        action.recording[Flow.language.iso_code] = data['path']

      if action.type in ['reply', 'send']
        if not action.media
          action.media = {}
        action.media[Flow.language.iso_code] = file.type + ':' + data['path']

      # make sure our translation state is updated
      action.uploading = false
      action.dirty = true

      if action.media and action.media[Flow.language.iso_code]
        parts = action.media[Flow.language.iso_code].split(/:(.+)/)
        if parts.length >= 2
          action._media =
            mime: parts[0]
            url:  window.mediaURL + parts[1]
            type: parts[0].split('/')[0]

      if save
        Flow.saveAction(actionset, action)
      return

    return

  $scope.scheduleActivityUpdate = ->

    $timeout ->
      $scope.updateActivity()
    , $rootScope.activityInterval

    # degrade the activity interval to deal with inactive clients
    $rootScope.activityInterval += 200

  $scope.setLanguage = (lang) ->
    Flow.setMissingTranslation(false)
    Flow.language = lang
    $scope.language = lang
    Plumb.repaint()

  $scope.updateActivity = ->

    # activity from simulation is updated separately
    if window.simulation
      $scope.scheduleActivityUpdate()
      return

    $.ajax(
      type: "GET"
      url: activityURL
      cache: false
      success: (data, status, xhr) ->

        $rootScope.pending = data.pending

        # to be successful we should be a 200 with activity data
        if xhr.status == 200 and data.activity
          $rootScope.activity =
            active: data.activity
            visited: data.visited

          if not window.simulation
            $rootScope.visibleActivity = $rootScope.activity

          $scope.scheduleActivityUpdate()

      error: (status) ->
        console.log("Error:")
        console.log(status)
    )


  $scope.$watch (->Flow.flow), (current) ->

    $scope.flow = Flow.flow
    $scope.languages = Flow.languages
    $scope.language = Flow.language

    if current
      jsPlumb.bind('connectionDrag', (connection) -> $scope.onConnectorDrag(connection))
      jsPlumb.bind('connectionDragStop', (connection) -> $scope.onConnectorDrop(connection))
      jsPlumb.bind('beforeDrop', (sourceId, targetId) -> $scope.onBeforeConnectorDrop(sourceId, targetId))
    else
      jsPlumb.unbind('connectionDrag')
      jsPlumb.unbind('connectionDragStop')

  $scope.$watch (->$rootScope.visibleActivity), ->
    if $rootScope.visibleActivity
      if Flow.flow
        for node in Flow.flow.rule_sets.concat Flow.flow.action_sets
          Flow.applyActivity(node, $rootScope.visibleActivity)
    return

  # our categories can be combined rules
  # we always defer to the first one, this is used for plumbing
  $scope.getSource = (category) ->
    return category.sources[0]

  $scope.onBeforeConnectorDrop = (props) ->

    errorMessage = Flow.getConnectionError(props.sourceId, props.targetId)
    if errorMessage
      $rootScope.ghost.hide()
      $rootScope.ghost = null
      showDialog('Invalid Connection', errorMessage)
      return false
    return true

  $scope.onConnectorDrop = (connection) ->

    if not $rootScope.ghost and connection.targetId == connection.suspendedElementId
      return false

    $(connection.sourceId).parent().removeClass('reconnecting')
    source = connection.sourceId.split('_')

    createdNewNode = false
    if $rootScope.ghost
      ghost = $rootScope.ghost
      targetId = uuid()

      # if we aren't colliding, let's make our ghost real
      if not ghost.hasClass('collision')
        if ghost.hasClass('actions')

          msg = {}
          msg[Flow.flow.base_language] = ''

          actionset =
            x: ghost[0].offsetLeft
            y: ghost[0].offsetTop
            uuid: targetId
            actions: [
              type: defaultActionSetType()
              msg: msg
              uuid: uuid()
            ]

          $scope.clickAction(actionset, actionset.actions[0], connection.sourceId)
          createdNewNode = true

        else

          category = {}
          category[Flow.flow.base_language] = "All Responses"

          ruleset =
            x: ghost[0].offsetLeft
            y: ghost[0].offsetTop
            uuid: targetId,
            label: "Response " + (Flow.flow.rule_sets.length + 1)
            operand: "@step.value"
            ruleset_type: defaultRuleSetType(),
            rules: [
              test:
                test: "true"
                type: "true"
              category: category
              uuid: uuid()
            ]

          $scope.clickRuleset(ruleset, connection.sourceId)
          createdNewNode = true

      # TODO: temporarily let ghost stay on screen with connector until dialog is closed
      $rootScope.ghost.hide()
      $rootScope.ghost = null

    if not createdNewNode
      to = connection.targetId

      # When we make a bad drop, jsplumb will give us a sourceId but no source
      if not connection.source
        to = null

    $timeout ->
      Flow.updateDestination(connection.sourceId, to)
      Flow.markDirty()
    ,0

  $scope.onConnectorDrag = (connection) ->

    DragHelper.hide()

    # add some css to our source so we can style during moves
    $(connection.sourceId).parent().addClass('reconnecting')

    scope = if $rootScope.ussd then 'rules' else jsPlumb.getSourceScope(connection.sourceId)
    $rootScope.ghost = $('.ghost.' + scope)
    $timeout ->
      $rootScope.ghost.show()
    ,0

  $scope.createFirstAction = ->

    msg = {}
    msg[Flow.flow.base_language] = ''

    actionset =
      x: 100
      y: 0
      uuid: uuid()
      actions: [
        uuid: uuid()
        type: defaultActionSetType()
        msg: msg
      ]

    @clickAction(actionset, actionset.actions[0])

  $scope.createFirstUssd = ->

    category = {}
    category[Flow.flow.base_language] = "All Responses"

    ruleset =
      x: 100
      y: 0
      uuid: uuid()
      label: "Response " + (Flow.flow.rule_sets.length + 1)
      webhook_action: null
      ruleset_type: defaultRuleSetType()
      rules: [
        test:
          test: "true"
          type: "true"
        category: category
        uuid: uuid()
      ]
      config: {}

    @clickRuleset(ruleset)

  # filter for translation menu
  $scope.notBaseLanguageFilter = (lang) ->
    return lang.iso_code != $scope.flow.base_language

  $scope.translatableRuleFilter = (rule) ->
    return rule.type == 'contains_any'

  # method to determine if the last action in an action set is missing a translation
  # this is necessary to style the bottom of the action set node container accordingly
  $scope.lastActionMissingTranslation = (actionset) ->
      lastAction = actionset.actions[actionset.actions.length - 1]
      if lastAction
        return lastAction._missingTranslation

  $scope.broadcastToStep = (event, uuid) ->
    window.broadcastToNode(uuid)
    event.stopPropagation()

  $scope.addNote = (event) ->
    Flow.addNote(event.offsetX, event.offsetY)

  $scope.removeNote = (note) ->
    Flow.removeNote(note)

  $scope.clickRuleset = (ruleset, dragSource=null) ->

    if window.dragging or not window.mutable
      return

    DragHelper.hide()

    # show message asking to connect TransferTo account for existing airtime node
    if ruleset.ruleset_type == 'airtime' and not $rootScope.hasAirtimeService
      showConnectTransferTo()
      return

    if Flow.language and Flow.flow.base_language != Flow.language.iso_code and not dragSource
      resolveObj =
        languages: ->
          from: Flow.flow.base_language
          to: Flow.language.iso_code
        ruleset: -> ruleset
        translation: ->
          {}

      # USSD ruleset needs more translation
      if Flow.flow.flow_type == 'U'
        resolveObj.translation = ->
          from: ruleset.config.ussd_message[Flow.flow.base_language]
          to: ruleset.config.ussd_message[Flow.language.iso_code]

      $scope.dialog = utils.openModal("/partials/translate_rules", TranslateRulesController, resolveObj)

    else
      if window.ivr
        resolveObj =
          options: ->
            nodeType: 'ivr'
            ruleset: ruleset
            dragSource: dragSource
          scope: $scope
          flowController: -> $scope

        $scope.dialog = utils.openModal("/partials/node_editor", NodeEditorController, resolveObj)

      else
        resolveObj =
          options: ->
            nodeType: 'rules'
            ruleset: ruleset
            dragSource: dragSource
          flowController: -> $scope

        $scope.dialog = utils.openModal("/partials/node_editor", NodeEditorController, resolveObj)

  $scope.confirmRemoveWebhook = (event, ruleset) ->

    if window.dragging or not window.mutable
      return

    removeWarning = $(event.target).parent().children('.remove-warning')

    # if our warning is already visible, go ahead and delete
    if removeWarning.is(':visible')
      Plumb.repaint()
      Flow.markDirty()

    # otherwise warn the user first
    else
      removeWarning.fadeIn()
      $timeout ->
        removeWarning.fadeOut()
      , 1500

    # important not to have coffee do an implicit return here
    # since we are mucking with jquery directly
    return false


  $scope.confirmRemoveRuleset = (event, ruleset) ->

    if window.dragging or not window.mutable
      return

    removeWarning = $(event.target).parent().children('.remove-warning')

    # if our warning is already visible, go ahead and delete
    if removeWarning.is(':visible')
      Flow.removeRuleset(ruleset.uuid)

    # otherwise warn the user first
    else
      removeWarning.fadeIn()
      $timeout ->
        removeWarning.fadeOut()
      , 1500

    # important not to have coffee do an implicit return here
    # since we are mucking with jquery directly
    return false

  $scope.confirmRemoveConnection = (connection) ->
    modal = new ConfirmationModal(gettext('Remove'), gettext('Are you sure you want to remove this connection?'))
    modal.addClass('alert')
    modal.setListeners
      onPrimary: ->
        Flow.removeConnection(connection)
        Flow.markDirty()
    modal.show()

    return false

  $scope.clickActionSource = (actionset) ->
    if actionset._terminal
      resolveObj =
        actionset: -> actionset
        flowController: -> $scope
      $scope.dialog = utils.openModal("/partials/modal", TerminalWarningController, resolveObj)
    else
      if window.mutable

        source = $("#" + actionset.uuid + "> .source")

        connection = Plumb.getSourceConnection(source)
        if connection
          $scope.confirmRemoveConnection(connection)
        else
          $timeout ->
            DragHelper.showSaveResponse($('#' + actionset.uuid + ' .source'))
          ,0

  $scope.clickRuleSource = (category) ->
    if window.mutable
      source = $("#" + category.sources[0] + "> .source")

      connection = Plumb.getSourceConnection(source)
      if connection
        $scope.confirmRemoveConnection(connection)
      else
        $timeout ->
          DragHelper.showSendReply($('#' + category.sources[0] + ' .source'))
        ,0

  $scope.addAction = (actionset) ->

    if window.dragging or not window.mutable
      return
    resolveObj =
      options: ->
        nodeType: 'actions'
        actionset: actionset
        action:
          type: defaultActionSetType()
          uuid: uuid()
      flowController: -> $scope

    $scope.dialog = utils.openModal("/partials/node_editor", NodeEditorController, resolveObj)

  $scope.moveActionUp = (actionset, action) ->
    Flow.moveActionUp(actionset, action)

  $scope.isMoveable = (action) ->
    return Flow.isMoveableAction(action)

  $scope.hasEndUssd = (actionset) ->
    actionset.actions?.some (action) ->
      action.type == "end_ussd"

  $scope.confirmRemoveAction = (event, actionset, action) ->

    if window.dragging or not window.mutable
      return

    removeWarning = $(event.target).parent().children('.remove-warning')

    # if our warning is already visible, go ahead and delete
    if removeWarning.is(':visible')
      Flow.removeAction(actionset, action)

    # otherwise warn the user first
    else
      removeWarning.fadeIn()
      $timeout ->
        removeWarning.fadeOut()
      , 1500

    # important not to have coffee do an implicit return here
    # since we are mucking with jquery directly
    return false

  $scope.playRecording = (action_uuid) ->
    $log.debug("Play audio: " + action_uuid)
    $('#' + action_uuid + "_audio").each ->
      audio = $(this)[0]
      if not audio.paused
        audio.pause()
        audio.currentTime = 0

    $('#' + action_uuid + "_audio")[0].play()

  $scope.clickAction = (actionset, action, dragSource=null) ->

    if window.dragging or not window.mutable
      return

    DragHelper.hide()

    # if its the base language, don't show the from text
    if Flow.language and Flow.flow.base_language != Flow.language.iso_code

      if action.type in ["send", "reply", "say", "end_ussd"]

        fromText = action.msg[Flow.flow.base_language]
        fromButtons = action.buttons_reply[Flow.flow.base_language]
        fromQuickReply = action.quick_responses[Flow.flow.base_language]
        
        resolveObj =
          languages: ->
            from: Flow.flow.base_language
            to: Flow.language.iso_code
          translation: ->
            from: fromText
            to: action.msg[Flow.language.iso_code]
            fromButtons: fromButtons
            fromQuickReply: fromQuickReply


        $scope.dialog = utils.openModal("/partials/translation_modal", TranslationController, resolveObj)

        $scope.dialog.opened.then ->
          $('textarea').focus()

        $scope.dialog.result.then (translation) ->
          action = utils.clone(action)
          if translation and translation.strip().length > 0
             action.msg[Flow.language.iso_code] = translation
          else
            delete action.msg[Flow.language.iso_code]
          Flow.saveAction(actionset, action)
        , (-> $log.info "Modal dismissed at: " + new Date())

    else
      resolveObj =
        options: ->
          nodeType: 'actions'
          actionset: actionset
          action: action
          dragSource: dragSource
        flowController: -> $scope

      $scope.dialog = utils.openModal("/partials/node_editor", NodeEditorController, resolveObj)

  $scope.mouseMove = ($event) ->

    # reset our activity interval on any movement
    $rootScope.activityInterval = 5000

    if $rootScope.ghost
      utils.checkCollisions($rootScope.ghost)

      # if we are colliding check if we are also hovering, if so, hide us
      if $rootScope.ghost.hasClass('collision')
        if $("#flow .drop-hover").length > 0
          $rootScope.ghost.hide()
        else
          $rootScope.ghost.show()

      $rootScope.ghost.offset
        left: $event.pageX - ($rootScope.ghost.width() / 2)
        top: $event.pageY
    return false

  # allow use to cancel display of recent messages
  showRecentDelay = null
  $scope.hideRecentMessages = ->

    $timeout.cancel(showRecentDelay)

    if this.category
      this.category._showMessages = false
      this.$parent.ruleset._showMessages = false

    if this.action_set
      this.action_set._showMessages = false

  $scope.showRecentMessages = ->

    hovered = this
    showRecentDelay = $timeout ->

      if hovered.action_set
        action_set = hovered.action_set
        action_set._showMessages = true
        Flow.fetchRecentMessages(action_set.uuid, action_set.destination).then (response) ->
          action_set._messages = response.data

      if hovered.category

        # We are looking at recent messages through a rule
        category = hovered.category
        ruleset = hovered.$parent.ruleset

        # our node and rule should be marked as showing messages
        ruleset._showMessages = true
        category._showMessages = true

        # use all rules as the source so we see all matched messages for the path
        categoryFrom = category.sources.join()
        categoryTo = category.target

        Flow.fetchRecentMessages(ruleset.uuid, categoryTo, categoryFrom).then (response) ->
          category._messages = response.data
    , 500

  $scope.clickShowActionMedia = ->
    clicked = this
    action = clicked.action
    resolveObj =
      action: -> action
      type: -> "attachment-viewer"

    $scope.dialog = utils.openModal("/partials/attachment_viewer", AttachmentViewerController , resolveObj)
    
]

# translating rules
TranslateRulesController = ($scope, $modalInstance, Flow, utils, languages, ruleset, translation) ->

  $scope.translation = translation

  # clone our ruleset
  ruleset = utils.clone(ruleset)

  for rule in ruleset.rules

    if rule.category
      rule._translation = {category:{}, test:{}, label:{}}
      rule._translation.category['from'] = rule.category[Flow.flow.base_language]
      rule._translation.category['to'] = rule.category[Flow.language.iso_code]

      if typeof(rule.test.test) == "object"
        rule._translation.test['from'] = rule.test.test[Flow.flow.base_language]
        rule._translation.test['to'] = rule.test.test[Flow.language.iso_code]

    if ruleset.ruleset_type == 'wait_menu' and rule.label
      $scope.translation = translation
      rule._translation.label['from'] = rule.label[Flow.flow.base_language]
      rule._translation.label['to'] = rule.label[Flow.language.iso_code]

  $scope.ruleset = ruleset
  $scope.languages = languages
  $scope.language = Flow.language

  $scope.ok = ->

    for rule in ruleset.rules
      if rule.category
        if rule._translation.category.to and rule._translation.category.to.strip().length > 0
          rule.category[Flow.language.iso_code] = rule._translation.category.to
        else
          delete rule.category[Flow.language.iso_code]

        if typeof(rule.test.test) == "object"

          if rule._translation.test.to and rule._translation.test.to.strip().length > 0
            rule.test.test[Flow.language.iso_code] = rule._translation.test.to
          else
            delete rule.test.test[Flow.language.iso_code]

    # USSD message translation save
    if Flow.flow.flow_type == 'U'
      ruleset.config.ussd_message[Flow.language.iso_code] = $scope.translation.to

    # USSD menu translation save
    if ruleset.ruleset_type == 'wait_menu'
      for rule in ruleset.rules
        if rule._translation.label.to and rule._translation.label.to.strip().length > 0
          rule.label[Flow.language.iso_code] = rule._translation.label.to
        else
          delete rule.label?[Flow.language.iso_code]

    Flow.replaceRuleset(ruleset)
    $modalInstance.close ""

  $scope.cancel = ->
    $modalInstance.dismiss "cancel"

# The controller for our translation modal
TranslationController = ($scope, $modalInstance, languages, translation) ->
  $scope.translation = translation
  $scope.languages = languages

  $scope.ok = (translationText) ->
    $modalInstance.close translationText

  $scope.cancel = ->
    $modalInstance.dismiss "cancel"

NodeEditorController = ($rootScope, $scope, $modalInstance, $timeout, $log, Flow, flowController, Plumb, utils, options) ->

  # let our template know our editor type
  $scope.flow = Flow.flow
  $scope.nodeType = options.nodeType
  $scope.ivr = window.ivr
  $scope.ussd = window.ussd
  $scope.options = options

  $scope.contactFields = Flow.contactFieldSearch
  $scope.updateContactFields = Flow.updateContactSearch

  $scope.actionConfigs = Flow.actions
  $scope.rulesetConfigs = Flow.rulesets
  $scope.operatorConfigs = Flow.operators

  # all org languages except default
  $scope.languages = utils.clone(Flow.languages).filter (lang) -> lang.name isnt "Default"
  $scope.channels = Flow.channels

  formData = {}
  formData.resthook = ""

  if options.nodeType == 'rules' or options.nodeType == 'ivr'

    ruleset = options.ruleset
    formData.previousRules = ruleset.rules
    formData.groups = []

    for rule in ruleset.rules
      if rule.test.type == 'in_group'
        formData.groups.push(rule.test.test)

    # initialize our random categories
    if ruleset.ruleset_type == 'random'
      randomBuckets = []
      for rule in ruleset.rules
        if rule.test.type == 'between'
          randomBuckets.push
            name: rule.category
            destination: rule.destination
            _base: rule.category[Flow.flow.base_language]

      formData.randomBuckets = randomBuckets
      formData.buckets = randomBuckets.length

    # our placeholder actions if they flip
    action =
      type: defaultActionSetType()
      uuid: uuid()

    actionset =
      _switchedFromRule: true
      x: ruleset.x
      y: ruleset.y
      uuid: uuid()
      actions: [ action ]

  else if options.nodeType == 'actions'

    actionset = options.actionset
    action = options.action

    # if its a language type, see if we need to add a missing lanugage to the list
    if action.type == "lang"
      found = false
      for lang in $scope.languages
        if lang.iso_code == action.lang
          found = true
          break

      if not found
        $scope.languages.push({name:action.name, iso_code:action.lang})
        $scope.languages.sort (a, b) ->
          if a.name < b.name
            return -1
          if a.name > b.name
            return 1
          return 0

    #our place holder ruleset if the flip
    ruleset =
      _switchedFromAction: true
      x: actionset.x
      y: actionset.y
      uuid: uuid(),
      label: "Response " + (Flow.flow.rule_sets.length + 1)
      operand: "@step.value"
      ruleset_type: defaultRuleSetType(),
      rules: [
        test:
          test: "true"
          type: "true"
        category: 'All Responses'
        uuid: uuid()
      ]

    # localized category name
    ruleset.rules[0].category = { _base:'All Responses' }
    ruleset.rules[0].category[Flow.flow.base_language] = 'All Responses'

  formData.timeoutOptions = [
    {value:1, text:'1 minute'},
    {value:2, text:'2 minutes'},
    {value:3, text:'3 minutes'},
    {value:4, text:'4 minutes'},
    {value:5, text:'5 minutes'},
    {value:10, text:'10 minutes'},
    {value:15, text:'15 minutes'},
    {value:30, text:'30 minutes'},
    {value:60, text:'1 hour'},
    {value:120, text:'2 hours'},
    {value:180, text:'3 hours'},
    {value:360, text:'6 hours'},
    {value:720, text:'12 hours'},
    {value:1080, text:'18 hours'},
    {value:1440, text:'1 day'},
    {value:2880, text:'2 days'},
    {value:4320, text:'3 days'},
    {value:10080, text:'1 week'},
  ]

  minutes = 5
  formData.hasTimeout = false

  # check if we have a timeout rule present
  for rule in ruleset.rules
    if rule.test.type == 'timeout'
      minutes = rule.test.minutes
      formData.hasTimeout = true
      break

  # initialize our timeout options
  formData.timeout = formData.timeoutOptions[0]
  for option in formData.timeoutOptions
    if option.value == minutes
      formData.timeout = option

  formData.webhook_action = 'GET'
  $scope.webhook_headers_name = []
  $scope.webhook_headers_value = []

  if ruleset.config
    formData.webhook = ruleset.config.webhook
    formData.webhook_action = ruleset.config.webhook_action
    formData.webhook_headers = ruleset.config.webhook_headers or []
    formData.isWebhookAdditionalOptionsVisible = formData.webhook_headers.length > 0

    item_counter = 0
    for item in formData.webhook_headers
      $scope.webhook_headers_name[item_counter] = item.name
      $scope.webhook_headers_value[item_counter] = item.value
      item_counter++
  else
    formData.webhook_headers = []
    formData.isWebhookAdditionalOptionsVisible = false

  formData.rulesetConfig = Flow.getRulesetConfig({type:ruleset.ruleset_type})

  $scope.webhookAdditionalOptions = () ->
    if formData.isWebhookAdditionalOptionsVisible == true
      formData.isWebhookAdditionalOptionsVisible = false
    else
      formData.isWebhookAdditionalOptionsVisible = true

    if formData.webhook_headers.length == 0
      $scope.addNewWebhookHeader()

  $scope.addNewWebhookHeader = () ->
    if formData.webhook_headers == undefined
      formData.webhook_headers = []

    formData.webhook_headers.push({name: '', value: ''})

  $scope.removeWebhookHeader = (index) ->
    formData.webhook_headers.splice(index, 1)
    $scope.webhook_headers_name.splice(index, 1)
    $scope.webhook_headers_value.splice(index, 1)

    if formData.webhook_headers.length == 0
      $scope.addNewWebhookHeader()

  $scope.updateActionForm = (config) ->

    # emails are not localized, if our msg is localized, grab the base text
    if config.type == 'email'
      if typeof $scope.action.msg == 'object'
        if Flow.flow.base_language of $scope.action.msg
          $scope.action.msg = $scope.action.msg[Flow.flow.base_language]
        else
          $scope.action.msg = ''

  $scope.showFlip = ->
    return actionset.actions.length < 2

  #-----------------------------------------------------------------
  # Rule editor
  #-----------------------------------------------------------------

  INTERRUPTED_TYPE = 'interrupted_status'
  $scope.ruleset = utils.clone(ruleset)
  $scope.removed = []
  flow = Flow.flow

  $scope.flowFields = Flow.getFlowFields(ruleset)
  $scope.fieldIndexOptions = [{text:'first', id: 0},
                              {text:'second', id: 1},
                              {text:'third', id: 2},
                              {text:'fourth', id: 3},
                              {text:'fifth', id: 4},
                              {text:'sixth', id: 5},
                              {text:'seventh', id: 6},
                              {text:'eighth', id: 7},
                              {text:'ninth', id: 8}]

  $scope.fieldDelimiterOptions = [{text:'space', id: ' '},
                                  {text:'plus', id: '+'},
                                  {text:'period', id: '.'}]

  formData.flowField = Flow.getFieldSelection($scope.flowFields, $scope.ruleset.operand, true)
  formData.contactField = Flow.getFieldSelection($scope.contactFields, $scope.ruleset.operand, false)

  config = $scope.ruleset.config
  if not config
    config = {}

  formData.fieldIndex = Flow.getFieldSelection($scope.fieldIndexOptions, config.field_index, true)
  formData.fieldDelimiter = Flow.getFieldSelection($scope.fieldDelimiterOptions, config.field_delimiter, true)

  airtimeAmountConfig = []
  seenOrgCountries = []
  for country in angular.copy(Flow.channel_countries)
    countryAirtime = country
    countryCode = country.code
    if config[countryCode]
      countryAirtime.amount = parseFloat(config[countryCode]['amount'])
    else
      countryAirtime.amount = 0
    seenOrgCountries.push(countryCode)

    airtimeAmountConfig.push(countryAirtime)

  for countryCode, countryConfig of config
    if countryCode not in seenOrgCountries
      airtimeAmountConfig.push(countryConfig)

  formData.airtimeAmountConfig = airtimeAmountConfig

  if ruleset.config
    formData.flow = ruleset.config.flow
  else
    formData.flow = {}

  $scope.rulesetTypeChanged = () ->
    if $scope.formData.rulesetConfig.type == "random"
      if not formData.buckets
        formData.buckets = 2
      $scope.updateRandomBuckets()

  $scope.updateRandomBuckets = () ->

    formData = $scope.formData
    if not formData.randomBuckets
      formData.randomBuckets = []

    # add any necessary groups
    for i in [formData.randomBuckets.length...formData.buckets] by 1
      formData.randomBuckets.push
        _base: "Bucket " + (i+1)

    # trim off any excess groups
    formData.randomBuckets.splice(formData.buckets)

  $scope.hasRules = () ->
    if $scope.formData.rulesetConfig
      return $scope.formData.rulesetConfig.type in Flow.supportsRules

  $scope.isRuleVisible = (rule) ->
    return flow.flow_type in rule._config.filter

  $scope.getFlowsUrl = (flow) ->
    url = "/flow/?_format=select2"
    if Flow.flow.flow_type == 'S'
      return url + "&flow_type=S"
    if Flow.flow.flow_type == 'F'
      return url + "&flow_type=F&flow_type=V"
    if Flow.flow.flow_type == 'V'
      return url + "&flow_type=V"
    return url

  $scope.isPausingRuleset = ->
    return Flow.isPausingRulesetType($scope.formData.rulesetConfig.type)

  $scope.remove = (rule) ->
    $scope.removed.push(rule)
    index = $scope.ruleset.rules.indexOf(rule)
    $scope.ruleset.rules.splice(index, 1)

  $scope.numericRule =
    test:
      type: 'between'
    config: Flow.getOperatorConfig('between')

  toRemove = []
  for rule in $scope.ruleset.rules
    if not rule.category
      toRemove.push(rule)
      continue

    # the config is the meta data about our type of operator
    rule._config = Flow.getOperatorConfig(rule.test.type)

    # we need to parse our dates
    if rule.test.type in ['date_before', 'date_after', 'date_equal']
      # relative dates formatted as: @(date.today + n)
      # lets rip out the delta parameter and use it as our test instead
      rule.test._base = rule.test.test.slice(15, -1)

    # set the operands
    else if rule.test.type != "between" and rule.test.type != "ward"
      if rule.test.test
        if rule._config.localized
          rule.test._base = rule.test.test[Flow.flow.base_language]
        else
          rule.test =
            _base: rule.test.test

    # and finally the category name
    rule.category._base = rule.category[Flow.flow.base_language]

  if window.ivr
    # prep our menu
    $scope.numbers = ({ number:num, uuid: uuid() } for num in [1..9])
    $scope.numbers.push
      number: 0
      uuid: uuid()

    for rule in $scope.ruleset.rules

      num = parseInt(rule.test._base)
      if num >= 0 and num <= 9

        # zero comes last on our keypad
        if num == 0
          num = 10
        $scope.numbers[num-1].category = rule.category
        $scope.numbers[num-1].uuid = rule.uuid
        $scope.numbers[num-1].destination = rule.destination

  for rule in toRemove
    $scope.remove(rule)

  $scope.sortableOptions =
    forcePlaceholderSize: true
    scroll:false
    placeholder: "sort-placeholder"

  $scope.updateCategory = (rule) ->

    # only auto name things if our flag is set
    # we don't want to update categories if they've been set
    if not rule.category._autoName
      return

    categoryName = $scope.getDefaultCategory(rule)

    if rule.category
      rule.category._base = categoryName
    else
      rule.category =
        _base: categoryName

  $scope.isVisibleOperator = (operator) ->
    return flow.flow_type in operator.filter

  $scope.isVisibleRulesetType = (rulesetConfig) ->
    valid = flow.flow_type in rulesetConfig.filter

    if (rulesetConfig.type == 'flow_field' or rulesetConfig.type == 'form_field') and $scope.flowFields.length == 0
      return false

    if rulesetConfig.type == 'contact_field' and $scope.contactFields.length == 0
      return false

    if rulesetConfig.type == 'airtime' and not $rootScope.hasAirtimeService
      return false

    return valid

  $scope.getDefaultCategory = (rule) ->

    categoryName = ''
    if rule.test and rule.test._base
      categoryName = rule.test._base.strip()

    op = rule._config.type
    if op in ["between"]
      if rule.test.min
        categoryName = rule.test.min

      if rule.test.min and rule.test.max
        categoryName += ' - '

      if rule.test.max
        categoryName += rule.test.max

    else if op == "number"
      categoryName = "numeric"
    else if op == "ward"
      categoryName = "ward"
    else if op == "district"
      categoryName = "district"
    else if op == "state"
      categoryName = "state"
    else if op == "phone"
      categoryName = "phone"
    else if op == "has_email"
      categoryName = "email"
    else if op == "regex"
      categoryName = "matches"
    else if op == "date"
      categoryName = "is a date"
    else if op in ["date_before", "date_equal", "date_after"]
      days = rule.test._base
      if days
        if days[0] == '-'
          categoryName = "today " + days
        else
          categoryName = "today +" + days

        if days in ['1', '-1']
          categoryName = categoryName + " day"
        else
          categoryName = categoryName + " days"

        if op == 'date_before'
          categoryName = "< " + categoryName
        else if op == 'date_equal'
          categoryName = "= " + categoryName
        else if op == 'date_after'
          categoryName = "> " + categoryName

    # this is a rule matching keywords
    else if op in ["contains", "contains_any", "starts"]
      # take only the first word and title case it.. so "yes y ya" turns into "Yes"
      words = categoryName.trim().split(/\b/)
      if words
        categoryName = words[0].toUpperCase()
        if categoryName.length > 1
          categoryName = categoryName.charAt(0) + categoryName.substr(1).toLowerCase()

    else
      named = Flow.opNames[op]
      if named
        categoryName = named + categoryName

    # limit category names to 36 chars
    return categoryName.substr(0, 36)

  $scope.isRuleComplete = (rule) ->
    complete = true
    if not rule.category or not rule.category._base
      complete = false

    else if rule._config.operands == 1 and not rule.test._base
      complete = false

    else if rule._config.type == 'between' and (not rule.test.min or not rule.test.max)
      complete = false

    else if rule._config.type == 'ward' and (not rule.test.state or not rule.test.district)
      complete = false

    return complete

  stopWatching = $scope.$watch (->$scope.ruleset), ->
    complete = true
    for rule in $scope.ruleset.rules
      if rule._config.type in ['airtime_status','subflow','timeout', INTERRUPTED_TYPE]
        continue
      complete = complete and $scope.isRuleComplete(rule)
      if not complete
        break

    if complete and $scope.ruleset.ruleset_type != 'wait_menu'
      # we insert this to keep our true rule at the end
      $scope.ruleset.rules.splice $scope.ruleset.rules.length - 1, 0,
        uuid: uuid()
        test:
          type: if window.ivr then "starts" else "contains_any"
        category:
          _autoName: true
          _base: ''
        _config: if window.ivr then Flow.getOperatorConfig('starts') else Flow.getOperatorConfig('contains_any')
  , true

  $scope.updateRules = (ruleset, rulesetConfig, splitEditor) ->

    rules = []
    if rulesetConfig.rules
      # find out the allowed rules for our ruleset
      validRules = {}
      for rule in rulesetConfig.rules
        validRules[rule.test.type] = true

      # collect our existing rules that are valid
      for rule in ruleset.rules
        if validRules[rule.test.type]
          rules.push(rule)

      # fill in any missing rules
      for rule in rulesetConfig.rules
        found = false
        for new_rule in ruleset.rules
          if angular.equals(new_rule.test, rule.test)
            found = true
            break

        # construct a new rule accordingly and add it
        if not found
          newRule =
            uuid: uuid()
            test: rule.test
            category: {}
          newRule.category[Flow.flow.base_language] = rule.name
          rules.push(newRule)

    # create or update our random bucket rules
    if ruleset.ruleset_type == 'random'
        rules = []
        size = 1.0 / $scope.formData.randomBuckets.length
        min = 0
        for bucket, idx in $scope.formData.randomBuckets
          if not bucket.name
            bucket.name = {}
          bucket.name[Flow.flow.base_language] = bucket._base

          rules.push
            uuid: uuid()
            test:
              type: 'between'
              min: "" + min
              max: "" + (min + size)
            category: bucket.name
            destination: bucket.destination
          min += size

    # group split ruleset
    if ruleset.ruleset_type == 'group'
      old_groups = {}

      # create a group_id -> rule map of our old groups
      if formData.previousRules
        for rule in formData.previousRules
          if rule.test.type == 'in_group'
            if rule.test.test.uuid
              old_groups[rule.test.test.uuid] = rule

      for group in splitEditor.omnibox.selected.groups

        # deal with arbitrary group adds
        if typeof group is 'string'
          group =
            name: group

        # if we have an old group, use that one
        if group.id and group.id of old_groups
          rules.push(old_groups[group.id])

        # otherwise create a new group
        else
          category = {}
          category[Flow.flow.base_language] = group.name

          # create a rule that works for existing or new groups
          rule =
            uuid: uuid()
            test:
              type: 'in_group'
              test:
                name: group.name
            category: category

          # if they picked an existing group, save its uuid too
          if group.id
            rule.test.test['uuid'] = group.id

          rules.push(rule)

    # create rules off of an IVR menu configuration
    if ruleset.ruleset_type == 'wait_digit'
      for option in $scope.numbers
        if option.category and option.category._base
          rule =
            uuid: option.uuid
            destination: option.destination
            category: option.category
            test:
              type: 'eq'
              test: option.number
          rule.category[Flow.flow.base_language] = option.category._base
          rules.push(rule)

    # rules configured from our select widgets
    if $scope.hasRules()

      for rule in ruleset.rules
        # we'll tack our everything and timeout rules on the end
        if rule._config.type in ['true', 'timeout', INTERRUPTED_TYPE]
          continue

        # between categories are not required, populate their category name
        if (not rule.category or not rule.category._base) and rule._config.type == 'between' and rule.test.min and rule.test.max
            rule.category =
              _base: rule.test.min + " - " + rule.test.max

        # we'll always have an empty rule for new rule creation on the form
        if not rule.category or (rule.category._base.strip().length == 0)
          continue

        rule.test.type = rule._config.type

        # add our time delta filter for our date operators
        if rule._config.type in ["date_before", "date_after", "date_equal"]
          rule.test.test = "@(date.today + " + rule.test._base + ")"
        else
          if rule._config.localized
            if not rule.test.test
              rule.test.test = {}
            rule.test.test[Flow.flow.base_language] = rule.test._base
          else
            rule.test.test = rule.test._base

        rule.category[Flow.flow.base_language] = rule.category._base
        if rule.category
          rules.push(rule)

    # grab previous category translations and destinations if we have them
    otherRuleUuid = uuid()
    otherDestination = null

    timeoutRuleUuid = uuid()
    timeoutDestination = null

    timeoutCategory = {}
    timeoutCategory[Flow.flow.base_language] = 'No Response'

    interruptedRuleUuid = uuid()
    interruptedDestination = null

    interruptedCategory = {}
    interruptedCategory[Flow.flow.base_language] = "Interrupted"


    for rule in ruleset.rules
      if rule._config.type == 'true'
        otherDestination = rule.destination
        otherCategory = rule.category
        otherRuleUuid = rule.uuid
      else if rule._config.type == 'timeout'
        timeoutDestination = rule.destination
        timeoutCategory = rule.category
        timeoutRuleUuid = rule.uuid
      else if rule._config.type == INTERRUPTED_TYPE
        interruptedDestination = rule.destination
        interruptedCategory = rule.category
        interruptedRuleUuid = rule.uuid

    # if for some reason we don't have an other rule
    # create an empty category (this really shouldn't happen)
    if not otherCategory
      otherCategory = {}
    otherCategory[Flow.flow.base_language] = 'Other'

    # add an always true rule if not configured
    if not rulesetConfig.rules and not rulesetConfig.hide_other
      rules.push
        _config: Flow.getOperatorConfig("true")
        test:
          test: "true"
          type: "true"
        destination: otherDestination
        uuid: otherRuleUuid
        category: otherCategory

    if $scope.formData.hasTimeout and ruleset.ruleset_type == 'wait_message'
      rules.push
        _config: Flow.getOperatorConfig("timeout")
        test:
          type: "timeout"
          minutes: $scope.formData.timeout.value
        destination: timeoutDestination
        uuid: timeoutRuleUuid
        category: timeoutCategory

    # strip out exclusive rules if we have any
    rules = for rule in rules when Flow.isRuleAllowed($scope.ruleset.ruleset_type, rule.test.type) then rule

    # if there's only one rule, make our other be 'All Responses'
    if rules.length == 1 or (rules.length == 2 and rules[1].test.type == 'timeout')
      otherCategory[Flow.flow.base_language] = 'All Responses'

    # add interrupted rule for USSD ruleset
    if ruleset.ruleset_type in ['wait_menu', 'wait_ussd']
      rules.push
        _config: Flow.getOperatorConfig(INTERRUPTED_TYPE)
        test:
          test: "interrupted"
          type: INTERRUPTED_TYPE
        destination: interruptedDestination
        uuid: interruptedRuleUuid
        category: interruptedCategory

    $scope.ruleset.rules = rules

  $scope.okRules = (splitEditor) ->

    # close our dialog
    stopWatching()
    $modalInstance.close ""

    $timeout ->
      # changes from the user
      ruleset = $scope.ruleset

      if not ruleset.config
        ruleset.config = {}

      formData = $scope.formData
      rulesetConfig = formData.rulesetConfig
      contactField = formData.contactField
      flowField = formData.flowField
      airtimeAmountConfig = formData.airtimeAmountConfig
      flow = formData.flow

      # save whatever ruleset type they are setting us to
      changedRulesetType = ruleset.ruleset_type != rulesetConfig.type
      ruleset.ruleset_type = rulesetConfig.type

      if rulesetConfig.type == 'subflow'
        flow = splitEditor.flow.selected[0]
        ruleset.config =
          flow:
            name: flow.text
            uuid: flow.id

      if rulesetConfig.type == 'random'
        ruleset.operand = '@(RAND())'

      # settings for a message form
      if rulesetConfig.type == 'form_field'
        ruleset.operand = '@flow.' + flowField.id
        ruleset.config.field_index = $scope.formData.fieldIndex.id
        ruleset.config.field_delimiter = $scope.formData.fieldDelimiter.id

      else if rulesetConfig.type == 'airtime'
        airtimeConfig = {}
        for elt in airtimeAmountConfig
          amount = elt.amount
          try
            elt.amount = parseFloat(amount)
          catch
            elt.amount = 0
          airtimeConfig[elt.code] = elt
        ruleset.config = airtimeConfig

      else if rulesetConfig.type == 'resthook'
        ruleset.config = {'resthook': splitEditor.resthook.selected[0]['id']}

      else if rulesetConfig.type == 'webhook'
        webhook_headers = []

        item_counter = 0
        if formData.webhook_headers
          for item in formData.webhook_headers
            item_name = if $scope.webhook_headers_name.length > 0 then $scope.webhook_headers_name[item_counter] else null
            item_value = if $scope.webhook_headers_value.length > 0 then $scope.webhook_headers_value[item_counter] else null
            if item_name and item_value
              webhook_headers.push({name: item_name, value: item_value})
            item_counter++

        ruleset.config =
          webhook: formData.webhook
          webhook_action: formData.webhook_action
          webhook_headers: webhook_headers

      # update our operand if they selected a contact field explicitly
      else if rulesetConfig.type == 'contact_field'
        ruleset.operand = '@contact.' + contactField.id

      # or if they picked a flow field
      else if rulesetConfig.type == 'flow_field'
        ruleset.operand = '@flow.' + flowField.id

      # or just want to evaluate against a message
      else if rulesetConfig.type == 'wait_message'
        ruleset.operand = '@step.value'

      # update our rules accordingly
      $scope.updateRules(ruleset, rulesetConfig, splitEditor)

      # unplumb any rules that were explicitly removed
      Plumb.disconnectRules($scope.removed)

      # switching from an actionset means removing it and hijacking its connections
      connections = Plumb.getConnectionMap({ target: actionset.uuid })
      if ruleset._switchedFromAction
        Flow.removeActionSet($scope.actionset)

      # if the ruleset type changed, we should remove old one and create a new one
      if changedRulesetType
        connections = Plumb.getConnectionMap({ target: ruleset.uuid })
        Flow.removeRuleset(ruleset.uuid)
        ruleset.uuid = uuid()
        for rule in ruleset.rules
          rule.uuid = uuid()

      # save our new ruleset
      Flow.replaceRuleset(ruleset, false)

      # remove any connections that shouldn't be allowed
      for rule in ruleset.rules
        if rule.destination and not Flow.isConnectionAllowed(ruleset.uuid + '_' + rule.uuid, rule.destination)
          Flow.updateDestination($scope.ruleset.uuid + '_' + rule.uuid, null)

      # steal the old connections if we are replacing an actionset with ourselves
      if ruleset._switchedFromAction or changedRulesetType
        $timeout ->
          ruleset_uuid = ruleset.uuid
          for source of connections
            if Flow.isConnectionAllowed(source, ruleset_uuid)
              Flow.updateDestination(source, ruleset_uuid)
        ,0

      # link us up if necessary, we need to do this after our element is created
      if $scope.options.dragSource
        if Flow.isConnectionAllowed($scope.options.dragSource, ruleset.uuid)
          Flow.updateDestination($scope.options.dragSource, ruleset.uuid)

      # finally, make sure we get saved
      Flow.markDirty()
    ,0

  $scope.clickShowActionMedia = ->
    clicked = this
    action = clicked.action
    resolveObj =
      action: -> action
      type: -> "attachment-viewer"

    $scope.dialog = utils.openModal("/partials/attachment_viewer", AttachmentViewerController , resolveObj)

  $scope.onFileSelect = ($files, actionset, action) ->
    flowController.onFileSelect($files, actionset, action, false)

  $scope.cancel = ->
    stopWatching()
    $modalInstance.dismiss "cancel"

  #-----------------------------------------------------------------
  # Actions editor
  #-----------------------------------------------------------------
  $scope.action = utils.clone(action)
  $scope.action_webhook_headers_name = []
  $scope.action_webhook_headers_value = []
  $scope.patternUrl = /((http|https)\:\/\/)?[a-zA-Z0-9\.\/\?\:@\-_=#]+\.([a-zA-Z0-9\&\.\/\?\:@\-_=#])*/

  if $scope.action.buttons_reply
    $scope.actions_buttons_reply = $scope.action.buttons_reply
  else 
    $scope.actions_buttons_reply = []
  
  if $scope.action.quick_reply
    $scope.actions_quick_reply = $scope.action.quick_reply
  else
    $scope.actions_quick_reply = []

<<<<<<< HEAD
  if $scope.options.dragSource
    $scope.container_operation_visible = true
  else if $scope.action._media == null && $scope.action.quick_reply && $scope.action.buttons_reply
    if $scope.action.quick_reply.length < 1 && $scope.action.buttons_reply.length < 1
        $scope.container_operation_visible = true 
=======
  if $scope.options.dragSource # if new dragdrop node
    $scope.container_operation_visible = true #show functions add quick and button
>>>>>>> 8cd7b9b9
  else
    if $scope.action.quick_responses? && $scope.action.buttons_reply? #check all is none
      if $scope.action._media == null && $scope.action.quick_responses.length < 1 && $scope.action.buttons_reply.length < 1
        $scope.container_operation_visible = true 
      else
        $scope.container_operation_visible = false
    else # start flow case
      $scope.container_operation_visible = true 

  if $scope.action.webhook_headers
    item_counter = 0
    for item in $scope.action.webhook_headers
      $scope.action_webhook_headers_name[item_counter] = item.name
      $scope.action_webhook_headers_value[item_counter] = item.value
      item_counter++
  else
    $scope.action.webhook_headers = []

  formData.isActionWebhookAdditionalOptionsVisible = $scope.action.webhook_headers.length > 0

  $scope.actionWebhookAdditionalOptions = () ->
    if formData.isActionWebhookAdditionalOptionsVisible == true
      formData.isActionWebhookAdditionalOptionsVisible = false
    else
      formData.isActionWebhookAdditionalOptionsVisible = true

    if $scope.action.webhook_headers.length == 0
      $scope.addNewActionWebhookHeader()

  $scope.addNewActionWebhookHeader = () ->
    if !$scope.action.webhook_headers
      $scope.action.webhook_headers = []

    $scope.action.webhook_headers.push({name: '', value: ''})

  $scope.removeActionWebhookHeader = (index) ->
    $scope.action.webhook_headers.splice(index, 1)
    $scope.action_webhook_headers_name.splice(index, 1)
    $scope.action_webhook_headers_value.splice(index, 1)

    if $scope.action.webhook_headers.length == 0
      $scope.addNewActionWebhookHeader()

  $scope.addNewQuickResponse = ->
    if $scope.actions_quick_reply.length < 3
      $scope.container_operation_visible = false
      $scope.actions_quick_reply.push({title:'', payload:''})
   
  $scope.addNewButtonReply = ->
    if $scope.actions_buttons_reply.length < 1
      $scope.container_operation_visible = false
      $scope.actions_buttons_reply.push({title:'', url:''})

  $scope.removeElementArray = (a, index) ->
    a.splice(index,1)
    if a.length == 0
      $scope.container_operation_visible = true
      
  $scope.actionset = actionset
  $scope.flowId = window.flowId

  # track whether we already have a flow action
  startsFlow = false
  for action in actionset.actions
    if action.type == 'flow' and $scope.action.uuid != action.uuid
      startsFlow = true
      break

  # set up language options
  $scope.base_language = Flow.flow.base_language
  if not $scope.action.lang
    $scope.action.lang = Flow.base_language

  # scope prep for webhook form
  $scope.methods = ['GET', 'POST']
  if not $scope.action.action
    $scope.action.action = 'GET'

  $scope.config = Flow.getActionConfig({type:$scope.action.type})

  # a simple function to filter out invalid actions
  $scope.validActionFilter = (action) ->

    valid = false
    if action.filter
      valid = flow.flow_type in action.filter

    if startsFlow and action.type == 'flow'
      return false

    # TODO: if the org doesn't have lanugaes filter out lang
    # if not Flow.flow.base_language and action.type == 'lang'
    #  return false

    return valid

  $scope.savePlay = ->
    $scope.action.type = 'play'
    Flow.saveAction(actionset, $scope.action)
    $modalInstance.close()

  $scope.removeAttachment = ->
    $scope.action.media = null
    $scope.action._media = null
    $scope.container_operation_visible = true

  # Saving a reply message in the flow
  $scope.saveMessage = (message, type='reply') ->

    console.log('here')
    if typeof($scope.action.msg) != "object"
      $scope.action.msg = {}
    $scope.action.msg[$scope.base_language] = message
<<<<<<< HEAD
=======

    if typeof($scope.action.quick_responses) != "object"
      $scope.action.quick_responses = {}

    if typeof($scope.action.buttons_reply) != "object"
      $scope.action.buttons_reply = {}

    # $scope.action.quick_responses[$scope.base_language] = $scope.actions_quick_responses
    # $scope.action.buttons_reply[$scope.base_language] = $scope.actions_buttons_reply
>>>>>>> 8cd7b9b9
    
    $scope.action.type = type
    Flow.saveAction(actionset, $scope.action)
    $modalInstance.close()

  # Saving a message to somebody else
  $scope.saveSend = (omnibox, message) ->

    groups = []
    for group in omnibox.groups
      groups.push
        uuid: group.id
        name: group.name
    $scope.action.groups = groups

    contacts = []
    for contact in omnibox.contacts
      contacts.push
        uuid: contact.id
        name: contact.name
    $scope.action.contacts = contacts

    $scope.action.variables = omnibox.variables
    $scope.action.type = 'send'

    if typeof($scope.action.msg) != "object"
      $scope.action.msg = {}
    $scope.action.msg[$scope.base_language] = message

    Flow.saveAction(actionset, $scope.action)
    $modalInstance.close()

  # Saving labels to add to a message
  $scope.saveLabels = (msgLabels) ->

    labels = []
    for msgLabel in msgLabels
      found = false
      for label in Flow.labels
        if label.id == msgLabel
          found = true
          labels.push
            uuid: label.id
            name: label.text

      if not found
        labels.push
          uuid: msgLabel.id
          name: msgLabel.text

    $scope.action.labels = labels
    
    $scope.action.type = 'add_label'
    Flow.saveAction(actionset, $scope.action)
    $modalInstance.close()


  # Saving the add to or remove from group actions
  $scope.saveGroups = (actionType, omnibox, allGroups) ->

    $scope.action.type = actionType

    groups = []
    if not allGroups
      for group in omnibox.groups
        if group.id and group.name
          groups.push
            uuid: group.id
            name: group.name
        else
          # other
          groups.push(group)

    $scope.action.msg = undefined
    $scope.action.groups = groups

    if not allGroups
      # add our list of variables
      for variable in omnibox.variables
        $scope.action.groups.push(variable.id)

    Flow.saveAction(actionset, $scope.action)
    $modalInstance.close()

  # Save the updating of a contact
  $scope.saveUpdateContact = (field, value) ->

    if field.id.indexOf('[_NEW_]') == 0 and field.text.indexOf("Add new variable:") == 0
      field.text = field.text.slice(18)
      field.id = field.id.slice(7)
      field.id = field.id.toLowerCase().replace(/[^0-9a-z]+/gi, ' ').strip().replace(/[^0-9a-z]+/gi, '_')

      # add the new field to our list so it shows up without reloading
      Flow.contactFieldSearch.push
        id: field.id
        text: field.text

      Flow.updateContactSearch.push
        id: field.id
        text: field.text


    $scope.action.type = 'save'
    $scope.action.field = field.id
    $scope.action.label = field.text
    $scope.action.value = value

    Flow.saveAction(actionset, $scope.action)
    $modalInstance.close()

  # save a webhook action
  $scope.saveWebhook = (method, url) ->
    $scope.action.type = 'api'
    $scope.action.action = method
    $scope.action.webhook = url

    webhook_headers = []
    item_counter = 0
    for item in $scope.action.webhook_headers
      item_name = if $scope.action_webhook_headers_name then $scope.action_webhook_headers_name[item_counter] else null
      item_value = if $scope.action_webhook_headers_value then $scope.action_webhook_headers_value[item_counter] else null
      if item_name and item_value
        webhook_headers.push({name: item_name, value: item_value})
      item_counter++

    $scope.action.webhook_headers = webhook_headers

    Flow.saveAction(actionset, $scope.action)
    $modalInstance.close()

  $scope.saveEmail = (addresses) ->

    to = []
    for address in addresses
      to.push(address.text)
    $scope.action.emails = to
    $scope.action.type = 'email'

    Flow.saveAction(actionset, $scope.action)
    $modalInstance.close()

  # saving flow triggers, both for other people and same contact
  $scope.saveStartFlow = (flow, omnibox) ->

    if omnibox
      $scope.action.type = 'trigger-flow'

      groups = []
      for group in omnibox.groups
        groups.push
          uuid: group.id
          name: group.name
      $scope.action.groups = groups

      contacts = []
      for contact in omnibox.contacts
        contacts.push
          uuid: contact.id
          name: contact.name
      $scope.action.contacts = contacts
      $scope.action.variables = omnibox.variables

    else
      $scope.action.type = 'flow'

    flow = flow[0]
    $scope.action.flow =
      uuid: flow.id
      name: flow.text

    Flow.saveAction(actionset, $scope.action)
    $modalInstance.close()

  $scope.saveLanguage = () ->

    $scope.action.type = 'lang'

    # lookup the language name for our selection
    for lang in Flow.languages
      if lang.iso_code == $scope.action.lang
        $scope.action.name = lang.name
        break

    Flow.saveAction(actionset, $scope.action)
    $modalInstance.close()

  $scope.saveChannel = () ->
    # look up the name for this channel, make sure it is up to date
    definition = {type: 'channel', channel: $scope.action.channel, uuid: $scope.action.uuid}
    for chan in Flow.channels
      if chan.uuid == $scope.action.channel
        definition['name'] = chan.name

    Flow.saveAction(actionset, definition)
    $modalInstance.close()

  $scope.ok = ->
    $timeout ->
      $('.submit').click()
      # link us up if necessary, we need to do this after our element is created
      if options.dragSource
        Flow.updateDestination(options.dragSource, actionset.uuid)
    ,0

    # switching from a ruleset means removing it and hijacking its connections
    if actionset._switchedFromRule
      connections = Plumb.getConnectionMap({ target: $scope.ruleset.uuid })
      Flow.removeRuleset($scope.ruleset.uuid)

      $timeout ->
        for source of connections
          Flow.updateDestination(source, actionset.uuid)
      ,0

  $scope.cancel = ->
    $modalInstance.dismiss "cancel"

  $scope.formData = formData


SimpleMessageController = ($scope, $modalInstance, $log, title, body, okButton, hideCancel=true) ->
  $scope.title = title
  $scope.body = body
  $scope.okButton = okButton
  $scope.hideCancel = hideCancel

  $scope.ok = ->
    $modalInstance.close "ok"

  $scope.cancel = ->
    $modalInstance.close "cancel"

  return

TerminalWarningController = ($scope, $modalInstance, $log, actionset, flowController) ->

  $scope.title = "End of Flow"
  $scope.body = "You must first add a response to this branch in order to extend it."
  $scope.okButton = "Add Response"

  startsFlow = false
  for action in actionset.actions
    if action.type == 'flow'
      startsFlow = true
      break

  if startsFlow
    $scope.body = "Once another flow is started, this flow can no longer continue. To extend this flow, remove any actions that start another flow."
    $scope.okButton = "Ok"

  $scope.ok = ->
    $modalInstance.close "ok"

    if not startsFlow
      flowController.addAction(actionset)

  $scope.cancel = ->
    $modalInstance.dismiss "cancel"


AttachmentViewerController = ($scope, $modalInstance, action, type) ->
  $scope.action = action
  $scope.type = type

  $scope.cancel = ->
    $modalInstance.dismiss "cancel"<|MERGE_RESOLUTION|>--- conflicted
+++ resolved
@@ -737,7 +737,6 @@
             to: action.msg[Flow.language.iso_code]
             fromButtons: fromButtons
             fromQuickReply: fromQuickReply
-
 
         $scope.dialog = utils.openModal("/partials/translation_modal", TranslationController, resolveObj)
 
@@ -1787,19 +1786,11 @@
   else
     $scope.actions_quick_reply = []
 
-<<<<<<< HEAD
-  if $scope.options.dragSource
-    $scope.container_operation_visible = true
-  else if $scope.action._media == null && $scope.action.quick_reply && $scope.action.buttons_reply
-    if $scope.action.quick_reply.length < 1 && $scope.action.buttons_reply.length < 1
-        $scope.container_operation_visible = true 
-=======
   if $scope.options.dragSource # if new dragdrop node
     $scope.container_operation_visible = true #show functions add quick and button
->>>>>>> 8cd7b9b9
   else
-    if $scope.action.quick_responses? && $scope.action.buttons_reply? #check all is none
-      if $scope.action._media == null && $scope.action.quick_responses.length < 1 && $scope.action.buttons_reply.length < 1
+    if $scope.action.quick_reply? && $scope.action.buttons_reply? #check all is none
+      if $scope.action._media == null && $scope.action.quick_reply.length < 1 && $scope.action.buttons_reply.length < 1
         $scope.container_operation_visible = true 
       else
         $scope.container_operation_visible = false
@@ -1906,12 +1897,9 @@
   # Saving a reply message in the flow
   $scope.saveMessage = (message, type='reply') ->
 
-    console.log('here')
     if typeof($scope.action.msg) != "object"
       $scope.action.msg = {}
     $scope.action.msg[$scope.base_language] = message
-<<<<<<< HEAD
-=======
 
     if typeof($scope.action.quick_responses) != "object"
       $scope.action.quick_responses = {}
@@ -1921,7 +1909,6 @@
 
     # $scope.action.quick_responses[$scope.base_language] = $scope.actions_quick_responses
     # $scope.action.buttons_reply[$scope.base_language] = $scope.actions_buttons_reply
->>>>>>> 8cd7b9b9
     
     $scope.action.type = type
     Flow.saveAction(actionset, $scope.action)
