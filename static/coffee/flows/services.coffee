--- conflicted
+++ resolved
@@ -444,11 +444,8 @@
         { type: 'wait_digits', name:'Get Digits', verbose_name: 'Wait for multiple digits', split:'digits', filter:VOICE },
 
         # online flows
-<<<<<<< HEAD
         { type: 'webhook', name:'Call Webhook', verbose_name: 'Call webhook', split:'webhook response', filter:[TEXT,VOICE] },
         { type: 'resthook', name:'Trigger Zap', verbose_name: 'Trigger Zap', split:'zapier response', filter:[TEXT,VOICE] },
-=======
-        { type: 'webhook', name:'Call Webhook', verbose_name: 'Call webhook', split:'webhook response', filter:[TEXT,VOICE] }
         #, rules:[
         #  { name: 'Success', test: { type: 'webhook', result: 'success'}},
         #  { name: 'Failure', test: { type: 'webhook', result: 'failure'}},
@@ -458,7 +455,6 @@
           { name: 'Success', test: { type: 'airtime_status', exit_status: 'success'}},
           { name: 'Failure', test: { type: 'airtime_status', exit_status: 'failed'}},
         ]},
->>>>>>> 5e61b862
 
         # all flows
         { type: 'subflow', name: 'Run Flow', verbose_name: 'Run a flow', filter: ALL, rules: [
