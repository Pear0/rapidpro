// if you are looking for a style that is not here,
// it might be in the legacy file.
@import "legacy";
@import "formax";

.page-content {
  margin: 0 10px;
}

// container for the main body excluding the footer
.page-wrap {
  min-height: 100%;
  padding-bottom: 100px;

  // equal to footer height
  margin-bottom: -@footer-height;
}

html, body {
  height: 100%;
}

.page-wrap:after {
  content: "";
  display: block;
}

#footer {
  border-top: #ddd 1px solid;
  background: @color-bg-lightgrey;
  color: @color-font-lightgrey;
  padding-top: 20px;
  height: @footer-height;
  position: relative;
  margin-top: 40px;

  ul#contact-info {
    list-style: none;

    .field {
      font-weight: bold;

    }

    .glyph {
      font-size: 20px;
      float: left;
      line-height: 18px;
      margin-right: 15px;
      margin-bottom: 25px;
    }
  }

  #copyright {
    color: @color-font-lightestgrey;
    text-transform: uppercase;
    letter-spacing: 1px;
    font-size: 10px;
  }

  @media all and (max-width: 767px) {
    margin-left: -20px;
    margin-right: -20px;
    padding-left: 20px;
    padding-right: 20px;
  }
}

#footer, .page-wrap:after {
  height: @footer-height;
}

// a css class to override an elements visibility property
.visible {
  visibility: visible !important;
}

// call attention to rows in a table
tr.warning td {
  background: rgba(207, 127, 127, 0.28);
  border-bottom: 1px solid;
  border-color: rgba(207, 127, 127, 0.35);
}

// used on message views and contact history page
.attachment {
  display: inline-block;
  margin-right: 5px;
  font-size: 0;
  white-space: nowrap;

  .attachment-preview {
    background-color: #EAEAEA;
    border: 0;
    color: #777;
    display: inline-block;
    font-size: 12px;
    height: 18px;
    margin: 0;
    padding: 3px 8px;
    text-decoration: none;

    .attachment-icon {
      margin-right: 3px;
    }
  }

  a.attachment-preview:hover{
    background-color: #D0D0D0;
    color: #555;
    cursor: pointer;
  }

  .attachment-download {
    background-color: #E0E0E0;
    border: 0;
    color: #666;
    display: inline-block;
    font-size: 12px;
    height: 18px;
    margin: 0;
    padding: 3px;

    &:hover {
      background-color: #D0D0D0;
      color: #555;
      cursor: pointer;
    }
  }
}
<<<<<<< HEAD
.show-quick-reply{
    .row{
      display: table;
      width: 100%; 
      table-layout: fixed; 
      border-spacing: 10px; 
  }
  .show-quick-reply-value
  {
    width: 100%;
    display: table-cell;
    span{
      font-weight: bold;
=======

// used on message views and contact history page
td.created_on {
  width: 180px;
  font-size: 13px;
  line-height: 13px;
  text-align: right;
  vertical-align: middle;
  padding-right: 20px;
  white-space: nowrap;

  .repeats {
    font-size: 90%;
  }

  .time {
    margin-right: 12px;
  }

  .log-icon {
    position: absolute;
    right: 40px;
    margin-top: -14px;
    a {
      color: rgba(0, 0, 0, .3);
>>>>>>> 99f99144
    }
  }
}<|MERGE_RESOLUTION|>--- conflicted
+++ resolved
@@ -128,21 +128,6 @@
     }
   }
 }
-<<<<<<< HEAD
-.show-quick-reply{
-    .row{
-      display: table;
-      width: 100%; 
-      table-layout: fixed; 
-      border-spacing: 10px; 
-  }
-  .show-quick-reply-value
-  {
-    width: 100%;
-    display: table-cell;
-    span{
-      font-weight: bold;
-=======
 
 // used on message views and contact history page
 td.created_on {
@@ -168,7 +153,23 @@
     margin-top: -14px;
     a {
       color: rgba(0, 0, 0, .3);
->>>>>>> 99f99144
+    }
+  }
+}
+
+.show-quick-reply{
+    .row{
+      display: table;
+      width: 100%; 
+      table-layout: fixed; 
+      border-spacing: 10px; 
+  }
+  .show-quick-reply-value
+  {
+    width: 100%;
+    display: table-cell;
+    span{
+      font-weight: bold;
     }
   }
 }